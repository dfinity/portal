{
  "categoryName": "Digital Assets",
  "categoryDescription": "DeFi protocols, real-word asset tokenization, and other digital asset solutions are strong drivers of Web3 adoption. ICP’s Chain Fusion capabilities, unparalleled scalability, and the ability to serve web assets from chain opens up novel digital asset classes. Moreover, it makes ICP an attractive platform to build multi chain custody solutions and wallets.",
  "elements": [
    {
<<<<<<< HEAD
=======
      "title": "Solana Integration",
      "overview": "OISY widens its multi-chain reach beyond Bitcoin and Ethereum, and will integrate with the most important networks. Solana is the first one to be implemented, a crucial step forward in our mission to deliver a true multi-chain wallet for decentralized finance (DeFi) users.",
      "status": "deployed",
      "forum": "",
      "proposal": "",
      "docs": "",
      "is_community": false,
      "in_beta": false,
      "milestone_id": "Helios"
    },
    {
      "title": "In-Wallet Swaps",
      "overview": "Introducing in-wallet swaps, this release will enhance flexibility for managing assets, allowing users to seamlessly change their asset allocation directly in OISY using DEX liquidity, mitigating risk or aiming for a higher yield.",
      "status": "deployed",
      "forum": "",
      "proposal": "",
      "docs": "",
      "is_community": false,
      "in_beta": false,
      "milestone_id": "Helios"
    },
    {
      "title": "Promote Chain-Key Tokens",
      "overview": "With improved screens, flows, and helper texts for chain fusion conversions, OISY will provide users with the right information at the right places to make informed decisions to easily convert native tokens into their chain fusion twins or vice versa.",
      "status": "in_progress",
      "forum": "",
      "proposal": "",
      "docs": "",
      "is_community": false,
      "in_beta": false,
      "milestone_id": "Helios"
    },
    {
      "title": "OISY Wallet v1.0 - The official Launch",
      "description": "With the Helios release, officially named v1.0, OISY will step out of the beta status into its first production version. This includes functional coverage of all key features like buy, receive, send, swap, and convert from and to chain-key tokens, and with several major blockchains integrated, also a true multichain nature. Behind the scenes, it also includes setting up proper processes for product improvement, marketing, automated testing, and setting up a user friendly support process.",
      "is_milestone": true,
      "milestone_id": "Helios",
      "status": "in_progress",
      "eta": "",
      "eta_to_render": "February 2025"
    },
    {
>>>>>>> 8a6af8a5
      "title": "Orbit Multi custody wallet for ICP",
      "overview": "Users can securely share ownership of the ICP token with a fully onchain wallet. From simple 1-out-of-2 configurations to sophisticated approval policy rules, Orbit provides comprehensive support for secure financial transactions with a flexible user-role-based system.",
      "status": "deployed",
      "forum": "",
      "proposal": "",
      "docs": "",
      "is_community": false,
      "in_beta": false,
      "milestone_id": "Poloidal"
    },
    {
      "title": "Secure canister management",
      "overview": "Teams building their product vision require secure shared access to dapp control. Orbit's rule engine enables policies specifying how many users are needed to approve canister management operations like upgrades and installations, preventing a single member from seizing control.",
      "status": "in_progress",
      "forum": "",
      "proposal": "",
      "docs": "",
      "is_community": false,
      "in_beta": false,
      "milestone_id": "Poloidal"
    },
    {
      "title": "Orbit supports ICRC-1",
      "overview": "Users can manage non-ICP tokens like ckBTC and ckETH with confidence using Orbit's advanced security features, ensuring secure multi-token management.",
      "status": "in_progress",
      "forum": "",
      "proposal": "",
      "docs": "",
      "is_community": false,
      "in_beta": false,
      "milestone_id": "Poloidal"
    },
    {
      "title": "The Orbit Multi-Custody Asset Framework",
      "description": "Orbit is a comprehensive digital assets framework, enabling simple to advanced rules over user digital assets. Initially tailored for token management, it provides robust support for 1-out-of-M to complex approval policies for financial transactions. It also supports secure management of infrastructure like canister installations and upgrades. Teams and businesses can confidently handle ICP, ckETH, and compatible tokens using Orbit's advanced security features, vital for those seeking a stable and reliable management over their treasury.",
      "is_milestone": true,
      "milestone_id": "Poloidal",
      "status": "in_progress",
      "eta": "",
      "eta_to_render": "February 2025"
    },
    {
      "title": "Enterprise-grade Ledgers",
      "description": "This milestone extends the ICRC suite of ledger standards to meet enterprise requirements, unlocking key use cases such as stablecoins, Utopia, and the tokenization of real-world assets, driving the future of trustless digital asset management on the Internet Computer.",
      "status": "in_progress",
      "is_milestone": true,
      "milestone_id": "Nexus",
      "eta_to_render": ""
    },
    {
      "title": "CMTAT Ledger",
      "overview": "Building a secure and scalable ledger on the Internet Computer with transparent access control management. By adhering to the CMTAT standard, management access remains verifiable and auditable, ensuring regulatory compliance.",
      "status": "in_progress",
      "milestone_id": "Nexus"
    },
    {
      "title": "Expanded Orbit Framework",
      "description": "Orbit is a secure solution for digital assets and smart contract management, and this milestone will broaden its asset management capabilities by enabling seamless integration of native tokens from other blockchains, starting with ETH and ERC-20. This will create a unified platform for treasury management, allowing users to securely sign and send transactions across multiple chains. Additionally, we will introduce automatic smart contract upgrades, ensuring that users always have access to the latest security updates and features with minimal manual intervention.",
      "status": "future",
      "is_milestone": true,
      "milestone_id": "Echelon",
      "eta_to_render": ""
    },
    {
      "title": "ETH and ERC-20 Integration",
      "overview": "Users will be able to sign and send ETH transactions through their Orbit Station, leveraging the Internet Computer EVM RPC canister.",
      "status": "future",
      "milestone_id": "Echelon"
    },
    {
      "title": "Automatic upgrades",
      "overview": "A streamlined update system will allow users to subscribe for automatic contract updates, ensuring they stay on the latest secure version without manual intervention.",
      "status": "future",
      "milestone_id": "Echelon"
    },
    {
      "title": "Off app notifications",
      "overview": "Orbit’s core approval policies operate asynchronously, facilitating collaboration across multiple users. To enhance this experience, we will introduce more notification options, ensuring users stay informed and engaged with pending approvals or updates.",
      "status": "future",
      "milestone_id": "Echelon"
    },
    {
      "title": "Orbit Wallet v1",
      "description": "To further improve Orbit’s usability and accessibility, we will enhance the user experience through intuitive approval flows, a revamped onboarding, and a comprehensive documentation hub. These improvements will ensure the Orbit App is efficient for both individual users and teams managing their digital assets management needs.",
      "status": "future",
      "is_milestone": true,
      "milestone_id": "Neutron",
      "eta_to_render": ""
    },
    {
      "title": "Documentation Hub",
      "overview": "A knowledge base providing in-depth guidance on Orbit’s core concepts, approval policies, and example configurations, structured under the Orbit System Configuration & Approval Policy (OSCAP) framework.",
      "status": "future",
      "milestone_id": "Neutron"
    },
    {
      "title": "Onboarding",
      "overview": "A more guided, interactive onboarding flow will help new users quickly configure their Orbit Station, set up approval policies, and integrate assets with minimal friction.",
      "status": "future",
      "milestone_id": "Neutron"
    },
    {
      "title": "UX Improvements",
      "overview": "A revamped configuration flow will simplify the setup of Orbit Station, making it easier for users of all technical levels to integrate smart contracts and manage assets.",
      "status": "future",
      "milestone_id": "Neutron"
    },
    {
      "title": "Decentralized Marketplace for Sovereign Apps",
      "description": "A new foundation for a decentralized software marketplace is built, providing developers with a clear path to adoption for their applications without reliance on centralized platforms. By integrating transparent deployment flows and seamless discovery tools, this initiative lays the groundwork for a sovereign software ecosystem where developers can easily package and distribute their applications, and users retain full control over their installed apps.",
      "status": "future",
      "is_milestone": true,
      "milestone_id": "Dynamo",
      "eta_to_render": ""
    },
    {
      "title": "Developer Packaging & Submission Tools",
      "overview": "Tools to streamline app packaging, validation, and deployment, ensuring a smooth onboarding experience for developers.",
      "status": "future",
      "milestone_id": "Dynamo"
    },
    {
      "title": "App Manager",
      "overview": "A dashboard where users can manage installed applications, providing an intuitive way to access and control their apps.",
      "status": "future",
      "milestone_id": "Dynamo"
    },
    {
      "title": "Core Marketplace Framework",
      "overview": "A decentralized app catalog where developers can publish applications with metadata (version, description, screenshots). Users can search, filter, and explore categorized apps effortlessly.",
      "status": "future",
      "milestone_id": "Dynamo"
    },
    {
      "title": "First Sovereign Productivity Apps",
      "overview": "A set of initial applications designed to showcase the power of sovereign software, serving as reference for future developers.",
      "status": "future",
      "milestone_id": "Dynamo"
    },
    {
      "title": "Zero to Degen-Hero",
      "description": "This milestone aims at boosting the ICP DeFi ecosystem by simplifying the discovery of new tokens, creating more transparency into who controls ledgers, and a more streamlined user experience between DeFi dapps.",
      "status": "future",
      "is_milestone": true,
      "milestone_id": "Apex",
      "eta_to_render": ""
    },
    {
      "title": "Ledgers as a first class citizen on ICP",
      "overview": "Ledgers are an important part of the blockchain ecosystem. Making it easy to create, discover, and use is fundamental to greater adoption.",
      "status": "future",
      "milestone_id": "Apex"
    },
    {
      "title": "Faster institutional integrations of new tokens",
      "overview": "Support multi-token Rosetta",
      "status": "future",
      "milestone_id": "Apex"
    },
    {
      "title": "Fiat on-ramp",
      "overview": "Facilitate the exchange of fiat currencies for ICP native tokens.",
      "status": "future",
      "milestone_id": "Apex"
    },

    {
      "title": "Rosetta for ICRC ledgers",
      "overview": "Implement the Rosetta standard for ICRC-based ledgers. Enables ICRC tokens to be handled by centralized exchanges.",
      "status": "in_progress",
      "eta": "2024",
      "forum": "",
      "proposal": "",
      "docs": "",
      "is_community": true,
      "in_beta": false
    },
    {
      "title": "Trust Wallet integration",
      "overview": "Integrating ICP with the widely-used Trust Wallet project to facilitate adoption of ICP beyond the current audience.",
      "forum": "",
      "proposal": "",
      "docs": "",
      "eta": "",
      "status": "in_progress",
      "is_community": true,
      "in_beta": false
    },
    {
      "title": "ICRC-4: Batch transfers for fungible tokens standard",
      "overview": "Extension standard for ICRC-1 defining batch transfers for ICRC-1 tokens. Batching transactions improves throughput and can reduce cost.",
      "forum": "",
      "proposal": "",
      "docs": "",
      "eta": "",
      "status": "in_progress",
      "is_community": true,
      "in_beta": false
    },
    {
      "title": "ICRC-21 canister call consent messages",
      "overview": "Standard for a protocol for obtaining human-readable consent messages for canister calls.",
      "forum": "",
      "proposal": "",
      "docs": "",
      "eta": "",
      "status": "in_progress",
      "is_community": true,
      "in_beta": false
    },
    {
      "title": "ICRC-22 payment request formats",
      "overview": "Standard for expressing payment requests for tokens on ICP as URLs and thus also QR codes.",
      "forum": "",
      "proposal": "",
      "docs": "",
      "eta": "",
      "status": "in_progress",
      "is_community": true,
      "in_beta": false
    },
    {
      "title": "Implement ICRC-21 in Ledger devices",
      "overview": "The implmentation of ICRC-21 in Ledger devices will allow us to support generic transactions.",
      "status": "in_progress",
      "forum": "",
      "proposal": "",
      "docs": "",
      "is_community": false,
      "in_beta": false
    },
    {
      "title": "Chain-key token (ck token) support in the ICP wallet",
      "overview": "Support for chain-key tokens (ck tokens) in the ICP wallet.",
      "status": "",
      "forum": "",
      "proposal": "",
      "docs": "",
      "is_community": false,
      "in_beta": false
    },
    {
      "title": "Ledger Live staking integration",
      "overview": "Ledger live acquires the ability to stake ICP.",
      "forum": "",
      "proposal": "",
      "docs": "",
      "eta": "",
      "status": "",
      "is_community": true,
      "in_beta": false
    },
    {
      "title": "ICRC-7/-37 NFT standard in mobile wallets",
      "overview": "Bringing the ICRC-7 and ICRC-37 standards for NFTs on ICP to mobile wallets.",
      "forum": "",
      "proposal": "",
      "docs": "",
      "eta": "",
      "status": "",
      "is_community": true,
      "in_beta": false
    },
    {
      "title": "Institutional custody integration for custody & staking of ICP and ICRC tokens",
      "overview": "An integration of the Internet Computer blockchain with institutional custody providers to support custody and staking for ICP and ICRC tokens.",
      "status": "",
      "forum": "",
      "proposal": "",
      "docs": "",
      "eta": "",
      "is_community": false,
      "in_beta": false
    },
    {
      "title": "Ledger metrics",
      "overview": "This feature collects and exposes certain metrics of ledgers on the Internet Computer. Both the ICP ledger as well as ICRC-1/-2/-3 ledgers receive metrics support.",
      "forum": "",
      "proposal": "",
      "docs": "",
      "eta": "",
      "status": "",
      "is_community": true,
      "in_beta": false
    }
  ]
}<|MERGE_RESOLUTION|>--- conflicted
+++ resolved
@@ -3,51 +3,6 @@
   "categoryDescription": "DeFi protocols, real-word asset tokenization, and other digital asset solutions are strong drivers of Web3 adoption. ICP’s Chain Fusion capabilities, unparalleled scalability, and the ability to serve web assets from chain opens up novel digital asset classes. Moreover, it makes ICP an attractive platform to build multi chain custody solutions and wallets.",
   "elements": [
     {
-<<<<<<< HEAD
-=======
-      "title": "Solana Integration",
-      "overview": "OISY widens its multi-chain reach beyond Bitcoin and Ethereum, and will integrate with the most important networks. Solana is the first one to be implemented, a crucial step forward in our mission to deliver a true multi-chain wallet for decentralized finance (DeFi) users.",
-      "status": "deployed",
-      "forum": "",
-      "proposal": "",
-      "docs": "",
-      "is_community": false,
-      "in_beta": false,
-      "milestone_id": "Helios"
-    },
-    {
-      "title": "In-Wallet Swaps",
-      "overview": "Introducing in-wallet swaps, this release will enhance flexibility for managing assets, allowing users to seamlessly change their asset allocation directly in OISY using DEX liquidity, mitigating risk or aiming for a higher yield.",
-      "status": "deployed",
-      "forum": "",
-      "proposal": "",
-      "docs": "",
-      "is_community": false,
-      "in_beta": false,
-      "milestone_id": "Helios"
-    },
-    {
-      "title": "Promote Chain-Key Tokens",
-      "overview": "With improved screens, flows, and helper texts for chain fusion conversions, OISY will provide users with the right information at the right places to make informed decisions to easily convert native tokens into their chain fusion twins or vice versa.",
-      "status": "in_progress",
-      "forum": "",
-      "proposal": "",
-      "docs": "",
-      "is_community": false,
-      "in_beta": false,
-      "milestone_id": "Helios"
-    },
-    {
-      "title": "OISY Wallet v1.0 - The official Launch",
-      "description": "With the Helios release, officially named v1.0, OISY will step out of the beta status into its first production version. This includes functional coverage of all key features like buy, receive, send, swap, and convert from and to chain-key tokens, and with several major blockchains integrated, also a true multichain nature. Behind the scenes, it also includes setting up proper processes for product improvement, marketing, automated testing, and setting up a user friendly support process.",
-      "is_milestone": true,
-      "milestone_id": "Helios",
-      "status": "in_progress",
-      "eta": "",
-      "eta_to_render": "February 2025"
-    },
-    {
->>>>>>> 8a6af8a5
       "title": "Orbit Multi custody wallet for ICP",
       "overview": "Users can securely share ownership of the ICP token with a fully onchain wallet. From simple 1-out-of-2 configurations to sophisticated approval policy rules, Orbit provides comprehensive support for secure financial transactions with a flexible user-role-based system.",
       "status": "deployed",
