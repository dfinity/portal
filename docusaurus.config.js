// @ts-check
// Note: type annotations allow type checking and IDEs autocompletion

// @ts-ignore
const versions = require('./versions.json');
const lightCodeTheme = require('prism-react-renderer/themes/github');
const darkCodeTheme = require('prism-react-renderer/themes/dracula');

const isDev = process.env.NODE_ENV === 'development';
const isDeployPreview =
  !!process.env.NETLIFY && process.env.CONTEXT === 'deploy-preview';

/** @type {import('@docusaurus/types').Config} */
const config = {
  title: 'Internet Computer Developer Centre',
  tagline: 'If you’ve landed here, you’re interested in learning more about the Internet Computer. You’re in the right place — take a look below for where to get started!',
  url: 'https://smartcontracts.org',
  baseUrl: '/',
  onBrokenLinks: 'warn',
  onBrokenMarkdownLinks: 'warn',
  favicon: 'img/favicon-32x32.png',
  organizationName: 'dfinity',
  projectName: 'portal',

  plugins: [
    require.resolve('docusaurus-lunr-search'),
    [
      "docusaurus2-dotenv",
      { systemvars: true },
    ],
    async function myPlugin(context, options) {
      return {
        name: "docusaurus-tailwindcss",
        configurePostCss(postcssOptions) {
          postcssOptions.plugins.push(require("tailwindcss"));
          postcssOptions.plugins.push(require("autoprefixer"));
          return postcssOptions;
        },
      };
    },
  ],

  presets: [
    [
      'classic',
      /** @type {import('@docusaurus/preset-classic').Options} */
      ({
        docs: {
          lastVersion: versions[0],
          showLastUpdateAuthor: true,
          showLastUpdateTime: true,
          breadcrumbs: true,
          versions: {
            current: {
              label: "Current 🚧",
              path: 'current'
            }
          },

          sidebarPath: require.resolve('./sidebars.js'),
          // TODO: Please change this to your repo.
          editUrl: 'https://github.com/dfinity/portal/edit/master/',
        },
        theme: {
          customCss: require.resolve('./src/css/custom.css'),
        },
      }),
    ],
  ],

  // TODO: Remove when ready to integrate internationalization
  // i18n: {
  //   defaultLocale: 'en',
  //   locales: isDeployPreview
  //   ? // Deploy preview: keep it fast!
  //     ['en']
  //   : ['en', 'fr'],
  // },

  themeConfig:
    /** @type {import('@docusaurus/preset-classic').ThemeConfig} */
    ({
      navbar: {
        title: 'Internet Computer',
        logo: {
          alt: 'DFINITY Logo',
          src: 'img/logo.svg',
        },
        items: [
          {
            type: 'docSidebar',
            position: 'left',
            sidebarId: 'developer-docs',
            label: 'Developer Docs',
          },
          {
            type: 'docSidebar',
            position: 'left',
            sidebarId: 'references',
            label: 'References',
          },
          {
            type: 'docSidebar',
            position: 'left',
            sidebarId: 'concepts',
            label: 'Concepts',
          },
          {
            type: 'docSidebar',
            position: 'left',
            sidebarId: 'governance',
            label: 'Governance',
          },
          {
<<<<<<< HEAD
=======
            type: 'docSidebar',
            position: 'left',
            sidebarId: 'showcases',
            label: 'Showcases',
          },
          /*{
>>>>>>> 426db45d
            type: 'docsVersionDropdown',
            position: 'right',
            dropdownActiveClassDisabled: true,
          },*/
          // TODO: remove when integrating i18n
          // {
          //   type: 'localeDropdown',
          //   position: 'right',
          // },
        ],
      },

      announcementBar: isDev || isDeployPreview ? {
        id: 'local_dev',
        content:
          isDeployPreview ? `You are currently viewing a preview of this <a href="${process.env.PR_URL || 'https://github.com/dfinity/portal'}">Pull Request</a>.`:
            'You are currently locally editing the Developer Portal. Contributing guidelines are available <a href="https://github.com/dfinity/portal#contributing">here</a>.',
        textColor: '#091E42',
        isCloseable: false,
      } : undefined,

      footer: {
        links: [
          {
            title: 'Developers',
            items: [
              {
                label: 'FAQ',
                to: 'https://dfinity.org/faq',
              },
              {
                label: 'Data Centers',
                to: 'https://internetcomputer.org/',
              },
            ],
          },
          {
            title: 'Ecosystem',
            items: [
              {
                label: 'Beacon Fund',
                to: 'https://dfinity.org/ecosystem/fund'
              },
              {
                label: 'Fellowship',
                to: 'https://dfinity.org/ecosystem/fellowship'
              },
              {
                label: 'Enterprise',
                to: 'https://smartcontracts.org/#'
              },
            ]
          },
          {
            title: 'Team',
            items: [
              {
                label: 'Foundation',
                to: 'https://dfinity.org/foundation'
              },
              {
                label: 'Events',
                to: 'https://dfinity.org/foundation#events'
              },
              {
                label: 'Careers',
                to: 'https://dfinity.org/careers'
              },
            ]
          },
          {
            title: 'Media',
            items: [
              {
                label: 'Featured Videos',
                to: 'https://dfinity.org/media'
              },
              {
                label: 'Featured Stories',
                to: 'https://dfinity.org/media#featured-stories'
              },
              {
                label: 'Newsletter',
                to: 'https://dfinity.org/newsletter'
              },
            ]
          },
          {
            title: 'Media',
            items: [
              {
                label: 'Stack Overflow',
                to: 'https://stackoverflow.com/questions/tagged/docusaurus',
              },
              {
                label: 'Discord',
                to: 'https://discordapp.com/invite/docusaurus',
              },
              {
                label: 'Twitter',
                to: 'https://twitter.com/docusaurus',
              },
            ],
          },
          {
            items: [
              {
                label: 'GitHub',
                to: 'https://github.com/dfinity',
              },
              {
                label: 'Medium',
                to: 'https://medium.com/dfinity-network-blog',
              },
              {
                label: 'Twitter',
                to: 'https://twitter.com/dfinity',
              },
              {
                label: 'Youtube',
                to: 'https://www.youtube.com/dfinity',
              },
            ],
          },
          {
            items: [
              {
                label: 'Telegram',
                to: 'https://t.me/dfinity/',
              },
              {
                label: 'LinkedIn',
                to: 'https://www.linkedin.com/company/dfinity',
              },
              {
                label: 'Reddit',
                to: 'https://www.reddit.com/r/dfinity/',
              },
              {
                label: 'Forum',
                to: 'https://forum.dfinity.org/',
              },
            ],
          },
          {
            items: [
              {
                label: 'Facebook',
                to: 'https://www.facebook.com/dfinity.org',
              },
              {
                label: 'The Reboot',
                to: 'https://thereboot.com/',
              }
            ],
          },
        ],
        copyright: `Copyright © ${new Date().getFullYear()} DFINITY Foundation.`,
      },
      prism: {
        theme: lightCodeTheme,
        darkTheme: darkCodeTheme,
      },
    }),
};

module.exports = config;<|MERGE_RESOLUTION|>--- conflicted
+++ resolved
@@ -112,19 +112,10 @@
             label: 'Governance',
           },
           {
-<<<<<<< HEAD
-=======
-            type: 'docSidebar',
-            position: 'left',
-            sidebarId: 'showcases',
-            label: 'Showcases',
-          },
-          /*{
->>>>>>> 426db45d
             type: 'docsVersionDropdown',
             position: 'right',
             dropdownActiveClassDisabled: true,
-          },*/
+          },
           // TODO: remove when integrating i18n
           // {
           //   type: 'localeDropdown',
