--- conflicted
+++ resolved
@@ -71,11 +71,7 @@
             },
           },
           sidebarPath: require.resolve("./sidebars.js"),
-<<<<<<< HEAD
-          remarkPlugins: [simplePlantUML,require('remark-code-import')],
-=======
           remarkPlugins: [simplePlantUML, require('remark-code-import')],
->>>>>>> abc16e4f
           // TODO: Please change this to your repo.
           editUrl: "https://github.com/dfinity/portal/edit/master/",
         },
