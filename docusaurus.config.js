--- conflicted
+++ resolved
@@ -34,11 +34,8 @@
 const fs = require("fs");
 const validateShowcasePlugin = require("./plugins/validate-showcase.js");
 const contentfulPlugin = require("./plugins/contentful");
-<<<<<<< HEAD
 const snsDataPlugin = require("./plugins/sns-data");
-=======
 const airtablePlugin = require("./plugins/airtable");
->>>>>>> e3022314
 
 const isDeployPreview = !!process.env.PREVIEW_CANISTER_ID;
 
@@ -498,11 +495,8 @@
     matomoPlugin,
     blogPostsPlugin,
     contentfulPlugin,
-<<<<<<< HEAD
     snsDataPlugin,
-=======
     airtablePlugin,
->>>>>>> e3022314
     validateShowcasePlugin,
     externalRedirectsPlugin({
       redirects: [...getExternalRedirects(), ...getExactUrlRedirects()],
