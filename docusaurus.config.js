--- conflicted
+++ resolved
@@ -60,11 +60,7 @@
     customWebpack,
     tailwindPlugin,
     icpPricePlugin,
-<<<<<<< HEAD
-=======
     xdrPricePlugin,
-    showcaseProjectsPlugin,
->>>>>>> 2624883b
     homeShowcaseProjectsPlugin,
     liveSessionsPlugin,
     howItWorksArticlesPlugin,
