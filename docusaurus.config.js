--- conflicted
+++ resolved
@@ -70,7 +70,6 @@
     label: "Motoko",
   },
   {
-<<<<<<< HEAD
     type: "dropdown",
     position: "right",
     label: "Languages",
@@ -81,30 +80,6 @@
       { label: "Python", href: "/docs/current/developer-docs/backend/python/" },
       { label: "Solidity", href: "/docs/current/developer-docs/backend/solidity/" },
     ],
-=======
-    type: "docSidebar",
-    position: "left",
-    sidebarId: "rust",
-    label: "Rust",
-  },
-  {
-    type: "docSidebar",
-    position: "left",
-    sidebarId: "typescript",
-    label: "Typescript",
-  },
-  {
-    type: "docSidebar",
-    position: "left",
-    sidebarId: "python",
-    label: "Python",
-  },
-  {
-    type: "docSidebar",
-    position: "left",
-    sidebarId: "solidity",
-    label: "Solidity",
->>>>>>> ccfa5ab2
   },
   {
     type: "dropdown",
