--- conflicted
+++ resolved
@@ -18,7 +18,6 @@
 const roadmapDataPlugin = require("./plugins/roadmap-data");
 const howItWorksCardsPlugin = require("./plugins/howitworks-cards");
 const howItWorksArticlesPlugin = require("./plugins/howitworks-articles");
-const mediaVideosPlugin = require("./plugins/media-videos");
 
 const teamInformationPlugin = require("./plugins/team-information");
 const isDeployPreview =
@@ -50,7 +49,6 @@
     howItWorksCardsPlugin,
     teamInformationPlugin,
     roadmapDataPlugin,
-    mediaVideosPlugin,
   ],
 
   presets: [
@@ -145,13 +143,12 @@
                 href: "/bitcoin-integration",
               },
               {
-<<<<<<< HEAD
+                label: "Whitepaper",
+                href: "https://internetcomputer.org/whitepaper.pdf",
+              },
+              {
                 label: "Media",
                 href: "/media",
-=======
-                label: "Whitepaper",
-                href: "https://internetcomputer.org/whitepaper.pdf",
->>>>>>> 33a70d95
               },
               {
                 label: "Internet Identity",
@@ -188,10 +185,6 @@
                 docId: "developer-docs/quickstart/hello10mins",
               },
               { label: "Sample Code", to: "/samples" },
-              {
-                label: "Developer Grants ",
-                href: "https://dfinity.org/grants/",
-              },
               {
                 label: "Motoko Playground",
                 href: "https://m7sm4-2iaaa-aaaab-qabra-cai.raw.ic0.app/",
