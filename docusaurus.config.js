--- conflicted
+++ resolved
@@ -6,7 +6,6 @@
 dotenv.config({ path: ".env.local" });
 
 const versions = require("./versions.json");
-const fs = require("fs");
 const lightCodeTheme = require("./codeblock-theme");
 const darkCodeTheme = require("prism-react-renderer/themes/dracula");
 const simplePlantUML = require("@akebifiky/remark-simple-plantuml");
@@ -43,281 +42,6 @@
     type: "search",
     position: "right",
   },
-<<<<<<< HEAD
-=======
-  {
-    type: "dropdown",
-    className: "dropdown--custom dropdown--columns-2",
-    position: "right",
-
-    label: "Learn",
-    items: intoColumns([
-      [
-        // column 1
-        menuDivider("Start here"),
-        {
-          label: "The Basics",
-          href: "/basics?source=nav",
-        },
-        {
-          label: "What is ICP",
-          href: "/what-is-the-ic?source=nav",
-        },
-        {
-          label: "How it Works",
-          href: "/how-it-works?source=nav",
-        },
-        {
-          label: "Sustainability",
-          href: "/capabilities/sustainability?source=nav",
-        },
-        {
-          label: "Whitepaper",
-          href: "https://internetcomputer.org/whitepaper.pdf",
-        },
-        {
-          label: "ICP Wiki",
-          href: "https://wiki.internetcomputer.org",
-        },
-        {
-          label: "History of the Internet Computer",
-          href: "https://wiki.internetcomputer.org/wiki/History",
-        },
-        {
-          label: "Video Library",
-          href: "/videos?source=nav",
-        },
-        {
-          label: "Technical Roadmap",
-          href: "/roadmap?source=nav",
-        },
-      ],
-      [
-        // column 2
-        menuDivider("Capabilities"),
-        {
-          label: "Capabilities",
-          href: "/capabilities?source=nav",
-        },
-        {
-          label: "Bitcoin <> ICP",
-          href: "/bitcoin-integration?source=nav",
-        },
-        {
-          label: "Ethereum <> ICP",
-          href: "/ethereum-integration?source=nav",
-        },
-        {
-          label: "HTTPS Outcalls",
-          href: "/https-outcalls?source=nav",
-        },
-        {
-          label: "Identity on ICP",
-          href: "/internet-identity?source=nav",
-        },
-
-        menuDivider("Tools"),
-        {
-          label: "Dashboard",
-          href: "https://dashboard.internetcomputer.org",
-        },
-
-        {
-          label: "Wallets",
-          href: "/ecosystem?tag=Wallet&source=nav",
-        },
-        {
-          label: "GitHub",
-          href: "https://github.com/dfinity/ic",
-        },
-      ],
-    ]),
-  },
-
-  {
-    type: "dropdown",
-    position: "right",
-    className: "dropdown--custom dropdown--columns-2",
-    label: "Use",
-    items: intoColumns([
-      [
-        menuDivider("Step into Web3"),
-        {
-          label: "ICP Ecosystem",
-          href: "/ecosystem?source=nav",
-        },
-        {
-          label: "ICP Token",
-          href: "/icp-tokens?source=nav",
-        },
-        {
-          label: "For Enterprise",
-          href: "/enterprise?source=nav",
-        },
-        {
-          label: "Create an Internet Identity",
-          href: "https://identity.ic0.app/",
-        },
-        {
-          label: "Help & Support",
-          href: "https://support.dfinity.org/hc/en-us ",
-        },
-      ],
-      [
-        menuDivider("Use Cases"),
-        {
-          label: "ckBTC",
-          href: "/ckbtc?source=nav",
-        },
-        {
-          label: "NFTs",
-          href: "/nft?source=nav",
-        },
-        {
-          label: "DeFi",
-          href: "/defi?source=nav",
-        },
-        {
-          label: "Social Media Dapps",
-          href: "/social-media-dapps?source=nav",
-        },
-        {
-          label: "SNS DAOs",
-          href: "/sns?source=nav",
-        },
-        {
-          label: "OpenChat",
-          href: "/openchat?source=nav",
-        },
-        {
-          label: "Gaming",
-          href: "/gaming?source=nav",
-        },
-      ],
-    ]),
-  },
-  {
-    type: "dropdown",
-    className: "dropdown--custom dropdown--columns-2",
-    position: "right",
-    label: "Develop",
-    items: intoColumns([
-      [
-        // column 1
-        menuDivider("Start coding"),
-
-        {
-          label: "Developer Docs",
-          to: "/docs/current/home/?source=nav",
-        },
-        { label: "Sample Code", to: "/samples?source=nav" },
-        {
-          label: "Motoko Docs",
-          href: "/docs/current/motoko/main/motoko?source=nav",
-        },
-        {
-          label: "Rust Docs",
-          href: "/docs/current/developer-docs/backend/rust/?source=nav",
-        },
-        {
-          label: "Solidity Docs",
-          href: "https://docs.bitfinity.network/",
-        },
-        menuDivider("Tools"),
-
-        { label: "Developer Tools", to: "/tooling?source=nav" },
-        {
-          label: "Motoko Playground",
-          href: "https://m7sm4-2iaaa-aaaab-qabra-cai.raw.ic0.app/",
-        },
-      ],
-      [
-        // column 2
-        menuDivider("Need Support"),
-        {
-          html: `<span class="dropdown__link--with-icon">Dev & Community Forum <img src="/img/navigation/forum.svg" loading="lazy" alt="" width="16" height="22" /></span>`,
-          href: "https://forum.dfinity.org/",
-        },
-        {
-          html: `<span class="dropdown__link--with-icon">Dev Discord <img src="/img/navigation/discord.svg" loading="lazy" alt="" width="16" height="22" /></span>`,
-          href: "https://discord.gg/jnjVVQaE2C",
-        },
-        {
-          html: `<span class="dropdown__link--with-icon">Dev X <img src="/img/navigation/twitter.svg" loading="lazy" alt="" width="16" height="22" /></span>`,
-          href: "https://twitter.com/dfinitydev",
-        },
-      ],
-    ]),
-  },
-  {
-    type: "dropdown",
-    position: "right",
-    label: "Participate",
-    className: "dropdown--custom dropdown--columns-2",
-    items: intoColumns([
-      [
-        menuDivider("Get Involved"),
-        {
-          label: "ICP Community",
-          href: "/community?source=nav",
-        },
-        {
-          label: "Become a Node Provider",
-          href: "/node-providers?source=nav",
-        },
-        {
-          label: "Staking & Governance (NNS)",
-          href: "/nns?source=nav",
-        },
-        {
-          label: "Roadmap",
-          href: "/roadmap?source=nav",
-        },
-        {
-          label: "Feedback Board",
-          href: "https://dx.internetcomputer.org/",
-        },
-        {
-          label: "Hackathons",
-          href: "https://dfinity.org/hackathons",
-        },
-        {
-          label: "ICP Careers",
-          href: "http://careers.internetcomputer.org/",
-        },
-        {
-          label: "DFINITY Foundation",
-          href: "https://dfinity.org",
-        },
-        {
-          label: "Upcoming events",
-          href: "https://dfinity.org/events-and-news/#events",
-        },
-      ],
-      [
-        menuDivider("Join The Discussion"),
-        {
-          html: `<span class="dropdown__link--with-icon">Dev & Community Forum <img src="/img/navigation/forum.svg" loading="lazy" alt="" width="16" height="22" /></span>`,
-          href: "https://forum.dfinity.org/",
-        },
-        {
-          label: "Community Blog",
-          href: "https://medium.com/dfinity",
-        },
-
-        menuDivider("Grants"),
-        {
-          label: "Developer Grants",
-          href: "https://dfinity.org/grants",
-        },
-        {
-          label: "Community Grants",
-          href: "https://dfinity.org/community-grants",
-        },
-      ],
-    ]),
-  },
->>>>>>> 0ce37e7e
 ];
 
 const subnavItems = [
@@ -935,16 +659,12 @@
               {
                 label: "Twitter",
                 to: "https://twitter.com/dfinity",
-<<<<<<< HEAD
-                icon: "data:image/svg+xml,%3Csvg width='24' height='20' viewBox='0 0 24 20' fill='none' xmlns='http://www.w3.org/2000/svg'%3E%3Cpath d='M24 2.55699C23.117 2.94899 22.168 3.21299 21.172 3.33199C22.189 2.72299 22.97 1.75799 23.337 0.607986C22.386 1.17199 21.332 1.58199 20.21 1.80299C19.313 0.845986 18.032 0.247986 16.616 0.247986C13.437 0.247986 11.101 3.21399 11.819 6.29299C7.728 6.08799 4.1 4.12799 1.671 1.14899C0.381 3.36199 1.002 6.25699 3.194 7.72299C2.388 7.69699 1.628 7.47599 0.965 7.10699C0.911 9.38799 2.546 11.522 4.914 11.997C4.221 12.185 3.462 12.229 2.69 12.081C3.316 14.037 5.134 15.46 7.29 15.5C5.22 17.123 2.612 17.848 0 17.54C2.179 18.937 4.768 19.752 7.548 19.752C16.69 19.752 21.855 12.031 21.543 5.10599C22.505 4.41099 23.34 3.54399 24 2.55699Z' fill='white'/%3E%3C/svg%3E%0A",
                 iconLight: getImageDataUrl(
                   "./static/img/svgIcons/purple/twitter.svg"
                 ),
-=======
                 icon: `data:image/svg+xml;base64,${fs
                   .readFileSync("./static/img/svgIcons/twitter-white.svg")
                   .toString("base64")}`,
->>>>>>> 0ce37e7e
               },
               {
                 label: "IC Forum",
