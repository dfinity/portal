--- conflicted
+++ resolved
@@ -260,10 +260,7 @@
 - Big Tech
 - Bitcoin integration
 - Bitcoin network: should be used in place of "sending bitcoin".
-<<<<<<< HEAD
-=======
 - bitcoin: should be used when referring to BTC rather than the Bitcoin network.
->>>>>>> f38b06e5
 - Built on the Internet Computer
 - canister
 - canister smart contract
