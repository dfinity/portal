--- conflicted
+++ resolved
@@ -101,11 +101,7 @@
 
 - 5.6: Next steps.
 
-<<<<<<< HEAD
-The first portion of this series, Level 0: Pre-flight operations, is out now and ready for you to follow along with! You can get started with the Developer Ladder [here](https://internetcomputer.org/docs/tutorials/developer-journey/level-0/).
-=======
 The first portion of this series, Level 0: Pre-flight operations, is out now and ready for you to follow along with! You can get started with the Developer Liftoff [here](https://internetcomputer.org/docs/current/tutorials/developer-liftoff/level-0/).
->>>>>>> 3e339570
 
 ## Upcoming `dfx 0.15` release
 
