---
title: Developer weekly update October 18, 2023
description: This week, we'll take a look at a new AI tool on the developer documentation, the latest level of the developer liftoff series, and ask for your feedback on naming a new tool!
tags: [Devs]
image: /img/blog/dev-update-blog-oct-18.jpg
---

# Developer weekly update October 18, 2023

![October 18 2023](../../static/img/blog/dev-update-blog-oct-18.jpg)

This week, we'll take a look at a new AI tool on the developer documentation, the latest level of the developer liftoff series, and ask for your feedback on naming a new tool!

## Developer docs 'Ask AI' chat bot

This past week, ICP developer docs got a new exciting widget addition: an AI chat widget! This AI chat widget uses an LLM trained on the ICP wiki, developer docs, and developer forum, to provide answers to questions and help developers find resources. Additionally, developers have given the DFINITY team valuable feedback on other resources that the LLM should be trained on. That feedback can be found and submitted in the forum post [here](https://forum.dfinity.org/t/use-an-llm-to-help-build-on-icp-feedback-appreciated/23804)

This chat widget is powered by [Kapa.ai](https://www.kapa.ai/), which hosts the LLM data off-chain. The ICP website, however, is fully onchain.

An example question might be, "What is ckBTC?", in which, the AI replies with a generated area such as:

![AI chat bot](../../static/img/blog/ai-chat.png)

Try it yourself on the [developer docs](https://internetcomputer.org/docs/home) by clicking the 'Ask AI' button!

## Developer liftoff level 3

<<<<<<< HEAD
Level 3 of the [developer ladder tutorial series](/docs/tutorials/developer-journey/) is now live on the developer docs! In level 3, we cover Motoko package managers, HTTPS outcalls, certified data, agents, and Internet Identity. A full breakdown can be found below:

# Level 3: Space engineer

- [3.1 Motoko package managers.](/docs/tutorials/developer-journey/level-3/3.1-package-managers): To use packages developed outside of the Motoko base library, a Motoko package manager can be used. This module covers:
=======
<<<<<<< HEAD
Level 3 of the [developer ladder tutorial series](/docs/current/tutorials/developer-liftoff/) is now live on the developer docs! In level 3, we cover Motoko package managers, HTTPS outcalls, certified data, agents, and Internet Identity. A full breakdown can be found below:
=======
Level 3 of the [developer liftoff tutorial series](/docs/current/tutorials/developer-liftoff/) is now live on the developer docs! In level 3, we cover Motoko package managers, HTTPS outcalls, certified data, agents, and Internet Identity. A full breakdown can be found below:
>>>>>>> 4b60b8079175c13f1f9cb2b458951a9fdde4b3c5

# Level 3: Space engineer

- [3.1 Motoko package managers.](/docs/current/tutorials/developer-liftoff/level-3/3.1-package-managers): To use packages developed outside of the Motoko base library, a Motoko package manager can be used. This module covers:
>>>>>>> 3e339570
    - What is a package manager?
    - Installing Mops.
    - Installing Vessel.
    - Using Mops.
	    - Creating a new project.
	    - Configuring your project to use Mops.
	    - Initializing Mops.
	    - Adding packages to `mops.toml`.
    - Publishing a package.
    - Using Vessel.
    - Importing packages into your Motoko code.

<<<<<<< HEAD
- [3.2 Using HTTPS outcalls.](/docs/tutorials/developer-journey/level-3/3.2-https-outcalls): HTTPS outcalls are a feature of canisters on ICP that allow smart contracts to directly make calls to HTTP servers that are external to ICP. This module covers:
=======
- [3.2 Using HTTPS outcalls.](/docs/current/tutorials/developer-liftoff/level-3/3.2-https-outcalls): HTTPS outcalls are a feature of canisters on ICP that allow smart contracts to directly make calls to HTTP servers that are external to ICP. This module covers:
>>>>>>> 3e339570
    - Supported HTTP methods.
    - Cycles.
    - HTTPS outcalls API.
    - HTTP `GET`.
        - Prerequisites.
        - Creating a new project.
        - Creating an HTTP `GET` request.
        - Calling the HTTP `GET` request.
    - HTTP `POST`.
        - Prerequisites.
        - Creating a new project.
        - Creating an HTTP `POST` request.
        - Calling the HTTP `POST` request.


<<<<<<< HEAD
- [3.3 Certified data.](/docs/tutorials/developer-journey/level-3/3.3-certified-data): Certified data utilizes **chain-key cryptography** at the canister level to generate a digital signature that can be validated using a permanent, public key that belongs to the Internet Computer, whose private key counterpart is constantly distributed across many different nodes on the network. This module covers:
=======
- [3.3 Certified data.](/docs/current/tutorials/developer-liftoff/level-3/3.3-certified-data): Certified data utilizes **chain-key cryptography** at the canister level to generate a digital signature that can be validated using a permanent, public key that belongs to the Internet Computer, whose private key counterpart is constantly distributed across many different nodes on the network. This module covers:
>>>>>>> 3e339570
    - How data is certified.
        - Data certificates.
        - How canisters certify data.
        - Certified data API methods.
    - How Developers can certify data.
        - Certified data Motoko module.
        - Certified data Rusk CDK module.
    - Generating an HTTP response.
        - Example.
    - Using certified variables.
        - Prerequisites.
        - Creating a new project.
        - Creating an HTTP request.
        - Interacting with certified variables.
    - Resources.

<<<<<<< HEAD
- [3.4 Introduction to agents.](/docs/tutorials/developer-journey/level-3/3.4-intro-to-agents): On the Internet Computer, an **agent** is a library used to make calls to ICP's public interface. This module covers:
=======
- [3.4 Introduction to agents.](/docs/current/tutorials/developer-liftoff/level-3/3.4-intro-to-agents): On the Internet Computer, an **agent** is a library used to make calls to ICP's public interface. This module covers:
>>>>>>> 3e339570
    - What does an agent do?
        - Structuring data.
        - Decoding data.
        - Managing authentication.
            - Accepted identities.
    - Available agents.
    - Using the JavaScript agent.
        - Prerequisites.
        - Creating a new project.
        - Generating Candid declarations.
        - Creating the JavaScript agent.
        - Using the agent.

<<<<<<< HEAD
- [3.5 Identities and authentication.](/docs/tutorials/developer-journey/level-3/3.5-identities-and-auth): When developing on the Internet Identity, there are several types of identities and methods of authentication that you'll encounter. This module covers:
=======
- [3.5 Identities and authentication.](/docs/current/tutorials/developer-liftoff/level-3/3.5-identities-and-auth): When developing on the Internet Identity, there are several types of identities and methods of authentication that you'll encounter. This module covers:
>>>>>>> 3e339570
    - Types of identity.
    - Internet Identity.
       - Internet Identity architecture.
        - What is a passkey?
    - Creating an Internet Identity.
    - Integrating an Internet Identity into your app.
        - Prerequisites.
        - Creating a new project.
        - Creating an actor.
        - Importing the `auth-client` package.
        - Pulling the Internet Identity canister.
        - Interacting with the integration.

<<<<<<< HEAD
- [3.6 Motoko level 3.](/docs/tutorials/developer-journey/level-3/3.6-motoko-lvl3): In this Motoko level, we'll look into caller identification, adding access control with identities, plus other non-identity related functionalities such as pattern matching and periodic tasks. This module covers:
=======
- [3.6 Motoko level 3.](/docs/current/tutorials/developer-liftoff/level-3/3.6-motoko-lvl3): In this Motoko level, we'll look into caller identification, adding access control with identities, plus other non-identity related functionalities such as pattern matching and periodic tasks. This module covers:
>>>>>>> 3e339570
    - Principals and caller identification.
    - Adding access control with identities.
        - Prerequisites.
        - Creating a new project.
        - Creating an owner identity.
        - Writing backend code with access control.
        - Interacting with the dapp.
    - Pattern matching.
    - Periodic timers.

## `dfx` version manager

We need your feedback!

An upcoming tool, currently known as the `dfx` version manager, needs a name! There is an ongoing naming thread on the forum that can be found [here](https://forum.dfinity.org/t/dfx-version-manager-naming-thread/23665).

The `dfx` version manager will be a tool designed to simplify and improve installing and using different versions of `dfx` locally. Currently, switching between different versions is clunky and can cause discrepancies within your local environment. The `dfx` version manager will provide a solution to this common developer pain point.

That'll wrap things up for this week, be sure to check back in next time!

-DFINITY<|MERGE_RESOLUTION|>--- conflicted
+++ resolved
@@ -25,23 +25,9 @@
 
 ## Developer liftoff level 3
 
-<<<<<<< HEAD
-Level 3 of the [developer ladder tutorial series](/docs/tutorials/developer-journey/) is now live on the developer docs! In level 3, we cover Motoko package managers, HTTPS outcalls, certified data, agents, and Internet Identity. A full breakdown can be found below:
-
-# Level 3: Space engineer
-
-- [3.1 Motoko package managers.](/docs/tutorials/developer-journey/level-3/3.1-package-managers): To use packages developed outside of the Motoko base library, a Motoko package manager can be used. This module covers:
-=======
-<<<<<<< HEAD
-Level 3 of the [developer ladder tutorial series](/docs/current/tutorials/developer-liftoff/) is now live on the developer docs! In level 3, we cover Motoko package managers, HTTPS outcalls, certified data, agents, and Internet Identity. A full breakdown can be found below:
-=======
 Level 3 of the [developer liftoff tutorial series](/docs/current/tutorials/developer-liftoff/) is now live on the developer docs! In level 3, we cover Motoko package managers, HTTPS outcalls, certified data, agents, and Internet Identity. A full breakdown can be found below:
->>>>>>> 4b60b8079175c13f1f9cb2b458951a9fdde4b3c5
-
-# Level 3: Space engineer
 
 - [3.1 Motoko package managers.](/docs/current/tutorials/developer-liftoff/level-3/3.1-package-managers): To use packages developed outside of the Motoko base library, a Motoko package manager can be used. This module covers:
->>>>>>> 3e339570
     - What is a package manager?
     - Installing Mops.
     - Installing Vessel.
@@ -54,11 +40,7 @@
     - Using Vessel.
     - Importing packages into your Motoko code.
 
-<<<<<<< HEAD
-- [3.2 Using HTTPS outcalls.](/docs/tutorials/developer-journey/level-3/3.2-https-outcalls): HTTPS outcalls are a feature of canisters on ICP that allow smart contracts to directly make calls to HTTP servers that are external to ICP. This module covers:
-=======
 - [3.2 Using HTTPS outcalls.](/docs/current/tutorials/developer-liftoff/level-3/3.2-https-outcalls): HTTPS outcalls are a feature of canisters on ICP that allow smart contracts to directly make calls to HTTP servers that are external to ICP. This module covers:
->>>>>>> 3e339570
     - Supported HTTP methods.
     - Cycles.
     - HTTPS outcalls API.
@@ -74,11 +56,7 @@
         - Calling the HTTP `POST` request.
 
 
-<<<<<<< HEAD
-- [3.3 Certified data.](/docs/tutorials/developer-journey/level-3/3.3-certified-data): Certified data utilizes **chain-key cryptography** at the canister level to generate a digital signature that can be validated using a permanent, public key that belongs to the Internet Computer, whose private key counterpart is constantly distributed across many different nodes on the network. This module covers:
-=======
 - [3.3 Certified data.](/docs/current/tutorials/developer-liftoff/level-3/3.3-certified-data): Certified data utilizes **chain-key cryptography** at the canister level to generate a digital signature that can be validated using a permanent, public key that belongs to the Internet Computer, whose private key counterpart is constantly distributed across many different nodes on the network. This module covers:
->>>>>>> 3e339570
     - How data is certified.
         - Data certificates.
         - How canisters certify data.
@@ -95,11 +73,7 @@
         - Interacting with certified variables.
     - Resources.
 
-<<<<<<< HEAD
-- [3.4 Introduction to agents.](/docs/tutorials/developer-journey/level-3/3.4-intro-to-agents): On the Internet Computer, an **agent** is a library used to make calls to ICP's public interface. This module covers:
-=======
 - [3.4 Introduction to agents.](/docs/current/tutorials/developer-liftoff/level-3/3.4-intro-to-agents): On the Internet Computer, an **agent** is a library used to make calls to ICP's public interface. This module covers:
->>>>>>> 3e339570
     - What does an agent do?
         - Structuring data.
         - Decoding data.
@@ -113,11 +87,7 @@
         - Creating the JavaScript agent.
         - Using the agent.
 
-<<<<<<< HEAD
-- [3.5 Identities and authentication.](/docs/tutorials/developer-journey/level-3/3.5-identities-and-auth): When developing on the Internet Identity, there are several types of identities and methods of authentication that you'll encounter. This module covers:
-=======
 - [3.5 Identities and authentication.](/docs/current/tutorials/developer-liftoff/level-3/3.5-identities-and-auth): When developing on the Internet Identity, there are several types of identities and methods of authentication that you'll encounter. This module covers:
->>>>>>> 3e339570
     - Types of identity.
     - Internet Identity.
        - Internet Identity architecture.
@@ -131,11 +101,7 @@
         - Pulling the Internet Identity canister.
         - Interacting with the integration.
 
-<<<<<<< HEAD
-- [3.6 Motoko level 3.](/docs/tutorials/developer-journey/level-3/3.6-motoko-lvl3): In this Motoko level, we'll look into caller identification, adding access control with identities, plus other non-identity related functionalities such as pattern matching and periodic tasks. This module covers:
-=======
 - [3.6 Motoko level 3.](/docs/current/tutorials/developer-liftoff/level-3/3.6-motoko-lvl3): In this Motoko level, we'll look into caller identification, adding access control with identities, plus other non-identity related functionalities such as pattern matching and periodic tasks. This module covers:
->>>>>>> 3e339570
     - Principals and caller identification.
     - Adding access control with identities.
         - Prerequisites.
