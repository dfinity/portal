---
title: Developer weekly update September 6, 2023
description: This week, we're excited to talk about the next installment of the new documentation series Developer liftoff, plus talk about upcoming features and integrations such as the Ethereum integration and the cycles ledger.
tags: [Devs]
image: /img/blog/dev-update-blog-sept-6.jpg
---

# Developer weekly update September 6, 2023

![September 6 2023](../../static/img/blog/dev-update-blog-sept-6.jpg)

Hello devs and welcome to this week's issue of developer weekly! This week, we're excited to talk about the next installment of the new documentation series developer liftoff, plus talk about upcoming features and integrations such as the Ethereum integration and the cycles ledger.

Let's get into it!

## Developer liftoff level 1

The second level of the developer liftoff tutorial series is now live on the developer docs! In this level, level 1, we begin to dive into the building blocks of developing on ICP, such as learning about Motoko fundamentals, developing a simple poll dapp, and learning about canister deployment and management. Modules in this level include:

<<<<<<< HEAD
- [1.1: Exploring a live demo](/docs/tutorials/developer-journey/level-1/1.1-live-demo):
=======
- [1.1: Exploring a live demo](/docs/current/tutorials/developer-liftoff/level-1/1.1-live-demo):
>>>>>>> 3e339570

In this module, you can learn about:

    - An overview of the playground.
    - An overview of the `dfx deploy --playground` command.
    - Deploying a canister to playground using `dfx`.
    - Interacting with the canister via the CLI.
    - Interacting with the canister via the Candid interface.

<<<<<<< HEAD
- [1.2: Motoko level 1](/docs/tutorials/developer-journey/level-1/1.2-motoko-lvl1):
=======
- [1.2: Motoko level 1](/docs/current/tutorials/developer-liftoff/level-1/1.2-motoko-lvl1):
>>>>>>> 3e339570

In this module, you can learn about:

    - Basic concepts and terms.
    - Motoko syntax.
    - Using the base library.
    - Declarations and expressions.
    - Defining an actor.
    - Values and evaluation:
        - Primitive values.
        - Non-primitive values.
    - Printing values.
    - Passing text arguments.

<<<<<<< HEAD
- [1.3: Developing your first dapp](/docs/tutorials/developer-journey/level-1/1.3-first-dapp):
=======
- [1.3: Developing your first dapp](/docs/current/tutorials/developer-liftoff/level-1/1.3-first-dapp):
>>>>>>> 3e339570

In this module, you can learn about:

    - Creating a new project.
    - Reviewing the project's file structure.
    - Writing the backend canister code.
        - Creating an actor.
        - Defining the `getQuestion` method.
        - Query calls vs. update calls.
        - Creating a data structure to store the data.
        - Importing additional dependencies.
        - Declaring the `votes` variable.
        - Declaring the `getVotes` method.
        - Declaring the `votes` method.
        - Declaring the `resetVotes`  method.
        - Final code.
    - Deploying the dapp locally.
    - Adding pre-developed frontend code.
    - Re-deploying the dapp.

<<<<<<< HEAD
- [1.4: Acquiring and using cycles](/docs/tutorials/developer-journey/level-1/1.4-using-cycles):
=======
- [1.4: Acquiring and using cycles](/docs/current/tutorials/developer-liftoff/level-1/1.4-using-cycles):
>>>>>>> 3e339570

In this module, you can learn about:

    - An overview of cycles.
    - Creating a developer identity.
    - Acquiring cycles using a cycles coupon.
    - Converting ICP tokens to cycles.

<<<<<<< HEAD
- [1.5: Deploying canisters](/docs/tutorials/developer-journey/level-1/1.5-deploying-canisters):

In this module, you can learn about deploying to the mainnet.

- [1.6: Managing canisters](/docs/tutorials/developer-journey/level-1/1.6-managing-canisters):
=======
- [1.5: Deploying canisters](/docs/current/tutorials/developer-liftoff/level-1/1.5-deploying-canisters):

In this module, you can learn about deploying to the mainnet.

- [1.6: Managing canisters](/docs/current/tutorials/developer-liftoff/level-1/1.6-managing-canisters):
>>>>>>> 3e339570

In this module, you can learn about:

    - Obtaining a canister's ID.
    - Obtaining canister information.
    - Adding an identity as a controller of a canister.
    - Managing the running state of a canister.
    - Checking the cycles balance of a canister.
    - Topping up a canister.
    - Getting cycles back from a canister.
    - Setting the canister's freezing threshold.
    - Deleting a canister.

<<<<<<< HEAD
You can learn more about the developer ladder and get started with level 0 in the [tutorials section of our developer documentation](/docs/tutorials/developer-journey/).
=======
<<<<<<< HEAD
You can learn more about the developer ladder and get started with level 0 in the [tutorials section of our developer documentation](/docs/current/tutorials/developer-liftoff/).
=======
You can learn more about the developer liftoff and get started with level 0 in the [tutorials section of our developer documentation](/docs/current/tutorials/developer-liftoff/).
>>>>>>> 4b60b8079175c13f1f9cb2b458951a9fdde4b3c5
>>>>>>> 3e339570

## Ethereum starter project

One of the most exciting roadmap items for ICP currently is our upcoming ICP + ETH integration, enabling devs to build on ICP and interact with Ethereum! As a sample project, our team has developed an ICP + ETH starter project, which showcases the simple use case of using an ICP canister to verify NFT ownership for NFTs minted on the Ethereum network. This sample dapp has support for the Ethereum mainnet, plus the Sepolia and Goerli testnets. You can connect your Internet Identity or NFID to the dapp!

You can play with a running version of the dapp [here](https://xm3ir-rqaaa-aaaap-abhqq-cai.icp0.io/).

If you want to use this sample project as a boilerplate to build your own, or learn more about the technology stack used in the project, check out the open source repo [here](https://github.com/dfinity/ic-eth-starter).


## Upcoming feature: cycles ledger

Another exciting upcoming feature is the new cycles ledger feature. The cycles ledger, which is expected to launch in October 2023, will simplify cycle management by providing the ability for principal IDs to hold cycles.

Currently, cycles wallets are a complex solution that is used to associate cycles with principals, since cycles wallets must be deployed locally, consume cycles themselves, and are easily lost if the cycles wallet canister ID is lost.

The cycles ledger is an alternative to the cycles wallet, and will be deployed as a single global ledger canister, rather than a local deployment. The cycles ledger will comply with the ICRC-2 standard and will also interact with the NNS canisters and user canisters to provide ledger-specific functions, such as creating new canisters using cycles, sending cycles to canisters, and accepting incoming cycles.

Be sure to check back in October for a more detailed blog post when the feature is live!

That'll wrap things up for now, see you next time!

-DFINITY<|MERGE_RESOLUTION|>--- conflicted
+++ resolved
@@ -17,11 +17,7 @@
 
 The second level of the developer liftoff tutorial series is now live on the developer docs! In this level, level 1, we begin to dive into the building blocks of developing on ICP, such as learning about Motoko fundamentals, developing a simple poll dapp, and learning about canister deployment and management. Modules in this level include:
 
-<<<<<<< HEAD
-- [1.1: Exploring a live demo](/docs/tutorials/developer-journey/level-1/1.1-live-demo):
-=======
 - [1.1: Exploring a live demo](/docs/current/tutorials/developer-liftoff/level-1/1.1-live-demo):
->>>>>>> 3e339570
 
 In this module, you can learn about:
 
@@ -31,11 +27,7 @@
     - Interacting with the canister via the CLI.
     - Interacting with the canister via the Candid interface.
 
-<<<<<<< HEAD
-- [1.2: Motoko level 1](/docs/tutorials/developer-journey/level-1/1.2-motoko-lvl1):
-=======
 - [1.2: Motoko level 1](/docs/current/tutorials/developer-liftoff/level-1/1.2-motoko-lvl1):
->>>>>>> 3e339570
 
 In this module, you can learn about:
 
@@ -50,11 +42,7 @@
     - Printing values.
     - Passing text arguments.
 
-<<<<<<< HEAD
-- [1.3: Developing your first dapp](/docs/tutorials/developer-journey/level-1/1.3-first-dapp):
-=======
 - [1.3: Developing your first dapp](/docs/current/tutorials/developer-liftoff/level-1/1.3-first-dapp):
->>>>>>> 3e339570
 
 In this module, you can learn about:
 
@@ -75,11 +63,7 @@
     - Adding pre-developed frontend code.
     - Re-deploying the dapp.
 
-<<<<<<< HEAD
-- [1.4: Acquiring and using cycles](/docs/tutorials/developer-journey/level-1/1.4-using-cycles):
-=======
 - [1.4: Acquiring and using cycles](/docs/current/tutorials/developer-liftoff/level-1/1.4-using-cycles):
->>>>>>> 3e339570
 
 In this module, you can learn about:
 
@@ -88,19 +72,11 @@
     - Acquiring cycles using a cycles coupon.
     - Converting ICP tokens to cycles.
 
-<<<<<<< HEAD
-- [1.5: Deploying canisters](/docs/tutorials/developer-journey/level-1/1.5-deploying-canisters):
-
-In this module, you can learn about deploying to the mainnet.
-
-- [1.6: Managing canisters](/docs/tutorials/developer-journey/level-1/1.6-managing-canisters):
-=======
 - [1.5: Deploying canisters](/docs/current/tutorials/developer-liftoff/level-1/1.5-deploying-canisters):
 
 In this module, you can learn about deploying to the mainnet.
 
 - [1.6: Managing canisters](/docs/current/tutorials/developer-liftoff/level-1/1.6-managing-canisters):
->>>>>>> 3e339570
 
 In this module, you can learn about:
 
@@ -114,15 +90,7 @@
     - Setting the canister's freezing threshold.
     - Deleting a canister.
 
-<<<<<<< HEAD
-You can learn more about the developer ladder and get started with level 0 in the [tutorials section of our developer documentation](/docs/tutorials/developer-journey/).
-=======
-<<<<<<< HEAD
-You can learn more about the developer ladder and get started with level 0 in the [tutorials section of our developer documentation](/docs/current/tutorials/developer-liftoff/).
-=======
 You can learn more about the developer liftoff and get started with level 0 in the [tutorials section of our developer documentation](/docs/current/tutorials/developer-liftoff/).
->>>>>>> 4b60b8079175c13f1f9cb2b458951a9fdde4b3c5
->>>>>>> 3e339570
 
 ## Ethereum starter project
 
