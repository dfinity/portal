---
title: Developer weekly update December 6, 2023
description: This week, we have some very exciting announcements about ckETH, an EU subnet proposal, and the final level of the developer liftoff series!
tags: [Devs]
image: /img/blog/dev-update-blog-dev-6.jpg
---

# Developer weekly update December 6, 2023

![December 6 2023](../../static/img/blog/dev-update-blog-dev-6.jpg)

Hello developers and welcome back to developer weekly! This week, we have some very exciting announcements about ckETH, an EU subnet proposal, and the final level of the developer liftoff series! Let's get started.

## ckETH: now live!

On Friday, December 1st, the NNS proposals to enable ckETH on ICP went live. We're excited to announce that all proposals were passed by the NNS, and ckETH is now live on the mainnet!

ckETH has been added to the ICP dashboard, which you can view [here](https://dashboard.internetcomputer.org/ethereum). You can learn how to interact with ckETH by reviewing the ckETH minter documentation [here](https://github.com/dfinity/ic/blob/master/rs/ethereum/cketh/minter/README.adoc).

ckETH support is also live in the ICRC-1 wallet, which includes ckETH has a pre-defined token. The index canister has been integrated, allowing you to mint directly to your principal. The ICRC-1 wallet canister can be found [here](https://e4hv6-7yaaa-aaaao-a2ida-cai.icp0.io/)

With the current ckETH integration, you will not be able to withdraw to ETH directly from the ICRC-1 wallet. This is because the ICRC-1 wallet does not support the withdrawal process (withdraws are supported in the ICRC-2 standard). To withdraw ckETH for ETH, you can send your ckETH to your dfx principal, then withdraw from there following [these steps](https://github.com/timohanke/ic/blob/d34903fc2c41e2cff5df86248628f5d0b4fd7168/rs/ethereum/cketh/minter/README.adoc#withdrawal-cketh-to-eth).

To encourage you to try it out, the first person who logs into the ICRC-1 wallet using the “Seed method” with seed “ckETH”, then adds the subaccount whose index is “ckETH” in hex will find some ETH in it!

You can join the forum discussion [here](https://forum.dfinity.org/t/cketh-a-canister-issued-ether-twin-token-on-the-ic/22819/95) to let us know your thoughts on ckETH and report any bugs you might encounter.

## EU subnet NNS proposal

Another new and exciting proposal is now live for voting on the NNS. This proposal is the first of three proposals that proposes launching an EU subnet! Adding this subnet would be a huge milestone in enabling GDPR-compliant services on ICP.

This proposal will create a new subnet type of 'European'. If this initial proposal passes, two additional proposals will be submitted. The first will propose the creation of a subnet with only node machines located in the European geographic region, and a second proposal will assign the subnet type 'European' to the newly created subnet.

This new subnet type will enable developers and enterprises alike to benefit from:

- Building and deploying applications that require a GDPR-aligned infrastructure.

- Building and deploying applications that leverage blockchain decentralization with regional data sovereignty needs.

It is important to note that while the creation of an EU subnet would enable applications to be GDPR-compliant, developers and enterprises will need to take further measures to ensure that their applications meet all GDPR requirements.

You can join the discussion on the forum [here](https://forum.dfinity.org/t/european-subnet-on-the-internet-computer-a-step-toward-gdpr-ready-infrastructure/25110), and you can vote on the first proposal [here](https://nns.ic0.app/proposal/?u=qoctq-giaaa-aaaaa-aaaea-cai&proposal=126328)

## Developer liftoff level 5

The final level of the developer liftoff tutorial series has been published! In this final level, you can learn about the most advanced features of ICP, how to build dapps that utilize these features, and where to go to further your developer liftoff on your own. This level's tutorials cover:

<<<<<<< HEAD
- [5.1 Developing an encrypted notes dapp with vetKeys](/docs/tutorials/developer-journey/level-5/5.1-vetKeys-tutorial): The Internet Computer vetKeys feature provides developers with more enhanced privacy, encryption, threshold decryption, and security capabilities for their projects and dapps:
=======
- [5.1 Developing an encrypted notes dapp with vetKeys](/docs/current/tutorials/developer-liftoff/level-5/5.1-vetKeys-tutorial): The Internet Computer vetKeys feature provides developers with more enhanced privacy, encryption, threshold decryption, and security capabilities for their projects and dapps:
>>>>>>> 3e339570
    - What is vetKeys?
        - Crypto primitives.
        - Public key encryption (PKE).
        - Identity based encryption (IBE).
        - vetKD.
        - BLS signatures.
    - vetKeys example dapp.
        - Prerequisites.
        - Closing the `encrypted-notes-dapp-vetkd` example.
        - Setting up the project.
        - Reviewing the project's files.
        - Starting a local replica.
        - Deploying the Internet Identity canister.
        - Deploying the vetKD system API canister.
        - Deploying the encrypted notes backend canister.
        - Updating the generated canister interface bindings.
        - Deploying the frontend canister.
        - Starting the local development server.
        - Using the dapp.

<<<<<<< HEAD
- [5.2 Developing a dapp using the IC Ethereum integration](/docs/tutorials/developer-journey/level-5/5.2-ICP-ETH-tutorial): In this tutorial, you'll use the DFINITY IC ETH starter project to deploy a boilerplate dapp that showcases how the IC can query information from the Ethereum network using HTTPS outcalls:
=======
- [5.2 Developing a dapp using the IC Ethereum integration](/docs/current/tutorials/developer-liftoff/level-5/5.2-ICP-ETH-tutorial): In this tutorial, you'll use the DFINITY IC ETH starter project to deploy a boilerplate dapp that showcases how the IC can query information from the Ethereum network using HTTPS outcalls:
>>>>>>> 3e339570
    - Deploying the ETH starter project.
        - Project technology stack.
        - Prerequisites.
        - Downloading the starter project’s files.
        - Exploring the project's files.
        - Creating a testnet wallet.
        - Obtaining Sepolia testnet tokens.
        - Deploying the project.
        - Using the dapp.
    - Going further.
    - Resources.

<<<<<<< HEAD
- [5.3 Creating a decentralized token swap](/docs/tutorials/developer-journey/level-5/5.3-token-swap-tutorial): In this tutorial, you'll deploy a simple token swap canister that demonstrates how to deposit, swap, and withdraw tokens:
=======
- [5.3 Creating a decentralized token swap](/docs/current/tutorials/developer-liftoff/level-5/5.3-token-swap-tutorial): In this tutorial, you'll deploy a simple token swap canister that demonstrates how to deposit, swap, and withdraw tokens:
>>>>>>> 3e339570
    - Decentralized token swap canister.
        - Prerequisites.
        - Cloning the `icrc2-swap` example.
        - Reviewing the project's files.
        - Starting a local replica.
        - Creating identities for `user_a` and `user_b`.
        - Deploying `token_a`.
        - Deploying `token_b`.
        - Exporting the token canister IDs as environmental variables.
        - Deploying the swap canister.
        - Depositing tokens into the swap canister.
        - Performing a token swap.
        - Withdrawing tokens.
        - Checking token balances.


<<<<<<< HEAD
- [5.4 Creating NFTs on the IC](/docs/tutorials/developer-journey/level-5/5.4-NFT-tutorial): A **non-fungible token**, commonly referred to as an NFT, is a type of tokenized asset that is assigned a unique identifier that is used to distinguish one NFT from another:
=======
- [5.4 Creating NFTs on the IC](/docs/current/tutorials/developer-liftoff/level-5/5.4-NFT-tutorial): A **non-fungible token**, commonly referred to as an NFT, is a type of tokenized asset that is assigned a unique identifier that is used to distinguish one NFT from another:
>>>>>>> 3e339570
    - How do NFTs work?
    - NFT standards.
        - DIP721.
        - ICRC-7.
    - Creating and deploying an NFT.
        - Prerequisites.
        - Cloning the `dip-721-nft-container` example.
        - Confirm your local identity.
        - Reviewing the project's files.
        - Starting a local replica.
        - Deploying the project’s canister.
        - Minting an NFT.
        - Transferring an NFT.
        - Querying the balance of NFTs for your user principal.
        - Querying the maximum amount of NFTs that can be minted.
        - Querying the NFT's metadata.
        - Querying token IDs owned by your user.
        - Querying the NFT’s information.
        - Querying the owner of a specific token ID.
    - Resources.

<<<<<<< HEAD
- [5.5 Creating an auction dapp](/docs/tutorials/developer-journey/level-5/5.5-auction-tutorial):
=======
- [5.5 Creating an auction dapp](/docs/current/tutorials/developer-liftoff/level-5/5.5-auction-tutorial):
>>>>>>> 3e339570
- How does an auction work?
- Creating an auction dapp.
    - Prerequisites.
    - Cloning the `auction` example.
    - Reviewing the project's files.
    - Creating the backend canister.
    - Starting a local replica.
    - Deploying the project's canisters.
    - Using the dapp.

<<<<<<< HEAD
- [5.6 Next steps](/docs/tutorials/developer-journey/level-5/5.6-next-steps): In this final tutorial, you'll learn about some of the different resources to help guide you further in your personal developer ladder:
=======
<<<<<<< HEAD
- [5.6 Next steps](/docs/current/tutorials/developer-liftoff/level-5/5.6-next-steps): In this final tutorial, you'll learn about some of the different resources to help guide you further in your personal developer ladder:
=======
- [5.6 Next steps](/docs/current/tutorials/developer-liftoff/level-5/5.6-next-steps): In this final tutorial, you'll learn about some of the different resources to help guide you further in your personal developer liftoff:
>>>>>>> 4b60b8079175c13f1f9cb2b458951a9fdde4b3c5
>>>>>>> 3e339570
    - Developer grants.
    - Developer bounties.
    - Hackathons.
    - ICP.Hubs.
    - Contributing to the IC.
    - Developer resources.

That'll wrap up this week's developer weekly update! See you next week!

-DFINITY
<|MERGE_RESOLUTION|>--- conflicted
+++ resolved
@@ -45,11 +45,7 @@
 
 The final level of the developer liftoff tutorial series has been published! In this final level, you can learn about the most advanced features of ICP, how to build dapps that utilize these features, and where to go to further your developer liftoff on your own. This level's tutorials cover:
 
-<<<<<<< HEAD
-- [5.1 Developing an encrypted notes dapp with vetKeys](/docs/tutorials/developer-journey/level-5/5.1-vetKeys-tutorial): The Internet Computer vetKeys feature provides developers with more enhanced privacy, encryption, threshold decryption, and security capabilities for their projects and dapps:
-=======
 - [5.1 Developing an encrypted notes dapp with vetKeys](/docs/current/tutorials/developer-liftoff/level-5/5.1-vetKeys-tutorial): The Internet Computer vetKeys feature provides developers with more enhanced privacy, encryption, threshold decryption, and security capabilities for their projects and dapps:
->>>>>>> 3e339570
     - What is vetKeys?
         - Crypto primitives.
         - Public key encryption (PKE).
@@ -70,11 +66,7 @@
         - Starting the local development server.
         - Using the dapp.
 
-<<<<<<< HEAD
-- [5.2 Developing a dapp using the IC Ethereum integration](/docs/tutorials/developer-journey/level-5/5.2-ICP-ETH-tutorial): In this tutorial, you'll use the DFINITY IC ETH starter project to deploy a boilerplate dapp that showcases how the IC can query information from the Ethereum network using HTTPS outcalls:
-=======
 - [5.2 Developing a dapp using the IC Ethereum integration](/docs/current/tutorials/developer-liftoff/level-5/5.2-ICP-ETH-tutorial): In this tutorial, you'll use the DFINITY IC ETH starter project to deploy a boilerplate dapp that showcases how the IC can query information from the Ethereum network using HTTPS outcalls:
->>>>>>> 3e339570
     - Deploying the ETH starter project.
         - Project technology stack.
         - Prerequisites.
@@ -87,11 +79,7 @@
     - Going further.
     - Resources.
 
-<<<<<<< HEAD
-- [5.3 Creating a decentralized token swap](/docs/tutorials/developer-journey/level-5/5.3-token-swap-tutorial): In this tutorial, you'll deploy a simple token swap canister that demonstrates how to deposit, swap, and withdraw tokens:
-=======
 - [5.3 Creating a decentralized token swap](/docs/current/tutorials/developer-liftoff/level-5/5.3-token-swap-tutorial): In this tutorial, you'll deploy a simple token swap canister that demonstrates how to deposit, swap, and withdraw tokens:
->>>>>>> 3e339570
     - Decentralized token swap canister.
         - Prerequisites.
         - Cloning the `icrc2-swap` example.
@@ -108,11 +96,7 @@
         - Checking token balances.
 
 
-<<<<<<< HEAD
-- [5.4 Creating NFTs on the IC](/docs/tutorials/developer-journey/level-5/5.4-NFT-tutorial): A **non-fungible token**, commonly referred to as an NFT, is a type of tokenized asset that is assigned a unique identifier that is used to distinguish one NFT from another:
-=======
 - [5.4 Creating NFTs on the IC](/docs/current/tutorials/developer-liftoff/level-5/5.4-NFT-tutorial): A **non-fungible token**, commonly referred to as an NFT, is a type of tokenized asset that is assigned a unique identifier that is used to distinguish one NFT from another:
->>>>>>> 3e339570
     - How do NFTs work?
     - NFT standards.
         - DIP721.
@@ -134,11 +118,7 @@
         - Querying the owner of a specific token ID.
     - Resources.
 
-<<<<<<< HEAD
-- [5.5 Creating an auction dapp](/docs/tutorials/developer-journey/level-5/5.5-auction-tutorial):
-=======
 - [5.5 Creating an auction dapp](/docs/current/tutorials/developer-liftoff/level-5/5.5-auction-tutorial):
->>>>>>> 3e339570
 - How does an auction work?
 - Creating an auction dapp.
     - Prerequisites.
@@ -149,15 +129,7 @@
     - Deploying the project's canisters.
     - Using the dapp.
 
-<<<<<<< HEAD
-- [5.6 Next steps](/docs/tutorials/developer-journey/level-5/5.6-next-steps): In this final tutorial, you'll learn about some of the different resources to help guide you further in your personal developer ladder:
-=======
-<<<<<<< HEAD
-- [5.6 Next steps](/docs/current/tutorials/developer-liftoff/level-5/5.6-next-steps): In this final tutorial, you'll learn about some of the different resources to help guide you further in your personal developer ladder:
-=======
 - [5.6 Next steps](/docs/current/tutorials/developer-liftoff/level-5/5.6-next-steps): In this final tutorial, you'll learn about some of the different resources to help guide you further in your personal developer liftoff:
->>>>>>> 4b60b8079175c13f1f9cb2b458951a9fdde4b3c5
->>>>>>> 3e339570
     - Developer grants.
     - Developer bounties.
     - Hackathons.
