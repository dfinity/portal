---
title: Developer weekly update September 27, 2023
description: This week, we're going to talk all things new documentation, including level 2 of the developer liftoff series, plus the new workflow for requesting a cycles coupon.
tags: [Devs]
image: /img/blog/dev-update-blog-sept-27.jpg
---

# Developer weekly update September 27, 2023

![September 27 2023](../../static/img/blog/dev-update-blog-sept-27.jpg)

Hello ICP developers and welcome to this edition of developer weekly! This week, we're going to talk all things new documentation, including level 2 of the developer liftoff series, plus the new workflow for requesting a cycles coupon. Let's get into it!

## Developer liftoff level 2

This week, level 2 of the developer liftoff series was published. To recap, the developer liftoff is a new tutorial series that acts as the map for a developer to start or grow their journey as an ICP developer. In level 2, developers learn about canister upgrades, storage, data persistence, advanced canister calls, Candid, unit testing, and using third-party canisters. The full breakdown can be found below:

<<<<<<< HEAD
- [2.1: Canister upgrades, storage, and persistence.](/docs/tutorials/developer-journey/level-2/2.1-storage-persistence): When a canister's code needs to have changes made, the canister must be upgraded. This module covers:
=======
- [2.1: Canister upgrades, storage, and persistence.](/docs/current/tutorials/developer-liftoff/level-2/2.1-storage-persistence): When a canister's code needs to have changes made, the canister must be upgraded. This module covers:
>>>>>>> 3e339570
    - Memory types and terms.
    - Upgrading canisters.
	    - Motoko stable memory workflow.
	    - Rust stable memory workflow.
    - Stable storage and stable variables.
    - Interactive example.
	    - Prerequisites.
	    - Creating a new project.
	    - Defining a stable variable.
	    - Deploying your counter app.
	    - Stable variables in action.

<<<<<<< HEAD
- [2.2: Advanced canister calls.](/docs/tutorials/developer-journey/level-2/2.2-advanced-canister-calls): Now that we've covered the core functionalities of canisters and using them, let's take a look at advanced canister calls. This module covers:
=======
- [2.2: Advanced canister calls.](/docs/current/tutorials/developer-liftoff/level-2/2.2-advanced-canister-calls): Now that we've covered the core functionalities of canisters and using them, let's take a look at advanced canister calls. This module covers:
>>>>>>> 3e339570
    - The ICP execution model.
    - Canister query calls.
	    - Example query call.
    - Canister update calls.
	    - Example update call.
    - Certified variables.
    - Composite queries.
    - Inter-canister calls.
    - Using inter-canister calls.
	    - Prerequisites.
	    - Creating a new project.
	    - Writing a `publisher` canister.
	    - Writing a `subscriber` canister.

<<<<<<< HEAD
- [2.3: Using third-party canisters.](/docs/tutorials/developer-journey/level-2/2.3-third-party-canisters): For certain workflows, using third-party canisters and integrating them with a dapp is important to provide functionalities such as authentication. This module covers:
=======
- [2.3: Using third-party canisters.](/docs/current/tutorials/developer-liftoff/level-2/2.3-third-party-canisters): For certain workflows, using third-party canisters and integrating them with a dapp is important to provide functionalities such as authentication. This module covers:
>>>>>>> 3e339570
    - Pulling third-party canister dependencies.
	    - Prerequisites.
	    - Creating a new project.
	    - Using `dfx deps`.

<<<<<<< HEAD
- [2.4: Introduction to Candid.](/docs/tutorials/developer-journey/level-2/2.4-intro-candid): Candid is an interface description language that has unique support for ICP features. This module covers:
=======
- [2.4: Introduction to Candid.](/docs/current/tutorials/developer-liftoff/level-2/2.4-intro-candid): Candid is an interface description language that has unique support for ICP features. This module covers:
>>>>>>> 3e339570
    - Candid types and values.
	    - Candid textual values.
    - Candid service descriptions.
	    - The `.did` file.
	    - Example candid service descriptions.
	    - Generating service descriptions.
    - Service upgrades.
    - Using Candid.
	    - Prerequisites.
	    - Creating a new project.
	    - Interacting with a service using the command-line terminal.
	    - Interacting with a service using a web browser.

<<<<<<< HEAD
- [2.5: Unit, integration, and end-to-end testing](/docs/tutorials/developer-journey/level-2/2.5-unit-testing): Testing code prior to setting it live in production is an important step in the development process. This module covers:
=======
- [2.5: Unit, integration, and end-to-end testing](/docs/current/tutorials/developer-liftoff/level-2/2.5-unit-testing): Testing code prior to setting it live in production is an important step in the development process. This module covers:
>>>>>>> 3e339570
    - Motoko unit testing.
	    - Canister unit testing.
    - Rust unit testing.
	    - Tests using Light Replica.
    - End-to-end (e2e) testing.
	    - Prerequisites.
	    - Creating a new project.
	    - Setting up the project.
	    - Creating an agent.
	    - Creating a test file.
	    - Running a basic test.
	    - Running a complex test.
    - Integration testing.

<<<<<<< HEAD
- [2.6: Motoko: level 2.](/docs/tutorials/developer-journey/level-2/2.6-motoko-lvl2): This module covers:
=======
- [2.6: Motoko: level 2.](/docs/current/tutorials/developer-liftoff/level-2/2.6-motoko-lvl2): This module covers:
>>>>>>> 3e339570
    - Actor types.
        - Actor type definition.
    - Shared functions.
    - Actors and async data.
    - Actor classes.
        - Defining an actor class.
        - Defining an actor within the class.
    - Using multiple actors.
        - Prerequisites.
        - Creating a new project.
        - Configuring canisters in `dfx.json`.
        - Creating canister directories and Motoko files.
        - Creating the `characterCount` actor.
        - Creating the `Daemon` actor.
        - Deploying the actors locally.
        - Interacting with multiple actors.

<<<<<<< HEAD
Want to start at the beginning? You can get started with the developer ladder [here](/docs/tutorials/developer-journey/).
=======
<<<<<<< HEAD
Want to start at the beginning? You can get started with the developer ladder [here](/docs/current/tutorials/developer-liftoff/).
=======
Want to start at the beginning? You can get started with the developer liftoff [here](/docs/current/tutorials/developer-liftoff/).
>>>>>>> 4b60b8079175c13f1f9cb2b458951a9fdde4b3c5
>>>>>>> 3e339570

## New cycles coupon workflow

The workflow for requesting a cycles coupon has been changed. Previously, when developers requested a cycles coupon in the Discord server, they had to wait for a member of the DFINITY team to send them a survey, confirm it had been filled out, then send the developer a cycles coupon code.

Now, developers can use a Discord bot to request a cycles coupon. The bot will automatically send them the link to the survey, cutting out the previous delay that developers faced when awaiting a team member. Once the survey has been filled out, the DFINITY team will review it, then mark it as complete. Once marked complete, the bot will send the developer the coupon.

Want to check out the updated instructions? Read the documentation [here](/docs/building-apps/getting-started/tokens-and-cycles).


## New developer documentation

Over the past few weeks, we've had some great new additions to the documentation. Several of these new docs pages are the result of direct feedback from developers on the forum or ICP Discord server. These new pages include:

- [Independently verifying Internet Computer signatures](/docs/building-apps/network-features/signatures/independently-verifying-ic-signatures).

- [ICRC-1 ledger setup](/docs/defi/token-ledgers/setup/icrc1_ledger_setup).

- [ICRC-1 index local setup](/docs/defi/token-indexes/).

- [Generating Candid files for Rust canisters](/docs/building-apps/developer-tools/cdks/rust/generating-candid).

Have a request for some documentation? Let us know on the developer [forum](https://forum.dfinity.org/) or on [Discord](https://discord.internetcomputer.org).

That'll wrap things up for this week! We'll see everyone back here next week for another developer weekly update!

-DFINITY<|MERGE_RESOLUTION|>--- conflicted
+++ resolved
@@ -15,11 +15,7 @@
 
 This week, level 2 of the developer liftoff series was published. To recap, the developer liftoff is a new tutorial series that acts as the map for a developer to start or grow their journey as an ICP developer. In level 2, developers learn about canister upgrades, storage, data persistence, advanced canister calls, Candid, unit testing, and using third-party canisters. The full breakdown can be found below:
 
-<<<<<<< HEAD
-- [2.1: Canister upgrades, storage, and persistence.](/docs/tutorials/developer-journey/level-2/2.1-storage-persistence): When a canister's code needs to have changes made, the canister must be upgraded. This module covers:
-=======
 - [2.1: Canister upgrades, storage, and persistence.](/docs/current/tutorials/developer-liftoff/level-2/2.1-storage-persistence): When a canister's code needs to have changes made, the canister must be upgraded. This module covers:
->>>>>>> 3e339570
     - Memory types and terms.
     - Upgrading canisters.
 	    - Motoko stable memory workflow.
@@ -32,11 +28,7 @@
 	    - Deploying your counter app.
 	    - Stable variables in action.
 
-<<<<<<< HEAD
-- [2.2: Advanced canister calls.](/docs/tutorials/developer-journey/level-2/2.2-advanced-canister-calls): Now that we've covered the core functionalities of canisters and using them, let's take a look at advanced canister calls. This module covers:
-=======
 - [2.2: Advanced canister calls.](/docs/current/tutorials/developer-liftoff/level-2/2.2-advanced-canister-calls): Now that we've covered the core functionalities of canisters and using them, let's take a look at advanced canister calls. This module covers:
->>>>>>> 3e339570
     - The ICP execution model.
     - Canister query calls.
 	    - Example query call.
@@ -51,21 +43,13 @@
 	    - Writing a `publisher` canister.
 	    - Writing a `subscriber` canister.
 
-<<<<<<< HEAD
-- [2.3: Using third-party canisters.](/docs/tutorials/developer-journey/level-2/2.3-third-party-canisters): For certain workflows, using third-party canisters and integrating them with a dapp is important to provide functionalities such as authentication. This module covers:
-=======
 - [2.3: Using third-party canisters.](/docs/current/tutorials/developer-liftoff/level-2/2.3-third-party-canisters): For certain workflows, using third-party canisters and integrating them with a dapp is important to provide functionalities such as authentication. This module covers:
->>>>>>> 3e339570
     - Pulling third-party canister dependencies.
 	    - Prerequisites.
 	    - Creating a new project.
 	    - Using `dfx deps`.
 
-<<<<<<< HEAD
-- [2.4: Introduction to Candid.](/docs/tutorials/developer-journey/level-2/2.4-intro-candid): Candid is an interface description language that has unique support for ICP features. This module covers:
-=======
 - [2.4: Introduction to Candid.](/docs/current/tutorials/developer-liftoff/level-2/2.4-intro-candid): Candid is an interface description language that has unique support for ICP features. This module covers:
->>>>>>> 3e339570
     - Candid types and values.
 	    - Candid textual values.
     - Candid service descriptions.
@@ -79,11 +63,7 @@
 	    - Interacting with a service using the command-line terminal.
 	    - Interacting with a service using a web browser.
 
-<<<<<<< HEAD
-- [2.5: Unit, integration, and end-to-end testing](/docs/tutorials/developer-journey/level-2/2.5-unit-testing): Testing code prior to setting it live in production is an important step in the development process. This module covers:
-=======
 - [2.5: Unit, integration, and end-to-end testing](/docs/current/tutorials/developer-liftoff/level-2/2.5-unit-testing): Testing code prior to setting it live in production is an important step in the development process. This module covers:
->>>>>>> 3e339570
     - Motoko unit testing.
 	    - Canister unit testing.
     - Rust unit testing.
@@ -98,11 +78,7 @@
 	    - Running a complex test.
     - Integration testing.
 
-<<<<<<< HEAD
-- [2.6: Motoko: level 2.](/docs/tutorials/developer-journey/level-2/2.6-motoko-lvl2): This module covers:
-=======
 - [2.6: Motoko: level 2.](/docs/current/tutorials/developer-liftoff/level-2/2.6-motoko-lvl2): This module covers:
->>>>>>> 3e339570
     - Actor types.
         - Actor type definition.
     - Shared functions.
@@ -120,15 +96,8 @@
         - Deploying the actors locally.
         - Interacting with multiple actors.
 
-<<<<<<< HEAD
-Want to start at the beginning? You can get started with the developer ladder [here](/docs/tutorials/developer-journey/).
-=======
-<<<<<<< HEAD
-Want to start at the beginning? You can get started with the developer ladder [here](/docs/current/tutorials/developer-liftoff/).
-=======
+
 Want to start at the beginning? You can get started with the developer liftoff [here](/docs/current/tutorials/developer-liftoff/).
->>>>>>> 4b60b8079175c13f1f9cb2b458951a9fdde4b3c5
->>>>>>> 3e339570
 
 ## New cycles coupon workflow
 
