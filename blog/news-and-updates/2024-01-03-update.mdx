---
title: Developer weekly update January 3, 2024
description: To kick off the year, let's explore some of the upcoming features and tools that developers can look forward to in 2024!
tags: [Devs]
image: /img/blog/dev-update-blog-jan-3.jpg
---

# Developer weekly update January 3, 2024

![January 3 2024](../../static/img/blog/dev-update-blog-jan-3.jpg)

Hello developers and happy New Year! To kick off the year, let's explore some of the upcoming features and tools that developers can look forward to in 2024!

## `dfx new` updates

`dfx new` is a core command used by developers to create new projects. By default, it uses a 'Hello, world!' template. Currently, this command doesn't support the ability to choose a different project template, CDK, or frontend framework. To offer a richer workflow for bootstrapping new projects, the `dfx new` command will be updated and reworked to enhance the developer experience. Part of this update will include the ability to choose between different project templates, languages, and frontend frameworks when creating a new project.

## Version manager for dfx

When developers want to use different versions of dfx, the current workflow to switch between them can be tedious and time consuming. To make this process easier, a new dfx version manager tool is currently under development. The tool, known as `dfxvm`, will provide developers the ability to install and manage different versions of dfx seamlessly. It will also pave the way for supporting package manager installations of dfx in the future.

## Cycles ledger

To enhance and improve cycles management across projects, the upcoming cycles ledger will replace the current cycles wallet workflow. The current cycles wallet workflow is a common pain point for new developers, since it requires significant prerequisite knowledge to be used effectively. Once the cycles ledger has been released, dfx will use this new cycles ledger to simplify the cycles management workflow for developers deploying their dapps to the mainnet. The cycles wallet will still be maintained and available for developers to use if they prefer.

## Canister logging

An important enhancement for canister debugging is on the way: logging for canisters deployed on the mainnet. This logging feature will support storing and retrieving logs to get detailed insights into the behavior of a project's canisters. Logging will support both canister and replica level information depending on the preferred detail level.

## Streaming support

To support video hosting and streaming dapps, the asset canister will soon support streaming through content-range requests. For example, this support will include the ability for the HTML `<video>` tag to be used and the ability to seek or scrub the video playback. This will help pave the way for more types of applications to be deployed on ICP.

## Rust developer liftoff tutorial series

<<<<<<< HEAD
To further build upon the ICP [developer ladder tutorial series](/docs/tutorials/developer-journey/), a new variation will be released this year in 2024 that focuses on Rust development rather than Motoko development. A Rust version has been highly requested by the ICP developer community, and we're excited to provide more resources for Rust development on ICP.
=======
<<<<<<< HEAD
To further build upon the ICP [developer ladder tutorial series](/docs/current/tutorials/developer-liftoff/), a new variation will be released this year in 2024 that focuses on Rust development rather than Motoko development. A Rust version has been highly requested by the ICP developer community, and we're excited to provide more resources for Rust development on ICP.
=======
To further build upon the ICP [developer liftoff tutorial series](/docs/current/tutorials/developer-liftoff/), a new variation will be released this year in 2024 that focuses on Rust development rather than Motoko development. A Rust version has been highly requested by the ICP developer community, and we're excited to provide more resources for Rust development on ICP.
>>>>>>> 4b60b8079175c13f1f9cb2b458951a9fdde4b3c5
>>>>>>> 3e339570

## Documentation additions

In addition to a Rust variation of the developer liftoff, there are several other additions planned for the developer documentation, such as:

- Quick start guides for Python, TypeScript, C++, Solidity, and other languages to help onboard developers of all backgrounds.

- Guides for Ethereum development on ICP, showcasing the upcoming EVM RPC canister and Ethereum integration.

- Updates and additions to the Motoko documentation.

- New tutorials, guides, and code examples.

We hope you're all as excited for this year as we are! That'll wrap up this week's developer weekly update, be sure to tune in next week!

-DFINITY<|MERGE_RESOLUTION|>--- conflicted
+++ resolved
@@ -33,15 +33,7 @@
 
 ## Rust developer liftoff tutorial series
 
-<<<<<<< HEAD
-To further build upon the ICP [developer ladder tutorial series](/docs/tutorials/developer-journey/), a new variation will be released this year in 2024 that focuses on Rust development rather than Motoko development. A Rust version has been highly requested by the ICP developer community, and we're excited to provide more resources for Rust development on ICP.
-=======
-<<<<<<< HEAD
-To further build upon the ICP [developer ladder tutorial series](/docs/current/tutorials/developer-liftoff/), a new variation will be released this year in 2024 that focuses on Rust development rather than Motoko development. A Rust version has been highly requested by the ICP developer community, and we're excited to provide more resources for Rust development on ICP.
-=======
 To further build upon the ICP [developer liftoff tutorial series](/docs/current/tutorials/developer-liftoff/), a new variation will be released this year in 2024 that focuses on Rust development rather than Motoko development. A Rust version has been highly requested by the ICP developer community, and we're excited to provide more resources for Rust development on ICP.
->>>>>>> 4b60b8079175c13f1f9cb2b458951a9fdde4b3c5
->>>>>>> 3e339570
 
 ## Documentation additions
 
