--- conflicted
+++ resolved
@@ -73,11 +73,7 @@
 
 - How to use the JavaScript agent to create a simple random maze application.
 
-<<<<<<< HEAD
-Check out the [video tutorial on Youtube](https://www.youtube.com/watch?v=8Z_w_JQkxfk) or follow the written tutorial on the [developer docs](/docs/tutorials/developer-journey/level-3/3.4-intro-to-agents).
-=======
 Check out the [video tutorial on Youtube](https://www.youtube.com/watch?v=8Z_w_JQkxfk) or follow the written tutorial on the [developer docs](/docs/current/tutorials/developer-liftoff/level-3/3.4-intro-to-agents).
->>>>>>> 3e339570
 
 That'll wrap up this week. Tune back in next week for more developer updates!
 
