const logger = require("@docusaurus/logger");
const fetch = require("node-fetch-retry");
const fs = require("fs");
const path = require("path");

const dotenv = require("dotenv");
const isDev = (process.env.NODE_ENV || "development") === "development";
dotenv.config({ path: path.join(__dirname, "..", ".env.local") });

const { YOUTUBE_API_KEY } = process.env;

const DFINITY_CHANNEL_ID = "UCOyguKlTxoDK3HRzmGbLyAg";

async function getMostRecentVideo() {
  const res = await fetch(
    `https://www.googleapis.com/youtube/v3/search?key=${YOUTUBE_API_KEY}&channelId=${DFINITY_CHANNEL_ID}&part=snippet&order=date&maxResults=1`,
    {
      headers: {
        Referer: "https://www.dfinity.org",
      },
      retry: 10,
      pause: 5000,
    }
  ).then((r) => r.json());

  return res.items[0];
}

// find the first key with a thumbnal at least 480 px wide
function pickThumbnail(thumbnails) {
  const keys = Object.keys(thumbnails);
  for (let i = 0; i < keys.length; i++) {
    const key = keys[i];
    if (thumbnails[key].width >= 480) {
      return thumbnails[key].url;
    }
  }

  if (thumbnails.default === undefined) {
    return "";
  }

  return thumbnails.default.url;
}

let cache;

/** @type {import('@docusaurus/types').PluginModule} */
const youtubePlugin = async function () {
  return {
    name: "youtube",
    async loadContent() {
<<<<<<< HEAD
      if (!YOUTUBE_API_KEY || isDev) {
        logger.warn(
          "Warning: no env variables found for Youtube integration. Using mock youtube data."
        );
        return require("./data/youtube-mock");
      }
=======
      if (!cache) {
        if (!YOUTUBE_API_KEY) {
          logger.warn(
            "Warning: no env variables found for Youtube integration. Using mock youtube data."
          );
          return require("./data/youtube-mock");
        }
>>>>>>> 3328896f

        const mostRecentVideo = await getMostRecentVideo();
        const thumbnal = pickThumbnail(mostRecentVideo.snippet.thumbnails);

        cache = {
          mostRecentVideo: {
            id: mostRecentVideo.id.videoId,
            title: mostRecentVideo.snippet.title,
            description: mostRecentVideo.snippet.description,
            thumbnail: thumbnal,
            publishedAt: mostRecentVideo.snippet.publishedAt,
          },
        };
      }

      return cache;
    },
    async contentLoaded({ content, actions }) {
      const { createData } = actions;
      createData("youtube.json", JSON.stringify(content, null, 2));

      if (isDev) {
        // save mock file
        fs.writeFileSync(
          path.join(__dirname, "data", "youtube-mock.json"),
          JSON.stringify(content, null, 2)
        );
      }
    },
  };
};

module.exports = youtubePlugin;<|MERGE_RESOLUTION|>--- conflicted
+++ resolved
@@ -50,14 +50,6 @@
   return {
     name: "youtube",
     async loadContent() {
-<<<<<<< HEAD
-      if (!YOUTUBE_API_KEY || isDev) {
-        logger.warn(
-          "Warning: no env variables found for Youtube integration. Using mock youtube data."
-        );
-        return require("./data/youtube-mock");
-      }
-=======
       if (!cache) {
         if (!YOUTUBE_API_KEY) {
           logger.warn(
@@ -65,7 +57,6 @@
           );
           return require("./data/youtube-mock");
         }
->>>>>>> 3328896f
 
         const mostRecentVideo = await getMostRecentVideo();
         const thumbnal = pickThumbnail(mostRecentVideo.snippet.thumbnails);
