const redirects = `

  # Redirects (from -> to)

  ## Wildcards
  ## Wildcards use a find and replace workflow, replacing the old file path prior to the * with the new file path prior to the :splat
  ## /old/path/* /new/path/:splat
  ##
  ## That means wildcards will only work if the file path and file names after :splat is the same, i.e.:
  ##
  ## /docs/current/motoko/* redirected to /docs/motoko/:splat
  ## will redirect the file
  ## /docs/current/motoko/main/getting-started to /docs/motoko/main/getting-started
  ##
  ## The following will not work to redirect /docs/current/backend/motoko/index to /docs/motoko/overview
  ## /docs/current/backend/motoko/* /docs/motoko/:splat
  ##
  ## Or, redirecting to a single landing page will not work:
  ## /docs/samples/* /ecosystem:splat
  ##
  ## Wildcards cannot be used for external redirects, i.e.
  ## /docs/current/quill/* https://github.com
  ##
  ##
  /docs/current/motoko/* /docs/motoko:splat
  /docs/current/developer-docs/developer-tools/cli-tools/cli-reference/* /docs/building-apps/developer-tools/dfx:splat
  /docs/current/tutorials/developer-journey/* /docs/tutorials/developer-liftoff/:splat
  /docs/current/tutorials/developer-liftoff/* /docs/tutorials/developer-liftoff/:splat
  /docs/current/developer-docs/security/security-best-practices/* /docs/building-apps/security/:splat
  /docs/building-apps/security/security-best-practices/* /docs/building-apps/security/:splat
  /docs/current/developer-docs/agents/* /docs/building-apps/interact-with-canisters/agents/:splat
  /docs/current/developer-docs/best-practices/* /docs/building-apps/best-practices/:splat
  /docs/current/developer-docs/smart-contracts/best-practices/* /docs/building-apps/best-practices/:splat
  /docs/current/developer-docs/daos/sns/* /docs/building-apps/governing-apps/:splat
  /docs/current/developer-docs/developer-tools/cli-tools/dfxvm/docs/cli-reference/dfxvm/* /docs/building-apps/developer-tools/dfxvm/:splat
  /docs/current/developer-docs/developer-tools/cli-tools/advanced-dfx/* /docs/building-apps/developer-tools/advanced-dfx/:splat
  /docs/current/developer-docs/smart-contracts/maintain/* /docs/building-apps/canister-management/:splat
  /docs/current/developer-docs/daos/nns/* /docs/building-apps/governing-apps/nns/:splat
  /docs/current/samples/* /docs/references/samples/:splat
  /docs/current/references/* /docs/references/:splat
  /docs/current/references/samples/* /docs/references/samples/:splat

  ## Explicit redirects
  ## For files that have changed directories & file names, there will need to be
  ## an explicit redirect from the old file to the new file
  ## I.e.:
  ## /docs/current/developer-docs/hello-world /docs/building-apps/getting-started/quickstart
  ##
  ##

  ## IC spec
  /docs/current/references/ic-interface-spec /docs/references/ic-interface-spec

  ## Candid
  /docs/candid-guide/candid-concepts.html /docs/building-apps/interact-with-canisters/candid/candid-concepts
  /docs/candid-guide/candid-intro /docs/building-apps/interact-with-canisters/candid/candid-concepts
  /docs/candid-guide/candid-ref /docs/references/candid-ref
  /docs/candid-guide/candid-types.html /docs/building-apps/interact-with-canisters/candid/using-candid/
  /docs/candid-guide/candid-types /docs/references/candid-ref
  /docs/candid-guide/candid /docs/building-apps/interact-with-canisters/candid/candid-concepts
  /docs/candid-guide /docs/building-apps/interact-with-canisters/candid/candid-concepts
  /docs/current/developer-docs/smart-contracts/candid/candid-concepts /docs/building-apps/interact-with-canisters/candid/candid-concepts

  ## Concepts
  /docs/concepts/bitcoin-integration /bitcoin
  /docs/concepts/canisters-code /docs/building-apps/essentials/canisters
  /docs/concepts/chain-key-technology/ /docs/building-apps/chain-fusion/overview
  /docs/concepts/concepts-intro.html /docs/building-apps/essentials/network-overview
  /docs/concepts/data-centers /docs/building-apps/essentials/network-overview
  /docs/concepts /docs/building-apps/essentials/network-overview
  /docs/concepts/governance https://learn.internetcomputer.org/hc/en-us/articles/33692645961236-NNS-Network-Nervous-System
  /docs/concepts/index /docs/building-apps/essentials/network-overview
  /docs/concepts/nodes-subnets /docs/building-apps/developing-canisters/create
  /docs/concepts/subnet-types /docs/building-apps/developing-canisters/create
  /docs/concepts/what-is-ic /docs/building-apps/essentials/network-overview

  ## AI
  /docs/current/developer-docs/ai/ai-on-chain /ecosystem
  /docs/current/developer-docs/ai/overview /ecosystem
  /docs/current/developer-docs/ai/inference /ecosystem
  /docs/current/developer-docs/ai/samples /ecosystem
  /docs/current/developer-docs/ai/training-models /ecosystem
  /docs/current/developer-docs/ai/machine-learning-sample /ecosystem

  ## Motoko
  /docs/current/developer-docs/backend/motoko/infrastructure /docs/motoko/main/getting-started/motoko-introduction
  /docs/current/developer-docs/backend/motoko/explore-templates /docs/motoko/main/getting-started/basic-concepts
  /docs/current/developer-docs/backend/motoko/dev-env /docs/motoko/main/getting-started/dev-env
  /docs/current/developer-docs/backend/motoko/at-a-glance /docs/motoko/main/getting-started/motoko-introduction
  /docs/current/developer-docs/backend/motoko/deploying /docs/motoko/main/getting-started/quickstart
  /docs/current/developer-docs/backend/motoko/upgrading /docs/motoko/main/canister-maintenance/upgrades
  /docs/current/developer-docs/backend/motoko/intercanister-calls /docs/motoko/main/writing-motoko/intercanister-calls
  /docs/current/developer-docs/backend/motoko/optimizing /docs/motoko/main/canister-maintenance/optimization
  /docs/current/developer-docs/backend/motoko/phonebook /docs/motoko/main/writing-motoko/modules-and-imports
  /docs/current/developer-docs/backend/motoko/calculator /docs/motoko/main/writing-motoko/integers
  /docs/current/developer-docs/backend/motoko/counter-tutorial /docs/motoko/main/writing-motoko/local-objects-classes
  /docs/current/developer-docs/backend/motoko/hello-location /docs/motoko/main/writing-motoko/arguments
  /docs/current/developer-docs/backend/motoko/simple-cycles /docs/motoko/main/canister-maintenance/cycles
  /docs/current/developer-docs/backend/motoko/define-an-actor /docs/motoko/main/writing-motoko/actors-async
  /docs/current/developer-docs/backend/motoko/multiple-actors /docs/motoko/main/writing-motoko/actor-classes
  /docs/current/developer-docs/backend/motoko/access-control /docs/motoko/main/writing-motoko/caller-id
  /docs/current/developer-docs/backend/motoko/candid-ui /docs/motoko/main/writing-motoko/candid-ui
  /docs/current/developer-docs/backend/motoko/scalability-cancan /docs/motoko/main/getting-started/motoko-introduction
  /docs/current/developer-docs/backend/motoko/sample-apps /samples
  /docs/current/developer-docs/backend/motoko/mo-doc /docs/motoko/main/reference/generating-docs
  /docs/current/developer-docs/backend/motoko/0.11.0-migration-guide /docs/motoko/main/migration-guides/0.11.0-migration-guide
  /docs/current/motoko/main/about-this-guide /docs/motoko/main/getting-started/motoko-introduction
  /motoko/main/motoko /docs/motoko/main/getting-started/motoko-introduction
  /docs/current/motoko/main/base/array /docs/motoko/main/base/Array
  /docs/current/motoko/main/base/buffer /docs/motoko/main/base/Buffer
  /docs/current/motoko/main/base/char /docs/motoko/main/base/Char
  /docs/current/motoko/main/base/experimentalstablememory /docs/motoko/main/base/ExperimentalStableMemory
  /docs/current/motoko/main/base/float /docs/motoko/main/base/Float
  /docs/current/motoko/main/base/hash /docs/motoko/main/base/Hash
  /docs/current/motoko/main/base/hashmap /docs/motoko/main/base/HashMap
  /docs/current/motoko/main/base/list /docs/motoko/main/base/List
  /docs/current/motoko/main/base/option /docs/motoko/main/base/Option
  /docs/current/motoko/main/base/principal /docs/motoko/main/base/Principal
  /docs/current/motoko/main/base/random /docs/motoko/main/base/Random
  /docs/current/motoko/main/base/text /docs/motoko/main/base/Text
  /docs/current/motoko/main/base/time /docs/motoko/main/base/Time
  /docs/current/motoko/main/base/trie /docs/motoko/main/base/Trie
  /docs/current/motoko/main/base/triemap  /docs/motoko/main/base/TrieMap
  /docs/current/motoko/main/base/debug /docs/motoko/main/base/Debug
  /docs/current/motoko/main/base/int8 /docs/motoko/main/base/Int8
  /docs/current/motoko/main/base/nat /docs/motoko/main/base/Nat
  /docs/rust/main/motoko-packages/databases /docs/home
  /docs/current/motoko/main/motoko-introduction /docs/motoko/main/getting-started/motoko-introduction
  /docs/current/motoko/main/motoko /docs/motoko/main/getting-started/motoko-introduction
  /docs/current/motoko/main/basic-concepts /docs/motoko/main/getting-started/basic-concepts
  /docs/current/motoko/main/overview /docs/motoko/main/getting-started/motoko-introduction
  /docs/current/motoko/main/language-manual /docs/motoko/main/reference/language-manual
  /docs/current/motoko/main/style /docs/motoko/main/reference/style
  /docs/current/motoko/main/base-intro /docs/motoko/main/writing-motoko/modules-and-imports
  /docs/current/motoko/main/actors-async /docs/motoko/main/writing-motoko/actors-async
  /docs/current/motoko/main/actor-classes /docs/motoko/main/writing-motoko/actor-classes
  /docs/current/motoko/main/caller-id /docs/motoko/main/writing-motoko/caller-id
  /docs/current/motoko/main/compatibility /docs/motoko/main/canister-maintenance/compatibility
  /docs/current/motoko/main/control-flow /docs/motoko/main/writing-motoko/control-flow
  /docs/current/motoko/main/cycles /docs/motoko/main/canister-maintenance/cycles
  /docs/current/motoko/main/errors /docs/motoko/main/writing-motoko/errors
  /docs/current/motoko/main/heartbeats /docs/motoko/main/writing-motoko/heartbeats
  /docs/current/motoko/main/local-objects-classes /docs/motoko/main/writing-motoko/local-objects-classes
  /docs/current/motoko/main/message-inspection /docs/motoko/main/writing-motoko/message-inspection
  /docs/current/motoko/main/modules-and-imports /docs/motoko/main/writing-motoko/modules-and-imports
  /docs/current/motoko/main/mutable-state /docs/motoko/main/writing-motoko/mutable-state
  /docs/current/motoko/main/pattern-matching /docs/motoko/main/writing-motoko/pattern-matching
  /docs/current/motoko/main/pipes /docs/motoko/main/writing-motoko/pipes
  /docs/current/motoko/main/sharing /docs/motoko/main/writing-motoko/sharing
  /docs/current/motoko/main/stable-regions /docs/motoko/main/stable-memory/stable-regions
  /docs/current/motoko/main/stablememory /docs/motoko/main/stable-memory/stablememory
  /docs/current/motoko/main/structural-equality /docs/motoko/main/writing-motoko/structural-equality
  /docs/current/motoko/main/timers /docs/motoko/main/writing-motoko/timers
  /docs/current/motoko/main/upgrades /docs/motoko/main/canister-maintenance/upgrades
  /docs/current/motoko/main/compiler-ref /docs/motoko/main/reference/compiler-ref
  /docs/current/motoko/main/motoko-grammar /docs/motoko/main/reference/motoko-grammar
  /docs/current/developer-docs/developer-tools/off-chain/canpack /docs/motoko/main/getting-started/motoko-introduction
  /docs/current/developer-docs/developer-tools/ide/vs-code /docs/motoko/main/getting-started/motoko-introduction
  /docs/current/developer-docs/developer-tools/ide/playground /docs/building-apps/developer-tools/icp-ninja
  /docs/current/developer-docs/developer-tools/ide/icp-ninja /docs/building-apps/developer-tools/icp-ninja
  /docs/current/developer-docs/developer-tools/ide/gitpod /docs/building-apps/developer-tools/icp-ninja
  /docs/current/developer-docs/developer-tools/ide/codespaces /docs/building-apps/developer-tools/icp-ninja
  /docs/current/developer-docs/developer-tools/ide/dev-containers /docs/building-apps/developer-tools/icp-ninja
  /docs/current/developer-docs/developer-tools/dev-tools-overview /docs/building-apps/developer-tools/dev-tools-overview
  /docs/current/developer-docs/getting-started/quickstart/react-quickstart /docs/building-apps/getting-started/quickstart

  ## Rust
  /docs/current/developer-docs/backend/rust/candid /docs/building-apps/developer-tools/cdks/rust/generating-candid
  /docs/current/developer-docs/backend/rust/canister-state /docs/building-apps/developer-tools/cdks/rust/canister-state
  /docs/current/developer-docs/backend/rust/counter /docs/building-apps/developer-tools/cdks/rust/intro-to-rust
  /docs/current/developer-docs/backend/rust/deploying /docs/building-apps/developer-tools/cdks/rust/intro-to-rust
  /docs/current/developer-docs/backend/rust/dev-env /docs/building-apps/developer-tools/cdks/rust/intro-to-rust
  /docs/current/developer-docs/backend/rust /docs/building-apps/developer-tools/cdks/rust/intro-to-rust
  /docs/current/developer-docs/backend/rust/quickstart /docs/building-apps/developer-tools/cdks/rust/intro-to-rust
  /docs/current/developer-docs/backend/rust/project-organization /docs/building-apps/developer-tools/cdks/rust/intro-to-rust
  /docs/current/developer-docs/backend/rust/generating-candid /docs/building-apps/developer-tools/cdks/rust/generating-candid
  /docs/current/developer-docs/backend/rust/index /docs/building-apps/developer-tools/cdks/rust/intro-to-rust
  /docs/current/developer-docs/backend/rust/intercanister /docs/building-apps/developer-tools/cdks/rust/intercanister
  /docs/current/developer-docs/backend/rust/message-inspect /docs/building-apps/developer-tools/cdks/rust/message-inspect
  /docs/current/developer-docs/backend/rust/intro-to-rust /docs/building-apps/developer-tools/cdks/rust/intro-to-rust
  /docs/current/developer-docs/backend/rust/optimizing /docs/building-apps/advanced/optimize/rust
  /docs/current/developer-docs/backend/rust/stable-structures /docs/building-apps/developer-tools/cdks/rust/stable-structures
  /docs/current/developer-docs/backend/rust/infrastructure /docs/building-apps/developer-tools/cdks/rust/intro-to-rust
  /docs/current/developer-docs/backend/rust/upgrading /docs/building-apps/developer-tools/cdks/rust/upgrading
  /docs/current/developer-docs/backend/rust/rust-considerations /docs/building-apps/developer-tools/cdks/rust/intro-to-rust
  /docs/current/developer-docs/backend/rust/rust-quickstart /docs/building-apps/developer-tools/cdks/rust/intro-to-rust
  /docs/current/developer-docs/backend/rust/samples /docs/building-apps/developer-tools/cdks/rust/intro-to-rust
  /docs/current/developer-docs/backend/rust/timers /docs/building-apps/developer-tools/cdks/rust/intro-to-rust
  /docs/current/developer-docs/backend/rust/access-control /docs/building-apps/developer-tools/cdks/rust/intro-to-rust

  ## DeFi
  /docs/current/developer-docs/defi/asset-custody/custody-options /docs/defi/overview
  /docs/current/developer-docs/defi/asset-custody/hardware-wallet-cli /docs/defi/overview
  /docs/current/developer-docs/defi/asset-custody/self-custody-quickstart /docs/defi/overview
  /docs/current/developer-docs/defi/cycles/converting_icp_tokens_into_cycles /docs/building-apps/getting-started/tokens-and-cycles
  /docs/current/developer-docs/defi/dex/overview https://internetcomputer.zendesk.com/hc/en-us
  /docs/current/developer-docs/defi/exchange-rate-canister/ /docs/references/system-canisters/
  /docs/current/developer-docs/defi/icp-tokens/overview /docs/defi/token-standards/
  /docs/current/developer-docs/defi/icrc-1/icrc1-index-setup /docs/defi/token-indexes/
  /docs/current/developer-docs/defi/icrc-1/token-quickstart /docs/defi/create
  /docs/current/developer-docs/defi/nfts/considerations-for-nft-devs /docs/defi/overview
  /docs/current/developer-docs/defi/nfts/marketplaces https://internetcomputer.zendesk.com/hc/en-us
  /docs/current/developer-docs/defi/nfts/nft-collections /docs/defi/nft-collections
  /docs/current/developer-docs/defi/nfts/overview https://internetcomputer.zendesk.com/hc/en-us
  /docs/current/developer-docs/defi/overview /docs/defi/overview
  /docs/current/developer-docs/defi/token_integrations/ /docs/defi/overview

  ## Rosetta
  /docs/current/developer-docs/defi/rosetta/overview /docs/defi/rosetta/icp_rosetta/
  /docs/current/developer-docs/defi/rosetta/icp_rosetta/ /docs/defi/rosetta/icp_rosetta/
  /docs/current/developer-docs/defi/rosetta/icrc_rosetta/ /docs/defi/rosetta/icrc_rosetta/
  /docs/current/developer-docs/defi/rosetta/icp_rosetta/construction_api/ /docs/defi/rosetta/icp_rosetta/construction_api/
  /docs/current/developer-docs/defi/rosetta/icp_rosetta/construction_api/index /docs/defi/rosetta/icp_rosetta/construction_api/
  /docs/current/developer-docs/defi/rosetta/icp_rosetta/construction_api/operations_flow/combine /docs/defi/rosetta/icp_rosetta/construction_api/operations-flow
  /docs/current/developer-docs/defi/rosetta/icp_rosetta/construction_api/operations_flow/derive /docs/defi/rosetta/icp_rosetta/construction_api/operations-flow
  /docs/current/developer-docs/defi/rosetta/icp_rosetta/construction_api/operations_flow/index /docs/defi/rosetta/icp_rosetta/construction_api/operations-flow
  /docs/current/developer-docs/defi/rosetta/icp_rosetta/construction_api/operations_flow/metadata /docs/defi/rosetta/icp_rosetta/construction_api/operations-flow
  /docs/current/developer-docs/defi/rosetta/icp_rosetta/construction_api/operations_flow/payloads /docs/defi/rosetta/icp_rosetta/construction_api/operations-flow
  /docs/current/developer-docs/defi/rosetta/icp_rosetta/construction_api/operations_flow/preprocess /docs/defi/rosetta/icp_rosetta/construction_api/operations-flow
  /docs/current/developer-docs/defi/rosetta/icp_rosetta/construction_api/operations_flow/submit /docs/defi/rosetta/icp_rosetta/construction_api/operations-flow
  /docs/current/developer-docs/defi/rosetta/icp_rosetta/construction_api/staking/change_auto_stake_maturity /docs/defi/rosetta/icp_rosetta/construction_api/staking
  /docs/current/developer-docs/defi/rosetta/icp_rosetta/construction_api/staking/derive_neuron_id /docs/defi/rosetta/icp_rosetta/construction_api/staking
  /docs/current/developer-docs/defi/rosetta/icp_rosetta/construction_api/staking/disburse /docs/defi/rosetta/icp_rosetta/construction_api/staking
  /docs/current/developer-docs/defi/rosetta/icp_rosetta/construction_api/staking/dissolve /docs/defi/rosetta/icp_rosetta/construction_api/staking
  /docs/current/developer-docs/defi/rosetta/icp_rosetta/construction_api/staking/index /docs/defi/rosetta/icp_rosetta/construction_api/staking
  /docs/current/developer-docs/defi/rosetta/icp_rosetta/construction_api/staking/lock_neuron /docs/defi/rosetta/icp_rosetta/construction_api/staking
  /docs/current/developer-docs/defi/rosetta/icp_rosetta/construction_api/staking/neuron_info /docs/defi/rosetta/icp_rosetta/construction_api/staking
  /docs/current/developer-docs/defi/rosetta/icp_rosetta/construction_api/staking/spawn /docs/defi/rosetta/icp_rosetta/construction_api/staking
  /docs/current/developer-docs/defi/rosetta/icp_rosetta/construction_api/staking/stake_icp /docs/defi/rosetta/icp_rosetta/construction_api/staking
  /docs/current/developer-docs/defi/rosetta/icp_rosetta/construction_api/staking/stake_maturity /docs/defi/rosetta/icp_rosetta/construction_api/
  /docs/current/developer-docs/defi/rosetta/icp_rosetta/construction_api/voting/follow /docs/defi/rosetta/icp_rosetta/construction_api/voting
  /docs/current/developer-docs/defi/rosetta/icp_rosetta/construction_api/voting/index /docs/defi/rosetta/icp_rosetta/construction_api/voting
  /docs/current/developer-docs/defi/rosetta/icp_rosetta/construction_api/voting/vote /docs/defi/rosetta/icp_rosetta/construction_api/voting
  /docs/current/developer-docs/defi/rosetta/icp_rosetta/construction_api/voting/ /docs/defi/rosetta/icp_rosetta/construction_api/voting
  /docs/current/developer-docs/defi/rosetta/icp_rosetta/data_api/balances /docs/defi/rosetta/icp_rosetta/data_api/
  /docs/current/developer-docs/defi/rosetta/icp_rosetta/data_api/ /docs/defi/rosetta/icp_rosetta/data_api/
  /docs/current/developer-docs/defi/rosetta/icp_rosetta/data_api/blocks /docs/defi/rosetta/icp_rosetta/data_api/
  /docs/current/developer-docs/defi/rosetta/icp_rosetta/data_api/get_pending_proposals /docs/defi/rosetta/icp_rosetta/data_api/
  /docs/current/developer-docs/defi/rosetta/icp_rosetta/data_api/get_proposal_info /docs/defi/rosetta/icp_rosetta/data_api/
  /docs/current/developer-docs/defi/rosetta/icp_rosetta/data_api/index /docs/defi/rosetta/icp_rosetta/data_api/
  /docs/current/developer-docs/defi/rosetta/icp_rosetta/data_api/list_known_neurons /docs/defi/rosetta/icp_rosetta/data_api/
  /docs/current/developer-docs/defi/rosetta/icp_rosetta/data_api/network /docs/defi/rosetta/icp_rosetta/data_api/
  /docs/current/developer-docs/defi/rosetta/icp_rosetta/data_api/transactions /docs/defi/rosetta/icp_rosetta/data_api/
  /docs/current/developer-docs/defi/rosetta/icp_rosetta/index /docs/defi/rosetta/icp_rosetta/
  /docs/current/developer-docs/defi/rosetta/icp_rosetta/construction_api/staking/ /docs/defi/rosetta/icp_rosetta/construction_api/staking
  /docs/current/developer-docs/defi/rosetta/icrc_rosetta/construction_api/asset_transfer/approve /docs/defi/rosetta/icrc_rosetta/construction_api/
  /docs/current/developer-docs/defi/rosetta/icrc_rosetta/construction_api/ /docs/defi/rosetta/icrc_rosetta/construction_api/
  /docs/current/developer-docs/defi/rosetta/icrc_rosetta/construction_api/asset_transfer/index /docs/defi/rosetta/icrc_rosetta/construction_api/
  /docs/current/developer-docs/defi/rosetta/icrc_rosetta/construction_api/asset_transfer/transfer /docs/defi/rosetta/icrc_rosetta/construction_api/
  /docs/current/developer-docs/defi/rosetta/icrc_rosetta/construction_api/index /docs/defi/rosetta/icrc_rosetta/construction_api/
  /docs/current/developer-docs/defi/rosetta/icrc_rosetta/data_api/balances /docs/defi/rosetta/icrc_rosetta/data_api/
  /docs/current/developer-docs/defi/rosetta/icrc_rosetta/data_api/blocks /docs/defi/rosetta/icrc_rosetta/data_api/
  /docs/current/developer-docs/defi/rosetta/icrc_rosetta/data_api/index /docs/defi/rosetta/icrc_rosetta/data_api/
  /docs/current/developer-docs/defi/rosetta/icrc_rosetta/data_api/network /docs/defi/rosetta/icrc_rosetta/data_api/
  /docs/current/developer-docs/defi/rosetta/icrc_rosetta/data_api/transactions /docs/defi/rosetta/icrc_rosetta/data_api/
  /docs/current/developer-docs/defi/rosetta/icrc_rosetta/index /docs/defi/rosetta/icrc_rosetta/
  /docs/current/developer-docs/defi/tokens/asset_flow/ /docs/defi/overview

  ## Tokens
  /docs/current/developer-docs/defi/tokens/advanced/direct_integration /docs/defi/token-integrations/
  /docs/current/developer-docs/defi/tokens/asset_flow/index /docs/defi/overview
  /docs/current/developer-docs/defi/tokens/create /docs/defi/create
  /docs/current/developer-docs/defi/tokens/indexes /docs/defi/token-indexes/
  /docs/current/developer-docs/defi/tokens/ledger/overview /docs/defi/overview
  /docs/current/developer-docs/defi/tokens/ledger/setup/icp_ledger_setup /docs/defi/token-ledgers/setup/icp_ledger_setup
  /docs/current/developer-docs/defi/tokens/ledger/setup/icrc1_ledger_setup /docs/defi/token-ledgers/setup/icrc1_ledger_setup
  /docs/current/developer-docs/defi/tokens/ledger/setup/overview /docs/defi/overview
  /docs/current/developer-docs/defi/tokens/ledger/usage/icp_ledger_usage /docs/defi/token-ledgers/usage/icp_ledger_usage
  /docs/current/developer-docs/defi/tokens/ledger/usage/icrc1_ledger_usage /docs/defi/token-ledgers/usage/icrc1_ledger_usage
  /docs/current/developer-docs/defi/tokens/ledger/usage/overview /docs/defi/overview
  /docs/current/developer-docs/defi/tokens/token-standards /docs/defi/token-standards/
  /docs/current/developer-docs/defi/wallets/overview https://internetcomputer.zendesk.com/hc/en-us
  /docs/current/developer-docs/defi/wallets/self-custody/hardware-wallet-cli https://internetcomputer.zendesk.com/hc/en-us
  /docs/current/developer-docs/defi/wallets/self-custody/self-custody-quickstart https://internetcomputer.zendesk.com/hc/en-us
  /docs/current/developer-docs/defi/wallets/workflow /docs/defi/overview
  /docs/current/developer-docs/defi/cycles/cycles-ledger /docs/defi/token-ledgers/cycles-ledger

  ## Quill
  /docs/current/developer-docs/developer-tools/cli-tools/quill-cli-reference/index https://github.com/dfinity/quill/tree/master/docs/cli-reference
  /docs/current/developer-docs/developer-tools/cli-tools/quill-cli-reference/quill-parent https://github.com/dfinity/quill/tree/master/docs/cli-reference
  /docs/current/developer-docs/developer-tools/cli-tools/quill-cli-reference/quill-account-balance https://github.com/dfinity/quill/tree/master/docs/cli-reference
  /docs/current/developer-docs/developer-tools/cli-tools/quill-cli-reference/quill-ckbtc https://github.com/dfinity/quill/tree/master/docs/cli-reference
  /docs/current/developer-docs/developer-tools/cli-tools/quill-cli-reference/ckbtc/quill-ckbtc-balance https://github.com/dfinity/quill/tree/master/docs/cli-reference
  /docs/current/developer-docs/developer-tools/cli-tools/quill-cli-reference/ckbtc/quill-ckbtc-retrieve-btc https://github.com/dfinity/quill/tree/master/docs/cli-reference
  /docs/current/developer-docs/developer-tools/cli-tools/quill-cli-reference/ckbtc/quill-ckbtc-retrieve-btc-status https://github.com/dfinity/quill/tree/master/docs/cli-reference
  /docs/current/developer-docs/developer-tools/cli-tools/quill-cli-reference/ckbtc/quill-ckbtc-transfer https://github.com/dfinity/quill/tree/master/docs/cli-reference
  /docs/current/developer-docs/developer-tools/cli-tools/quill-cli-reference/ckbtc/quill-ckbtc-update-balance https://github.com/dfinity/quill/tree/master/docs/cli-reference
  /docs/current/developer-docs/developer-tools/cli-tools/quill-cli-reference/ckbtc/quill-ckbtc-withdrawal-address https://github.com/dfinity/quill/tree/master/docs/cli-reference
  /docs/current/developer-docs/developer-tools/cli-tools/quill-cli-reference/quill-claim-neurons https://github.com/dfinity/quill/tree/master/docs/cli-reference
  /docs/current/developer-docs/developer-tools/cli-tools/quill-cli-reference/quill-generate https://github.com/dfinity/quill/tree/master/docs/cli-reference
  /docs/current/developer-docs/developer-tools/cli-tools/quill-cli-reference/quill-get-neuron-info https://github.com/dfinity/quill/tree/master/docs/cli-reference
  /docs/current/developer-docs/developer-tools/cli-tools/quill-cli-reference/quill-get-proposal-info https://github.com/dfinity/quill/tree/master/docs/cli-reference
  /docs/current/developer-docs/developer-tools/cli-tools/quill-cli-reference/quill-list-neurons https://github.com/dfinity/quill/tree/master/docs/cli-reference
  /docs/current/developer-docs/developer-tools/cli-tools/quill-cli-reference/quill-list-proposals https://github.com/dfinity/quill/tree/master/docs/cli-reference
  /docs/current/developer-docs/developer-tools/cli-tools/quill-cli-reference/quill-neuron-manage https://github.com/dfinity/quill/tree/master/docs/cli-reference
  /docs/current/developer-docs/developer-tools/cli-tools/quill-cli-reference/quill-neuron-stake https://github.com/dfinity/quill/tree/master/docs/cli-reference
  /docs/current/developer-docs/developer-tools/cli-tools/quill-cli-reference/quill-public-ids https://github.com/dfinity/quill/tree/master/docs/cli-reference
  /docs/current/developer-docs/developer-tools/cli-tools/quill-cli-reference/quill-qr-code https://github.com/dfinity/quill/tree/master/docs/cli-reference
  /docs/current/developer-docs/developer-tools/cli-tools/quill-cli-reference/quill-replace-node-provider-id https://github.com/dfinity/quill/tree/master/docs/cli-reference
  /docs/current/developer-docs/developer-tools/cli-tools/quill-cli-reference/quill-scanner-qr-code https://github.com/dfinity/quill/tree/master/docs/cli-reference
  /docs/current/developer-docs/developer-tools/cli-tools/quill-cli-reference/quill-send https://github.com/dfinity/quill/tree/master/docs/cli-reference
  /docs/current/developer-docs/developer-tools/cli-tools/quill-cli-reference/sns/quill-sns https://github.com/dfinity/quill/tree/master/docs/cli-reference
  /docs/current/developer-docs/developer-tools/cli-tools/quill-cli-reference/sns/quill-sns-balance https://github.com/dfinity/quill/tree/master/docs/cli-reference
  /docs/current/developer-docs/developer-tools/cli-tools/quill-cli-reference/sns/quill-sns-configure-dissolve-delay https://github.com/dfinity/quill/tree/master/docs/cli-reference
  /docs/current/developer-docs/developer-tools/cli-tools/quill-cli-reference/sns/quill-sns-disburse https://github.com/dfinity/quill/tree/master/docs/cli-reference
  /docs/current/developer-docs/developer-tools/cli-tools/quill-cli-reference/sns/quill-sns-disburse-maturity https://github.com/dfinity/quill/tree/master/docs/cli-reference
  /docs/current/developer-docs/developer-tools/cli-tools/quill-cli-reference/sns/quill-sns-follow-neuron https://github.com/dfinity/quill/tree/master/docs/cli-reference
  /docs/current/developer-docs/developer-tools/cli-tools/quill-cli-reference/sns/quill-sns-get-sale-participation https://github.com/dfinity/quill/tree/master/docs/cli-reference
  /docs/current/developer-docs/developer-tools/cli-tools/quill-cli-reference/sns/quill-sns-get-swap-refund https://github.com/dfinity/quill/tree/master/docs/cli-reference
  /docs/current/developer-docs/developer-tools/cli-tools/quill-cli-reference/sns/quill-sns-list-deployed-snses https://github.com/dfinity/quill/tree/master/docs/cli-reference
  /docs/current/developer-docs/developer-tools/cli-tools/quill-cli-reference/sns/quill-sns-make-proposal https://github.com/dfinity/quill/tree/master/docs/cli-reference
  /docs/current/developer-docs/developer-tools/cli-tools/quill-cli-reference/sns/quill-sns-make-upgrade-canister-proposal https://github.com/dfinity/quill/tree/master/docs/cli-reference
  /docs/current/developer-docs/developer-tools/cli-tools/quill-cli-reference/sns/quill-sns-neuron-permission https://github.com/dfinity/quill/tree/master/docs/cli-reference
  /docs/current/developer-docs/developer-tools/cli-tools/quill-cli-reference/sns/quill-sns-new-sale-ticket https://github.com/dfinity/quill/tree/master/docs/cli-reference
  /docs/current/developer-docs/developer-tools/cli-tools/quill-cli-reference/sns/quill-sns-pay https://github.com/dfinity/quill/tree/master/docs/cli-reference
  /docs/current/developer-docs/developer-tools/cli-tools/quill-cli-reference/sns/quill-sns-register-vote https://github.com/dfinity/quill/tree/master/docs/cli-reference
  /docs/current/developer-docs/developer-tools/cli-tools/quill-cli-reference/sns/quill-sns-split-neuron https://github.com/dfinity/quill/tree/master/docs/cli-reference
  /docs/current/developer-docs/developer-tools/cli-tools/quill-cli-reference/sns/quill-sns-stake-maturity https://github.com/dfinity/quill/tree/master/docs/cli-reference
  /docs/current/developer-docs/developer-tools/cli-tools/quill-cli-reference/sns/quill-sns-stake-neuron https://github.com/dfinity/quill/tree/master/docs/cli-reference
  /docs/current/developer-docs/developer-tools/cli-tools/quill-cli-reference/sns/quill-sns-status https://github.com/dfinity/quill/tree/master/docs/cli-reference
  /docs/current/developer-docs/developer-tools/cli-tools/quill-cli-reference/sns/quill-sns-transfer https://github.com/dfinity/quill/tree/master/docs/cli-reference
  /docs/current/developer-docs/developer-tools/cli-tools/quill-cli-reference/quill-transfer https://github.com/dfinity/quill/tree/master/docs/cli-reference
  /docs/current/developer-docs/developer-tools/cli-tools/quill-cli-reference/quill-update-node-provider https://github.com/dfinity/quill/tree/master/docs/cli-reference
  /docs/references/quill-cli-reference/ https://github.com/dfinity/quill/tree/master/docs/cli-reference
  /docs/references/quill-cli-reference/quill-account-balance https://github.com/dfinity/quill/tree/master/docs/cli-reference
  /docs/references/quill-cli-reference/ckbtc/quill-ckbtc https://github.com/dfinity/quill/tree/master/docs/cli-reference
  /docs/references/quill-cli-reference/ckbtc/quill-ckbtc-balance https://github.com/dfinity/quill/tree/master/docs/cli-reference
  /docs/references/quill-cli-reference/ckbtc/quill-ckbtc-retrieve-btc https://github.com/dfinity/quill/tree/master/docs/cli-reference
  /docs/references/quill-cli-reference/ckbtc/quill-ckbtc-retrieve-btc-status https://github.com/dfinity/quill/tree/master/docs/cli-reference
  /docs/references/quill-cli-reference/ckbtc/quill-ckbtc-transfer https://github.com/dfinity/quill/tree/master/docs/cli-reference
  /docs/references/quill-cli-reference/ckbtc/quill-ckbtc-update-balance https://github.com/dfinity/quill/tree/master/docs/cli-reference
  /docs/references/quill-cli-reference/ckbtc/quill-ckbtc-withdrawal-address https://github.com/dfinity/quill/tree/master/docs/cli-reference
  /docs/references/quill-cli-reference/quill-claim-neurons https://github.com/dfinity/quill/tree/master/docs/cli-reference
  /docs/references/quill-cli-reference/quill-generate https://github.com/dfinity/quill/tree/master/docs/cli-reference
  /docs/references/quill-cli-reference/quill-get-neuron-info https://github.com/dfinity/quill/tree/master/docs/cli-reference
  /docs/references/quill-cli-reference/quill-get-proposal-info https://github.com/dfinity/quill/tree/master/docs/cli-reference
  /docs/references/quill-cli-reference/quill-list-neurons https://github.com/dfinity/quill/tree/master/docs/cli-reference
  /docs/references/quill-cli-reference/quill-list-proposals https://github.com/dfinity/quill/tree/master/docs/cli-reference
  /docs/references/quill-cli-reference/quill-neuron-manage https://github.com/dfinity/quill/tree/master/docs/cli-reference
  /docs/references/quill-cli-reference/quill-neuron-stake https://github.com/dfinity/quill/tree/master/docs/cli-reference
  /docs/references/quill-cli-reference/quill-public-ids https://github.com/dfinity/quill/tree/master/docs/cli-reference
  /docs/references/quill-cli-reference/quill-qr-code https://github.com/dfinity/quill/tree/master/docs/cli-reference
  /docs/references/quill-cli-reference/quill-replace-node-provider-id https://github.com/dfinity/quill/tree/master/docs/cli-reference
  /docs/references/quill-cli-reference/quill-scanner-qr-code https://github.com/dfinity/quill/tree/master/docs/cli-reference
  /docs/references/quill-cli-reference/quill-send https://github.com/dfinity/quill/tree/master/docs/cli-reference
  /docs/references/quill-cli-reference/sns/quill-sns https://github.com/dfinity/quill/tree/master/docs/cli-reference
  /docs/references/quill-cli-reference/sns/quill-sns-balance https://github.com/dfinity/quill/tree/master/docs/cli-reference
  /docs/references/quill-cli-reference/sns/quill-sns-configure-dissolve-delay https://github.com/dfinity/quill/tree/master/docs/cli-reference
  /docs/references/quill-cli-reference/sns/quill-sns-disburse https://github.com/dfinity/quill/tree/master/docs/cli-reference
  /docs/references/quill-cli-reference/sns/quill-sns-disburse-maturity https://github.com/dfinity/quill/tree/master/docs/cli-reference
  /docs/references/quill-cli-reference/sns/quill-sns-follow-neuron https://github.com/dfinity/quill/tree/master/docs/cli-reference
  /docs/references/quill-cli-reference/sns/quill-sns-get-sale-participation https://github.com/dfinity/quill/tree/master/docs/cli-reference
  /docs/references/quill-cli-reference/sns/quill-sns-get-swap-refund https://github.com/dfinity/quill/tree/master/docs/cli-reference
  /docs/references/quill-cli-reference/sns/quill-sns-list-deployed-snses https://github.com/dfinity/quill/tree/master/docs/cli-reference
  /docs/references/quill-cli-reference/sns/quill-sns-make-proposal https://github.com/dfinity/quill/tree/master/docs/cli-reference
  /docs/references/quill-cli-reference/sns/quill-sns-make-upgrade-canister-proposal https://github.com/dfinity/quill/tree/master/docs/cli-reference
  /docs/references/quill-cli-reference/sns/quill-sns-neuron-permission https://github.com/dfinity/quill/tree/master/docs/cli-reference
  /docs/references/quill-cli-reference/sns/quill-sns-new-sale-ticket https://github.com/dfinity/quill/tree/master/docs/cli-reference
  /docs/references/quill-cli-reference/sns/quill-sns-pay https://github.com/dfinity/quill/tree/master/docs/cli-reference
  /docs/references/quill-cli-reference/sns/quill-sns-register-vote https://github.com/dfinity/quill/tree/master/docs/cli-reference
  /docs/references/quill-cli-reference/sns/quill-sns-split-neuron https://github.com/dfinity/quill/tree/master/docs/cli-reference
  /docs/references/quill-cli-reference/sns/quill-sns-stake-maturity https://github.com/dfinity/quill/tree/master/docs/cli-reference
  /docs/references/quill-cli-reference/sns/quill-sns-stake-neuron https://github.com/dfinity/quill/tree/master/docs/cli-reference
  /docs/references/quill-cli-reference/sns/quill-sns-status https://github.com/dfinity/quill/tree/master/docs/cli-reference
  /docs/references/quill-cli-reference/sns/quill-sns-transfer https://github.com/dfinity/quill/tree/master/docs/cli-reference
  /docs/references/quill-cli-reference/quill-transfer https://github.com/dfinity/quill/tree/master/docs/cli-reference
  /docs/references/quill-cli-reference/quill-update-node-provider https://github.com/dfinity/quill/tree/master/docs/cli-reference

  ## Dev tools
  /developers/ /docs/home
  /docs/current/developer-docs/deploy/computation-and-storage-costs /docs/building-apps/essentials/gas-cost
  /docs/current/developer-docs/deploy/custom-domain /docs/building-apps/frontends/custom-domains/using-custom-domains
  /docs/current/developer-docs/developer-tools/cli-tools/dfx-json-reference /docs/building-apps/developer-tools/dfx-json-reference
  /docs/current/developer-docs/developer-tools/cli-tools/dfx-json /docs/building-apps/developer-tools/dfx-json
  /docs/current/developer-docs/developer-tools/cli-tools/dfxvm/docs/cli-reference/dfxvm-init/dfxvm-init /docs/building-apps/developer-tools/dfxvm/
  /docs/current/developer-docs/developer-tools/cli-tools/networks-json /docs/building-apps/developer-tools/advanced-dfx/networks-json
  /docs/current/developer-docs/developer-tools/off-chain/agents/javascript-agent /docs/building-apps/interact-with-canisters/agents/javascript-agent
  /docs/current/developer-docs/developer-tools/off-chain/agents/nodejs /docs/building-apps/interact-with-canisters/agents/nodejs
  /docs/current/developer-docs/developer-tools/off-chain/agents/overview /docs/building-apps/interact-with-canisters/agents/overview
  /docs/current/developer-docs/developer-tools/off-chain/agents/rust-agent /docs/building-apps/interact-with-canisters/agents/rust-agent
  /docs/current/developer-docs/developer-tools/on-chain/cdks /docs/building-apps/developer-tools/cdks/
  /docs/current/developer-docs/frontend/add-stylesheet /docs/building-apps/frontends/using-an-asset-canister
  /docs/current/developer-docs/frontend/boilerplate-frontend /docs/building-apps/frontends/using-an-asset-canister
  /docs/current/developer-docs/frontend/default-frontend /docs/building-apps/frontends/using-an-asset-canister
  /docs/current/developer-docs/frontend/existing-frontend /docs/building-apps/frontends/existing-frontend
  /docs/current/developer-docs/frontend/ /docs/building-apps/frontends/using-an-asset-canister
  /docs/current/developer-docs/frontend/index /docs/building-apps/frontends/using-an-asset-canister
  /docs/current/developer-docs/frontend/javascript-frontend /docs/building-apps/frontends/using-an-asset-canister
  /docs/current/developer-docs/frontend/my-contacts /docs/building-apps/frontends/using-an-asset-canister
  /docs/current/developer-docs/frontend/react-frontend /docs/building-apps/frontends/using-an-asset-canister
  /docs/current/developer-docs/frontend/svelte-frontend /docs/building-apps/frontends/using-an-asset-canister
  /docs/current/developer-docs/frontend/vue-frontend /docs/building-apps/frontends/using-an-asset-canister
  /docs/current/developer-docs/functionality/ledger/ /docs/defi/token-ledgers/setup/icp_ledger_setup
  /docs/current/developer-docs/gas-cost /docs/building-apps/essentials/gas-cost
  /docs/current/developer-docs/smart-contracts/overview/canister-lifecycle/ /docs/building-apps/developing-canisters/what-are-canisters
  /docs/current/references/subnets/subnet-types/ /docs/building-apps/developing-canisters/deploy
  /docs/current/developer-docs/developer-tools/on-chain/ic-js/ https://github.com/dfinity/ic-js/tree/main
  /docs/current/developer-docs/developer-tools/cli-tools/idl2json https://github.com/dfinity/idl2json/tree/main
  /docs/current/developer-docs/smart-contracts/maintain/recovery /docs/building-apps/canister-management/snapshots
  /docs/current/samples/overview /ecosystem
  /docs/current/references/https-outcalls-how-it-works /docs/building-apps/network-features/using-http/https-outcalls/overview
  /docs/current/developer-docs/web-apps/application-frontends/quickstart/react-quickstart /docs/building-apps/getting-started/quickstart
  /docs/current/other/updates/release-notes/ /docs/other/updates/release-notes/
  /docs/current/developer-docs/smart-contracts/overview/trust-in-canisters /docs/building-apps/best-practices/trust-in-canisters
  /docs/current/references/icrc1-standard /docs/defi/overview
  /docs/current/developer-docs/getting-started/troubleshooting /docs/building-apps/best-practices/troubleshooting
  /docs/current/developer-docs/smart-contracts/deploy/custom-testnets /docs/building-apps/developing-canisters/custom-networks
  /docs/current/developer-docs/developer-tools/off-chain/canbench /docs/building-apps/advanced/benchmarking

  ## Getting started
  /docs/current/developer-docs/getting-started/accounts /docs/building-apps/getting-started/identities
  /docs/current/developer-docs/getting-started/cycles/cycles-wallet /docs/building-apps/canister-management/cycles-wallet
  /docs/current/developer-docs/defi/cycles/cycles-wallet /docs/building-apps/canister-management/cycles-wallet
  /docs/current/developer-docs/getting-started/cycles/cycles_management_services /docs/building-apps/canister-management/topping-up
  /docs/current/developer-docs/getting-started/cycles/overview /docs/building-apps/getting-started/tokens-and-cycles
  /docs/current/developer-docs/getting-started/default-template /docs/building-apps/essentials/canisters
  /docs/current/developer-docs/getting-started/deploy/local /docs/building-apps/developing-canisters/deploy
  /docs/current/developer-docs/getting-started/deploy/testnet /docs/building-apps/developing-canisters/deploy
  /docs/current/developer-docs/getting-started/development-workflow /docs/building-apps/getting-started/install
  /docs/current/developer-docs/getting-started/explore-examples /docs/building-apps/developer-tools/icp-ninja
  /docs/current/developer-docs/getting-started/ /docs/building-apps/essentials/network-overview
  /docs/current/developer-docs/getting-started/hello-world /docs/building-apps/developing-canisters/write
  /docs/current/developer-docs/getting-started/identities /docs/building-apps/getting-started/identities
  /docs/current/developer-docs/getting-started/install /docs/building-apps/getting-started/install
  /docs/current/developer-docs/getting-started/juno-quickstart https://juno.build/docs/intro
  /docs/current/developer-docs/getting-started/network-overview /docs/building-apps/essentials/network-overview
  /docs/current/developer-docs/getting-started/overview-of-icp /docs/building-apps/essentials/network-overview
  /docs/current/developer-docs/getting-started/quickstart /docs/building-apps/getting-started/quickstart
  /docs/current/developer-docs/getting-started/react-quickstart /docs/building-apps/getting-started/quickstart
  /docs/current/developer-docs/getting-started/tokens-and-cycles /docs/building-apps/getting-started/tokens-and-cycles
  /docs/current/developer-docs/getting-started/write-canister-code /docs/building-apps/developing-canisters/write

  ## Authentication
  /docs/current/developer-docs/identity/authentication/email-password /docs/building-apps/authentication/overview
  /docs/current/developer-docs/identity/authentication/msq /docs/building-apps/authentication/overview
  /docs/current/developer-docs/identity/authentication/nfid /docs/building-apps/authentication/overview
  /docs/current/developer-docs/identity/authentication/overview /docs/building-apps/authentication/overview
  /docs/current/developer-docs/identity/authentication/siwb /docs/building-apps/authentication/overview
  /docs/current/developer-docs/identity/authentication/siwe /docs/building-apps/authentication/overview
  /docs/current/developer-docs/identity/authentication/siws /docs/building-apps/authentication/overview
  /docs/current/developer-docs/identity/internet-identity/alternative-origins /docs/building-apps/authentication/alternative-origins
  /docs/current/developer-docs/identity/internet-identity/creating-ii /docs/building-apps/authentication/overview
  /docs/current/developer-docs/identity/internet-identity/integrate-internet-identity /docs/building-apps/authentication/integrate-internet-identity
  /docs/current/developer-docs/identity/internet-identity/overview /docs/building-apps/authentication/overview
  /docs/current/developer-docs/identity/verifiable-credentials/how-it-works /docs/building-apps/network-features/verifiable-credentials/how-it-works
  /docs/current/developer-docs/identity/verifiable-credentials/issuer /docs/building-apps/network-features/verifiable-credentials/issuer
  /docs/current/developer-docs/identity/verifiable-credentials/overview /docs/building-apps/network-features/verifiable-credentials/overview
  /docs/current/developer-docs/identity/verifiable-credentials/relying-party /docs/building-apps/network-features/verifiable-credentials/relying-party
  /docs/current/developer-docs/index /docs/building-apps/essentials/network-overview

  ## Integrations
  /docs/current/developer-docs/integrations/bitcoin/bitcoin-how-it-works /docs/references/bitcoin-how-it-works
  /docs/current/developer-docs/integrations/bitcoin/ckbtc-reference /docs/references/ckbtc-reference
  /docs/current/developer-docs/integrations/bitcoin/ckbtc /docs/defi/chain-key-tokens/ckbtc/overview
  /docs/current/developer-docs/integrations/bitcoin/ /docs/building-apps/chain-fusion/bitcoin/overview
  /docs/current/developer-docs/integrations/bitcoin/index /docs/building-apps/chain-fusion/bitcoin/overview
  /docs/current/developer-docs/integrations/bitcoin/local-development /docs/building-apps/chain-fusion/bitcoin/using-btc/local-development
  /docs/current/developer-docs/integrations/bitcoin/read-state /docs/building-apps/chain-fusion/bitcoin/using-btc/read-state
  /docs/current/developer-docs/integrations/bitcoin/submit-transactions /docs/building-apps/chain-fusion/bitcoin/using-btc/submit-transactions
  /docs/current/developer-docs/integrations/composite-query /docs/building-apps/interact-with-canisters/query-calls
  /docs/current/developer-docs/integrations /docs/building-apps/essentials/network-overview
  /docs/current/developer-docs/integrations/ethereum/evm-rpc /docs/building-apps/chain-fusion/ethereum/evm-rpc/evm-rpc-canister
  /docs/current/developer-docs/integrations/ethereum/overview /docs/building-apps/chain-fusion/ethereum/overview
  /docs/current/developer-docs/integrations/ethereum/siwe /docs/building-apps/authentication/overview
  /docs/current/developer-docs/integrations/exchange-rate/exchange-rate-canister /docs/references/system-canisters/
  /docs/current/developer-docs/integrations/https-outcalls /docs/building-apps/network-features/using-http/https-outcalls/overview
  /docs/current/developer-docs/integrations/https-outcalls/https-outcalls-get /docs/building-apps/network-features/using-http/https-outcalls/get
  /docs/current/developer-docs/integrations/https-outcalls/https-outcalls-how-it-works /docs/references/https-outcalls-how-it-works
  /docs/current/developer-docs/integrations/https-outcalls/https-outcalls-how-to-use /docs/building-apps/network-features/using-http/https-outcalls/overview
  /docs/current/developer-docs/integrations/https-outcalls/https-outcalls-overview /docs/building-apps/network-features/using-http/https-outcalls/overview
  /docs/current/developer-docs/integrations/https-outcalls/https-outcalls-post /docs/building-apps/network-features/using-http/https-outcalls/post
  /docs/current/developer-docs/integrations/https-outcalls/index /docs/building-apps/network-features/using-http/https-outcalls/overview
  /docs/current/developer-docs/integrations/http_requests/http_requests-how-it-works /docs/references/https-outcalls-how-it-works
  /docs/current/developer-docs/integrations/icrc-1/deploy-new-token /docs/defi/create
  /docs/current/developer-docs/integrations/icrc-1/ /docs/references/icrc1-standard
  /docs/current/developer-docs/integrations/icrc-1/icrc1-index-setup /docs/defi/token-indexes/
  /docs/current/developer-docs/integrations/icrc-1/icrc1-ledger-setup /docs/defi/token-ledgers/setup/icrc1_ledger_setup
  /docs/current/developer-docs/integrations/icrc-1/index /docs/references/icrc1-standard
  /docs/current/developer-docs/integrations/icrc-1/interact-with-ICRC-1-ledger /docs/defi/token-ledgers/usage/icrc1_ledger_usage
  /docs/current/developer-docs/integrations/independently-verifying-ic-signatures /docs/building-apps/authentication/independently-verifying-ic-signatures
  /docs/current/developer-docs/integrations/index /docs/building-apps/essentials/network-overview
  /docs/current/developer-docs/integrations/internet-identity/alternative-origins /docs/building-apps/authentication/alternative-origins
  /docs/current/developer-docs/integrations/internet-identity/creating-ii /docs/building-apps/authentication/overview
  /docs/current/developer-docs/integrations/internet-identity /docs/building-apps/authentication/overview
  /docs/current/developer-docs/integrations/internet-identity/integrate-identity /docs/building-apps/authentication/integrate-internet-identity
  /docs/current/developer-docs/integrations/internet-identity/overview  /docs/building-apps/authentication/overview
  /docs/current/developer-docs/integrations/ledger/deploy-new-token /docs/defi/create
  /docs/current/developer-docs/integrations/ledger/  /docs/defi/overview
  /docs/current/developer-docs/integrations/ledger/icp-index-local-setup /docs/defi/token-indexes/
  /docs/current/developer-docs/integrations/ledger/interact-with-ledger  /docs/defi/token-ledgers/usage/icp_ledger_usage
  /docs/current/developer-docs/integrations/ledger/introduction_and_overview /docs/defi/overview
  /docs/current/developer-docs/integrations/ledger/ledger-local-setup  /docs/defi/token-ledgers/setup/icp_ledger_setup
  /docs/current/developer-docs/integrations/multi-chain/ckbtc-faq /docs/defi/chain-key-tokens/ckbtc/overview
  /docs/current/developer-docs/integrations/multi-chain/ckerc20-faq /docs/defi/chain-key-tokens/ckerc20/overview
  /docs/current/developer-docs/integrations/multi-chain/cketh-faq /docs/defi/chain-key-tokens/cketh/overview
  /docs/current/developer-docs/integrations/multi-chain/signatures-faq /docs/references/t-sigs-how-it-works
  /docs/current/developer-docs/integrations/multi-chain/user-faq /docs/building-apps/chain-fusion/overview
  /docs/current/developer-docs/integrations/rosetta/  /docs/defi/overview
  /docs/current/developer-docs/integrations/rosetta/index  /docs/defi/overview
  /docs/current/developer-docs/integrations/rosetta/staking-support /docs/defi/rosetta/icp_rosetta/construction_api/staking
  /docs/current/developer-docs/integrations/rosetta/staking-tutorial/ /docs/defi/rosetta/icp_rosetta/construction_api/staking
  /docs/current/developer-docs/integrations/sns/sns-intro/ https://learn.internetcomputer.org/hc/en-us/articles/34084394684564-SNS-Service-Nervous-System
  /docs/current/developer-docs/integrations/sns/ https://learn.internetcomputer.org/hc/en-us/articles/34084394684564-SNS-Service-Nervous-System
  /docs/current/developer-docs/integrations/sns/integrating/ /docs/building-apps/governing-apps/launching/integrating
  /docs/current/developer-docs/integrations/sns/integrating/frontend-integration /docs/building-apps/governing-apps/launching/integrating
  /docs/current/developer-docs/integrations/sns/integrating/index-integration /docs/building-apps/governing-apps/launching/integrating
  /docs/current/developer-docs/integrations/sns/integrating/ledger-integration /docs/building-apps/governing-apps/launching/integrating
  /docs/current/developer-docs/integrations/sns/introduction/dao-alternatives https://learn.internetcomputer.org/hc/en-us/articles/34084394684564-SNS-Service-Nervous-System
  /docs/current/developer-docs/integrations/sns/introduction/sns-architecture https://learn.internetcomputer.org/hc/en-us/articles/34084394684564-SNS-Service-Nervous-System
  /docs/current/developer-docs/integrations/sns/introduction/sns-intro-high-level https://learn.internetcomputer.org/hc/en-us/articles/34084394684564-SNS-Service-Nervous-System
  /docs/current/developer-docs/integrations/sns/introduction/sns-launch https://learn.internetcomputer.org/hc/en-us/articles/34084394684564-SNS-Service-Nervous-System
  /docs/current/developer-docs/daos/overview https://learn.internetcomputer.org/hc/en-us/articles/34084394684564-SNS-Service-Nervous-System
  /docs/current/developer-docs/integrations/sns/launching/ /docs/building-apps/governing-apps/launching/
  /docs/current/developer-docs/integrations/sns/launching/launch-steps-1proposal /docs/building-apps/governing-apps/launching/launch-steps-1proposal
  /docs/current/developer-docs/integrations/sns/launching/launch-steps /docs/building-apps/governing-apps/launching/launch-steps-1proposal
  /docs/current/developer-docs/integrations/sns/launching/launch-summary-1proposal  /docs/building-apps/governing-apps/launching/launch-summary-1proposal
  /docs/current/developer-docs/integrations/sns/launching/launch-summary /docs/building-apps/governing-apps/launching/launch-summary-1proposal
  /docs/current/developer-docs/integrations/sns/managing/cycles-usage /docs/building-apps/governing-apps/managing/cycles-usage
  /docs/current/developer-docs/integrations/sns/managing/making-proposals /docs/building-apps/governing-apps/managing/making-proposals
  /docs/current/developer-docs/integrations/sns/managing/manage-sns-intro /docs/building-apps/governing-apps/managing/manage-sns-intro
  /docs/current/developer-docs/integrations/sns/managing/managing-nervous-system-parameters https://learn.internetcomputer.org/hc/en-us/articles/34142964565396-DAO-Settings
  /docs/current/developer-docs/integrations/sns/managing/sns-asset-canister /docs/building-apps/governing-apps/managing/sns-asset-canister
  /docs/current/developer-docs/integrations/sns/testing/testing-before-launch /docs/building-apps/governing-apps/testing/testing-before-launch
  /docs/current/developer-docs/integrations/sns/testing/testing-locally /docs/building-apps/governing-apps/testing/testing-locally
  /docs/current/developer-docs/integrations/sns/testing/testing-on-mainnet /docs/building-apps/governing-apps/testing/testing-on-mainnet
  /docs/current/developer-docs/integrations/sns/tokenomics/ /docs/building-apps/governing-apps/tokenomics/
  /docs/current/developer-docs/integrations/sns/tokenomics/predeployment-considerations  /docs/building-apps/governing-apps/tokenomics/predeployment-considerations
  /docs/current/developer-docs/integrations/sns/tokenomics/preparation /docs/building-apps/governing-apps/tokenomics/preparation
  /docs/current/developer-docs/integrations/sns/tokenomics/rewards https://learn.internetcomputer.org/hc/en-us/articles/34143058069396-Rewards
  /docs/current/developer-docs/integrations/sns/tokenomics/sns-checklist /docs/building-apps/governing-apps/tokenomics/sns-checklist
  /docs/current/developer-docs/integrations/sns/tokenomics/tokenomics-intro  https://learn.internetcomputer.org/hc/en-us/articles/34088279488660-Tokenomics
  /docs/current/developer-docs/integrations/sns/tokenomics/tokenomics https://learn.internetcomputer.org/hc/en-us/articles/34088279488660-Tokenomics
  /docs/current/developer-docs/integrations/storage/cost /docs/building-apps/essentials/gas-cost
  /docs/current/developer-docs/integrations/t-ecdsa /docs/building-apps/network-features/signatures/t-ecdsa
  /docs/current/developer-docs/integrations/t-ecdsa/t-ecdsa-how-it-works /docs/references/t-sigs-how-it-works
  /docs/current/developer-docs/integrations/vetkeys/ /docs/building-apps/network-features/encryption/vetkeys
  /docs/current/developer-docs/integrations/vetkeys/technology-overview /docs/references/vetkeys-overview
  /docs/current/developer-docs/integrations/vetkeys/using-vetkeys /docs/building-apps/network-features/encryption/using-vetkeys
  /docs/current/developer-docs/local-quickstart /docs/building-apps/getting-started/install

  ## Chain Fusion
  /docs/current/references/bitcoin-how-it-works /docs/building-apps/chain-fusion/bitcoin/overview
  /docs/current/developer-docs/multi-chain/bitcoin/ckbtc /docs/defi/chain-key-tokens/ckbtc/overview
  /docs/current/developer-docs/multi-chain/bitcoin/ckbtc/making-transactions /docs/defi/chain-key-tokens/ckbtc/overview
  /docs/current/developer-docs/multi-chain/bitcoin/ckbtc/overview /docs/defi/chain-key-tokens/ckbtc/overview
  /docs/current/developer-docs/multi-chain/bitcoin/ckbtc/using-ckbtc-in-dapps /docs/defi/chain-key-tokens/ckbtc/using-ckbtc-in-dapps
  /docs/current/developer-docs/multi-chain/bitcoin/local-development /docs/building-apps/chain-fusion/bitcoin/using-btc/local-development
  /docs/current/developer-docs/multi-chain/bitcoin/overview /docs/building-apps/chain-fusion/bitcoin/overview
  /docs/current/developer-docs/multi-chain/bitcoin/read-state /docs/building-apps/chain-fusion/bitcoin/using-btc/read-state
  /docs/current/developer-docs/multi-chain/bitcoin/submit-transactions /docs/building-apps/chain-fusion/bitcoin/using-btc/submit-transactions
  /docs/current/developer-docs/multi-chain/bitcoin/using-btc/btc-comparison /docs/building-apps/chain-fusion/bitcoin/using-btc/btc-comparison
  /docs/current/developer-docs/multi-chain/bitcoin/using-btc/btc-dev-workflow /docs/building-apps/chain-fusion/bitcoin/using-btc/btc-dev-workflow
  /docs/current/developer-docs/multi-chain/bitcoin/using-btc/create-transactions /docs/building-apps/chain-fusion/bitcoin/using-btc/create-transactions
  /docs/current/developer-docs/multi-chain/bitcoin/using-btc/generate-addresses /docs/building-apps/chain-fusion/bitcoin/using-btc/generate-addresses
  /docs/current/developer-docs/multi-chain/bitcoin/using-btc/local-development /docs/building-apps/chain-fusion/bitcoin/using-btc/local-development
  /docs/current/developer-docs/multi-chain/bitcoin/using-btc/ordinals /docs/building-apps/chain-fusion/bitcoin/using-btc/ordinals
  /docs/current/developer-docs/multi-chain/bitcoin/using-btc/read-state /docs/building-apps/chain-fusion/bitcoin/using-btc/read-state
  /docs/current/developer-docs/multi-chain/bitcoin/using-btc/runes /docs/building-apps/chain-fusion/bitcoin/using-btc/runes
  /docs/current/developer-docs/multi-chain/bitcoin/using-btc/sign-transactions /docs/building-apps/chain-fusion/bitcoin/using-btc/sign-transactions
  /docs/current/developer-docs/multi-chain/bitcoin/using-btc/submit-transactions /docs/building-apps/chain-fusion/bitcoin/using-btc/submit-transactions
  /docs/current/developer-docs/multi-chain/chain-key-tokens/ckbtc/making-transactions /docs/defi/chain-key-tokens/ckbtc/overview
  /docs/current/developer-docs/multi-chain/chain-key-tokens/ckbtc/overview /docs/defi/chain-key-tokens/ckbtc/overview
  /docs/current/developer-docs/multi-chain/chain-key-tokens/ckbtc/using-ckbtc-in-dapps /docs/defi/chain-key-tokens/ckbtc/using-ckbtc-in-dapps
  /docs/current/developer-docs/multi-chain/chain-key-tokens/ckerc20/creating-new-ckerc20 /docs/defi/chain-key-tokens/ckerc20/creating-new-ckerc20
  /docs/current/developer-docs/multi-chain/chain-key-tokens/ckerc20/making-transactions /docs/defi/chain-key-tokens/ckerc20/making-transactions
  /docs/current/developer-docs/multi-chain/chain-key-tokens/ckerc20/overview /docs/defi/chain-key-tokens/ckerc20/overview
  /docs/current/developer-docs/multi-chain/chain-key-tokens/ckerc20/using-ckerc20-in-dapps /docs/defi/chain-key-tokens/ckerc20/using-ckerc20-in-dapps
  /docs/current/developer-docs/multi-chain/chain-key-tokens/cketh/making-transactions /docs/defi/chain-key-tokens/cketh/overview
  /docs/current/developer-docs/multi-chain/chain-key-tokens/cketh/overview /docs/defi/chain-key-tokens/cketh/overview
  /docs/current/developer-docs/multi-chain/chain-key-tokens/cketh/using-cketh-in-dapps /docs/defi/chain-key-tokens/cketh/using-cketh-in-dapps
  /docs/current/developer-docs/multi-chain/chain-key-tokens/overview /docs/defi/chain-key-tokens/overview
  /docs/current/developer-docs/multi-chain/ethereum/cketh/making-transactions /docs/defi/chain-key-tokens/cketh/overview
  /docs/current/developer-docs/multi-chain/ethereum/cketh/overview /docs/defi/chain-key-tokens/cketh/overview
  /docs/current/developer-docs/multi-chain/ethereum/cketh/using-cketh-in-dapps /docs/defi/chain-key-tokens/cketh/using-cketh-in-dapps
  /docs/current/developer-docs/multi-chain/ethereum/evm-rpc/costs /docs/building-apps/chain-fusion/ethereum/evm-rpc/costs
  /docs/current/developer-docs/multi-chain/ethereum/evm-rpc/evm-rpc-canister /docs/building-apps/chain-fusion/ethereum/evm-rpc/evm-rpc-canister
  /docs/current/developer-docs/multi-chain/ethereum/evm-rpc/how-it-works /docs/building-apps/chain-fusion/ethereum/evm-rpc/how-it-works
  /docs/current/developer-docs/multi-chain/ethereum/evm-rpc/overview /docs/building-apps/chain-fusion/ethereum/evm-rpc/overview
  /docs/current/developer-docs/multi-chain/ethereum/evm-rpc/samples /docs/building-apps/chain-fusion/ethereum/evm-rpc/evm-rpc-canister
  /docs/current/developer-docs/multi-chain/ethereum/overview /docs/building-apps/chain-fusion/ethereum/overview
  /docs/current/developer-docs/multi-chain/ethereum/using-eth/eth-comparison /docs/building-apps/chain-fusion/ethereum/using-eth/eth-comparison
  /docs/current/developer-docs/multi-chain/ethereum/using-eth/eth-dev-workflow /docs/building-apps/chain-fusion/ethereum/using-eth/eth-dev-workflow
  /docs/current/developer-docs/multi-chain/ethereum/using-eth/generating-addresses /docs/building-apps/chain-fusion/ethereum/using-eth/generating-addresses
  /docs/current/developer-docs/multi-chain/ethereum/using-eth/signing-transactions /docs/building-apps/chain-fusion/ethereum/using-eth/signing-transactions
  /docs/current/developer-docs/multi-chain/ethereum/using-eth/siwe /docs/building-apps/authentication/overview
  /docs/current/developer-docs/multi-chain/ethereum/using-eth/submit-transactions /docs/building-apps/chain-fusion/ethereum/using-eth/submit-transactions
  /docs/current/developer-docs/multi-chain/examples /docs/building-apps/chain-fusion/examples
  /docs/current/developer-docs/multi-chain/faq/ckbtc-faq /docs/defi/chain-key-tokens/ckbtc/overview
  /docs/current/developer-docs/multi-chain/faq/ckerc20-faq /docs/defi/chain-key-tokens/ckerc20/overview
  /docs/current/developer-docs/multi-chain/faq/cketh-faq /docs/defi/chain-key-tokens/cketh/overview
  /docs/current/developer-docs/multi-chain/faq/signatures-faq /docs/references/t-sigs-how-it-works
  /docs/current/developer-docs/multi-chain/faq/user-faq /docs/building-apps/chain-fusion/overview
  /docs/current/developer-docs/multi-chain/overview /docs/building-apps/chain-fusion/overview
  /docs/current/developer-docs/multi-chain/supported-chains /docs/building-apps/chain-fusion/supported-chains
  /docs/current/developer-docs/multi-chain/using-eth/evm-rpc/evm-rpc /docs/building-apps/chain-fusion/ethereum/evm-rpc/evm-rpc-canister
  /docs/current/developer-docs/multichain/ethereum/cketh /docs/defi/chain-key-tokens/cketh/overview
  /docs/current/developer-docs/overview/ /docs/building-apps/essentials/network-overview

  ## NNS

  /docs/building-apps/governing-apps/nns/overview https://learn.internetcomputer.org/hc/en-us/articles/33692645961236-NNS-Network-Nervous-System
  /docs/current/developer-docs/daos/nns/overview https://learn.internetcomputer.org/hc/en-us/articles/33692645961236-NNS-Network-Nervous-System
  /docs/building-apps/governing-apps/nns/concepts/neurons/neuron-overview https://learn.internetcomputer.org/hc/en-us/articles/34084120668692-NNS-Neurons
  /docs/current/developer-docs/daos/nns/concepts/neurons/neuron-overview https://learn.internetcomputer.org/hc/en-us/articles/34084120668692-NNS-Neurons
  /docs/building-apps/governing-apps/nns/concepts/neurons/neuron-following https://learn.internetcomputer.org/hc/en-us/articles/34084120668692-NNS-Neurons
  /docs/current/developer-docs/daos/nns/concepts/neurons/neuron-following https://learn.internetcomputer.org/hc/en-us/articles/34084120668692-NNS-Neurons
  /docs/building-apps/governing-apps/nns/concepts/neurons/staking-voting-rewards https://learn.internetcomputer.org/hc/en-us/articles/34084120668692-NNS-Neurons
  /docs/current/developer-docs/daos/nns/concepts/neurons/staking-voting-rewards https://learn.internetcomputer.org/hc/en-us/articles/34084120668692-NNS-Neurons
  /docs/building-apps/governing-apps/nns/concepts/neurons/neuron-management https://learn.internetcomputer.org/hc/en-us/articles/34084120668692-NNS-Neurons
  /docs/current/developer-docs/daos/nns/concepts/neurons/neuron-management https://learn.internetcomputer.org/hc/en-us/articles/34084120668692-NNS-Neurons
  /docs/building-apps/governing-apps/nns/concepts/proposals/proposal-overview https://learn.internetcomputer.org/hc/en-us/articles/34084113508500-Proposals
  /docs/current/developer-docs/daos/nns/concepts/proposals/proposal-overview https://learn.internetcomputer.org/hc/en-us/articles/34084113508500-Proposals
  /docs/building-apps/governing-apps/nns/concepts/proposals/direct-voting https://learn.internetcomputer.org/hc/en-us/articles/34084113508500-Proposals
  /docs/current/developer-docs/daos/nns/concepts/proposals/direct-voting https://learn.internetcomputer.org/hc/en-us/articles/34084113508500-Proposals
  /docs/building-apps/governing-apps/nns/concepts/proposals/proposal-topics https://learn.internetcomputer.org/hc/en-us/articles/34140518658068-Proposal-Topics-and-Types
  /docs/current/developer-docs/daos/nns/concepts/proposals/proposal-topics https://learn.internetcomputer.org/hc/en-us/articles/34140518658068-Proposal-Topics-and-Types
  /docs/building-apps/governing-apps/nns/concepts/neurons-fund https://learn.internetcomputer.org/hc/en-us/articles/34084179554196-Neurons-Fund-NF
  /docs/current/developer-docs/daos/nns/concepts/neurons-fund https://learn.internetcomputer.org/hc/en-us/articles/34084179554196-Neurons-Fund-NF
  /docs/building-apps/governing-apps/overview https://learn.internetcomputer.org/hc/en-us/articles/34084394684564-SNS-Service-Nervous-System
  /docs/current/developer-docs/daos/sns/overview https://learn.internetcomputer.org/hc/en-us/articles/34084394684564-SNS-Service-Nervous-System
  /docs/building-apps/governing-apps/tokenomics/tokenomics-intro https://learn.internetcomputer.org/hc/en-us/articles/34088279488660-Tokenomics
  /docs/current/developer-docs/daos/sns/tokenomics/tokenomics-intro https://learn.internetcomputer.org/hc/en-us/articles/34088279488660-Tokenomics
  /docs/building-apps/governing-apps/tokenomics/rewards https://learn.internetcomputer.org/hc/en-us/articles/34143058069396-Rewards
  /docs/current/developer-docs/daos/sns/tokenomics/rewards https://learn.internetcomputer.org/hc/en-us/articles/34143058069396-Rewards
  /docs/building-apps/governing-apps/managing/managing-nervous-system-parameters https://learn.internetcomputer.org/hc/en-us/articles/34142964565396-DAO-Settings
  /docs/current/developer-docs/daos/sns/managing/managing-nervous-system-parameters https://learn.internetcomputer.org/hc/en-us/articles/34142964565396-DAO-Settings

  ## Security
  /docs/current/developer-docs/security /docs/building-apps/security/inter-canister-calls
  /docs/current/developer-docs/security/formal-verification /docs/building-apps/security/formal-verification
  /docs/current/developer-docs/security/general-security-best-practices /docs/building-apps/security/overview
  /docs/current/developer-docs/security/index /docs/building-apps/security/inter-canister-calls
  /docs/current/developer-docs/security/rust-canister-development-security-best-practices /docs/building-apps/security/inter-canister-calls

  ## Setup
  /docs/current/references/candid-ref /docs/building-apps/interact-with-canisters/candid/candid-concepts
  /docs/current/developer-docs/setup/accounts /docs/building-apps/getting-started/identities
  /docs/current/developer-docs/setup/best-practices/architecture /docs/building-apps/essentials/canisters
  /docs/current/developer-docs/setup/best-practices/general /docs/building-apps/best-practices/general
  /docs/current/developer-docs/setup/best-practices/storage /docs/building-apps/best-practices/storage
  /docs/current/developer-docs/setup/best-practices/troubleshooting /docs/building-apps/best-practices/troubleshooting
  /docs/current/developer-docs/setup/build /docs/building-apps/essentials/canisters
  /docs/current/developer-docs/setup/cycles/converting_icp_tokens_into_cycles /docs/building-apps/getting-started/tokens-and-cycles
  /docs/current/developer-docs/setup/cycles/cycles-faucet.md /docs/building-apps/getting-started/tokens-and-cycles
  /docs/current/developer-docs/setup/cycles/cycles-faucet /docs/building-apps/getting-started/tokens-and-cycles
  /docs/current/developer-docs/setup/cycles/cycles-wallet /docs/building-apps/canister-management/cycles-wallet
  /docs/current/developer-docs/setup/cycles /docs/building-apps/canister-management/topping-up
  /docs/current/developer-docs/setup/cycles/index /docs/building-apps/canister-management/topping-up
  /docs/current/developer-docs/setup/default-wallet /docs/building-apps/canister-management/topping-up
  /docs/current/developer-docs/setup/delete /docs/building-apps/canister-management/delete
  /docs/current/developer-docs/setup/deploy-locally /docs/building-apps/developing-canisters/deploy
  /docs/current/developer-docs/setup/deploy-mainnet.md /docs/building-apps/developing-canisters/deploy
  /docs/current/developer-docs/setup/deploy-mainnet /docs/building-apps/developing-canisters/deploy
  /docs/current/developer-docs/setup/deploy /docs/building-apps/developing-canisters/deploy
  /docs/current/developer-docs/setup/development-workflow /docs/building-apps/getting-started/install
  /docs/current/developer-docs/setup /docs/building-apps/getting-started/install
  /docs/current/developer-docs/setup/first-canister /docs/building-apps/essentials/canisters
  /docs/current/developer-docs/setup/hello-world /docs/building-apps/developing-canisters/write
  /docs/current/developer-docs/setup/ic-admin https://github.com/dfinity/ic/releases
  /docs/current/developer-docs/developer-tools/cli-tools/ic-admin https://github.com/dfinity/ic/releases
  /docs/current/developer-docs/setup/index.md /docs/building-apps/getting-started/install
  /docs/current/developer-docs/setup/index /docs/building-apps/getting-started/install
  /docs/current/developer-docs/setup/install/ /docs/building-apps/getting-started/install
  /docs/current/developer-docs/setup/install/index.mdx /docs/building-apps/getting-started/install
  /docs/current/developer-docs/setup/manage-canisters /docs/building-apps/canister-management/settings
  /docs/current/developer-docs/setup/manage-projects /docs/building-apps/essentials/canisters
  /docs/current/developer-docs/setup/playground /docs/building-apps/developing-canisters/deploy
  /docs/current/developer-docs/setup/pocket-ic /docs/building-apps/advanced/test/pocket-ic
  /docs/current/developer-docs/setup/pulling-canister-dependencies /docs/building-apps/advanced/using-third-party-canisters
  /docs/current/developer-docs/setup/react-quickstart /docs/building-apps/getting-started/quickstart
  /docs/current/developer-docs/setup/state /docs/building-apps/canister-management/state
  /docs/current/developer-docs/setup/upgrade /docs/building-apps/canister-management/upgrade
  /docs/current/developer-docs/setup/vs-code /docs/building-apps/developer-tools/icp-ninja

  ## Smart contracts
  /docs/current/developer-docs/smart-contracts/advanced-features/async-code /docs/references/async-code
  /docs/current/developer-docs/smart-contracts/advanced-features/composite-query /docs/building-apps/interact-with-canisters/query-calls
  /docs/current/developer-docs/smart-contracts/advanced-features/handling-get-post-requests /docs/building-apps/network-features/using-http/gateways
  /docs/current/developer-docs/smart-contracts/advanced-features/http-gateways /docs/building-apps/network-features/using-http/gateways
  /docs/current/developer-docs/smart-contracts/advanced-features/https-outcalls/ /docs/building-apps/network-features/using-http/https-outcalls/overview
  /docs/current/developer-docs/smart-contracts/advanced-features/https-outcalls/https-outcalls-get /docs/building-apps/network-features/using-http/https-outcalls/get
  /docs/current/developer-docs/smart-contracts/advanced-features/https-outcalls/https-outcalls-how-to-use /docs/building-apps/network-features/using-http/https-outcalls/overview
  /docs/current/developer-docs/smart-contracts/advanced-features/https-outcalls/https-outcalls-overview /docs/building-apps/network-features/using-http/https-outcalls/overview
  /docs/current/developer-docs/smart-contracts/advanced-features/https-outcalls/https-outcalls-post /docs/building-apps/network-features/using-http/https-outcalls/post
  /docs/current/developer-docs/smart-contracts/advanced-features/management-canister /docs/references/system-canisters/management-canister
  /docs/current/developer-docs/smart-contracts/advanced-features/periodic-tasks /docs/building-apps/network-features/periodic-tasks-timers
  /docs/current/developer-docs/smart-contracts/advanced-features/query-stats /docs/building-apps/interact-with-canisters/query-calls
  /docs/current/developer-docs/smart-contracts/advanced-features/randomness /docs/building-apps/network-features/randomness
  /docs/current/developer-docs/smart-contracts/advanced-features/serving-http-request /docs/building-apps/network-features/using-http/gateways
  /docs/current/developer-docs/smart-contracts/advanced-features/simd /docs/building-apps/network-features/simd
  /docs/current/developer-docs/smart-contracts/advanced-features/system-canisters /docs/references/system-canisters/
  /docs/current/developer-docs/smart-contracts/advanced-features/threshold-signing /docs/building-apps/network-features/signatures/t-ecdsa
  /docs/current/developer-docs/smart-contracts/advanced-features/time-and-timestamps /docs/building-apps/network-features/time-and-timestamps
  /docs/current/developer-docs/smart-contracts/best-practices/architecture /docs/building-apps/essentials/canisters
  /docs/current/developer-docs/smart-contracts/best-practices/general /docs/building-apps/best-practices/general
  /docs/current/developer-docs/smart-contracts/best-practices/idempotency /docs/building-apps/best-practices/idempotency
  /docs/current/developer-docs/smart-contracts/best-practices/reproducible-builds /docs/building-apps/best-practices/reproducible-builds
  /docs/current/developer-docs/smart-contracts/best-practices/storage /docs/building-apps/best-practices/storage
  /docs/current/developer-docs/smart-contracts/best-practices/troubleshooting /docs/building-apps/best-practices/troubleshooting
  /docs/current/developer-docs/smart-contracts/call/arguments /docs/building-apps/interact-with-canisters/advanced-calls
  /docs/current/developer-docs/smart-contracts/call/overview /docs/building-apps/essentials/message-execution
  /docs/current/developer-docs/smart-contracts/candid/candid-howto /docs/building-apps/interact-with-canisters/candid/using-candid
  /docs/current/developer-docs/smart-contracts/candid/candid-tools /docs/building-apps/interact-with-canisters/candid/candid-tools
  /docs/current/developer-docs/smart-contracts/candid/index /docs/building-apps/interact-with-canisters/candid/candid-concepts
  /docs/current/developer-docs/smart-contracts/compile /docs/building-apps/essentials/canisters
  /docs/current/developer-docs/smart-contracts/create /docs/building-apps/essentials/canisters
  /docs/current/developer-docs/smart-contracts/deploy/custom-networks /docs/building-apps/developing-canisters/create
  /docs/current/developer-docs/smart-contracts/deploy/larger-wasm /docs/building-apps/essentials/canisters
  /docs/current/developer-docs/smart-contracts/deploy/overview /docs/building-apps/developing-canisters/deploy
  /docs/current/developer-docs/smart-contracts/deploy/sharing /docs/building-apps/developing-canisters/deploy
  /docs/current/developer-docs/smart-contracts/development-workflow /docs/building-apps/getting-started/install
  /docs/current/developer-docs/smart-contracts/encryption/signing-messages-t-schnorr /docs/building-apps/network-features/signatures/t-schnorr
  /docs/current/developer-docs/smart-contracts/encryption/signing-messages-tecdsa /docs/building-apps/network-features/signatures/t-ecdsa
  /docs/current/developer-docs/smart-contracts/encryption/signing-messages /docs/building-apps/network-features/signatures/t-ecdsa
  /docs/current/developer-docs/smart-contracts/encryption/t-ecdsa /docs/building-apps/network-features/signatures/t-ecdsa
  /docs/current/developer-docs/smart-contracts/encryption/t-schnorr /docs/building-apps/network-features/signatures/t-schnorr
  /docs/current/developer-docs/smart-contracts/encryption/using-vetkeys /docs/building-apps/network-features/encryption/using-vetkeys
  /docs/current/developer-docs/smart-contracts/encryption/vetkeys /docs/building-apps/network-features/encryption/vetkeys
  /docs/current/developer-docs/smart-contracts/install /docs/building-apps/essentials/canisters
  /docs/current/developer-docs/smart-contracts/overview/development-cycle /docs/building-apps/essentials/canisters
  /docs/current/developer-docs/smart-contracts/overview /docs/building-apps/essentials/canisters
  /docs/current/developer-docs/smart-contracts/overview/inside-canisters /docs/building-apps/essentials/canisters
  /docs/current/developer-docs/smart-contracts/overview/introduction /docs/building-apps/essentials/canisters
  /docs/current/developer-docs/smart-contracts/signatures/signing-messages-t-ecdsa /docs/building-apps/network-features/signatures/t-ecdsa
  /docs/current/developer-docs/smart-contracts/signatures/signing-messages-t-schnorr /docs/building-apps/network-features/signatures/t-schnorr
  /docs/current/developer-docs/smart-contracts/signatures/signing-transactions /docs/building-apps/network-features/signatures/t-ecdsa
  /docs/current/developer-docs/smart-contracts/signatures/t-ecdsa /docs/building-apps/network-features/signatures/t-ecdsa
  /docs/current/developer-docs/smart-contracts/signatures/t-schnorr /docs/building-apps/network-features/signatures/t-schnorr
  /docs/current/developer-docs/smart-contracts/test/benchmarking /docs/building-apps/advanced/benchmarking
  /docs/current/developer-docs/smart-contracts/test/overview /docs/building-apps/advanced/test/overview
  /docs/current/developer-docs/smart-contracts/test/pocket-ic /docs/building-apps/advanced/test/pocket-ic
  /docs/current/developer-docs/smart-contracts/test/reproducible-builds /docs/building-apps/best-practices/reproducible-builds
  /docs/current/developer-docs/smart-contracts/test/staging-environment /docs/building-apps/developing-canisters/create
  /docs/current/developer-docs/smart-contracts/test/troubleshooting /docs/building-apps/getting-started/troubleshooting
  /docs/current/developer-docs/smart-contracts/topping-up/cycles_management_services /docs/building-apps/canister-management/topping-up
  /docs/current/developer-docs/smart-contracts/topping-up/topping-up-canister /docs/building-apps/canister-management/topping-up
  /docs/current/developer-docs/smart-contracts/write/auto-scaling-architecture /docs/building-apps/essentials/canisters
  /docs/current/developer-docs/smart-contracts/write/choosing-language /docs/building-apps/essentials/canisters
  /docs/current/developer-docs/smart-contracts/write/default-template /docs/building-apps/essentials/canisters
  /docs/current/developer-docs/smart-contracts/write/overview /docs/building-apps/essentials/canisters
  /docs/current/developer-docs/smart-contracts/write/resources /docs/building-apps/essentials/canisters
  /docs/current/developer-docs/updates/computation-and-storage-costs /docs/building-apps/essentials/gas-cost
  /docs/current/developer-docs/updates/release-notes/ /docs/other/updates/release-notes/
  /docs/current/developer-docs/use-cases/considerations-for-nft-devs /docs/defi/nft-collections
  /docs/current/developer-docs/getting-started/deploy-and-manage /docs/building-apps/developing-canisters/deploy
  /docs/current/developer-docs/getting-started/write-smart-contracts /docs/building-apps/developing-canisters/write
  /docs/current/developer-docs/smart-contracts/maintain/import /docs/building-apps/advanced/using-third-party-canisters

  ## Hackathon prep course

  /docs/tutorials/hackathon-prep-course/what-is-icp /docs/tutorials/hackathon-prep-course/hello-world
  /docs/current/tutorials/hackathon-prep-course/what-is-icp /docs/tutorials/hackathon-prep-course/hello-world
  /docs/tutorials/hackathon-prep-course/deploying-first-fullstack-dapp /docs/tutorials/hackathon-prep-course/static-website
  /docs/current/tutorials/hackathon-prep-course/deploying-first-fullstack-dapp /docs/tutorials/hackathon-prep-course/static-website
  /docs/tutorials/hackathon-prep-course/exploring-the-backend /docs/tutorials/hackathon-prep-course/first-fullstack-dapp
  /docs/current/tutorials/hackathon-prep-course/exploring-the-backend /docs/tutorials/hackathon-prep-course/first-fullstack-dapp
  /docs/tutorials/hackathon-prep-course/exploring-the-frontend /docs/tutorials/hackathon-prep-course/evm-block-explorer
  /docs/current/tutorials/hackathon-prep-course/exploring-the-frontend /docs/tutorials/hackathon-prep-course/evm-block-explorer
  /docs/tutorials/hackathon-prep-course/integrating-with-tokens /docs/tutorials/hackathon-prep-course/create-deploy-token
  /docs/current/tutorials/hackathon-prep-course/integrating-with-tokens /docs/tutorials/hackathon-prep-course/create-deploy-token
  /docs/current/tutorials/hackathon-prep-course/tutorials/hackathon-prep-course/authentication /docs/tutorials/hackathon-prep-course/authentication
  /docs/tutorials/hackathon-prep-course/obtaining-cycles /docs/tutorials/hackathon-prep-course/setup-dev-env
  /docs/current/tutorials/hackathon-prep-course/obtaining-cycles /docs/tutorials/hackathon-prep-course/setup-dev-env
  /docs/current/tutorials/hackathon-prep-course/managing-canisters /docs/tutorials/hackathon-prep-course/managing-canisters
  /docs/tutorials/hackathon-prep-course/sample-starter-projects /docs/tutorials/hackathon-prep-course/advanced-features
  /docs/current/tutorials/hackathon-prep-course/sample-starter-projects /docs/tutorials/hackathon-prep-course/advanced-features
  /docs/current/tutorials/hackathon-prep-course/resources /docs/tutorials/hackathon-prep-course/resources

  ## Frontends
  /docs/current/developer-docs/web-apps/application-frontends/add-stylesheet /docs/building-apps/frontends/using-an-asset-canister
  /docs/current/developer-docs/web-apps/application-frontends/asset-security /docs/building-apps/frontends/asset-security
  /docs/current/developer-docs/web-apps/application-frontends/bundlers /docs/building-apps/frontends/using-an-asset-canister
  /docs/current/developer-docs/web-apps/application-frontends/custom-frontend /docs/building-apps/frontends/using-an-asset-canister
  /docs/current/developer-docs/web-apps/application-frontends/default-frontend /docs/building-apps/frontends/using-an-asset-canister
  /docs/current/developer-docs/web-apps/application-frontends/existing-frontend /docs/building-apps/frontends/existing-frontend
  /docs/current/developer-docs/web-apps/application-frontends/overview /docs/building-apps/frontends/using-an-asset-canister
  /docs/current/developer-docs/web-apps/application-frontends/serving-static-assets /docs/building-apps/frontends/using-an-asset-canister
  /docs/current/developer-docs/web-apps/application-frontends/webpack-dev-server /docs/building-apps/frontends/using-an-asset-canister
  /docs/current/developer-docs/web-apps/application-frontends/webpack /docs/building-apps/frontends/using-an-asset-canister
  /docs/current/developer-docs/web-apps/browser-js/js-frameworks /docs/building-apps/frontends/using-an-asset-canister
  /docs/current/developer-docs/web-apps/browser-js/js-request-api /docs/building-apps/interact-with-canisters/agents/javascript-agent
  /docs/current/developer-docs/web-apps/custom-domains/dns-setup /docs/building-apps/frontends/custom-domains/dns-setup
  /docs/current/developer-docs/web-apps/custom-domains/using-custom-domains /docs/building-apps/frontends/custom-domains/using-custom-domains
  /docs/current/developer-docs/web-apps/design-dapps /docs/building-apps/essentials/canisters
  /docs/current/developer-docs/web-apps/frameworks/juno https://juno.build/docs/intro
  /docs/current/developer-docs/web-apps/http-compatible-canisters/custom-http-canisters /docs/building-apps/network-features/using-http/http-certification/custom-http-canisters
  /docs/current/developer-docs/web-apps/http-compatible-canisters/serving-json-over-http /docs/building-apps/network-features/using-http/http-certification/serving-json-over-http
  /docs/current/developer-docs/web-apps/http-compatible-canisters/serving-static-assets-over-http /docs/building-apps/network-features/using-http/http-certification/serving-static-assets-over-http
  /docs/current/developer-docs/web-apps/independently-verifying-ic-signatures /docs/building-apps/authentication/independently-verifying-ic-signatures
  /docs/current/developer-docs/web-apps/obtain-verify-ic-pubkey /docs/building-apps/developer-tools/dfx/dfx-ping
  /docs/current/developer-docs/web-apps/user-login/email-password /docs/building-apps/authentication/overview
  /docs/current/developer-docs/web-apps/user-login/internet-identity/alternative-origins /docs/building-apps/authentication/alternative-origins
  /docs/current/developer-docs/web-apps/user-login/internet-identity/creating-ii /docs/building-apps/authentication/overview
  /docs/current/developer-docs/web-apps/user-login/internet-identity/integrate-identity /docs/building-apps/authentication/integrate-internet-identity
  /docs/current/developer-docs/web-apps/user-login/internet-identity/integrate-internet-identity /docs/building-apps/authentication/integrate-internet-identity
  /docs/current/developer-docs/web-apps/user-login/internet-identity/overview /docs/building-apps/authentication/overview
  /docs/current/developer-docs/web-apps/user-login/nfid /docs/building-apps/authentication/overview
  /docs/current/developer-docs/frontend/custom-frontend /docs/building-apps/frontends/using-an-asset-canister

  ## Old: Developer's guide
  /docs/current/tutorials/deploy_sample_app /docs/tutorials/developer-liftoff/
  /docs/defi/icp-tokens/icp-index-local-setup /docs/defi/token-indexes/
  /docs/developer-docs /docs/building-apps/essentials/network-overview
  /docs/developers-guide/about-this-guide /docs/motoko/main/getting-started/motoko-introduction
  /docs/developers-guide/basic-syntax-rules /docs/motoko/main/reference/language-manual
  /docs/developers-guide/cli-reference/ /docs/building-apps/developer-tools/dfx/
  /docs/developers-guide/computation-and-storage-costs.html /docs/building-apps/essentials/gas-cost
  /docs/developers-guide/concepts/bitcoin-integration /bitcoin
  /docs/developers-guide/concepts/concepts-intro /docs/building-apps/essentials/network-overview
  /docs/developers-guide/concepts/ /docs/building-apps/essentials/network-overview
  /docs/developers-guide/concepts/what-is-ic /docs/building-apps/essentials/network-overview
  /docs/developers-guide/customize-projects /docs/building-apps/essentials/canisters
  /docs/developers-guide/default-wallet.html /docs/building-apps/getting-started/tokens-and-cycles
  /docs/developers-guide/default-wallet /docs/building-apps/canister-management/topping-up
  /docs/developers-guide/design-apps /docs/building-apps/essentials/canisters
  /docs/developers-guide/ /docs/motoko/main/getting-started/motoko-introduction
  /docs/developers-guide/glossary /docs/references/glossary
  /docs/developers-guide/install-upgrade-remove /docs/building-apps/getting-started/install
  /docs/developers-guide/lang-service-ide /docs/building-apps/developer-tools/icp-ninja
  /docs/developers-guide/reinstalling-dfx /docs/building-apps/getting-started/install
  /docs/developers-guide/sample-apps /samples
  /docs/developers-guide/sdk-guide.html /docs/building-apps/getting-started/install
  /docs/developers-guide/sdk-guide /docs/building-apps/getting-started/install
  /docs/developers-guide/troubleshooting /docs/building-apps/getting-started/troubleshooting
  /docs/developers-guide/tutorials-intro /docs/motoko/main/getting-started/motoko-introduction
  /docs/developers-guide/tutorials/default-frontend /docs/building-apps/frontends/using-an-asset-canister
  /docs/developers-guide/tutorials/ /docs/motoko/main/getting-started/motoko-introduction
  /docs/developers-guide/tutorials/my-contacts /docs/building-apps/frontends/using-an-asset-canister
  /docs/developers-guide/webpack-config /docs/building-apps/frontends/using-an-asset-canister
  /docs/developers-guide/work-with-languages /docs/building-apps/essentials/canisters
  /docs/developers-guide/working-with-canisters.html /docs/building-apps/canister-management/settings
  /docs/developers-guide/working-with-canisters /docs/building-apps/canister-management/settings
  /docs/developers-guide/quickstart.html /docs/building-apps/getting-started/quickstart
  /docs/developers-guide/concepts/canisters-code.html /docs/building-apps/essentials/canisters
  /docs/developers-guide/first-app/installation.html /docs/building-apps/getting-started/install


  ## Quickstart
  /docs/quickstart/1-quickstart /docs/building-apps/getting-started/quickstart
  /docs/quickstart/2-quickstart /docs/building-apps/getting-started/quickstart
  /docs/quickstart/3-quickstart /docs/building-apps/getting-started/quickstart
  /docs/quickstart/4-2-convert-icp-to-cycles /docs/building-apps/getting-started/quickstart
  /docs/quickstart/4-quickstart /docs/building-apps/getting-started/quickstart
  /docs/quickstart/5-quickstart /docs/building-apps/getting-started/quickstart
  /docs/quickstart/cycles-faucet /docs/building-apps/getting-started/tokens-and-cycles
  /docs/quickstart/local-quickstart /docs/building-apps/getting-started/quickstart
  /docs/quickstart/network-quickstart /docs/building-apps/getting-started/quickstart
  /docs/quickstart/newcomers /docs/building-apps/getting-started/quickstart
  /docs/quickstart/quickstart-intro /docs/building-apps/getting-started/quickstart
  /docs/current/developer-docs/quickstart/ /docs/tutorials/developer-liftoff/
  /docs/current/developer-docs/quickstart/hello10mins/ /docs/tutorials/developer-liftoff/
  /docs/current/developer-docs/quickstart/windows-wsl /docs/building-apps/getting-started/install

  ## Samples
  /docs/samples/codelabs/data-persistence /samples
  /docs/current/developer-docs/daos/nns/ https://learn.internetcomputer.org/hc/en-us/articles/33692645961236-NNS-Network-Nervous-System
  /docs/current/developer-docs/defi/tokens/icrc-1/ /docs/defi/token-standards/
  /docs/current/developer-docs/integrations/http-requests /docs/building-apps/network-features/using-http/https-outcalls/overview
  /docs/current/developer-docs/integrations/nns/nns-app-quickstart https://learn.internetcomputer.org/hc/en-us/articles/33692645961236-NNS-Network-Nervous-System
  /docs/language-guide/compiler-ref.html /docs/motoko/main/reference/language-manual
  /docs/current/motoko/main/motokolimbajul /docs/motoko/main/getting-started/motoko-introduction
  /docs/samples/codelabs/minimalistic-motoko-dapp /samples
  /docs/samples/codelabs/minimalistic-rust-dapp /samples
  /docs/samples/codelabs /samples
  /docs/samples/codelabs/simple-nft /samples
  /docs/samples/codelabs/static-website /samples
  /docs/samples/deploying-your-first-bitcoin-dapp /samples
  /docs/samples/encrypted-notes/ /samples
  /docs/samples/ /samples
  /docs/samples/game-of-life /samples
  /docs/samples/host-a-webgame /samples
  /docs/samples/host-a-website /samples
  /docs/samples/internet-identity-sample /samples
  /docs/samples/nft /samples
  /docs/current/samples/actor-reference /samples
  /docs/current/samples/hello/ /samples
  /docs/current/samples/phonebook /samples
  /docs/current/samples/counter /samples
  /docs/current/samples/dao/ /samples
  /docs/current/samples/dex/ /samples
  /docs/current/samples/pos /samples
  /docs/current/samples/t-ecdsa-sample /samples
  /docs/current/samples/vetkd-encrypted-notes /samples
  /docs/samples/overview /samples
  /docs/current/samples/overview /samples

  ## Misc
  /docs/building-apps/network-features/signatures/independently-verifying-ic-signatures /docs/building-apps/authentication/independently-verifying-ic-signatures
  /docs/current/references/security/general-security-best-practices /docs/building-apps/security/overview
  /docs/current/references/security/ /docs/building-apps/security/overview
  /docs/current/developer-docs/use-cases/ /docs/home
  /docs/current/developer-docs/interact-with-canisters/agents/javascript-agent /docs/building-apps/interact-with-canisters/agents/javascript-agent
  /docs/current/developer-docs/starter-kits /docs/building-apps/getting-started/quickstart
  /docs/current/developer-docs/web-apps/application-frontends/serving-static-asset /docs/building-apps/frontends/uploading-serving-assets
  /docs/building-apps/frontends/custom-domains/ /docs/building-apps/frontends/custom-domains/using-custom-domains
  /docs/current/developer-docs/glossary /docs/references/glossary
  /BTC /bitcoin
  /chain-fusion /chainfusion
  /docs/current/developer-docs/backend/actors-programming /docs/building-apps/essentials/canisters
  /docs/current/developer-docs/backend/rust/rust-canister-quickstart /docs/building-apps/developer-tools/cdks/rust/intro-to-rust
  /docs/current/developer-docs/deploy/cycles /docs/building-apps/essentials/gas-cost
  /docs/current/developer-docs/getting-started/cycles/converting_icp_tokens_into_cycles /docs/building-apps/getting-started/tokens-and-cycles
  /docs/current/developer-docs/setup/sdk-installation/ /docs/building-apps/getting-started/install
  /docs/current/developer-docs/frontend/candid-ui /docs/building-apps/interact-with-canisters/candid/candid-concepts
  /docs/current/motoko/main/base/rbtree /docs/motoko/main/base/RBTree
  /docs/defi/chain-key-tokens/ /docs/defi/chain-key-tokens/overview
  /docs/current/tokenomics/token-holders/nns-app-quickstart /docs/building-apps/governing-apps/nns/using-the-nns-dapp/nns-dapp-staking-a-neuron
  /docs/current/references/cli-reference/dfx-ledger/ /docs/building-apps/developer-tools/dfx/dfx-ledger
  /docs/current/samples/deploying-your-first-bitcoin-dapp /samples
  /docs/current/samples/host-a-website/ /samples
  /features/serve-web-content/ /capabilities
  /docs/tutorials/developer-liftoff/level-0/dev-env /docs/tutorials/developer-liftoff/level-0/intro-canisters
  /docs/tutorials/developer-liftoff/level-0/intro-canisters /docs/tutorials/developer-liftoff/level-0/intro-languages
  /docs/tutorials/developer-liftoff/level-0/intro-languages /docs/tutorials/developer-liftoff/level-0/tooling
  /docs/tutorials/developer-liftoff/level-0/intro-dfx /docs/tutorials/developer-liftoff/level-0/first-dapp
  /docs/tutorials/developer-liftoff/level-1/1.1-live-demo /docs/tutorials/developer-liftoff/level-1/1.1-motoko-lvl1
  /docs/tutorials/developer-liftoff/level-1/1.2-motoko-lvl1 /docs/tutorials/developer-liftoff/level-1/1.2-dev-env
  /docs/tutorials/developer-liftoff/level-1/1.3-first-dapp /docs/tutorials/developer-liftoff/level-1/1.3-intro-dfx
  /docs/building-apps/developer-tools/cdks/rust/candid/ /docs/building-apps/developer-tools/cdks/rust/generating-candid
  /docs/concepts/glossary /docs/references/glossary
  /docs/current/developer-docs/defi/icrc-1/using-icrc1-ledger /docs/defi/token-ledgers/setup/icrc1_ledger_setup
  /docs/current/motoko/main/about-motoko/ /docs/motoko/main/getting-started/motoko-introduction
  /docs/developer-docs/backend/resource-limits /docs/building-apps/canister-management/resource-limits
  /docs/developer-docs/integrations/bitcoin/bitcoin-how-it-works /docs/building-apps/chain-fusion/bitcoin/overview
  /docs/developer-docs/integrations/icrc-1/ /docs/defi/token-ledgers/setup/icrc1_ledger_setup
  /docs/motoko/reference/language-manual /docs/motoko/main/reference/language-manual
  /docs/references/ic-interface /docs/references/ic-interface-spec
  /docs/building-apps/chain-fusion/ethereum/evm-rpc/ /docs/building-apps/chain-fusion/ethereum/evm-rpc/overview
  /docs/building-apps/developing-canisters/creates /docs/building-apps/developing-canisters/create
  /docs/current/developer-docs/setup/download-install /docs/building-apps/getting-started/install
  /docs/current/developer-docs/smart-contracts/candid /docs/building-apps/interact-with-canisters/candid/candid-concepts
  /docs/motoko/version /docs/building-apps/getting-started/install
  /docs/references/ /docs/references/ic-interface-spec
  /ecosystem.json /ecosystem
  /ethereum /chainfusion
  /img/ /docs/home
  /docs/defi /docs/defi/overview
  /docs/current/tokenomics/nns/nns-staking-voting-rewards/ https://learn.internetcomputer.org/hc/en-us/articles/33692645961236-NNS-Network-Nervous-System
  /docs/download.html /docs/home
  /docs/ic-identity-guide/what-is-ic-identity.html /docs/home
  /docs/language-guide/style.html /docs/motoko/main/getting-started/motoko-introduction
  /docs/current/tutorials/developer-journey/level-5/5.2-icp-eth-tutorial /docs/tutorials/developer-liftoff/level-5/5.2-ICP-ETH-tutorial
  /docs/current/tutorials/developer-journey/level-5/5.4-nft-tutorial /docs/tutorials/developer-liftoff/level-5/5.4-NFT-tutorial
  /docs/current/tutorials/developer-journey/level-5/5.1-vetkeys-tutorial /docs/tutorials/developer-liftoff/level-5/5.1-vetKeys-tutorial
  /docs/current/tutorials/developer-liftoff/level-5/5.1-vetkeys-tutorial /docs/tutorials/developer-liftoff/level-5/5.1-vetKeys-tutorial
  /docs/current/tutorials/developer-liftoff/level-5/5.2-icp-eth-tutorial /docs/tutorials/developer-liftoff/level-5/5.2-ICP-ETH-tutorial
  /docs/current/tutorials/developer-liftoff/level-5/5.4-nft-tutorial /docs/tutorials/developer-liftoff/level-5/5.4-NFT-tutorial
  /docs/introduction/ /docs/home
  /docs/rust/ /docs/building-apps/developer-tools/cdks/rust/intro-to-rust
  /docs/current/developer-docs/integrations/bitcoin/btc-address-management /docs/building-apps/chain-fusion/bitcoin/using-btc/generate-addresses
  /docs/rust/main/ /docs/building-apps/developer-tools/cdks/rust/intro-to-rust
  /docs/current/developer-docs/getting-started/deploy/mainnet /docs/building-apps/developing-canisters/deploy
  /docs/current/developer-docs/functionality/bitcoin /docs/building-apps/chain-fusion/bitcoin/overview
  /docs/current/developer-docs/build/cdks/azle-demergent-labs https://demergent-labs.github.io/azle/
  /docs/candid-guide/candid-intro.html /docs/building-apps/interact-with-canisters/candid/candid-concepts
  /docs/current/home /docs/home
  /docs/building /docs/home
  /docs/building-apps/ /docs/home
  /docs/introduction/welcome.html /docs/home
  /docs/rust-guide/rust-quickstart.html /docs/building-apps/developer-tools/cdks/rust/intro-to-rust
  /install.sh) /docs/building-apps/getting-started/install
  /become-a-member /news
  /docs/agent /docs/building-apps/interact-with-canisters/agents/overview
  /docs/base-libraries/int.html /docs/motoko/main/getting-started/motoko-introduction
  /docs/base-libraries/iter.html /docs/motoko/main/getting-started/motoko-introduction
  /docs/base-libraries/option.html /docs/motoko/main/getting-started/motoko-introduction
  /docs/building-apps/ /docs/building-apps/getting-started/quickstart
  /docs/building-apps/getting-started/ /docs/building-apps/getting-started/quickstart
  /docs/candid-guide/candid-howto /docs/building-apps/interact-with-canisters/candid/candid-concepts
  /docs/current/building-apps/getting-started/quickstart /docs/building-apps/getting-started/quickstart
  /developers-guide/tutorials/phonebook.html /samples
  /docs/current/tokenomics/identity-auth/auth-how-to /docs/building-apps/authentication/integrate-internet-identity
  /docs/current/tokenomics/identity-auth/ /docs/building-apps/authentication/integrate-internet-identity
  /docs/current/tokenomics/ https://learn.internetcomputer.org/hc/en-us/articles/34090810571284-Tokenomics
  /docs /docs/home
  /docs/current/references/ii-spec /docs/references/ii-spec
  /docs/download /docs/building-apps/getting-started/install
  /docs/eveloper-docs/developer-tools/cli-tools/dfxvm/docs/cli-reference/dfxvm/dfxvm-update /docs/building-apps/developer-tools/dfxvm/dfxvm-update
  /docs/http-middleware /docs/home
  /docs/ic-identity-guide/auth-how-to.html /docs/building-apps/authentication/integrate-internet-identity/
  /docs/ic-identity-guide/ /docs/building-apps/authentication/overview
  /docs/ic-interface-spec /docs/references/ic-interface-spec
  /docs/ic-overview  /docs/home
  /docs/integration/ledger-quick-start.html /docs/defi/token-ledgers/setup/icp_ledger_setup
  /docs/integration/ledger-quick-start /docs/defi/token-standards/
  /docs/interface-spec /docs/references/ic-interface-spec
  /docs/introduction/welcome /docs/home
  /docs/language-guide/cycles.html /docs/building-apps/getting-started/tokens-and-cycles
  /docs/language-guide/ /docs/motoko/main/base/
  /docs/language-guide/language-manual.html /docs/motoko/main/getting-started/motoko-introduction
  /docs/language-guide/motoko.html /docs/motoko/main/getting-started/motoko-introduction
  /docs/languages/languages-overview /docs/building-apps/essentials/canisters
  /docs/local-quickstart.html /docs/building-apps/getting-started/install
  /docs/network-quickstart.html /docs/building-apps/getting-started/install
  /docs/operators-guide/ops-guide /docs/home
  /docs/videos-tutorials /docs/home
  /education /education-hub
  /features /capabilities
  /features/ /capabilities
  /features/green /capabilities/sustainability
  /grants https://dfinity.org/grants
  /how-it-works https://learn.internetcomputer.org/
  /howitworks https://learn.internetcomputer.org/
  /howitworks/ https://learn.internetcomputer.org/
  /how-it-works/chain-key-technology https://learn.internetcomputer.org/hc/en-us/articles/34209486239252-Chain-Key-Cryptography
  /how-it-works/network-nervous-system-nns https://learn.internetcomputer.org/hc/en-us/articles/33692645961236-Overview
  /how-it-works/chain-key-tokens https://learn.internetcomputer.org/hc/en-us/articles/34211397080980-Chain-Key-Tokens
  /how-it-works/tokenomics https://learn.internetcomputer.org/hc/en-us/articles/34090810571284-Tokenomics
  /how-it-works/web-authentication-identity https://internetcomputer.org/internet-identity
  /how-it-works/smart-contracts-serve-the-web https://learn.internetcomputer.org/hc/en-us/articles/34210839162004-Canister-Smart-Contracts
  /how-it-works/sns https://learn.internetcomputer.org/hc/en-us/articles/34084394684564-SNS-Service-Nervous-System
  /how-it-works/threshold-ecdsa-signing https://learn.internetcomputer.org/hc/en-us/articles/34209497587732-Chain-Key-Signatures
  /how-it-works/canister-lifecycle https://learn.internetcomputer.org/hc/en-us/articles/34210839162004-Canister-Smart-Contracts
  /how-it-works/message-routing https://learn.internetcomputer.org/hc/en-us/articles/34208241927316-Message-Routing
  /how-it-works/motoko https://internetcomputer.org/docs/motoko/main/getting-started/motoko-introduction
  /how-it-works/architecture-of-the-internet-computer https://learn.internetcomputer.org/hc/en-us/articles/33694833025172-How-Does-ICP-Work
  /how-it-works/consensus https://learn.internetcomputer.org/hc/en-us/articles/34207558615956-Consensus
  /how-it-works/execution-layer https://learn.internetcomputer.org/hc/en-us/articles/34208985618836-Execution-Layer
  /how-it-works/bitcoin-integration https://learn.internetcomputer.org/hc/en-us/articles/34211154520084-Bitcoin-Integration
  /how-it-works/boundary-nodes https://learn.internetcomputer.org/hc/en-us/articles/34212818609684-ICP-Edge-Infrastructure
  /how-it-works/core-ic-protocol-overview https://learn.internetcomputer.org/hc/en-us/articles/34206453538964-Blockchain-Protocol
  /how-it-works/response-certification https://learn.internetcomputer.org/hc/en-us/articles/34214090576404-Certified-Communication
  /how-it-works/scalability https://learn.internetcomputer.org/hc/en-us/articles/34209955782420-Subnet-Creation
  /how-it-works/upgrades https://learn.internetcomputer.org/hc/en-us/articles/34210120121748-Chain-Evolution
  /how-it-works/asset-certification https://learn.internetcomputer.org/hc/en-us/articles/34214090576404-Certified-Communication
  /how-it-works/fault-tolerance https://learn.internetcomputer.org/hc/en-us/articles/34210647901460-Fault-Tolerance
  /how-it-works/peer-to-peer-p2p https://learn.internetcomputer.org/hc/en-us/articles/34207428453140-Peer-to-peer
  /icp-event /events
  /icp-newsletter /news
  /language-guide/ /docs/tutorials/developer-liftoff/level-0/intro-languages
  /language-guide/index /docs/tutorials/developer-liftoff/level-0/intro-languages
  /live-sessions https://dfinity.org/events-and-news/#videos-live-sessions
  /multichain /chainfusion
  /ois /sns
  /openchat /sns
  /showcase /ecosystem
  /sustainability /capabilities/sustainability
  /videos /news
  /docs/search /docs/home
  /docs/security-best-practices/ /docs/building-apps/security/inter-canister-calls
  /docs/security-best-practices/introduction /docs/building-apps/security/overview
  /docs/support /docs/home
  /docs/token-holders/ /docs/defi/overview
  /docs/token-holders/nns-app-quickstart.html /docs/building-apps/governing-apps/nns/using-the-nns-dapp/nns-app-quickstart
  /docs/token-holders/seed-donations.html https://wiki.internetcomputer.org/wiki/How-To:_Claim_neurons_for_seed_participants
  /docs/token-holders/self-custody-quickstart.html /docs/defi/overview
  /docs/current/tokenomics/identity-auth/auth-how-to /docs/building-apps/authentication/overview
  /docs/current/tokenomics/identity-auth/what-is-ic-identity /docs/building-apps/authentication/overview
  /docs/current/tokenomics/index https://learn.internetcomputer.org/hc/en-us/articles/34084394684564-SNS-Service-Nervous-System
  /docs/current/tokenomics/nns/community-fund https://learn.internetcomputer.org/hc/en-us/articles/34084120668692-NNS-Neurons
  /docs/current/tokenomics/nns/neurons-fund https://learn.internetcomputer.org/hc/en-us/articles/34084120668692-NNS-Neurons
  /docs/current/tokenomics/nns/nns-intro https://learn.internetcomputer.org/hc/en-us/articles/33692645961236-NNS-Network-Nervous-System
  /docs/current/tokenomics/nns/nns-staking-voting-rewards https://learn.internetcomputer.org/hc/en-us/articles/34084120668692-NNS-Neurons
  /docs/current/tokenomics/nns/proposal-requirements https://learn.internetcomputer.org/hc/en-us/articles/34084113508500-Proposals
  /docs/current/tokenomics/sns/ /docs/building-apps/governing-apps/tokenomics/
  /docs/current/tokenomics/sns/sns-intro-tokens https://learn.internetcomputer.org/hc/en-us/articles/34088279488660-Tokenomics
  /docs/current/tokenomics/sns/tokenomics /docs/building-apps/governing-apps/tokenomics/
  /docs/current/tokenomics/token-holders/custody-options-intro /docs/defi/overview
  /docs/current/tokenomics/token-holders/nns-app-quickstart /docs/building-apps/governing-apps/nns/using-the-nns-dapp/nns-app-quickstart
  /docs/current/tokenomics/token-holders/self-custody-quickstart /docs/defi/overview
  /docs/tutorials/ /docs/building-apps/essentials/network-overview
  /docs/tutorials/index /docs/building-apps/essentials/network-overview
  /docs/current/developer-docs/production/best-practices /docs/building-apps/best-practices/general
  /docs/current/developer-docs/production/canister-history /docs/building-apps/canister-management/history
  /docs/current/developer-docs/production/canister-recovery /docs/building-apps/canister-management/snapshots
  /docs/current/developer-docs/production/computation-and-storage-costs /docs/building-apps/essentials/gas-cost
  /docs/current/developer-docs/production/custom-domain/dns-setup /docs/building-apps/frontends/custom-domains/dns-setup
  /docs/current/developer-docs/production/custom-domain/ /docs/building-apps/frontends/custom-domains/using-custom-domains
  /docs/current/developer-docs/production/deploying-and-upgrading /docs/building-apps/developing-canisters/deploy
  /docs/current/developer-docs/production/instruction-limits /docs/building-apps/canister-management/resource-limits
  /docs/current/developer-docs/production/larger-wasm /docs/building-apps/essentials/canisters
  /docs/current/developer-docs/production/resource-limits /docs/building-apps/canister-management/resource-limits
  /docs/current/developer-docs/production/social-sharing /docs/building-apps/developing-canisters/deploy
  /docs/current/developer-docs/production/staging-environment /docs/building-apps/developing-canisters/create
  /docs/current/developer-docs/production/storage /docs/building-apps/canister-management/storage
  /docs/current/developer-docs/production/system-canisters /docs/references/system-canisters/
  /docs/current/developer-docs/production/topping-up-canister/ /docs/building-apps/canister-management/topping-up
  /docs/current/developer-docs/quickstart/cycles-faucet /docs/building-apps/getting-started/tokens-and-cycles
  /docs/current/developer-docs/backend/solidity/ https://docs.bitfinity.network/
  /docs/current/developer-docs/backend/subnet-types /docs/building-apps/developing-canisters/create
  /docs/current/developer-docs/backend/troubleshooting /docs/building-apps/getting-started/troubleshooting
  /docs/current/developer-docs/backend/typescript/ https://demergent-labs.github.io/azle/
  /docs/current/developer-docs/best-practices/considerations-for-nft-devs /docs/defi/overview
  /docs/current/developer-docs/build/backend/ /docs/motoko/main/getting-started/motoko-introduction
  /docs/current/developer-docs/build/backend/reproducible-builds /docs/building-apps/best-practices/reproducible-builds
  /docs/current/developer-docs/build/cdks/cdk-rs-dfinity/  /docs/building-apps/developer-tools/cdks/rust/intro-to-rust
  /docs/current/developer-docs/build/cdks/cdk-rs-dfinity/rust-quickstart /docs/building-apps/developer-tools/cdks/rust/intro-to-rust
  /docs/current/developer-docs/build/cdks/ /docs/building-apps/developer-tools/cdks/
  /docs/current/developer-docs/build/cdks/motoko-dfinity /docs/building-apps/developer-tools/cdks/
  /docs/current/developer-docs/build/cdks/motoko-dfinity/ /docs/motoko/main/base/
  /docs/current/developer-docs/build/cdks/motoko-dfinity/language-manual /docs/motoko/main/reference/language-manual
  /docs/current/developer-docs/build/cdks/motoko-dfinity/motoko/ /docs/motoko/main/getting-started/motoko-introduction
  /docs/current/developer-docs/build/backend/define-an-actor /docs/motoko/main/writing-motoko/actors-async
  /docs/current/developer-docs/build/cdks/motoko-dfinity/actor-classes /docs/motoko/main/writing-motoko/actor-classes
  /docs/current/developer-docs/build/cdks/motoko-dfinity/actors-async /docs/motoko/main/writing-motoko/actors-async
  /docs/current/developer-docs/build/cdks/motoko-dfinity/base/iter/ /docs/motoko/main/base/Iter
  /docs/current/developer-docs/build/cdks/motoko-dfinity/base/itertype/ /docs/motoko/main/base/IterType
  /docs/current/developer-docs/build/cdks/motoko-dfinity/basic-concepts/ /docs/motoko/main/getting-started/motoko-introduction
  /docs/current/developer-docs/build/cdks/motoko-dfinity/modules-and-imports/ /docs/motoko/main/getting-started/motoko-introduction
  /docs/current/developer-docs/build/cdks/motoko-dfinity/pattern-matching /docs/motoko/main/writing-motoko/pattern-matching
  /docs/current/developer-docs/build/cdks/motoko-dfinity/upgrades/ /docs/motoko/main/canister-maintenance/upgrades
  /docs/current/developer-docs/build/ /docs/building-apps/essentials/canisters
  /docs/current/developer-docs/defi/icp-tokens/ledger-local-setup /docs/defi/token-ledgers/setup/icp_ledger_setup
  /docs/current/developer-docs/defi/icrc-1/icrc1-ledger-setup /docs/defi/token-ledgers/setup/icrc1_ledger_setup
  /docs/current/developer-docs/getting-started/cycles/cycles-faucet /docs/building-apps/getting-started/tokens-and-cycles
  /docs/current/developer-docs/build/frontend/default-frontend /docs/building-apps/frontends/using-an-asset-canister
  /docs/current/developer-docs/build/frontend/webpack-config /docs/building-apps/frontends/using-an-asset-canister
  /docs/current/developer-docs/build/install-upgrade-remove /docs/building-apps/getting-started/install
  /docs/current/developer-docs/build/languages/candid/ /docs/building-apps/interact-with-canisters/candid/candid-concepts
  /docs/current/developer-docs/build/languages/motoko /docs/motoko/main/getting-started/motoko-introduction
  /docs/current/developer-docs/build/languages/motoko/ /docs/motoko/main/base/
  /docs/current/developer-docs/build/languages/other-languages/ /docs/building-apps/essentials/canisters
  /docs/current/developer-docs/build/languages/rust/ /docs/building-apps/developer-tools/cdks/rust/intro-to-rust
  /docs/current/developer-docs/build/languages/rust/rust-intro /docs/building-apps/developer-tools/cdks/rust/intro-to-rust
  /docs/current/developer-docs/build/languages/work-with-languages /docs/building-apps/essentials/canisters
  /docs/current/developer-docs/build/project-setup/cycles-wallet /docs/building-apps/canister-management/cycles-wallet
  /docs/current/developer-docs/build/project-setup/design-dapps /docs/building-apps/essentials/canisters
  /docs/current/developer-docs/build/project-setup/manage-canisters /docs/building-apps/canister-management/settings
  /docs/current/developer-docs/build/troubleshooting /docs/building-apps/getting-started/troubleshooting
  /docs/current/developer-docs/build/using-an-agent /docs/building-apps/essentials/canisters
  /docs/current/developer-docs/chain-fusion/ethereum/siwe /docs/building-apps/authentication/overview
  /docs/current/developer-docs/cost-estimations-and-examples /docs/building-apps/essentials/gas-cost
  /docs/building-apps/essentials/cost-estimations-and-examples /docs/building-apps/essentials/gas-cost
  /docs/current/developer-docs/http-compatible-canisters/custom-http-canisters /docs/building-apps/network-features/using-http/http-certification/custom-http-canisters
  /docs/current/developer-docs/http-compatible-canisters/serving-json-over-http /docs/building-apps/network-features/using-http/http-certification/serving-json-over-http
  /docs/current/developer-docs/http-compatible-canisters/serving-static-assets-over-http  /docs/building-apps/network-features/using-http/http-certification/serving-static-assets-over-http
  /docs/current/developer-docs/ic-overview /docs/building-apps/essentials/network-overview
  /docs/current/developer-docs/backend/arguments /docs/building-apps/interact-with-canisters/advanced-calls
  /docs/current/developer-docs/backend/choosing-language /docs/building-apps/essentials/canisters
  /docs/current/developer-docs/backend/design-dapps /docs/building-apps/essentials/canisters
  /docs/current/developer-docs/backend /docs/building-apps/essentials/network-overview
  /docs/current/developer-docs/backend/eu-subnets /docs/building-apps/developing-canisters/create
  /docs/current/developer-docs/backend/periodic-tasks /docs/building-apps/network-features/periodic-tasks-timers
  /docs/current/developer-docs/backend/python/ https://demergent-labs.github.io/kybra/
  /docs/current/developer-docs/backend/reproducible-builds /docs/building-apps/best-practices/reproducible-builds
  /docs/current/developer-docs/backend/resource-limits /docs/building-apps/canister-management/resource-limits
  /apis/site/proxy /docs/references/http-gateway-protocol-spec
  /base-libraries/ /docs/motoko/main/base/
  /basics /what-is-the-ic
  /bitcoin-integration /bitcoin 
  /bootcamp /education-hub
  /docs/current/blog/features/vetkey-primer /docs/references/vetkeys-overview
  /docs/current/references/ingress-messages/ /docs/building-apps/essentials/message-execution
  /blog/features/vetkey-primer /docs/references/vetkeys-overview
  `

  .split(/[\r\n]+/)
  .map((line) => line.trim().replace(/^#.*$/, "").trim())
  .filter((l) => l.length > 0)
  .map((l) => l.split(/\s+/));

function isSplat(redirect) {
  return redirect[0].includes("/*");
}

function isExternal(redirect) {
  return redirect[1].startsWith("http");
}

function isExactUrl(redirect) {
  return redirect[0].endsWith(".html");
}

function ruleToRedirect(rule) {
  const from = rule[0].replace(/(.+)\/$/, "$1");
  const to = rule[1];
  return {
    from,
    to,
  };
}

exports.getRedirects = function () {
  return redirects
    .filter((r) => !isSplat(r) && !isExternal(r) && !isExactUrl(r))
    .map(ruleToRedirect)
    .map((r) => ({
      to: r.to.replace(/#.+$/, ""),
      from: r.from,
    }));
};

exports.getExternalRedirects = function () {
  return redirects.filter((r) => isExternal(r)).map(ruleToRedirect);
};
<<<<<<< HEAD

exports.getExactUrlRedirects = function () {
  return redirects
    .filter((r) => !isExternal(r) && isExactUrl(r))
    .map(ruleToRedirect);
};

exports.getSplatRedirects = function (existingUrl) {
  const urls = [];

  for (const redirect of redirects.filter(
    (r) => isSplat(r) && !isExternal(r) && !isExactUrl(r)
  )) {
    const trimmedSource = redirect[0].replace("/*", "/");

=======

exports.getExactUrlRedirects = function () {
  return redirects
    .filter((r) => !isExternal(r) && isExactUrl(r))
    .map(ruleToRedirect);
};

exports.getSplatRedirects = function (existingUrl) {
  const urls = [];

  for (const redirect of redirects.filter(
    (r) => isSplat(r) && !isExternal(r) && !isExactUrl(r)
  )) {
    const trimmedSource = redirect[0].replace("/*", "/");

>>>>>>> 89641d1d
    if (redirect[1].includes(":splat")) {
      const trimmedDestination = redirect[1].replace(":splat", "");
      if (existingUrl.startsWith(trimmedDestination)) {
        const completeSourceUrl = existingUrl.replace(
          trimmedDestination,
          trimmedSource
        );
        urls.push(completeSourceUrl);
      }
    }
  }

  return urls;
};<|MERGE_RESOLUTION|>--- conflicted
+++ resolved
@@ -1183,7 +1183,6 @@
 exports.getExternalRedirects = function () {
   return redirects.filter((r) => isExternal(r)).map(ruleToRedirect);
 };
-<<<<<<< HEAD
 
 exports.getExactUrlRedirects = function () {
   return redirects
@@ -1199,23 +1198,6 @@
   )) {
     const trimmedSource = redirect[0].replace("/*", "/");
 
-=======
-
-exports.getExactUrlRedirects = function () {
-  return redirects
-    .filter((r) => !isExternal(r) && isExactUrl(r))
-    .map(ruleToRedirect);
-};
-
-exports.getSplatRedirects = function (existingUrl) {
-  const urls = [];
-
-  for (const redirect of redirects.filter(
-    (r) => isSplat(r) && !isExternal(r) && !isExactUrl(r)
-  )) {
-    const trimmedSource = redirect[0].replace("/*", "/");
-
->>>>>>> 89641d1d
     if (redirect[1].includes(":splat")) {
       const trimmedDestination = redirect[1].replace(":splat", "");
       if (existingUrl.startsWith(trimmedDestination)) {
