{
  "press": [
    {
<<<<<<< HEAD
      "id": "4DCXDfoq5SyXGQNMm6ZAcr",
      "title": "TRAX, A WEB3 MUSIC STARTUP FOR ‘SUPERFANS’, RAISES $2.9M IN DECENTRALIZED FUNDING ROUND",
      "date": "2024-01-18",
      "dateHuman": "Jan 18, 2024",
      "press": "Music Business World",
      "url": "https://www.musicbusinessworldwide.com/trax-a-web3-music-startup-for-superfans-raises-2-9m-in-decentralized-funding-round/",
      "tags": [
        "Press Coverage"
      ]
    },
    {
      "id": "P8310ZjB3rttGvFHN2SnA",
      "title": "Internet Computer Protocol: il reverse gas per un’adozione a prova di utente",
      "date": "2024-01-16",
      "dateHuman": "Jan 16, 2024",
      "press": "criptovaluta.it",
      "url": "https://www.criptovaluta.it/81355/internet-computer-protocol-il-reverse-gas-per-unadozione-a-prova-di-utente",
      "tags": [
        "Press Coverage"
      ]
    },
    {
      "id": "5IhITSSs3EKCXC8DO4cArn",
      "title": "Web3 Gamer: 1 trillion Notcoins farmed, Neopets meets ICP, Trickshot Blitz is awesome",
=======
      "id": "21Ng4kpYLvlzG9X8TOslZM",
      "title": "Bitcoin Layer 2 Bitfinity raises token round at $130 million valuation",
>>>>>>> 2f3dca53
      "date": "2024-01-11",
      "dateHuman": "Jan 11, 2024",
      "press": "TheBlock",
      "url": "https://www.theblock.co/post/271885/bitcoin-l2-bitfinity-token-round",
      "tags": [
        "Press Coverage"
      ],
      "imageUrl": "/img/news/press-04.webp"
    },
    {
      "id": "1uIFJXPfhhnn0jWfKjTE5U",
      "title": "Bitfinity Aims to Enhance Bitcoin Ordinals With An Ethereum Virtual Machine On ICP",
      "date": "2024-01-11",
      "dateHuman": "Jan 11, 2024",
      "press": "Decrypt",
      "url": "https://decrypt.co/212411/bitfinity-aims-to-enhance-bitcoin-ordinals-with-ethereum-virtual-machine-integration-on-icp",
      "tags": [
        "Press Coverage"
      ],
      "imageUrl": "/img/news/press-03.webp"
    },
    {
      "id": "1qwxc3XOKb8dKibOGrfMjD",
      "title": "Bitfinity raises $7M to advance Bitcoin and Ordinal assets' on-chain security",
      "date": "2024-01-11",
      "dateHuman": "Jan 11, 2024",
      "press": "tech.eu",
      "url": "https://tech.eu/2024/01/11/bitfinity-raises-7m-to-advance-bitcoin-and-ordinal-assets-on-chain-security/",
      "tags": [
        "Press Coverage"
      ],
      "imageUrl": "/img/news/press-02.webp"
    },
    {
      "id": "57AvMm2F4VfbYbxhzPkOQ1",
      "title": "Bitfinity Network Raises $7M for Bitcoin Sidechain Development on Internet Computer",
      "date": "2024-01-11",
      "dateHuman": "Jan 11, 2024",
      "press": "Metaverse Post",
      "url": "https://mpost.io/bitfinity-network-raises-7m-for-bitcoin-sidechain-development-on-internet-computer",
      "tags": [
        "Press Coverage"
      ],
      "imageUrl": "/img/news/press-01.webp"
    },
    {
      "id": "5RaJh55xqPGFWxZHEIhFKG",
      "title": "Bitfinity Secures $7M for Bitcoin Sidechain Solution On Internet Computer",
      "date": "2024-01-11",
      "dateHuman": "Jan 11, 2024",
      "press": "nftgators.com",
      "url": "https://www.nftgators.com/bitfinity-secures-7m-for-bitcoin-sidechain-solution-on-internet-computer/",
      "tags": [
        "Press Coverage"
      ],
      "imageUrl": "/img/news/press-12.webp"
    },
    {
      "id": "1w86h8amwTE7xLo8fBPk4O",
      "title": "Bitfinity to create a Bitcoin sidechain solution on Internet Computer",
      "date": "2024-01-11",
      "dateHuman": "Jan 11, 2024",
      "press": "invezz.com",
      "url": "https://invezz.com/news/2024/01/11/bitfinity-to-create-a-bitcoin-sidechain-solution-on-internet-computer/",
      "tags": [
        "Press Coverage"
      ],
      "imageUrl": "/img/news/press-11.webp"
    },
    {
      "id": "2d4bgyO0Pz9TcyIOFcPyDm",
      "title": "Bitfinity Network Raises $7M for Bitcoin Integration with Internet Computer",
      "date": "2024-01-11",
      "dateHuman": "Jan 11, 2024",
      "press": "alexablockchain.com",
      "url": "https://alexablockchain.com/bitfinity-network-raises-7m-funding/",
      "tags": [
        "Press Coverage"
      ],
      "imageUrl": "/img/news/press-10.webp"
    },
    {
      "id": "5IhITSSs3EKCXC8DO4cArn",
      "title": "Web3 Gamer: 1 trillion Notcoins farmed, Neopets meets ICP, Trickshot Blitz is awesome",
      "date": "2024-01-11",
      "dateHuman": "Jan 11, 2024",
      "press": "Cointelegraph Magazine",
      "url": "https://cointelegraph.com/magazine/web3-gamer-notcoin-neopets-icp-trickshot-blitz/",
      "tags": [
        "Press Coverage"
      ],
      "imageUrl": "/img/news/press-09.webp"
    },
    {
      "id": "2X2KHhHxGAhL0I754oMcXt",
      "title": "DFINITY’s Dominic Williams Says Enterprises Will Be Key for ICP's Growth",
      "date": "2024-01-10",
      "dateHuman": "Jan 10, 2024",
      "press": "The Defiant",
      "url": "https://thedefiant.io/dfinity-s-dominic-williams-says-enterprises-will-be-key-for-icp-s-growth",
      "tags": [
        "Press Coverage"
      ],
      "imageUrl": "/img/news/press-08.webp"
    },
    {
      "id": "6YR7IJMlAPLn8zpY8LhV7U",
      "title": "A game-changing subnet launches on the Internet Computer to help devs build GDPR-compliant dApps",
      "date": "2023-12-18",
      "dateHuman": "Dec 18, 2023",
      "press": "tech.eu",
      "url": "https://tech.eu/2023/12/18/dfinity-launches-a-game-changing-subnet-to-help-devs-build-gdpr-compliant-dapps/",
      "tags": [
        "Press Coverage"
      ],
      "imageUrl": "/img/news/press-07.webp"
    },
    {
      "id": "4IU98BRSqQAhNRkhH3gMYB",
      "title": "Dfinity founder says blockchain can bolster efforts to fight climate change",
      "date": "2023-12-13",
      "dateHuman": "Dec 13, 2023",
      "press": "Cointelegraph",
      "url": "https://cointelegraph.com/news/dfinity-founder-blockchain-recycling-waste-management",
      "tags": [
        "Press Coverage"
      ],
      "imageUrl": "/img/news/press-06.webp"
    },
    {
      "id": "7JoLN4ewGVBjcpK5iS15c9",
      "title": "COP28: Coalition launches “world’s first” blockchain-based Voluntary Recycling Credits initiative",
      "date": "2023-12-11",
      "dateHuman": "Dec 11, 2023",
      "press": "Packaging Insights",
      "url": "https://www.packaginginsights.com/news/cop28-coalition-launches-worlds-first-blockchain-based-voluntary-recycling-credits-initiative.html",
      "tags": [
        "Press Coverage"
      ],
      "imageUrl": "/img/news/press-05.webp"
    },
    {
      "id": "29XFhQhXhZwUJjZMJIEOrt",
      "title": "Manipur Education Adopts Internet Computer Blockchain",
      "date": "2023-12-11",
      "dateHuman": "Dec 11, 2023",
      "press": "Crypto Times",
      "url": "https://www.cryptotimes.io/manipur-education-adopts-internet-computer-blockchain/",
      "tags": [
        "Press Coverage"
      ],
      "imageUrl": "/img/news/press-04.webp"
    },
    {
      "id": "rLiGE5wZEwn4r8jISCMjb",
      "title": "Global Consortium Launches Pioneering Voluntary Recycling Credits (VRC) Initiative at COP28",
      "date": "2023-12-10",
      "dateHuman": "Dec 10, 2023",
      "press": "The Emirates Times",
      "url": "https://theemiratestimes.com/voluntary-recycling-credits-vrc-initiative-at-cop28/",
      "tags": [
        "Press Coverage"
      ],
      "imageUrl": "/img/news/press-03.webp"
    },
    {
      "id": "Am9W8QGDlbj2bMxdqsGlQ",
      "title": "Sustainability and Green IT Services News for Technology Partners: 08 December 2023",
      "date": "2023-12-08",
      "dateHuman": "Dec 8, 2023",
      "press": "sustainabletechpartner.com",
      "url": "https://sustainabletechpartner.com/news/sustainability-and-green-it-services-news-for-technology-partners-08-december-2023/",
      "tags": [
        "Press Coverage"
      ],
      "imageUrl": "/img/news/press-02.webp"
    },
    {
      "id": "1M9pcrSGg0nf1JhHsOmwjh",
      "title": "Dfinity founder says blockchain can bolster efforts to fight climate change",
      "date": "2023-12-08",
      "dateHuman": "Dec 8, 2023",
      "press": "CRYPTO NEWS BTC",
      "url": "https://cryptonewsbtc.org/2023/12/13/dfinity-founder-says-blockchain-can-bolster-efforts-to-fight-climate-change/",
      "tags": [
        "Press Coverage"
      ],
      "imageUrl": "/img/news/press-01.webp"
    },
    {
      "id": "4CcLqsuTzmg2YdplbEkk7N",
      "title": "Manipur Embraces Blockchain Technology on the Internet Computer",
      "date": "2023-12-08",
      "dateHuman": "Dec 8, 2023",
      "press": "Hindustan Times",
      "url": "https://www.hindustantimes.com/brand-stories/manipur-embraces-blockchain-technology-on-the-internet-computer-101701950596686.html",
      "tags": [
        "Press Coverage"
      ],
      "imageUrl": "/img/news/press-12.webp"
    },
    {
      "id": "1FoCi28W3XMlaoRpTSe7c8",
      "title": "COP28: World’s first Voluntary Recycling Credits (VRC) initiative revealed",
      "date": "2023-12-07",
      "dateHuman": "Dec 7, 2023",
      "press": "truckandfleetme.com",
      "url": "https://truckandfleetme.com/magazines/cop28-worlds-first-voluntary-recycling-credits-vrc-initiative-revealed/",
      "tags": [
        "Press Coverage"
      ],
      "imageUrl": "/img/news/press-11.webp"
    },
    {
      "id": "AaSdxWde8Qz1gvV57y6Bf",
      "title": "COP28: World’s First VRC Initiative Launch by BEEAH Coalition Revolutionises Recycling",
      "date": "2023-12-07",
      "dateHuman": "Dec 7, 2023",
      "press": "mepmiddleeast.com",
      "url": "https://www.mepmiddleeast.com/news/cop28-vrc-initiative-beeah-coalition-recycling",
      "tags": [
        "Press Coverage"
      ],
      "imageUrl": "/img/news/press-10.webp"
    },
    {
      "id": "61xMlBwjbQ5uqstgxmrvRb",
      "title": "COP28 unveils voluntary recycling credits initiative",
      "date": "2023-12-07",
      "dateHuman": "Dec 7, 2023",
      "press": "fastcompanyme.com",
      "url": "https://fastcompanyme.com/news/cop28-unveils-voluntary-recycling-credits-initiative/",
      "tags": [
        "Press Coverage"
      ],
      "imageUrl": "/img/news/press-09.webp"
    },
    {
      "id": "1s5OD8qQQ7jspzVFlNHeUq",
      "title": "MANIPUR LEADS INDIA IN ADOPTING BLOCKCHAIN FOR ACADEMIC CREDENTIALING",
      "date": "2023-12-07",
      "dateHuman": "Dec 7, 2023",
      "press": "Cryptopolitan",
      "url": "https://www.cryptopolitan.com/manipur-blockchain-academic-credentialing/",
      "tags": [
        "Press Coverage"
      ],
      "imageUrl": "/img/news/press-08.webp"
    },
    {
      "id": "3T73nupEAVTqlaVpj8BnC5",
      "title": "Manipur Education Department Embraces Blockchain Technology on ICP",
      "date": "2023-12-07",
      "dateHuman": "Dec 7, 2023",
      "press": "aninews.in",
      "url": "https://www.aninews.in/news/business/business/manipur-education-department-embraces-blockchain-technology-on-icp20231207183043/",
      "tags": [
        "Press Coverage"
      ],
      "imageUrl": "/img/news/press-07.webp"
    },
    {
      "id": "3kDWd0DrymN0bPTP9dDUvs",
      "title": "COP28: Voluntary recycling credits initiative launched, first global standard to incentivise recycling",
      "date": "2023-12-06",
      "dateHuman": "Dec 6, 2023",
      "press": "Gulf Business",
      "url": "https://gulfbusiness.com/cop28-voluntary-recycling-credits-initiative/",
      "tags": [
        "Press Coverage"
      ],
      "imageUrl": "/img/news/press-06.webp"
    },
    {
      "id": "3fhouZEk88WDWLZe5kMjyR",
      "title": "Launch of the voluntary recycling credits initiative at COP28",
      "date": "2023-12-06",
      "dateHuman": "Dec 6, 2023",
      "press": "zawya.com",
      "url": "https://www.zawya.com/en/press-release/companies-news/launch-of-the-voluntary-recycling-credits-initiative-at-cop28-f3ibi0se",
      "tags": [
        "Press Coverage"
      ],
      "imageUrl": "/img/news/press-05.webp"
    },
    {
      "id": "1Z6ssiIctmX0tvBmtI7OlV",
      "title": "THE FIRST NO-GAS ORDINALS MARKETPLACE GOES LIVE ON INTERNET COMPUTER (ICP)",
      "date": "2023-12-02",
      "dateHuman": "Dec 2, 2023",
      "press": "Cryptopolitan",
      "url": "https://www.cryptopolitan.com/the-first-no-gas-ordinals-marketplace-goes-live-on-internet-computer-icp/",
      "tags": [
        "Press Coverage"
      ],
      "imageUrl": "/img/news/press-04.webp"
    },
    {
      "id": "Olw5eFHtYSHguzp5HCYqC",
      "title": "Polychain Capital-backed Bioniq to leverage Internet Computer with new Bitcoin Ordinals marketplace",
      "date": "2023-11-29",
      "dateHuman": "Nov 29, 2023",
      "press": "TheBlock",
      "url": "https://www.theblock.co/post/265171/polygon-capital-backed-bioniq-to-leverage-internet-computer-with-new-bitcoin-ordinals-marketplace",
      "tags": [
        "Press Coverage"
      ],
      "imageUrl": "/img/news/press-03.webp"
    },
    {
      "id": "Y6kkMxs3ugpz2Dzd3CPa2",
      "title": "Bitcoin Ordinals Marketplace Bioniq Launches—On Internet Computer",
      "date": "2023-11-29",
      "dateHuman": "Nov 29, 2023",
      "press": "Decrypt.co",
      "url": "https://decrypt.co/207823/bitcoin-ordinals-marketplace-bioniq-launches-internet-computer",
      "tags": [
        "Press Coverage"
      ],
      "imageUrl": "/img/news/press-02.webp"
    },
    {
      "id": "2kQ6PtQN0uWIB9xKVolO6V",
      "title": "Bitcoin NFT marketplace Bioniq eyes lofty goal of alleviating network congestion",
      "date": "2023-11-29",
      "dateHuman": "Nov 29, 2023",
      "press": "Cointelegraph",
      "url": "https://cointelegraph.com/news/bitcoin-nft-marketplace-bioniq-congestion",
      "tags": [
        "Press Coverage"
      ],
      "imageUrl": "/img/news/press-01.webp"
    },
    {
      "id": "6AHzYFGim2XuziqeUpmmNt",
      "title": "Dfinity Foundation and Singularitynet Partner to Transform Decentralized AI with Blockchain Integration",
      "date": "2023-11-21",
      "dateHuman": "Nov 21, 2023",
      "press": "Bitcoin.com",
      "url": "https://news.bitcoin.com/dfinity-foundation-and-singularitynet-partner-to-transform-decentralized-ai-with-blockchain-integration/",
      "tags": [
        "Press Coverage"
      ],
      "imageUrl": "/img/news/press-12.webp"
    },
    {
      "id": "1UnTqLQIoC0BWiWgJd2Glz",
      "title": "Dfinity taps SingularityNET to bring AI services to DApps",
      "date": "2023-11-20",
      "dateHuman": "Nov 20, 2023",
      "press": "Cointelegraph",
      "url": "https://cointelegraph.com/news/decentralized-ai-dfinity-foundation-singularitynet-partnership",
      "tags": [
        "Press Coverage"
      ],
      "imageUrl": "/img/news/press-11.webp"
    },
    {
      "id": "0PUbO5CsGzssL23gcPU7s",
      "title": "DFINITY 基金会与 SingularityNET 联合发起 DeAI 计划",
      "date": "2023-11-20",
      "dateHuman": "Nov 20, 2023",
      "press": "wublock123.com",
      "url": "https://www.wublock123.com/index.php?m=content&c=index&a=show&catid=48&id=20760",
      "tags": [
        "Press Coverage"
      ],
      "imageUrl": "/img/news/press-10.webp"
    },
    {
      "id": "7dtnuDsXBQSxROMd6CSchD",
      "title": "Proving you’re human: Internet Computer app OpenChat to test facial recognition",
      "date": "2023-11-18",
      "dateHuman": "Nov 18, 2023",
      "press": "Crypto News",
      "url": "https://cryptonews.net/news/blockchain/27860426/",
      "tags": [
        "Press Coverage"
      ],
      "imageUrl": "/img/news/press-09.webp"
    },
    {
      "id": "1NlZom3Aapon2uMWaEnZoO",
      "title": "Asia is dethroning US as hub of cryptocurrency and blockchain innovation",
      "date": "2023-11-16",
      "dateHuman": "Nov 16, 2023",
      "press": "scmp.com",
      "url": "https://www.scmp.com/comment/opinion/article/3241454/asia-dethroning-us-hub-cryptocurrency-and-blockchain-innovation",
      "tags": [
        "Press Coverage"
      ],
      "imageUrl": "/img/news/press-08.webp"
    },
    {
      "id": "6hczFnlsablBGWeYWzLxOP",
      "title": "Dominic Williams of DFINITY Foundation Explores Blockchains and Recycling",
      "date": "2023-10-30",
      "dateHuman": "Oct 30, 2023",
      "press": "e-cryptonews.com",
      "url": "https://e-cryptonews.com/dominic-williams-of-dfinity-foundation-explores-blockchains-and-recycling/",
      "tags": [
        "Press Coverage"
      ],
      "imageUrl": "/img/news/press-07.webp"
    },
    {
      "id": "5FAqH0WxooCvCmKaqM6zWL",
      "title": "At Hong Kong Web3 events, industry players look past recent crypto scandals to promote blockchain for everything",
      "date": "2023-10-30",
      "dateHuman": "Oct 30, 2023",
      "press": "scmp.com",
      "url": "https://www.scmp.com/tech/policy/article/3239581/hong-kong-web3-events-industry-players-look-past-recent-crypto-scandals-promote-blockchain",
      "tags": [
        "Press Coverage"
      ],
      "imageUrl": "/img/news/press-06.webp"
    },
    {
      "id": "1fvFFFqoM1imXiKUcPqajx",
      "title": "WORLD’S FIRST BLOCKCHAIN INVOICING PLATFORM INVOICEMATE MIGRATES TO INTERNET COMPUTER",
      "date": "2023-10-20",
      "dateHuman": "Oct 20, 2023",
      "press": "Cryptopolitan",
      "url": "https://www.cryptopolitan.com/invoicemate-migrates-internet-computer/",
      "tags": [
        "Press Coverage"
      ],
      "imageUrl": "/img/news/press-05.webp"
    },
    {
      "id": "2sBnMJrC3PeHcxScrToyuN",
      "title": "InvoiceMate Partners with the DFINITY Foundation",
      "date": "2023-10-20",
      "dateHuman": "Oct 20, 2023",
      "press": "Bloomberg",
      "url": "https://www.bloomberg.com/press-releases/2023-10-20/invoicemate-partners-with-the-dfinity-foundation",
      "tags": [
        "Press Coverage"
      ],
      "imageUrl": "/img/news/press-04.webp"
    },
    {
      "id": "5OwJRuv5VsVmwwMgA1Y28c",
      "title": "InvoiceMate Partners with DFINITY to Migrate to Internet Computer",
      "date": "2023-10-19",
      "dateHuman": "Oct 19, 2023",
      "press": "AlexaBlockchain",
      "url": "https://alexablockchain.com/invoicemate-to-migrate-to-internet-computer-blockchain/",
      "tags": [
        "Press Coverage"
      ],
      "imageUrl": "/img/news/press-03.webp"
    },
    {
      "id": "2JeWHnh0k5UFxjEsoI6nlN",
      "title": "Why the original Neopets creators are building Dragginz MMORPG on ICP",
      "date": "2023-10-16",
      "dateHuman": "Oct 16, 2023",
      "press": "Blockchain Gamer",
      "url": "https://www.blockchaingamer.biz/features/interviews/27766/neopets-creator-donna-powell-dragginz-mmorpg-icp/",
      "tags": [
        "Press Coverage"
      ],
      "imageUrl": "/img/news/press-02.webp"
    },
    {
      "id": "60pHVe0nV5Pq08pVDFBtKC",
      "title": "Internet Computer's Dfinity Is Building Carbon Credit-Inspired Tech for Waste Management",
      "date": "2023-10-16",
      "dateHuman": "Oct 16, 2023",
      "press": "Coindesk",
      "url": "https://www.coindesk.com/business/2023/10/16/internet-computers-dfinity-is-building-carbon-credit-inspired-tech-for-waste-management/",
      "tags": [
        "Press Coverage"
      ],
      "imageUrl": "/img/news/press-01.webp"
    },
    {
      "id": "7rSq89uypBufzSndPIm6lS",
      "title": "EXCLUSIVE: Our interview with ICP's Dominic Williams",
      "date": "2023-10-06",
      "dateHuman": "Oct 6, 2023",
      "press": "criptovaluta.it",
      "url": "https://www.criptovaluta.it/76891/esclusiva-la-nostra-intervista-a-dominic-williams-di-icp",
      "tags": [
        "Press Coverage"
      ],
      "imageUrl": "/img/news/press-12.webp"
    },
    {
      "id": "4WQNQYyaE5ylhB3OfznY4d",
      "title": "DFINITY AND THE DECENTRALIZED FUTURE OF GAMING: TG INTERVIEWS DOMINIC WILLIAMS",
      "date": "2023-10-06",
      "dateHuman": "Oct 6, 2023",
      "press": "Token Gamer",
      "url": "https://tokengamer.io/dfinity-decentralized-future-gaming-dominic-williams/",
      "tags": [
        "Press Coverage"
      ],
      "imageUrl": "/img/news/press-11.webp"
    },
    {
      "id": "3yuGOiCymTMU5KToKRtJqA",
      "title": "Taurus Partners with DFINITY Foundation, Will Add Custody Support for ICP",
      "date": "2023-10-03",
      "dateHuman": "Oct 3, 2023",
      "press": "Bitcoin Insider",
      "url": "https://www.bitcoininsider.org/article/228326/taurus-partners-dfinity-foundation-will-add-custody-support-icp",
      "tags": [
        "Press Coverage"
      ],
      "imageUrl": "/img/news/press-10.webp"
    },
    {
      "id": "53OEL0PajF011aKuA4Fby0",
      "title": "The English entrepreneur who wants to bring the entire internet to blockchain",
      "date": "2023-09-29",
      "dateHuman": "Sep 29, 2023",
      "press": "Forbes",
      "url": "https://forbes.it/2023/09/29/dominic-williams-l-imprenditore-inglese-che-vuole-portare-tutta-internet-in-blockchain/",
      "tags": [
        "Press Coverage"
      ],
      "imageUrl": "/img/news/press-09.webp"
    },
    {
      "id": "2W73pkllvKtAYEvD1gCVBf",
      "title": "DFINITY 基金会启动 ICP 亚洲联盟和 2000 万美元赠款基金",
      "date": "2023-09-29",
      "dateHuman": "Sep 29, 2023",
      "press": "Wu-Talk.com",
      "url": "https://www.wu-talk.com/index.php?m=content&c=index&a=show&catid=8&id=18863",
      "tags": [
        "Media Release"
      ],
      "imageUrl": "/img/news/press-08.webp"
    },
    {
      "id": "3wUklsDK9gN5TD3bHO0sYH",
      "title": "DFINITY Foundation Launches $20M ICP Asia Alliance Web3 Incubator",
      "date": "2023-09-29",
      "dateHuman": "Sep 29, 2023",
      "press": "BeInCrypto",
      "url": "https://beincrypto.com/dfinity-foundation-icp-asia-web3-incubator/",
      "tags": [
        "Media Release"
      ],
      "imageUrl": "/img/news/press-07.webp"
    },
    {
      "id": "1WJ6YalLZq02frrQCAlg88",
      "title": "DFINITY’s $20M Grant Initiative Powers ICP Asia Alliance for Web3 Growth",
      "date": "2023-09-29",
      "dateHuman": "Sep 29, 2023",
      "press": "NFT Studio 24",
      "url": "https://nftstudio24.com/dfinitys-20m-grant-initiative-powers-icp-asia-alliance-for-web3-growth/",
      "tags": [
        "Media Release"
      ],
      "imageUrl": "/img/news/press-06.webp"
    },
    {
      "id": "1GKmNnXZGqnpJ7DdMvlMFx",
      "title": "DFINITY 基金会启动 ICP 亚洲联盟和 2000 万美元赠款基金以支持亚洲区块链发展",
      "date": "2023-09-29",
      "dateHuman": "Sep 29, 2023",
      "press": "Foresightnews.pro",
      "url": "https://foresightnews.pro/news/detail/30339",
      "tags": [
        "Press Coverage"
      ],
      "imageUrl": "/img/news/press-05.webp"
    },
    {
      "id": "6yrpIyxp5MBhbeMB4ktp8l",
      "title": "DFINITY 基金会推出 “ICP 亚洲联盟和 2000 万美元赠款基金\"以支持亚洲区块链发展 ",
      "date": "2023-09-29",
      "dateHuman": "Sep 29, 2023",
      "press": "Chain Catcher",
      "url": "https://www.chaincatcher.com/article/2102701",
      "tags": [
        "Media Release"
      ],
      "imageUrl": "/img/news/press-04.webp"
    },
    {
      "id": "1ECRCaxWd8ayjltWd5bdLa",
      "title": "DFINITY基金会斥资2000万美元发起ICP亚洲联盟以推动Web3采用",
      "date": "2023-09-28",
      "dateHuman": "Sep 28, 2023",
      "press": "PANews",
      "url": "https://www.panewslab.com/zh/sqarticledetails/5fvv0kjp.html",
      "tags": [
        "Media Release"
      ],
      "imageUrl": "/img/news/press-03.webp"
    },
    {
      "id": "3s3OoBu7q6lrA4yw7rVzbU",
      "title": "DFINITY Foundation Launches the ICP Asia Alliance with a $20 Million Initiative to Drive Web3 Adoption Across Asia",
      "date": "2023-09-28",
      "dateHuman": "Sep 28, 2023",
      "press": "Cointribune.com",
      "url": "https://www.cointribune.com/en/dfinity-foundation-launches-the-icp-asia-alliance-with-a-20-million-initiative-to-drive-web3-adoption-across-asia/#:~:text=The%20ICP%20Asia%20Alliance%20is,of%20the%20Internet%20Computer%20blockchain.",
      "tags": [
        "Press Coverage"
      ],
      "imageUrl": "/img/news/press-02.webp"
    },
    {
      "id": "4XyVzK8nB7azlaOAyg4HCC",
      "title": "DFINITY Ignites Blockchain and AI Innovation in Asia",
      "date": "2023-09-28",
      "dateHuman": "Sep 28, 2023",
      "press": "AlexaBlockchain",
      "url": "https://alexablockchain.com/dfinity-ignites-blockchain-and-ai-innovation-in-asia/",
      "tags": [
        "Media Release"
      ],
      "imageUrl": "/img/news/press-01.webp"
    },
    {
      "id": "3czud2PmZ6DMmaKpE86q4a",
      "title": "DFINITY Foundation Launches $20M Grant Fund for Asian Blockchain and AI Growth",
      "date": "2023-09-28",
      "dateHuman": "Sep 28, 2023",
      "press": "Metaverse Post",
      "url": "https://mpost.io/dfinity-foundation-launches-20m-grant-fund-for-asian-blockchain-and-ai-growth/",
      "tags": [
        "Press Coverage"
      ],
      "imageUrl": "/img/news/press-12.webp"
    },
    {
      "id": "1chVXcXJ3FSOlgMSkRVxai",
      "title": "مؤسسة DFINITY تطلق تحالفًا جديدًا لدفع تبني الويب 3 في آسيا",
      "date": "2023-09-28",
      "dateHuman": "Sep 28, 2023",
      "press": "ar.beincrypto.com",
      "url": "https://ar.beincrypto.com/35932/",
      "tags": [
        "Media Release"
      ],
      "imageUrl": "/img/news/press-11.webp"
    },
    {
      "id": "4CvHE1SG3gsdex98cobhvq",
      "title": "DFINITY Foundation Announces Strategic Partnership with The Game Co. LLC",
      "date": "2023-09-27",
      "dateHuman": "Sep 27, 2023",
      "press": "European Gaming",
      "url": "https://europeangaming.eu/portal/latest-news/2023/09/27/143944/dfinity-foundation-announces-strategic-partnership-with-the-game-co-llc/",
      "tags": [
        "Press Coverage"
      ],
      "imageUrl": "/img/news/press-10.webp"
    },
    {
      "id": "2YCdlJXsbgqnDLDUfith9s",
      "title": "TCG’s cloud gaming platform deploying on ICP",
      "date": "2023-09-26",
      "dateHuman": "Sep 26, 2023",
      "press": "Blockchain Gamer",
      "url": "https://www.blockchaingamer.biz/news/27330/tcg-cloud-gaming-platform-icp/",
      "tags": [
        "Press Coverage"
      ],
      "imageUrl": "/img/news/press-09.webp"
    },
    {
      "id": "68QHZ529py7TLaqnTgKDm3",
      "title": "The Game Co. and DFINITY Foundation Partner to Revolutionize Gaming on the Internet Computer",
      "date": "2023-09-25",
      "dateHuman": "Sep 25, 2023",
      "press": "gameishard.gg",
      "url": "https://gameishard.gg/news/the-game-co-and-dfinity-foundation-partner-to-revolutionize-gaming-on-the-internet-computer/233111/",
      "tags": [
        "Press Coverage"
      ],
      "imageUrl": "/img/news/press-08.webp"
    },
    {
      "id": "30f3t6c4ag7WsZqrJuIeSL",
      "title": "DFINITY FOUNDATION AND THE GAME COMPANY PARTNERSHIP REVOLUTIONIZES GAMING ON DECENTRALIZED INTERNET",
      "date": "2023-09-25",
      "dateHuman": "Sep 25, 2023",
      "press": "Cryptopolitan",
      "url": "https://www.cryptopolitan.com/dfinity-partners-with-the-game-company/",
      "tags": [
        "Press Coverage"
      ],
      "imageUrl": "/img/news/press-07.webp"
    },
    {
      "id": "77QBBPEoQcF8VtDvavSfvA",
      "title": "DFINITY Foundation and The Game Company Revolutionize Gaming on the Decentralized Internet",
      "date": "2023-09-25",
      "dateHuman": "Sep 25, 2023",
      "press": "PRnewswire",
      "url": "https://www.prnewswire.com/news-releases/dfinity-foundation-and-the-game-company-revolutionize-gaming-on-the-decentralized-internet-301936608.html",
      "tags": [
        "Media Release"
      ],
      "imageUrl": "/img/news/press-06.webp"
    },
    {
      "id": "7gn469EyAJUGZWpSzEmDtB",
      "title": "Dfinity (Internet Computer) co-hosts first edition of Swiss Web3 Fest 2023",
      "date": "2023-09-18",
      "dateHuman": "Sep 18, 2023",
      "press": "Cryptopolitan",
      "url": "https://www.cryptopolitan.com/dfinity-first-edition-of-swiss-web3-fest/",
      "tags": [
        "Press Coverage"
      ],
      "imageUrl": "/img/news/press-05.webp"
    },
    {
      "id": "3eUSEEqSjXPVogmBD2hLEd",
      "title": "Web3 platforms are successfully fundraising without a VC in sight raising $15M",
      "date": "2023-09-15",
      "dateHuman": "Sep 15, 2023",
      "press": "tech.eu",
      "url": "https://tech.eu/2023/09/15/web3-platforms-continue-fundraising-without-a-vc-in-sight/",
      "tags": [
        "Press Coverage"
      ],
      "imageUrl": "/img/news/press-04.webp"
    },
    {
      "id": "yQZYoyw2TvgT2OPQ3DGQQ",
      "title": "MyLugano Crypto Payment App Adds Support for Internet Computer’s Multi-Chain Bitcoin ‘Twin’",
      "date": "2023-09-07",
      "dateHuman": "Sep 7, 2023",
      "press": "Decrypt.co",
      "url": "https://decrypt.co/155275/mylugano-crypto-payment-app-adds-support-for-internet-computers-multi-chain-bitcoin-twin",
      "tags": [
        "Press Coverage"
      ],
      "imageUrl": "/img/news/press-03.webp"
    },
    {
      "id": "2NGXz2XCNNkWPtFruW9IN3",
      "title": "Internet Computer Protocol: arriva partnership con Lugano – MyLugano APP - Criptovaluta.it®",
      "date": "2023-09-07",
      "dateHuman": "Sep 7, 2023",
      "press": "criptovaluta.it®",
      "url": "https://www.criptovaluta.it/75361/internet-computer-protocol-arriva-partnership-con-lugano-mylugano-app",
      "tags": [
        "Press Coverage"
      ],
      "imageUrl": "/img/news/press-02.webp"
    },
    {
      "id": "nCZ2ZYyAcGiiufAZUcj6j",
      "title": "Bringt Internet Computer (ICP) Lugano ins Krypto-Zeitalter?",
      "date": "2023-09-07",
      "dateHuman": "Sep 7, 2023",
      "press": "BTC-ECHO",
      "url": "https://www.btc-echo.de/news/lugano-mit-internet-computer-icp-ins-krypto-zeitalter-170972/",
      "tags": [
        "Press Coverage"
      ],
      "imageUrl": "/img/news/press-01.webp"
    },
    {
      "id": "1GAFa9hUYnjpEK3MjHo10k",
      "title": "The DFINITY Foundation Joins the Blockchain Security Alliance for Enhanced Ecosystem Security",
      "date": "2023-08-09",
      "dateHuman": "Aug 9, 2023",
      "press": "Yahoo Finance",
      "url": "https://finance.yahoo.com/news/dfinity-foundation-joins-blockchain-security-010000692.html?guccounter=1",
      "tags": [
        "Press Coverage"
      ],
      "imageUrl": "/img/news/press-12.webp"
    },
    {
      "id": "6gotseFcaqK0KPC7HFN7xN",
      "title": "Op-ed: AWS-Reliant Blockchains Won’t Bring Transparency to AI",
      "date": "2023-07-29",
      "dateHuman": "Jul 29, 2023",
      "press": "Coindesk",
      "url": "https://www.coindesk.com/consensus-magazine/2023/07/29/crypto-networks-reliant-on-aws-wont-bring-transparency-to-ai/",
      "tags": [
        "Media Release"
      ],
      "imageUrl": "/img/news/press-11.webp"
    },
    {
      "id": "Uo4KmEBRWF7b8fDh9VTzL",
      "title": "Swiss Federal Department of Foreign Affairs and State Secretary for Research, Education and Innovation pay DFINITY a visit.",
      "date": "2023-07-28",
      "dateHuman": "Jul 28, 2023",
      "press": "Bitcoin Insider",
      "url": "https://www.bitcoininsider.org/article/221290/swiss-federal-department-foreign-affairs-and-state-secretary-research-education-and",
      "tags": [
        "Media Release"
      ],
      "imageUrl": "/img/news/press-10.webp"
    },
    {
      "id": "3FAcZMV1bhWsHVFRlyB7El",
      "title": "Internet Computer will be a key alternative to AWS-like services — Dfinity exec",
      "date": "2023-07-18",
      "dateHuman": "Jul 18, 2023",
      "press": "Cointelegraph",
      "url": "https://cointelegraph.com/news/internet-computer-as-key-alternative-to-aws-services",
      "tags": [
        "Media Release"
      ],
      "imageUrl": "/img/news/press-09.webp"
    },
    {
      "id": "13H1QqcvKzO23Gc35LXCxe",
      "title": "$5 Million Token Grant Will Fuel ‘Decentralized AI’ Development",
      "date": "2023-07-17",
      "dateHuman": "Jul 17, 2023",
      "press": "Decrypt.co",
      "url": "https://decrypt.co/148808/icp-internet-computer-dfinity-grants-decentralized-ai-deai?amp=1",
      "tags": [
        "Media Release",
        "Press Coverage"
      ],
      "imageUrl": "/img/news/press-08.webp"
    },
    {
      "id": "3hjM8OIX2KVooH5uum0SUz",
      "title": "What is Internet Identity and how does it work?",
      "date": "2023-07-14",
      "dateHuman": "Jul 14, 2023",
      "press": "Android Police",
      "url": "https://www.androidpolice.com/what-is-internet-identity-and-how-does-it-work/",
      "tags": [
        "Media Release"
      ],
      "imageUrl": "/img/news/press-07.webp"
    },
    {
      "id": "3zjALGCji04Eqe597OVovz",
      "title": "Op-ed: Current DAO infrastructure isn’t truly decentralized, but it can be",
      "date": "2023-07-01",
      "dateHuman": "Jul 1, 2023",
      "press": "CryptoSlate",
      "url": "https://cryptoslate.com/op-ed-current-dao-infrastructure-isnt-truly-decentralized-but-it-can-be/",
      "tags": [
        "Media Release"
      ],
      "imageUrl": "/img/news/press-06.webp"
    },
    {
      "id": "1Cigo4evPvjixfPoZo6jSN",
      "title": "Sodexo Drops NFTs With a Twist: They’re for Employees, Not the Public",
      "date": "2023-06-30",
      "dateHuman": "Jun 30, 2023",
      "press": "Decrypt.co",
      "url": "https://decrypt.co/146830/sodexo-drops-nfts-twist-employees-not-public",
      "tags": [
        "Media Release"
      ],
      "imageUrl": "/img/news/press-05.webp"
    },
    {
      "id": "iEEFa7dlyr3AmgDSj5PjE",
      "title": "Sodexo Drops NFTs With a Twist: They’re for Employees, Not the Public",
      "date": "2023-06-30",
      "dateHuman": "Jun 30, 2023",
      "press": "Yahoo Finance",
      "url": "https://finance.yahoo.com/news/sodexo-drops-nfts-twist-employees-110102327.html",
      "tags": [
        "Media Release"
      ],
      "imageUrl": "/img/news/press-04.webp"
    },
    {
      "id": "4HF3J3htS7qAu4zmTePNIb",
      "title": "French multinational, Sodexo BRS chooses Internet Computer for NFT launch",
      "date": "2023-06-30",
      "dateHuman": "Jun 30, 2023",
      "press": "Bitcoin Insider",
      "url": "https://www.bitcoininsider.org/article/218720/french-multinational-sodexo-brs-chooses-internet-computer-nft-launch",
      "tags": [
        "Press Coverage"
      ],
      "imageUrl": "/img/news/press-03.webp"
    },
    {
      "id": "69MZ0k7rAtqOkRqNaUddXS",
      "title": "DFINITY Foundation and Patika.dev Initiate the First Women-Focused Web3 Program in Turkey",
      "date": "2023-06-20",
      "dateHuman": "Jun 20, 2023",
      "press": "Bloomberg",
      "url": "https://www.bloomberg.com/press-releases/2023-06-20/dfinity-foundation-and-patika-dev-initiate-the-first-women-focused-web3-program-in-turkey",
      "tags": [
        "Press Coverage"
      ],
      "imageUrl": "/img/news/press-02.webp"
    },
    {
      "id": "6gm9S1aBzywWEjrup7Drtr",
      "title": "DFINITY working on passwordless authentication alternative for decentralized internet",
      "date": "2023-06-20",
      "dateHuman": "Jun 20, 2023",
      "press": "BiometricUpdate.com",
      "url": "https://www.biometricupdate.com/202307/dfinity-working-on-passwordless-authentication-alternative-for-decentralized-internet",
      "tags": [
        "Media Release"
      ],
      "imageUrl": "/img/news/press-01.webp"
    },
    {
      "id": "66PTTlaew7exBqRY8pq81t",
      "title": "DFINITY Foundation and Patika.dev Initiate the First Women-Focused Web3 Program in Turkey",
      "date": "2023-06-20",
      "dateHuman": "Jun 20, 2023",
      "press": "AccessWire",
      "url": "https://www.accesswire.com/762038/DFINITY-Foundation-and-Patikadev-Initiate-the-First-Women-Focused-Web3-Program-in-Turkey",
      "tags": [
        "Press Coverage"
      ],
      "imageUrl": "/img/news/press-12.webp"
    },
    {
      "id": "12T9lp7ImThzrNxgHp6z0G",
      "title": "Internet Computer-Based Project Helix Wins Crypto Valley Conference Award",
      "date": "2023-06-14",
      "dateHuman": "Jun 14, 2023",
      "press": "Yahoo Finance",
      "url": "https://finance.yahoo.com/news/internet-computer-based-project-helix-113500909.html",
      "tags": [
        "Press Coverage"
      ],
      "imageUrl": "/img/news/press-11.webp"
    },
    {
      "id": "3Dm7a87s8zObuirwhVuVac",
      "title": "What if troubled companies like Twitter can be run by a DAO?",
      "date": "2023-06-01",
      "dateHuman": "Jun 1, 2023",
      "press": "Forkast News",
      "url": "https://forkast.news/could-companies-do-better-if-run-by-a-dao/",
      "tags": [
        "Press Coverage"
      ],
      "imageUrl": "/img/news/press-10.webp"
    },
    {
      "id": "5JIXAv7h3EisYl9GBpbx9b",
      "title": "200 Developer Teams Take Part in The First Ever Bitcoin BUIDL Hackathon Organized by the DFINITY Foundation and Encode Club",
      "date": "2023-05-31",
      "dateHuman": "May 31, 2023",
      "press": "Yahoo Finance",
      "url": "https://finance.yahoo.com/news/200-developer-teams-part-first-184500977.html",
      "tags": [
        "Press Coverage"
      ],
      "imageUrl": "/img/news/press-09.webp"
    },
    {
      "id": "1CLzLudvskeifjEVDL4sQW",
      "title": "Bitcoin Ordinals boom triggers questions",
      "date": "2023-05-24",
      "dateHuman": "May 24, 2023",
      "press": "BraveNewCoin",
      "url": "https://bravenewcoin.com/insights/bitcoin-ordinals-boom-triggers-questions",
      "tags": [
        "Press Coverage"
      ],
      "imageUrl": "/img/news/press-08.webp"
    },
    {
      "id": "77ytlFCZsFtjvyAdOPN088",
      "title": "Interview with Dominic Williams, Chief Scientist & Founder of the DFINITY Foundation",
      "date": "2023-05-22",
      "dateHuman": "May 22, 2023",
      "press": "BraveNewCoin",
      "url": "https://bravenewcoin.com/insights/interview-with-dfinity-founder-and-scientist-developer-dominic-williams",
      "tags": [
        "Press Coverage"
      ],
      "imageUrl": "/img/news/press-07.webp"
    },
    {
      "id": "2ybsPMunqBhDufBAvkqDjH",
      "title": "THE DFINITY FOUNDATION PROOF OF GREEN INITIATIVE DR. AISLING CONNOLLY, THE DFINITY FOUNDATION",
      "date": "2023-05-02",
      "dateHuman": "May 2, 2023",
      "press": "Irish Tech News",
      "url": "https://irishtechnews.ie/the-dfinity-foundation-proof-of-green-initiative-dr-aisling-connolly-the-dfinity-foundation/",
      "tags": [
        "Media Release"
      ],
      "imageUrl": "/img/news/press-06.webp"
    },
    {
      "id": "5L7C3RJPZSCRTTuIYdqMyU",
      "title": "Irish researcher leading efforts to make blockchain greener",
      "date": "2023-04-29",
      "dateHuman": "Apr 29, 2023",
      "press": "Businesspost",
      "url": "https://www.businesspost.ie/tech/irish-researcher-leading-efforts-to-make-blockchain-greener/",
      "tags": [
        "Press Coverage"
      ],
      "imageUrl": "/img/news/press-05.webp"
    },
    {
      "id": "1tl6IFbGUWhIvD9ZrrHHB6",
      "title": "Optimistic about Hong Kong as an interface between China and foreign countries, and will establish an ICP Asia Alliance in Hong Kong",
      "date": "2023-04-20",
      "dateHuman": "Apr 20, 2023",
      "press": "PANews",
      "url": "https://www.panewslab.com/zh/articledetails/z8tn2p0c.html",
      "tags": [
        "Media Release"
      ],
      "imageUrl": "/img/news/press-04.webp"
    },
    {
      "id": "3r5zaAjjEinBabBmczzDiJ",
      "title": "Dfinity Foundation Launches Chain-Key Bitcoin, a Native Internet Computer BTC Derivative Token",
      "date": "2023-04-01",
      "dateHuman": "Apr 1, 2023",
      "press": "Bitcoin.com",
      "url": "https://news.bitcoin.com/dfinity-foundation-launches-chain-key-bitcoin-a-native-internet-computer-btc-derivative-token/",
      "tags": [
        "Press Coverage"
      ],
      "imageUrl": "/img/news/press-03.webp"
    },
    {
      "id": "7G7SbhTv478UAkB2STSgoC",
      "title": "Internet Computer Issues ‘Liquid Bitcoin,’ for Faster, Cheaper BTC Transactions",
      "date": "2023-04-01",
      "dateHuman": "Apr 1, 2023",
      "press": "Coindesk",
      "url": "https://www.coindesk.com/markets/2023/04/03/internet-computer-issues-liquid-bitcoin-for-faster-and-affordable-btc-transactions/",
      "tags": [
        "Press Coverage"
      ],
      "imageUrl": "/img/news/press-02.webp"
    },
    {
      "id": "5z7rwbGSh0U4WyvCXdLSFF",
      "title": "Yes, We Need Bitcoin For DeFi Without Bridges",
      "date": "2023-03-31",
      "dateHuman": "Mar 31, 2023",
      "press": "Be in Crypto",
      "url": "https://beincrypto.com/yes-we-need-bitcoin-for-defi-without-bridges/",
      "tags": [
        "Press Coverage"
      ],
      "imageUrl": "/img/news/press-01.webp"
    },
    {
      "id": "1Z1QWxPzMINe9dBBixHWYV",
      "title": "OpenChat to transfer control to community after $5.5 million 'decentralization sale'",
      "date": "2023-03-01",
      "dateHuman": "Mar 1, 2023",
      "press": "The Block",
      "url": "https://www.theblock.co/post/217854/openchat-to-transfer-control-to-community-after-5-5-million-decentralization-sale",
      "tags": [
        "Press Coverage"
      ],
      "imageUrl": "/img/news/press-12.webp"
    },
    {
      "id": "3dwssM3LwKpCIoYtwutVHg",
      "title": "OpenChat Raises $5.5M in Less than Five Hours via Community-driven Decentralized Fundraise",
      "date": "2023-03-01",
      "dateHuman": "Mar 1, 2023",
      "press": "Metaverse Post",
      "url": "https://mpost.io/openchat-raises-5-5m-in-less-than-five-hours-via-community-driven-decentralized-fundraise/",
      "tags": [
        "Press Coverage"
      ],
      "imageUrl": "/img/news/press-11.webp"
    },
    {
      "id": "2b4CSz6E5sdwsLSF9jTuls",
      "title": "Tradition Meets Innovation-A Digital Certificate for Authentic Italian Products",
      "date": "2023-03-01",
      "dateHuman": "Mar 1, 2023",
      "press": "Yahoo Finance",
      "url": "https://finance.yahoo.com/news/tradition-meets-innovation-digital-certificate-140000266.html",
      "tags": [
        "Press Coverage"
      ],
      "imageUrl": "/img/news/press-10.webp"
    },
    {
      "id": "3V8aacBmrOtDdXxy77To5P",
      "title": "DFINITY partners with Carbon Crowd to launch ‘proof of green’ initiative",
      "date": "2023-02-19",
      "dateHuman": "Feb 19, 2023",
      "press": "cryptoslate.com",
      "url": "https://cryptoslate.com/dfinity-foundation-says-icp-consumes-less-energy-than-cardano-launches-proof-of-green-initiative/",
      "tags": [
        "Media Release"
      ],
      "imageUrl": "/img/news/press-09.webp"
    },
    {
      "id": "2qqm4gMqCmmUg5Ha3BU19N",
      "title": "FEDERITALY to Use Internet Computer to Verify Products “Made in Italy”",
      "date": "2023-02-15",
      "dateHuman": "Feb 15, 2023",
      "press": "BSC News",
      "url": "https://www.bsc.news/post/federitaly-to-use-internet-computer-to-verify-products-made-in-italy",
      "tags": [
        "Press Coverage"
      ],
      "imageUrl": "/img/news/press-08.webp"
    },
    {
      "id": "3bimBwfmkbIM8PtdvhOR21",
      "title": "Italian advocacy group FEDERITALY uses blockchain for verification processes",
      "date": "2023-02-15",
      "dateHuman": "Feb 15, 2023",
      "press": "Crypto Valley Journal ",
      "url": "https://cvj.ch/en/focus/blockchain/italian-advocacy-group-federitaly-uses-blockchain-for-verification-processes/",
      "tags": [
        "Press Coverage"
      ],
      "imageUrl": "/img/news/press-07.webp"
    },
    {
      "id": "7sBmwXsNmVW92t2ymiOiH0",
      "title": "FederItaly will protect Made in Italy on the Internet Computer blockchain",
      "date": "2023-02-01",
      "dateHuman": "Feb 1, 2023",
      "press": "Cointelegraph",
      "url": "https://it.cointelegraph.com/news/dfinity-foundation-e-federitaly-portano-la-blockchain-ai-marchi-italiani",
      "tags": [
        "Press Coverage"
      ],
      "imageUrl": "/img/news/press-06.webp"
    },
    {
      "id": "4PEz8tR2kuOUCJk0hlUM67",
      "title": "The Internet Computer Brings Smart Contract Functionality to Bitcoin",
      "date": "2022-12-01",
      "dateHuman": "Dec 1, 2022",
      "press": "PR Newswire",
      "url": "https://www.prnewswire.com/news-releases/the-internet-computer-brings-smart-contract-functionality-to-bitcoin-301694515.html?tc=eml_cleartime",
      "tags": [
        "Media Release"
      ],
      "imageUrl": "/img/news/press-05.webp"
    },
    {
      "id": "H3ncZUOERVy7NEyAmPIiW",
      "title": "DFINITY – How to Put an End to Blockchain Hacks",
      "date": "2022-10-01",
      "dateHuman": "Oct 1, 2022",
      "press": "Tech Blog Writer",
      "url": "https://techblogwriter.co.uk/dfinity-dominic-williams/",
      "tags": [
        "Press Coverage"
      ],
      "imageUrl": "/img/news/press-04.webp"
    },
    {
      "id": "4weCcCCs8t7SihJ55J1IQs",
      "title": "Internet Computer Protocol achieves 1B blocks in just over a year",
      "date": "2022-07-01",
      "dateHuman": "Jul 1, 2022",
      "press": "Blockchain Technology News",
      "url": "https://www.blockchaintechnology-news.com/2022/07/internet-computer-protocol-achieves-1b-blocks-in-just-over-a-year/",
      "tags": [
        "Press Coverage"
<<<<<<< HEAD
      ]
=======
      ],
      "imageUrl": "/img/news/press-03.webp"
    },
    {
      "id": "5sg2BUKfGP850AzE3XnhU6",
      "title": "Layer-1 Performance: Comparing 6 Leading Blockchains",
      "date": "2022-04-01",
      "dateHuman": "Apr 1, 2022",
      "press": "coin codex",
      "url": "https://coincodex.com/article/14198/layer-1-performance-comparing-6-leading-blockchains/",
      "tags": [],
      "imageUrl": "/img/news/press-02.webp"
    },
    {
      "id": "2NeQ6WoPH3A9NqDJ0Z7kGD",
      "title": "Bridgeless Crypto: Promise of Direct Blockchain Integrations",
      "date": "2022-03-01",
      "dateHuman": "Mar 1, 2022",
      "press": "Coinspeaker",
      "url": "https://www.coinspeaker.com/bridgeless-crypto-blockchain-integrations/",
      "tags": [],
      "imageUrl": "/img/news/press-01.webp"
>>>>>>> 2f3dca53
    }
  ]
}<|MERGE_RESOLUTION|>--- conflicted
+++ resolved
@@ -1,7 +1,6 @@
 {
   "press": [
     {
-<<<<<<< HEAD
       "id": "4DCXDfoq5SyXGQNMm6ZAcr",
       "title": "TRAX, A WEB3 MUSIC STARTUP FOR ‘SUPERFANS’, RAISES $2.9M IN DECENTRALIZED FUNDING ROUND",
       "date": "2024-01-18",
@@ -26,10 +25,6 @@
     {
       "id": "5IhITSSs3EKCXC8DO4cArn",
       "title": "Web3 Gamer: 1 trillion Notcoins farmed, Neopets meets ICP, Trickshot Blitz is awesome",
-=======
-      "id": "21Ng4kpYLvlzG9X8TOslZM",
-      "title": "Bitcoin Layer 2 Bitfinity raises token round at $130 million valuation",
->>>>>>> 2f3dca53
       "date": "2024-01-11",
       "dateHuman": "Jan 11, 2024",
       "press": "TheBlock",
@@ -1201,9 +1196,6 @@
       "url": "https://www.blockchaintechnology-news.com/2022/07/internet-computer-protocol-achieves-1b-blocks-in-just-over-a-year/",
       "tags": [
         "Press Coverage"
-<<<<<<< HEAD
-      ]
-=======
       ],
       "imageUrl": "/img/news/press-03.webp"
     },
@@ -1226,7 +1218,6 @@
       "url": "https://www.coinspeaker.com/bridgeless-crypto-blockchain-integrations/",
       "tags": [],
       "imageUrl": "/img/news/press-01.webp"
->>>>>>> 2f3dca53
     }
   ]
 }