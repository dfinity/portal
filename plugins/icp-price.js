<<<<<<< HEAD
const fetch = require("node-fetch");
=======
const fetch = require("node-fetch-retry");
>>>>>>> 4c3b2410

/** @type {import('@docusaurus/types').PluginModule} */
const icpPricePlugin = async function (context, options) {
  return {
    name: "icp-price",
    async loadContent() {
      const ticker = await fetch(
        "https://api.coinbase.com/v2/prices/ICP-USD/buy",
        { retry: 10, pause: 500 }
      ).then((res) => res.json());
      // const ticker = { data: { base: "ICP", currency: "USD", amount: "3.67" } };
      return +ticker.data.amount;
    },
    async contentLoaded({ content, actions }) {
      const { setGlobalData } = actions;
      setGlobalData(content);
    },
  };
};

module.exports = icpPricePlugin;<|MERGE_RESOLUTION|>--- conflicted
+++ resolved
@@ -1,8 +1,4 @@
-<<<<<<< HEAD
-const fetch = require("node-fetch");
-=======
 const fetch = require("node-fetch-retry");
->>>>>>> 4c3b2410
 
 /** @type {import('@docusaurus/types').PluginModule} */
 const icpPricePlugin = async function (context, options) {
