---
title: "Internet Identity: Anonymizing Blockchain Authentication System"
abstract:
shareImage: /img/how-it-works/internet-identity.jpg
slug: web-authentication-identity
---

# Internet Identity

[Internet Identity](https://identity.ic0.app/) is a privacy-enhancing blockchain based authentication framework to built on the Internet Computer. It integrates with the APIs of WebAuthn, a widely used, secure authentication framework supported by modern browsers and operating systems. Users can connect passkeys to their Internet Identity, and use the secure TPM chip inside these devices for authentication instead of passwords or clunky 2FAs. Alternatively, Internet Identity supports devices like YubiKeys or Ledger hardware wallets.

## Privacy

<<<<<<< HEAD
This provides a high level of convenience, allowing users to authenticate to dapps with a very low level of friction, yet, while also benefiting from a high level of security and without the need to directly manage or handle cryptographic key material themselves. The system offers some degree of privacy for users, by ensuring that whenever an anchor is used to interact with a dapp, the dapp sees a specially generated pseudonym for that dapp, which prevents the dapp from tracking users across the various dapps they use.

<figure>
<img src="/img/how-it-works/internet-identity-authorization.png" alt="Internet Identity screen prompting the user to authorize access to Openchat" title="Internet Identity screen prompting the user to authorize access to Openchat" align="center" style="width:400px">
<figcaption align="left">
Internet Identity screen prompting the user to authorize access to Openchat
</figcaption>
</figure>
=======
Using chain-key cryptography, Internet Identity ensures private authentication by creating a unique principal id for each dapp the user authenticates with. This prevents the tracking of users across dapps, making each session private.

## Create an Internet Identity

If you don't yet have an Internet Identity, you can create one at [https://identity.ic0.app/](https://identity.ic0.app/).

<figure>
<img src="/img/how-it-works/ii-1.webp" alt="Internet Identity creation screen" title="Internet Identity creation screen" align="center" style="height:500px; width: auto">
</figure> 

If you click "Create Internet Identity", you are asked to create a passkey. A passkey can be any device that has a TPM chip inside it, such as a laptop with a fingerprint sensor, a smartphone with face ID. Alternatively, Internet Identity supports portable HSMs, such as YubiKeys or Ledger devices.

<figure>
<img src="/img/how-it-works/ii-2.webp" alt="Create a passkey to connect with your Internet Identity" title="Create a passkey to connect with your Internet Identity" align="center" style="height:350px; width: auto">
</figure> 
>>>>>>> db6f3bf4

After the Internet Identity is created, users can already use it to securely and privately authenticate with ICP based dapps, or add more passkeys. It is generally advised to have multiple passkeys connected to your Internet Identity as well as a recovery method setup, such as a recovery phrase.

<figure>
<img src="/img/how-it-works/ii-3.webp" alt="Internet Identity screen prompting the user to authorize access to Openchat" title="Internet Identity screen prompting the user to authorize access to Openchat" align="center" style="height:500px; width: auto">
</figure>

Once you added a passkey, you will be assigned an Internet Identity number. You should save somewhere safe, where you can easily access it. While your browser remembers this number, it will forget it if its cache is cleared, in which case you will need to type it in manually.

<figure>
<img src="/img/how-it-works/ii-4.webp" alt="Internet Identity screen prompting the user to authorize access to Openchat" title="Internet Identity screen prompting the user to authorize access to Openchat" align="center" style="height:500px; width: auto">
</figure>

As mentioned previously, it is also important to add a recovery phrase in case your device gets lost or stolen. Your Internet Identity also allows you to login to the Network Nervous System (NNS) dapp. NNS is the DAO that governs the Internet Computer, and allows ICP token holders to participate in its governance by staking their tokens.


[Internet Identity App](https://identity.ic0.app/)

[Internet Identity Wiki](https://wiki.internetcomputer.org/wiki/Internet_Computer_wiki#Internet_Identity_Introduction)

[Internet Identity Specification](https://internetcomputer.org/docs/current/references/ii-spec/)

[Open Source - Internet Identity](https://github.com/dfinity/internet-identity)

[Web Authentication and Identity on the Internet Computer](https://medium.com/dfinity/web-authentication-and-identity-on-the-internet-computer-a9bd5754c547)

[Internet Identity: Easy Web3 Authentication](https://medium.com/dfinity/internet-identity-the-end-of-usernames-and-passwords-ff45e4861bf7)

[Verifying the Internet Identity Code: A Walkthrough](https://medium.com/dfinity/verifying-the-internet-identity-code-a-walkthrough-c1dd7a53f883)

[IC internals: Internet Identity storage](https://mmapped.blog/posts/11-ii-stable-memory.html)

[![Watch youtube video](https://i.ytimg.com/vi/9eUTcCP_ELM/maxresdefault.jpg)](https://www.youtube.com/watch?v=9eUTcCP_ELM)<|MERGE_RESOLUTION|>--- conflicted
+++ resolved
@@ -11,16 +11,6 @@
 
 ## Privacy
 
-<<<<<<< HEAD
-This provides a high level of convenience, allowing users to authenticate to dapps with a very low level of friction, yet, while also benefiting from a high level of security and without the need to directly manage or handle cryptographic key material themselves. The system offers some degree of privacy for users, by ensuring that whenever an anchor is used to interact with a dapp, the dapp sees a specially generated pseudonym for that dapp, which prevents the dapp from tracking users across the various dapps they use.
-
-<figure>
-<img src="/img/how-it-works/internet-identity-authorization.png" alt="Internet Identity screen prompting the user to authorize access to Openchat" title="Internet Identity screen prompting the user to authorize access to Openchat" align="center" style="width:400px">
-<figcaption align="left">
-Internet Identity screen prompting the user to authorize access to Openchat
-</figcaption>
-</figure>
-=======
 Using chain-key cryptography, Internet Identity ensures private authentication by creating a unique principal id for each dapp the user authenticates with. This prevents the tracking of users across dapps, making each session private.
 
 ## Create an Internet Identity
@@ -36,7 +26,7 @@
 <figure>
 <img src="/img/how-it-works/ii-2.webp" alt="Create a passkey to connect with your Internet Identity" title="Create a passkey to connect with your Internet Identity" align="center" style="height:350px; width: auto">
 </figure> 
->>>>>>> db6f3bf4
+
 
 After the Internet Identity is created, users can already use it to securely and privately authenticate with ICP based dapps, or add more passkeys. It is generally advised to have multiple passkeys connected to your Internet Identity as well as a recovery method setup, such as a recovery phrase.
 
