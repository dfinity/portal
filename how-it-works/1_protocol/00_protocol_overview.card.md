---
title: The Core IC Protocol
---

<<<<<<< HEAD
![](img/core_protocol_layers.png)
=======
![](img/subnet_architecture.jpg)
>>>>>>> 18e02efe

The Internet Computer is powered by the Internet Computer Protocol (ICP), from which its ICP utility token derives its name.
The core part of this protocol is a 4-layer protocol that is running on the nodes of each subnet.
By running the core IC protocol, a subnet becomes a blockchain-based replicated state machine that makes progress independently of the other subnets, each running an instance of the same protocol.
The architecture of many concurrently-operating subnets enables the IC to scale practically without limits.

The core IC protocol comprises the following four layers, from bottom to top: (1) Peer-to-peer (P2P), (2) Consensus, (3) Message routing, and (4) Execution.
The lower two layers, P2P and consensus, together implement a selection and ordering of incoming messages and provide messages to the upper two layers in the form of a blocks.
The upper two layers, message rounting and execution, receive blocks containing ordered messages from the lower part of the stack and execute them in a completely deterministic manner on every node of the subnet.
This realizes a replicated state machine, where every node transitions from the same starting state to the same ending state in every round.

[Go deeper](/how-it-works/core-ic-protocol-overview/)<|MERGE_RESOLUTION|>--- conflicted
+++ resolved
@@ -2,11 +2,7 @@
 title: The Core IC Protocol
 ---
 
-<<<<<<< HEAD
-![](img/core_protocol_layers.png)
-=======
 ![](img/subnet_architecture.jpg)
->>>>>>> 18e02efe
 
 The Internet Computer is powered by the Internet Computer Protocol (ICP), from which its ICP utility token derives its name.
 The core part of this protocol is a 4-layer protocol that is running on the nodes of each subnet.
