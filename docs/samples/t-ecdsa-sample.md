--- conflicted
+++ resolved
@@ -1,31 +1,5 @@
 # Threshold ECDSA signing code walkthrough
 
-<<<<<<< HEAD
-We present a minimal example canister smart contract for showcasing the [threshold ECDSA](../developer-docs/integrations/t-ecdsa) API. 
-
-The example canister is a **signing oracle that creates ECDSA signatures with keys derived from an input string.** 
-
-More specifically:
-
-1. The sample canister receives a request that provides *a message*.
-2. The sample canister hashes the *message* and uses the *key derivation string* for the derivation path. 
-3. The sample canister uses the above to request a signature from the threshold ECDSA [subnet](https://wiki.internetcomputer.org/wiki/Subnet_blockchain) (the threshold ECDSA is a subnet specializing in generating threshold ECDSA signatures).
-
-We give a complete overview of the development, starting with downloading of the [IC SDK](../developer-docs/setup/index.md), up to the deployment and trying out of the code on the IC mainnet.
-
-:::note 
-This walkthrough focuses on the version of the sample canister code written in [Motoko](../developer-docs/backend/motoko/index.md) programming language, but no specific knowledge of Motoko is needed to follow along. There is also a [Rust](https://github.com/dfinity/examples/tree/master/rust/threshold-ecdsa) version available in the same repo and follows the same commands for deploying.
-:::
-
-## 1. Getting Started
-
-Sample code for `threshold-ecdsa` is provided in the [examples repository](https://github.com/dfinity/examples), under either [`/motoko`](https://github.com/dfinity/examples/tree/master/motoko/threshold-ecdsa) or [`/rust`](https://github.com/dfinity/examples/tree/master/rust/threshold-ecdsa) sub-directories. It requires at least [IC SDK](../developer-docs/setup/index.md) version 0.11.0 for local development.
-
-### Setup
--   Download and [install the SDK](../developer-docs/setup/index.md) if you do not already have it.
--   Check out the [examples repository](https://github.com/dfinity/examples).
-
-=======
 ## Overview
 
 We present a minimal example canister smart contract for showcasing the [threshold ECDSA](../developer-docs/integrations/t-ecdsa) API. 
@@ -52,7 +26,6 @@
 
 Sample code for `threshold-ecdsa` is provided in the [examples repository](https://github.com/dfinity/examples), under either [`/motoko`](https://github.com/dfinity/examples/tree/master/motoko/threshold-ecdsa) or [`/rust`](https://github.com/dfinity/examples/tree/master/rust/threshold-ecdsa) sub-directories. It requires at least [IC SDK](../developer-docs/setup/index.md) version 0.11.0 for local development.
 
->>>>>>> d90e9a6a
 ### Deploy and test the canister locally 
 
 We will use the Motoko version of the canister:
@@ -62,7 +35,6 @@
 dfx start --background
 npm install
 dfx deploy
-<<<<<<< HEAD
 ```
 
 - `dfx start --background` starts a local instance of the IC via the IC SDK
@@ -82,12 +54,12 @@
  ![Candid UI](./_attachments/tecdsa-candid-ui.png)
 
 
-## 2. Deploying the canister on IC mainnet
+## Step 2: Deploying the canister on IC mainnet
 
 To deploy this canister the IC mainnet, one needs to do two things:
 
-1. Acquire cycles (equivalent of "gas" in other blockchains). This is necessary for all canisters.
-2. Update the sample source code to have the right key ID. This is unique to this canister.
+- Acquire cycles (equivalent of "gas" in other blockchains). This is necessary for all canisters.
+- Update the sample source code to have the right key ID. This is unique to this canister.
 
 ### Acquire cycles to deploy
 
@@ -143,7 +115,7 @@
 
 In example above, `ecdsa_example_motoko` has the URL https://a3gq9-oaaaa-aaaab-qaa4q-cai.raw.icp0.io/?id=736w4-cyaaa-aaaal-qb3wq-cai and serves up the Candid web UI for this particular canister deployed on mainnet.
 
-## 3. Obtaining Public Keys
+## Step 3: Obtaining Public Keys
 
 ### Using the Candid web UI
 
@@ -163,110 +135,7 @@
 ```
 
 
-### Code walk through
-=======
-```
-
-- `dfx start --background` starts a local instance of the IC via the IC SDK
-- `dfx deploy` deploys the code in the user's directory as a canister on the local version of the IC
-
-If successful, you should see something like this:
-
-```bash
-Deployed canisters.
-URLs:
-  Backend canister via Candid interface:
-    ecdsa_example_motoko: http://127.0.0.1:4943/?canisterId=t6rzw-2iaaa-aaaaa-aaama-cai&id=st75y-vaaaa-aaaaa-aaalq-cai
-```
-
-If you go to the URL, you will see a web UI that shows the public methods the canister exposes. Since the canister exposes `public_key` and `sign` methods, those are rendered in the web UI:
-
- ![Candid UI](./_attachments/tecdsa-candid-ui.png)
-
-
-## Step 2: Deploying the canister on IC mainnet
-
-To deploy this canister the IC mainnet, one needs to do two things:
-
-- Acquire cycles (equivalent of "gas" in other blockchains). This is necessary for all canisters.
-- Update the sample source code to have the right key ID. This is unique to this canister.
-
-### Acquire cycles to deploy
-
-Deploying to the Internet Computer requires [cycles](../developer-docs/setup/cycles). You can get free cycles from the [Cycles Faucet](/developer-docs/setup/cycles/cycles-faucet.md).
-
-### Update source code with the right key ID
-
-To deploy the sample code, the canister needs the right key ID for the right environment. Specifically, one needs to replace the value of the `key_id` in the `src/ecdsa_example_motoko/main.mo` file of the sample code. Before deploying to mainnet, one should modify the code to use the right name of the `key_id`.
-
-There are three options:
-
-* `dfx_test_key`: a default key ID that is used in deploying to a local version of IC (via IC SDK)
-* `test_key_1`: a master *test* key ID that is used in mainnet
-* `key_1`: a master *production* key ID that is used in mainnet
-
-For example, the default code in `src/ecdsa_example_motoko/main.mo` includes the lines and can be deployed locally:
-
-
-```motoko
-let { public_key } = await ic.ecdsa_public_key({
-  canister_id = null;
-  derivation_path = [ caller ];
-  key_id = { curve = #secp256k1; name = "dfx_test_key" };
-});
-```
-
-```motoko
-let { signature } = await ic.sign_with_ecdsa({
-  message_hash;
-  derivation_path = [ caller ];
-  key_id = { curve = #secp256k1; name = "dfx_test_key" };
-});
-```
-
-To deploy to IC mainnet, one needs to replace the value in `key_id` fields with the values `"dfx_test_key"` to instead have either `"test_key_1"` or `"key_1"` depending on the desired intent.
-
-### Deploy to mainnet via IC SDK
-
-To [deploy via mainnet](../developer-docs/setup/deploy-mainnet.md), run the following commands:
-
-```bash
-npm install
-dfx deploy --network ic
-```
-If successful, you should see something like this:
-
-```bash
-Deployed canisters.
-URLs:
-  Backend canister via Candid interface:
-    ecdsa_example_motoko: https://a3gq9-oaaaa-aaaab-qaa4q-cai.raw.icp0.io/?id=736w4-cyaaa-aaaal-qb3wq-cai
-```
-
-In example above, `ecdsa_example_motoko` has the URL https://a3gq9-oaaaa-aaaab-qaa4q-cai.raw.icp0.io/?id=736w4-cyaaa-aaaal-qb3wq-cai and serves up the Candid web UI for this particular canister deployed on mainnet.
-
-## Step 3: Obtaining Public Keys
-
-### Using the Candid web UI
-
-if you deployed your canister locally or to mainnet, you should have a URL to the Candid web UI where you can access the public methods. We call `public-key` method:
-
-![Public key method](./_attachments/tecdsa-candid-public-key.png)
-
-In the example below, the method returns `03c22bef676644dba524d4a24132ea8463221a55540a27fc86d690fda8e688e31a` as the public key.
-
-```json
-{
-  "Ok":
-  {
-    "public_key_hex": "03c22bef676644dba524d4a24132ea8463221a55540a27fc86d690fda8e688e31a"
-  }  
-}
-```
-
-
 ### Code walkthrough
->>>>>>> d90e9a6a
 Open up, `main.mo` and you find the following Motoko code demonstrates how to obtain an ECDSA public key. 
 
 ```motoko
@@ -306,11 +175,7 @@
 The [IC management canister](../references/ic-interface-spec/#ic-management-canister) is just a facade; it does not actually exist as a canister (with isolated state, Wasm code, etc.). It is an ergonomic way for canisters to call the system API of the IC (as if it were a single canister). In the code below, we use the management canister to create an ECDSA public key. `let ic : IC = actor("aaaaa-aa")` declares the IC management canister in the code above.
 :::
 
-<<<<<<< HEAD
-### Canister Root Public Key
-=======
 ### Canister root public key
->>>>>>> d90e9a6a
 
 For obtaining the canister's root public key, the derivation path in the API can be simply left empty.
 
@@ -319,11 +184,7 @@
 -   For obtaining a canister's public key below its root key in the BIP-32 key derivation hierarchy, a derivation path needs to be specified. As explained in the general documentation, each element in the array of the derivation path is either a 32-bit integer encoded as 4 bytes in big endian or a byte array of arbitrary length. The element is used to derive the key in the corresponding level at the derivation hierarchy.
 -   In the example code above, we use the bytes extracted from the `msg.caller` principal in the `derivation_path`, so that different callers of `public_key()` method of our canister will be able to get their own public keys.
 
-<<<<<<< HEAD
-## 4. Signing
-=======
 ## Step 4: Signing
->>>>>>> d90e9a6a
 
 Computing threshold ECDSA signatures is the core functionality of this feature. **Canisters do not hold ECDSA keys themselves**, but keys are derived from a master key held by dedicated subnets. A canister can request the computation of a signature through the management canister API. The request is then routed to a subnet holding the specified key and the subnet computes the requested signature using threshold cryptography. Thereby, it derives the canister root key or a key obtained through further derivation, as part of the signature protocol, from a shared secret and the requesting canister's principal identifier. Thus, a canister can only request signatures to be created for their canister root key or a key derived from it. This means, canisters "control" their private ECDSA keys in that they decide when signatures are to be created with them, but don't hold a private key themselves.
 
@@ -345,11 +206,7 @@
   };
 ```
 
-<<<<<<< HEAD
-## 5. Signature Verification
-=======
 ## Step 5: Signature Verification
->>>>>>> d90e9a6a
 
 For completeness of the example, we show that the created signatures can be verified with the public key corresponding to the same canister and derivation path.
 
@@ -369,11 +226,7 @@
 
 Similar verifications can be done in many other languages with the help of cryptographic libraries support the `secp256k1` curve.
 
-<<<<<<< HEAD
-## 6. Wrap up
-=======
 ## Conclusion
->>>>>>> d90e9a6a
 
 In this walkthrough, we deployed a sample smart contract that:
 
