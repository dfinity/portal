# NFT minting

This example demonstrates implementing an NFT canister. NFTs (non-fungible tokens) are unique tokens with arbitrary
metadata, usually an image of some kind, to form the digital equivalent of trading cards. There are a few different
NFT standards for the Internet Computer (e.g [EXT](https://github.com/Toniq-Labs/extendable-token), [IC-NFT](https://github.com/rocklabs-io/ic-nft)), but for the purposes of this tutorial we use [DIP-721](https://github.com/Psychedelic/DIP721). You can see a quick introduction on [YouTube](https://youtu.be/1po3udDADp4).

The canister is a basic implementation of the standard, with support for the minting, burning, and notification interface extensions.

The sample code is available in the [samples repository](https://github.com/dfinity/examples) in [Rust](https://github.com/dfinity/examples/tree/master/rust/dip721-nft-container) and Motoko is coming soon.
A running instance of the Rust canister for demonstration purposes is available as [t5l7c-7yaaa-aaaab-qaehq-cai](https://t5l7c-7yaaa-aaaab-qaehq-cai.icp0.io).
The interface is meant to be programmatic, but the Rust version additionally contains HTTP functionality so you can view a metadata file at `<canister URL>/<NFT ID>/<file ID>`.
It contains six NFTs, so you can look at items from `<canister URL>/0/0` to `<canister URL>/5/0`.

Command-line length limitations would prevent you from minting an NFT with a large file, like an image or video, via `dfx`. To that end,
there is a [command-line minting tool](https://github.com/dfinity/experimental-minting-tool) provided for minting simple NFTs.

## Overview
The NFT canister is not very complicated since the [DIP-721](https://github.com/Psychedelic/DIP721) standard specifies most [CRUD](https://en.wikipedia.org/wiki/Create,_read,_update_and_delete) operations,
but we can still use it to explain three important concepts concerning dapp development for the Internet Computer:

### Stable memory for canister upgrades
The Internet Computer employs [orthogonal persistence](/motoko/main/motoko.md#orthogonal-persistence), so developers generally do not need to think a lot about storing their data.
When upgrading canister code, however, it is necessary to explicitly handle canister data. The NFT canister example shows how stable memory can be handled using `pre_upgrade` and `post_upgrade`.

### Certified data
Generally, when a function only reads data, instead of modifying the state of the canister, it is
beneficial to use a [query call instead of an update call](https://smartcontracts.org/docs/current/concepts/canisters-code.md#query-and-update-methods).
But, since query calls do not go through consensus, [certified responses](https://internetcomputer.org/docs/current/developer-docs/security/general-security-best-practices)
should be used wherever possible. The HTTP interface of the Rust implementation shows how certified data can be handled.

### Delegating control over assets
For a multitude of reasons, users may want to give control over their assets to other identities, or even delete (burn) an item.
The NFT canister example contains all those cases and shows how it can be done.

## Architecture
Since the basic functions required in [DIP-721](https://github.com/Psychedelic/DIP721) are very straightforward to implement, this section only discusses how the above ideas are handled and implemented.

### Stable storage for canister upgrades
During canister code upgrades, memory is not persisted between different canister calls. Only memory in stable memory is carried over.
Because of that it is necessary to write all data to stable memory before the upgrade happens, which is usually done in the `pre_upgrade` function.
This function is called by the system before the upgrade happens. After the upgrade, it is normal to load data from stable memory into memory
during the `post_upgrade` function. The `post_upgrade` function is called by the system after the upgrade happened.
In case an error occurs during any part of the upgrade (including `post_upgdrade`), the entire upgrade is reverted.

The Rust CDK (Canister Development Kit) currently only supports one value in stable memory, so it is necessary to create an object that can hold everyhing you care about.
In addition, not every data type can be stored in stable memory; only ones that implement the [CandidType trait](https://docs.rs/candid/latest/candid/types/trait.CandidType.html)
(usually via the [CandidType derive macro](https://docs.rs/candid/latest/candid/derive.CandidType.html)) can be written to stable memory. 

Since the state of our canister includes an `RbTree` which does not implement the `CandidType`, it has to be converted into a data structure (in this case a `Vec`) that implements `CandidType`.
Luckily, both `RbTree` and `Vec` implement functions that allow converting to/from iterators, so the conversion can be done quite easily.
After conversion, a separate `StableState` object is used to store data during the upgrade.

### Certified data
To serve assets via HTTP over `<canister-id>.icp0.io` instead of `<canister-id>.raw.icp0.io`, responses have to
[contain a certificate](https://wiki.internetcomputer.org/wiki/HTTP_asset_certification) to validate their content.
Obtaining such a certificate can not happen during a query call since it has to go through consensus, so it has to be created during an update call.

A certificate is very limited in its content. At the time of writing, canisters can submit no more than 32 bytes of data to be certified.
To make the most out of that small amount of data, a `HashTree` (the `RbTree` from the previous section is also a `HashTree`) is used.
A `HashTree` is a tree-shaped data structure where the whole tree can be summarized (hashed) into one small hash of 32 bytes.
Whenever some content of the tree changes, the hash also changes. If the hash of such a tree is certified, it means that the content of the tree can be considered certified.
To see how data is certified in the NFT example canister, look at the function `add_hash` in `http.rs`.

For the response to be verified, it has to be checked that a) the served content is part of the tree, and b) the tree containing that content actually can be hashed to the certified hash.
The function `witness` is responsible for creating a tree with minimal content that still can be verified to fulfill a) and b).
Once this minimal tree is constructed, certificate and minimal hash tree are sent as part of the `IC-Certificate` header.

For a much more detailed explanation how certification works, see [this explanation video](https://internetcomputer.org/how-it-works/response-certification).

### Managing control over assets
[DIP-721](https://github.com/Psychedelic/DIP721) specifies multiple levels of control over the NFTs:
- **Owner**: this person owns an NFT. They can transfer the NFT, add/remove operators, or burn the NFT.
- **Operator**: sort of a delegated owner. The operator does not own the NFT, but can do the same actions an owner can do.
- **Custodian**: creator of the NFT collection/canister. They can do anything (transfer, add/remove operators, burn, and even un-burn) to NFTs, but also mint new ones or change the symbol or description of the collection.

The NFT example canister keeps access control in these three levels very simple: 
- For every level of control, a separate list (or set) of principals is kept.
- Those three levels are then manually checked every single time someone attempts to do something for which they require authorisation.
- If a user is not authorised to call a certain function an error is returned.

Burning an NFT is a special case. To burn an NFT means to either delete the NFT (not intended in DIP-721) or to set ownership to `null` (or a similar value).
<<<<<<< HEAD
On the Internet Computer, this non-existing principal is called the [Management Canister](https://smartcontracts.org/docs/current/references/ic-interface-spec.md#ic-management-canister).
=======
On the Internet Computer, this non-existing principal is called the [management canister](https://smartcontracts.org/docs/current/references/ic-interface-spec.md#the-ic-management-canister).
>>>>>>> 6dcb4bfc
Quote from the link: "The IC management canister is just a facade; it does not actually exist as a canister (with isolated state, Wasm code, etc.)." and its address is `aaaaa-aa`.
Using this management canister address, we can construct its principal and set the management canister as the owner of a burned NFT.<|MERGE_RESOLUTION|>--- conflicted
+++ resolved
@@ -79,10 +79,6 @@
 - If a user is not authorised to call a certain function an error is returned.
 
 Burning an NFT is a special case. To burn an NFT means to either delete the NFT (not intended in DIP-721) or to set ownership to `null` (or a similar value).
-<<<<<<< HEAD
 On the Internet Computer, this non-existing principal is called the [Management Canister](https://smartcontracts.org/docs/current/references/ic-interface-spec.md#ic-management-canister).
-=======
-On the Internet Computer, this non-existing principal is called the [management canister](https://smartcontracts.org/docs/current/references/ic-interface-spec.md#the-ic-management-canister).
->>>>>>> 6dcb4bfc
 Quote from the link: "The IC management canister is just a facade; it does not actually exist as a canister (with isolated state, Wasm code, etc.)." and its address is `aaaaa-aa`.
 Using this management canister address, we can construct its principal and set the management canister as the owner of a burned NFT.