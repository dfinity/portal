--- conflicted
+++ resolved
@@ -76,9 +76,8 @@
 - If a user is not authorized to call a certain function an error is returned.
 
 Burning an NFT is a special case. To burn an NFT means to either delete the NFT (not intended in DIP-721) or to set ownership to `null` (or a similar value).
-<<<<<<< HEAD
-On the Internet Computer, this non-existing principal is called the [management canister](https://smartcontracts.org/docs/current/references/ic-interface-spec.md#the-ic-management-canister).
-> "The IC management canister is just a facade; it does not actually exist as a canister (with isolated state, Wasm code, etc.)," and its address is `aaaaa-aa`.
+On the Internet Computer, this non-existing principal is called the [management canister](https://smartcontracts.org/docs/current/references/ic-interface-spec.md#ic-management-canister).
+Quote from the link: "The IC management canister is just a facade; it does not actually exist as a canister (with isolated state, Wasm code, etc.)." and its address is `aaaaa-aa`.
 Using this management canister address, we can construct its principal and set the management canister as the owner of a burned NFT.
 
 ## NFT sample code tutorial
@@ -516,9 +515,4 @@
 ## Resources
 [Rust]: https://rustup.rs
 [DIP721]: https://github.com/Psychedelic/DIP721
-[mint]: https://github.com/dfinity/experimental-minting-tool
-=======
-On the Internet Computer, this non-existing principal is called the [management canister](https://smartcontracts.org/docs/current/references/ic-interface-spec.md#ic-management-canister).
-Quote from the link: "The IC management canister is just a facade; it does not actually exist as a canister (with isolated state, Wasm code, etc.)." and its address is `aaaaa-aa`.
-Using this management canister address, we can construct its principal and set the management canister as the owner of a burned NFT.
->>>>>>> 06cb1145
+[mint]: https://github.com/dfinity/experimental-minting-tool