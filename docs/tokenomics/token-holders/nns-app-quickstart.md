--- conflicted
+++ resolved
@@ -242,11 +242,7 @@
 
 ## Disburse dissolved neurons into an account
 
-<<<<<<< HEAD
-When the dissolve delay timer for a neuron reaches zero, you can disburse the neuron’s stake and transfer its locked ICP utility token balance to the ledger account you specify. 
-=======
 When the dissolve delay timer for a neuron reaches zero, you can disburse the neuron’s stake and transfer its locked ICP utility token balance to the ledger account you specify.
->>>>>>> 37c22285
 
 To disburse a neuron and return its ICP utility tokens:
 
