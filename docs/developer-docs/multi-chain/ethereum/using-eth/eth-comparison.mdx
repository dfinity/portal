---
keywords: [intermediate, ethereum, eth, icp]
---
import { MarkdownChipRow } from "/src/components/Chip/MarkdownChipRow";

# Understanding ICP for Ethereum developers

<MarkdownChipRow labels={["Intermediate", "Ethereum"]} />

## Overview
This guide is designed to help Ethereum developers understand the core concepts of ICP, focusing on the terminology and functionalities that differ between the two protocols. While the underlying concepts might be similar, ICP utilizes different terms to describe them.

For a feature comparison between the two protocols, refer to the [quick comparison between ICP and Ethereum](/docs/current/developer-docs/getting-started/overview-of-icp#quick-comparison-with-ethereum).

## Terminology mapping
This table summarizes the key terminology differences between Ethereum and ICP:

| Ethereum term | ICP term | Notes |
|---------------|----------|-------|
| Smart contract | Canister |       |
| Gas            | Cycles   |       |
| Shard          | Subnet   |       |
| Node           | Replica  |       |
| Account        | Principal |       |
| DAO            | SNS       | An SNS refers to a DAO using ICP's [unique framework](/docs/current/developer-docs/daos/sns/) However, ICP DAOs can launch without using this framework.|
| Message        | Memo      | On Ethereum, you can encode data, often referred to as a message, as a hexadecimal in the optional `data` field of any transaction. Some tools allow you to input text, which they then convert to hexadecimal in the background. On ICP, you can encode data as an arbitrary blob, provided it is less than 32 bytes, in the optional `memo` field of any [ICRC1 transaction](/docs/current/references/icrc1-standard/#icrc1_transfer). |

In addition, ICP has implemented similar token standards as Ethereum:

| Ethereum standard | ICP standard |
|-------------------|--------------|
| ERC-20            |[ICRC-1/ICRC-2](../../../../references/icrc1-standard) |
| ERC-721           | [ICRC-7](https://github.com/dfinity/ICRC/blob/icrc7-wg-draft/ICRCs/ICRC-7/ICRC-7.md) |


## Smart contracts

Both Ethereum and ICP allow developers to deploy programs that run on-chain. These programs are referred to as smart contracts on Ethereum and canister smart contracts, or simply just [canisters](/docs/current/developer-docs/smart-contracts/overview/introduction), on ICP.

This comparison provides an overview of the key differences in smart contract development on Ethereum and ICP.

### Key differences

#### Creation
**Ethereum**: Smart contracts are written in Solidity and deployed immutably onto the blockchain.
**ICP**: Canisters can be written in any language that complies to [Wasm](https://webassembly.org/) or has an interpreter that can compile to Wasm including [Rust](/docs/current/developer-docs/backend/rust/), [Typescript](/docs/current/developer-docs/backend/typescript), [Motoko](/docs/current/motoko/main/getting-started/motoko-introduction), and [Python](/docs/current/developer-docs/backend/python/).

#### Accounts
**Ethereum**: On Ethereum, there are two main types of accounts: externally owned accounts (EOAs) and contract accounts. Externally owned accounts, often referred to as wallets, are controlled by anyone with the private key. A contract account is a smart contract deployed to the network.

**ICP**: Similar to EOA accounts, several wallets support ICP as referenced in [this resource](https://support.dfinity.org/hc/en-us/articles/4405480810644-Which-wallets-can-store-ICP-utility-tokens).

Similar to the concept of contract accounts, ICP canisters themselves can hold ICP and ICRC1/ICRC2 tokens on ICP. The canister ID serves as a principal or unique identifier that allows you to send tokens to. ICP canisters can generate multiple ECDSA-based public keys using [Threshold ECDSA](/docs/current/developer-docs/smart-contracts/encryption/t-ecdsa).

#### Deployment
**Ethereum**: Developers typically use development frameworks like Hardhat or Truffle to compile and deploy their smart contracts.
**ICP**: Developers use `dfx` which is a similar development environment. [`dfx`](/docs/current/developer-docs/getting-started/install/#installing-dfx-via-dfxvm) is a command-line tool that interacts with the IC SDK and allows developers to compile and deploy their canisters.

#### Testing

**Ethereum**: Developers can utilize testnets such as Sepolia for deploying and testing smart contracts before deploying to the mainnet.
<<<<<<< HEAD
<<<<<<< HEAD
**ICP**: Currently, testing is done in the local environment. A [playground environment](/docs/current/developer-docs/getting-started/deploy/testnet) on the mainnet is available for canisters, but deployment time is limited to 20 minutes. However, the ability to upgrade and delete canisters on the mainnet allows developers greater flexibility to iterate and refine their smart contracts than on Ethereum.
=======
**ICP**: Currently, testing is done in the local environment or the [playground environment](/docs/current/developer-docs/developer-tools/ide/playground). Deploying to the playground is ICP's equivalent of deploying to a testnet network. Deployment time is limited to 20 minutes. However, the ability to upgrade and delete canisters on the mainnet allows developers greater flexibility to iterate and refine their smart contracts than on Ethereum.
>>>>>>> d79e7c85a44299f2bd1819154e5c159b36c79c90
=======

**ICP**: Currently, testing is done in the local environment. A [playground environment](/docs/current/developer-docs/getting-started/deploy/testnet/) on the mainnet is available for canisters, but deployment time is limited to 20 minutes. However, the ability to upgrade and delete canisters on the mainnet allows developers greater flexibility to iterate and refine their smart contracts than on Ethereum.
>>>>>>> d7bca66d

#### Paying for gas

**Ethereum**: Users pay for gas fees directly using the crypto wallet they connect to the dapp.
**ICP**: Using the [reverse gas model](/docs/current/developer-docs/gas-cost#the-reverse-gas-model), the dapp developers, not the users, pay for the gas fees. The reverse gas model aims to provide a smoother user experience by eliminating upfront fees.

#### Updates
**Ethereum**: Smart contracts are immutable. To update functionalities, developers need to create a new smart contract and migrate data.
**ICP**: Developers can create upgradeable or non-upgradable (also known as "blackholed") canisters. Upgradable canisters allow updates by reinstalling the code or deploying a new version. Non-upgradable canisters are similar to Ethereum smart contracts.

#### Consensus

**Ethereum**: Ethereum uses [proof of stake](https://ethereum.org/en/developers/docs/consensus-mechanisms/pos/) as its consensus mechanism.
**ICP**: The IC consensus protocol provides cryptographically guaranteed finality. The approach on ICP solves the drawbacks of probabilistic finality used in Bitcoin-like protocols, including slow finality times. ICP ensures faster and more secure transaction finality.

## Resources

- The Internet Computer for Ethereum Developers [blog post](https://medium.com/dfinity/the-internet-computer-for-ethereum-developers-3331b50db31b) by Dominic Wörner

- [Internet Computer Guide for Ethereum Developers](https://github.com/jennifertrin/ICEthereumGuide) by Jennifer Tran<|MERGE_RESOLUTION|>--- conflicted
+++ resolved
@@ -59,16 +59,9 @@
 #### Testing
 
 **Ethereum**: Developers can utilize testnets such as Sepolia for deploying and testing smart contracts before deploying to the mainnet.
-<<<<<<< HEAD
-<<<<<<< HEAD
-**ICP**: Currently, testing is done in the local environment. A [playground environment](/docs/current/developer-docs/getting-started/deploy/testnet) on the mainnet is available for canisters, but deployment time is limited to 20 minutes. However, the ability to upgrade and delete canisters on the mainnet allows developers greater flexibility to iterate and refine their smart contracts than on Ethereum.
-=======
-**ICP**: Currently, testing is done in the local environment or the [playground environment](/docs/current/developer-docs/developer-tools/ide/playground). Deploying to the playground is ICP's equivalent of deploying to a testnet network. Deployment time is limited to 20 minutes. However, the ability to upgrade and delete canisters on the mainnet allows developers greater flexibility to iterate and refine their smart contracts than on Ethereum.
->>>>>>> d79e7c85a44299f2bd1819154e5c159b36c79c90
-=======
 
 **ICP**: Currently, testing is done in the local environment. A [playground environment](/docs/current/developer-docs/getting-started/deploy/testnet/) on the mainnet is available for canisters, but deployment time is limited to 20 minutes. However, the ability to upgrade and delete canisters on the mainnet allows developers greater flexibility to iterate and refine their smart contracts than on Ethereum.
->>>>>>> d7bca66d
+
 
 #### Paying for gas
 
