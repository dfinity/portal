---
keywords: [advanced, bitcoin, btc, tutorial, submit transactions]
---

import TabItem from "@theme/TabItem";
import { AdornedTabs } from "/src/components/Tabs/AdornedTabs";
import { AdornedTab } from "/src/components/Tabs/AdornedTab";
import { BetaChip } from "/src/components/Chip/BetaChip";
import { MarkdownChipRow } from "/src/components/Chip/MarkdownChipRow";

# Submitting transactions

<MarkdownChipRow labels={["Advanced", "Bitcoin", "Tutorial"]} />

## Overview

To submit transactions to the Bitcoin network, the Bitcoin integration API exposes the following method:

- `bitcoin_send_transaction`: Submits a transaction to the Bitcoin network.

<<<<<<< HEAD
=======

## Signing transactions

Before a transaction can be sent to the Bitcoin network, it must be signed using the Threshold ECDSA API method `sign_with_ecdsa` and an ECDSA public key, which can be returned by calling the API method `ecdsa_public_key`.

A code example using these API methods can be found below:

<AdornedTabs groupId="languages">
<TabItem value="motoko" label="Motoko" default>

```motoko
  public func ecdsa_public_key(key_name : Text, derivation_path : [Blob]) : async Blob {
    // Retrieve the public key of this canister at derivation path
    // from the ECDSA API.
    let res = await ecdsa_canister_actor.ecdsa_public_key({
        canister_id = null;
        derivation_path;
        key_id = {
            curve = #secp256k1;
            name = key_name;
        };
    });

    res.public_key
  };

 public func sign_with_ecdsa(key_name : Text, derivation_path : [Blob], message_hash : Blob) : async Blob {
    ExperimentalCycles.add(SIGN_WITH_ECDSA_COST_CYCLES);
    let res = await ecdsa_canister_actor.sign_with_ecdsa({
        message_hash;
        derivation_path;
        key_id = {
            curve = #secp256k1;
            name = key_name;
        };
    });

    res.signature
  };
```

</TabItem>

<TabItem value="rust" label="Rust" default>

```rust
pub async fn ecdsa_public_key(key_name: String, derivation_path: Vec<Vec<u8>>) -> Vec<u8> {
    // Retrieve the public key of this canister at the given derivation path
    // from the ECDSA API.
    let res: Result<(ECDSAPublicKeyReply,), _> = call(
        Principal::management_canister(),
        "ecdsa_public_key",
        (ECDSAPublicKey {
            canister_id: None,
            derivation_path,
            key_id: EcdsaKeyId {
                curve: EcdsaCurve::Secp256k1,
                name: key_name,
            },
        },),
    )
    .await;

    res.unwrap().0.public_key
}

pub async fn sign_with_ecdsa(
    key_name: String,
    derivation_path: Vec<Vec<u8>>,
    message_hash: Vec<u8>,
) -> Vec<u8> {
    let res: Result<(SignWithECDSAReply,), _> = call_with_payment(
        Principal::management_canister(),
        "sign_with_ecdsa",
        (SignWithECDSA {
            message_hash,
            derivation_path,
            key_id: EcdsaKeyId {
                curve: EcdsaCurve::Secp256k1,
                name: key_name,
            },
        },),
        SIGN_WITH_ECDSA_COST_CYCLES,
    )
    .await;

    res.unwrap().0.signature
}
```

</TabItem>
</AdornedTabs>

A full example of using the Threshold ECDSA API can be found in the [basic Bitcoin example](https://github.com/dfinity/examples/blob/master/motoko/basic_bitcoin/src/basic_bitcoin/src/EcdsaApi.mo).

>>>>>>> dc504781
## Sending transactions

To send transactions to the Bitcoin network, make a call to the `bitcoin_send_transaction` Bitcoin API method. You can create a function in your canister to call this method such as:

<AdornedTabs groupId="languages">
<TabItem value="motoko" label="Motoko" default>

```motoko
 type ManagementCanisterActor = actor {
      bitcoin_send_transaction : SendTransactionRequest -> async ();
  };

  let management_canister_actor : ManagementCanisterActor = actor("aaaaa-aa");

  public func send_transaction(network : Network, transaction : [Nat8]) : async () {
    let transaction_fee =
        SEND_TRANSACTION_BASE_COST_CYCLES + transaction.size() * SEND_TRANSACTION_COST_CYCLES_PER_BYTE;

    ExperimentalCycles.add(transaction_fee);
    await management_canister_actor.bitcoin_send_transaction({
        network;
        transaction;
    })
  };
```

</TabItem>

<TabItem value="rust" label="Rust" default>

```rust
use ic_cdk::api::management_canister::bitcoin::{
    BitcoinNetwork, GetBalanceRequest, GetCurrentFeePercentilesRequest, GetUtxosRequest,
    GetUtxosResponse, MillisatoshiPerByte, Satoshi, SendTransactionRequest,
};

pub async fn send_transaction(network: BitcoinNetwork, transaction: Vec<u8>) {
    let transaction_fee = SEND_TRANSACTION_BASE_CYCLES
        + (transaction.len() as u64) * SEND_TRANSACTION_PER_BYTE_CYCLES;

    let res: Result<(), _> = call_with_payment(
        Principal::management_canister(),
        "bitcoin_send_transaction",
        (SendTransactionRequest {
            network: network.into(),
            transaction,
        },),
        transaction_fee,
    )
    .await;

    res.unwrap();
}
```

</TabItem>
</AdornedTabs>


Then make a call to this canister's function with the command:

```
dfx canister call CANISTER_NAME send '(record { destination_address = "ADDRESS"; amount_in_satoshi = 100000000; })'
```

Replace `CANISTER_NAME` with your canister's name and replace `ADDRESS` with the destination Bitcoin address. [Learn more about Bitcoin addresses.](addresses.mdx)

## Resources

- [Basic Bitcoin example dapp - Motoko](https://github.com/dfinity/examples/tree/master/motoko/basic_bitcoin).

- [Motoko Bitcoin integration algorithms](https://github.com/tgalal/motoko-bitcoin/tree/10cf7f2efbba9bb4d077013db1b990143f193844).

- [Basic Bitcoin example dapp - Rust](https://github.com/dfinity/examples/tree/master/rust/basic_bitcoin).<|MERGE_RESOLUTION|>--- conflicted
+++ resolved
@@ -18,104 +18,6 @@
 
 - `bitcoin_send_transaction`: Submits a transaction to the Bitcoin network.
 
-<<<<<<< HEAD
-=======
-
-## Signing transactions
-
-Before a transaction can be sent to the Bitcoin network, it must be signed using the Threshold ECDSA API method `sign_with_ecdsa` and an ECDSA public key, which can be returned by calling the API method `ecdsa_public_key`.
-
-A code example using these API methods can be found below:
-
-<AdornedTabs groupId="languages">
-<TabItem value="motoko" label="Motoko" default>
-
-```motoko
-  public func ecdsa_public_key(key_name : Text, derivation_path : [Blob]) : async Blob {
-    // Retrieve the public key of this canister at derivation path
-    // from the ECDSA API.
-    let res = await ecdsa_canister_actor.ecdsa_public_key({
-        canister_id = null;
-        derivation_path;
-        key_id = {
-            curve = #secp256k1;
-            name = key_name;
-        };
-    });
-
-    res.public_key
-  };
-
- public func sign_with_ecdsa(key_name : Text, derivation_path : [Blob], message_hash : Blob) : async Blob {
-    ExperimentalCycles.add(SIGN_WITH_ECDSA_COST_CYCLES);
-    let res = await ecdsa_canister_actor.sign_with_ecdsa({
-        message_hash;
-        derivation_path;
-        key_id = {
-            curve = #secp256k1;
-            name = key_name;
-        };
-    });
-
-    res.signature
-  };
-```
-
-</TabItem>
-
-<TabItem value="rust" label="Rust" default>
-
-```rust
-pub async fn ecdsa_public_key(key_name: String, derivation_path: Vec<Vec<u8>>) -> Vec<u8> {
-    // Retrieve the public key of this canister at the given derivation path
-    // from the ECDSA API.
-    let res: Result<(ECDSAPublicKeyReply,), _> = call(
-        Principal::management_canister(),
-        "ecdsa_public_key",
-        (ECDSAPublicKey {
-            canister_id: None,
-            derivation_path,
-            key_id: EcdsaKeyId {
-                curve: EcdsaCurve::Secp256k1,
-                name: key_name,
-            },
-        },),
-    )
-    .await;
-
-    res.unwrap().0.public_key
-}
-
-pub async fn sign_with_ecdsa(
-    key_name: String,
-    derivation_path: Vec<Vec<u8>>,
-    message_hash: Vec<u8>,
-) -> Vec<u8> {
-    let res: Result<(SignWithECDSAReply,), _> = call_with_payment(
-        Principal::management_canister(),
-        "sign_with_ecdsa",
-        (SignWithECDSA {
-            message_hash,
-            derivation_path,
-            key_id: EcdsaKeyId {
-                curve: EcdsaCurve::Secp256k1,
-                name: key_name,
-            },
-        },),
-        SIGN_WITH_ECDSA_COST_CYCLES,
-    )
-    .await;
-
-    res.unwrap().0.signature
-}
-```
-
-</TabItem>
-</AdornedTabs>
-
-A full example of using the Threshold ECDSA API can be found in the [basic Bitcoin example](https://github.com/dfinity/examples/blob/master/motoko/basic_bitcoin/src/basic_bitcoin/src/EcdsaApi.mo).
-
->>>>>>> dc504781
 ## Sending transactions
 
 To send transactions to the Bitcoin network, make a call to the `bitcoin_send_transaction` Bitcoin API method. You can create a function in your canister to call this method such as:
