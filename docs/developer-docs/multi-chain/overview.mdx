---
keywords: [advanced, Chain Fusion, overview]
---

import useBaseUrl from "@docusaurus/useBaseUrl";
import { MarkdownChipRow } from "/src/components/Chip/MarkdownChipRow";

# Chain Fusion overview

<MarkdownChipRow labels={["Advanced", "Chain Fusion"]} />

The Chain Fusion capabilities of the Internet Computer Protocol allow multiple
blockchains to interconnect in a decentralized manner, eliminating the need for
a single trusted intermediary. The key building blocks enabling this integration
are (1) a decentralized bi-directional communication of the Internet Computer
with other chains and (2) the ability of IC smart contracts to sign and submit
transactions to other chains.

Chain Fusion augments smart contracts and decentralized applications (dapps) on
non-ICP chains with the unique capabilities of ICP, including:

- **Web2-like user experience**: Due to low cost, fast finality, and the reverse
  gas model, interacting with a smart contract on ICP closely resembles the user
  experience of traditional web services. By complementing non-ICP smart
  contracts with user interfaces served from ICP, the user can interact with
  these smart contracts using a standard browser, without installing a crypto
  wallet or relying on a single point of trust.

- **Performance**: Smart contracts on the IC possess the power to support a vast
  range of web services, from social networks to full-fledged AI models. Thus,
  Chain Fusion allows to build more powerful dapps combining non-ICP smart
  contracts with the decentralized compute power of ICP.

- **Storage**: Using a competitive pricing model, a single smart contract on ICP
  offers up to 400GiB of storage, enabling all application data to be stored
  on-chain. Through Chain Fusion, these decentralized storage capacities are
  made available to non-ICP dapps.

- **Autonomy**: Unlike traditional blockchains, smart contracts on ICP are
  capable of scheduling messages for themselves at any given interval. This
  functionality allows smart contracts to operate without the need for user
  inputs or arbitrage to maintain their services. Chain Fusion provides this
  autonomy to non-ICP smart contracts without sacrificing decentralization.

- **Interoperability with Web2**: ICP’s HTTPS outcall feature permits canisters
  to reach out to any web service in a replicated fashion, using deterministic
  response results. Chain Fusion brings this Web2-Web3 interoperability to
  non-ICP dapps.

The following examples illustrate the variety of use cases enabled by Chain
Fusion:

- **Trustless cronjob service**: Many Ethereum smart contracts depend on
  periodic activation of certain functions (such as loan liquidations, batching,
  etc.). These activations usually occur via arbitrageurs or external
  centralized services like Gelato.

- **A decentralized borrowing protocol**: A DeFi protocol issuing a stablecoin
  backed by the world-class asset Bitcoin as collateral.

- **Multi-chain asset DEX**: A decentralized exchange providing a uniform user
  experience, facilitating effortless and efficient trading of assets from
  different blockchains.

- **In-browser multi-chain wallet**: Similar to a DEX, a single browser-based
  wallet that manages assets from different and unrelated blockchains.

- **On-chain frontend**: Hosting an immutable or DAO-managed frontend for a
  smart contract on another blockchain.

- **Decentralized oracle**: Linking Web2 services and smart contracts on other
  blockchains via HTTPS outcalls.

## How does it work and why is it secure?

<div class="text-center">
  <img
    src={useBaseUrl("/img/docs/chain-fusion-overview.png")}
    alt="Chain Fusion overview"
    width="800"
  />
</div>

### ICP smart contracts

Smart contracts on ICP are called canisters. In addition to unparalleled compute
and storage capabilities (see above), canisters can make use of protocol
primitives that are not natively available on other chains. For example:

- Canisters can request
  [randomness](/docs/current/developer-docs/smart-contracts/advanced-features/management-canister/#retrieving-randomness)
  from the protocol, which is useful in applications where fairness or
  unpredictability is required.

- [Timers](/docs/current/developer-docs/smart-contracts/advanced-features/periodic-tasks)
  let canisters manage their tasks by initiating specific actions periodically
  without depending on any external actors.

- Full Web 2 integration allows canisters to both expose
  [HTTP interfaces](/docs/current/developer-docs/smart-contracts/advanced-features/https-outcalls/https-outcalls-overview)
  and call
  [HTTP APIs hosted on the web](/docs/current/developer-docs/smart-contracts/advanced-features/https-outcalls/https-outcalls-how-to-use).

### Key management and signing

A key feature of the IC protocol’s Chain Fusion capabilities is
<<<<<<< HEAD
[threshold signing](/docs/current/developer-docs/smart-contracts/signatures/t-ecdsa/).
=======
[threshold signing](/docs/current/developer-docs/smart-contracts/encryption/t-ecdsa).
>>>>>>> ec07b5b7
This feature allows canisters to control accounts on other blockchains. The
private keys that are used to sign transactions are never accesible in a single
physical place, but securely distributed as shares among a group of nodes
performing a threshold signing protocol to generate signatures on behalf of a
canister.

:::info
<<<<<<< HEAD
Threshold signing is also referred to as [chain-key cryptography](/docs/current/concepts/glossary/#chain-key).
=======
Threshold signing is also referred to as [chain-key cryptography](/docs/current/concepts/glossary#chain-key).
>>>>>>> ec07b5b7
:::

### Integrations

A canister’s interaction with external blockchains requires submitting
transactions and reading the state of the other chain. ICP offers two types of
such integrations:

- **Direct integration**: In case of the Bitcoin integration, ICP nodes utilize
  a special component called the Bitcoin adapter to connect to the Bitcoin p2p
  network securely and independently. A set of ICP nodes effectively constitutes
  a native Bitcoin node.

- **Decentralized RPC integration**: When it comes to Ethereum integration, IC
  utilizes HTTPS outcalls to contact three separate JSON RPC providers (such as
  Ankr, BlockPI, Alchemy, and others) to retrieve the chain state and submit
  signed transactions.

### Whom do users trust?

A key question we must answer to fully understand the security of ICP's Chain
Fusion capabilities is: whom do users place trust in when using the presented
infrastructure?

ICP’s decentralization is rooted in the replicated execution and state of
canister smart contracts which depends on the honesty of a supermajority of
subnet
[nodes](/docs/current/developer-docs/getting-started/overview-of-icp#nodes).
These nodes are sourced from various identifiable and DAO-approved providers
that operate in globally distributed data centers.

In case of direct chain integration, the only trust assumption needed is that a
supermajority of subnet nodes are honest and in consensus. In case of
integration via RPC, users additionally need to trust RPC node providers. While
this is seen as less secure than a direct integration that involves running a
full node, it's currently deemed an acceptable trade-off (due to a reliance on
replicated results from multiple independent providers).

## How to build applications using Chain Fusion?

There are several building blocks available to augment non-ICP smart contracts
with ICP’s Chain Fusion capabilities or to leverage Chain Fusion in existing ICP
dapps:

- **Chain-key tokens**: Using the primitives described above, DFINITY has built
  two canisters implementing the [ICRC-1](https://github.com/dfinity/ICRC) token
  standard to represent native Bitcoin and Ethereum tokens on ICP:
  [ckBTC](/docs/current/developer-docs/multi-chain/chain-key-tokens/ckbtc/overview) and
  [ckETH](/docs/current/developer-docs/multi-chain/chain-key-tokens/cketh/overview). These tokens
  are digital twins of their corresponding native token and are backed 1:1 by
  the native assets which are managed 100% on-chain through a canister smart
  contract without any intermediaries.

- **[EVM RPC canister](/docs/current/developer-docs/multi-chain/ethereum/evm-rpc/evm-rpc-canister)**:
  A canister smart contract providing an on-chain API for communicating with
  [Ethereum](https://ethereum.org/en/) or any other
  [EVM blockchain](https://chainlist.org/?testnets=true).

- **[tECDSA signing](/docs/current/references/t-ecdsa-how-it-works//)**: An ICP
  service implementing the threshold ECDSA protocol by Groth and Shoup as
  described in their [Eurocrypt 2022 paper](https://eprint.iacr.org/2021/1330).

- **[HTTPS outcalls](/docs/current/developer-docs/security/security-best-practices/https-outcalls)**:
  Replicated calls into external web services.

- **[Bitcoin API](/docs/current/references/bitcoin-how-it-works)**: A protocol
  API that allows canisters to interact with the Bitcoin blockchain directly.<|MERGE_RESOLUTION|>--- conflicted
+++ resolved
@@ -104,23 +104,15 @@
 ### Key management and signing
 
 A key feature of the IC protocol’s Chain Fusion capabilities is
-<<<<<<< HEAD
 [threshold signing](/docs/current/developer-docs/smart-contracts/signatures/t-ecdsa/).
-=======
-[threshold signing](/docs/current/developer-docs/smart-contracts/encryption/t-ecdsa).
->>>>>>> ec07b5b7
 This feature allows canisters to control accounts on other blockchains. The
-private keys that are used to sign transactions are never accesible in a single
+private keys that are used to sign transactions are never accessible in a single
 physical place, but securely distributed as shares among a group of nodes
 performing a threshold signing protocol to generate signatures on behalf of a
 canister.
 
 :::info
-<<<<<<< HEAD
-Threshold signing is also referred to as [chain-key cryptography](/docs/current/concepts/glossary/#chain-key).
-=======
 Threshold signing is also referred to as [chain-key cryptography](/docs/current/concepts/glossary#chain-key).
->>>>>>> ec07b5b7
 :::
 
 ### Integrations
