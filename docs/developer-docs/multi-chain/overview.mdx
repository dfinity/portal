--- conflicted
+++ resolved
@@ -72,15 +72,7 @@
 
 - **Direct integration**: In case of the Bitcoin integration, ICP nodes utilize a special component called the Bitcoin adapter to connect to the Bitcoin p2p network securely and independently. A set of ICP nodes effectively constitutes a native Bitcoin node.
 
-<<<<<<< HEAD
-- **Decentralized RPC integration**: When it comes to Ethereum integration, ICP utilizes HTTP outcalls to contact three separate JSON RPC providers (such as Ankr, BlockPI, Alchemy, and others) to retrieve the chain state and submit signed transactions.
-
-:::info
-The integration by calling RPC providers can be easily ported to other blockchains. 
-:::
-=======
 - **Decentralized RPC integration**: When it comes to Ethereum integration, IC utilizes HTTPS outcalls to contact three separate JSON RPC providers (such as Ankr, BlockPI, Alchemy, and others) to retrieve the chain state and submit signed transactions.
->>>>>>> 14eb0f10
 
 ### Whom do users trust?
 
