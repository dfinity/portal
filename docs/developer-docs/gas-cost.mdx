---
keywords: [beginner, concept, gas cost, cycles cost, cycles gas]
---

import { MarkdownChipRow } from "/src/components/Chip/MarkdownChipRow";

# Paying for resources in cycles

<MarkdownChipRow labels={["Beginner", "Concept"]} />

## Overview

Canister smart contracts pay for consumed resources (storage, messaging, execution, and special features) by burning **cycles**. Developers can obtain cycles by converting ICP tokens into cycles using [`dfx`](/docs/current/developer-docs/defi/cycles/converting_icp_tokens_into_cycles).

## The reverse gas model

ICP charges each canister smart contract for the resources that it consumes. It's the developer's responsibility to load each of their canisters with adequate cycles to pay for these resources. This cost model is known as ICP's **reverse gas model**.

The reverse gas model allows developers to provide a smooth user experience, as end users do not perform tedious tasks such as obtaining tokens, configuring wallets, or signing and approving every transaction they perform.

You can learn more about the [reverse gas model](https://internetcomputer.org/capabilities/reverse-gas).

One downside of the ICP reverse gas model is that it requires prerequisite steps and ongoing maintenance for developers. Canisters must have their cycles balances maintained and regularly topped up as they continuously use resources. The canister will be removed from the network if it runs out of cycles.

Learn how to query a [canister's cycles balance](/docs/current/developer-docs/smart-contracts/topping-up/topping-up-canister#checking-the-cycles-balance-of-a-canister).

Learn how to [top up a canister](/docs/current/developer-docs/smart-contracts/topping-up/topping-up-canister).

A [freezing threshold](/docs/current/developer-docs/smart-contracts/maintain/settings/#freezing-threshold) can be set that pauses a canister's executions if the cycles amount is expected to fall below a certain amount. There are several community tools that have been developed to automate managing a canister's cycles, such as [CycleOps](https://cycleops.dev/).

## Units and fiat value

The price of cycles is fixed against the price of [XDR](/docs/current/concepts/glossary#xdr), where **1 trillion cycles equals 1 XDR**. As of December 18, 2023, the exchange rate for 1 XDR = $1.336610. The exchange rate for USD/XDR may vary. Learn more about [XDR exchange rates](https://www.imf.org/external/np/fin/data/rms_sdrv.aspx).

The following table shows units of cycles and the respective fiat values:

| Abbreviation  | Name      | In numbers   | Cycles XDR value  | Cycles USD value |
|-------------- | --------- | ------------ | ----------------- | ---------------- |
| T             | Trillion  | 1_000_000_000_000 | 1            | 1.336610         |
| B             | Billion   | 1_000_000_000| 0.001             | 0.001336610      |
| M             | Million   | 1_000_000    | 0.000001          | 0.000001336610   |
| k             | Thousand  | 1_000        | 0.000000001       | 0.000000001336610 |


## Replication

Replication refers to the number of times a canister is replicated. Replication is dependant on the canister's subnet. The amount of cycles that a canister is charged will vary based on the amount of times the canister is replicated:

<<<<<<< HEAD
- Canisters deployed **locally** are deployed on a single node and therefore are replicated once. Cycles charged to locally deployed canisters have a cost that is `1 / 13` the cost when deployed to a 13-node subnet. In local development environments, cycles can be fabricated using `dfx`.
=======
You can learn more about the [reverse gas model](/capabilities/reverse-gas).
>>>>>>> 156fbea3

- Canisters deployed to a **13-node subnet** are replicated 13 times, as they are deployed on 13 nodes. Cycle cost amounts are based on a 13-node subnet, i.e., there is no calculation used to determine the cost based on the subnet's replication factor.

- Canisters deployed to a **34-node subnet** are replicated 34 times, as they are deployed on 34 nodes. Cycles costs on 34-node subnets can be calculated as `cost / 13 * 34`.

If you intend to deploy canisters on high-replication subnets (greater than 13 nodes), your canister should be prepared for an increase in cycles prices. Calls made to high-replication subnets will also require more cycles.

## Cost details: canister operations and resources

Canisters are charged for the resources they consume and any operations they perform using features such as HTTPS outcalls, ECDSA signing, and the Bitcoin integration API. At a high level this can be visualized using the following diagram:

![Canister calls overview](./_attachments/transaction-overview.svg)

Each type of canister operation and resource has a different cycles cost associated with it. The canister responsible for paying the cycles varies based on the type of operation.

The following subsections explain the pricing for the different operation and resource types for a canister deployed on a 13 node subnet. The same operations and resources cost linearly more on subnets with more nodes.

### Canister creation

Canister creation costs 100B cycles or approximately $0.13 USD. Canisters can be created by users or other canisters.

### Messaging

A canister can receive messages from users and other canisters. In canister-to-canister messages, the sending canister pays the message transmission costs. In user-to-canister messages, the receiving canister covers the message transmission costs. User-to-canister messages are also referred to as **ingress messages**.

The current fees are:

| Message type | Base fee | Per byte fee |
|--------------|----------|--------------|
| Query call    | 0       |  0           |
| Canister-to-canister | 260K | 1K |
| User-to-canister (ingress) | 1.2M | 2K |

[View the cost calculation formula for more information about how costs are calculated](#cost-calculation-formulas).

:::info
Note that query messages are currently free, but this may change in the future.
:::

### Execution

To handle an incoming message or task such as a timer or heartbeat, the canister executes the function specified in the message.

### Compute allocation

By default, canisters are scheduled for execution in a "best-effort" manner. Canisters that require guaranteed execution can get a share of compute capacity by setting `compute_allocation` in their canister settings. Compute allocation is expressed in percents and denotes the percentage of an execution core reserved for the canister.

Setting even 1% compute allocation provides a significant advantage over canisters that use the "best-effort" scheduling:

- For 1% compute allocation, the canister will receive 1% of an execution core and is guaranteed to be scheduled every 100 rounds (assuming it executes only non-DTS messages).

- For 2% compute allocation, the canister will receive 2% of an execution core and is guaranteed to be scheduled every 50 rounds.

- For 50% compute allocation, the canister will receive 50% of an execution core and is guaranteed to be scheduled every other round.

- For 100% compute allocation, the canister will receive 100% of an execution core and is guaranteed to be scheduled every round.

The allocatable compute capacity is 299% **per subnet**. Compute allocation is guaranteed if it is configured.

Compute is a finite resource and is priced as such. The current fee for 1% compute allocation per second is 10M cycles (or $0.0000133661 USD). Therefore, a canister that requests 100% compute allocation would be charged 10M * 100 cycles per second.

[View the cost calculation formula for more information about how costs are calculated](#cost-calculation-formulas).

### Storage
Canisters pay for storage consumed by their [Wasm memory](/docs/current/developer-docs/smart-contracts/maintain/storage#heap-memory) and [stable memory](/docs/current/developer-docs/smart-contracts/maintain/storage#stable-memory) per time. Storing 1 GiB for 1 second costs 127k cycles, which amounts to ~4T cycles (or $5.35 USD) for storing 1 GiB for 1 year.

Canisters can reserve storage on a subnet through the `memory_allocation` setting. However, the canister will be charged as if the entire amount of allocated storage is being used.

#### Resource reservation mechanism

In order to encourage long-term usage and discourage spiky usage patterns, the Internet Computer uses a *resource reservation mechanism* that was adopted by the community in [NNS proposal 12604](https://dashboard.internetcomputer.org/proposal/126094).

When a canister allocates new storage bytes, the system sets aside some number of cycles from the main balance of the canister that are used to cover future payments for the newly allocated bytes. The reserved cycles are not transferable, and the number of reserved cycles depends on how full the subnet is. It may cover days, months, or even years of payments.

The operations that allocate new bytes are:

- Wasm instruction: `memory.grow`.
- System API calls: `ic0.stable_grow()` `ic0.stable64_grow()`.
- Increasing the `memory_allocation` in canister settings.

These operations reserve some cycles by moving them from the main balance of the canister to the reserved cycles balance.
The amount of reserved cycles depends on how many bytes are allocated and on the current subnet usage.

- If subnet usage is below `450GiB`, then the amount of reserved cycles per allocated byte is `0`.
- If subnet usage is above `450GiB`, then the amount of reserved cycles per allocated byte grows linearly depending on the subnet usage, from `0` to `10` years worth of storage payments at the subnet capacity (which is currently `750GiB`).

A controller of a canister can disable resource reservation by setting the `reserved_cycles_limit=0` in canister settings.
Such opted-out canisters would not be able to allocate if the subnet usage is above `450GiB`.

### Special features

Special features have different costs since they use special infrastructure to provide the feature's functionality. These special features include:

- **HTTPS outcalls**: These costs are included in the chart found below. [View the cost calculation formula for more information about how this cost is calculated](#cost-calculation-formulas).

- **Bitcoin API**: Pricing for the **Bitcoin API** is available in the [Bitcoin API documentation](/docs/current/references/bitcoin-how-it-works).

- **Chain-key signing API**: Pricing for the **threshold signatures**, such as threshold ECDSA and threshold Schnorr, is available in the [threshold signatures documentation](/docs/current/references/t-sigs-how-it-works/).

- **EVM RPC** Pricing for the **EVM RPC** canister is available in the [EVM RPC canister documentation](/docs/current/developer-docs/multi-chain/ethereum/overview).

## Who is responsible for paying cycles?

Canisters are responsible for paying cycles for their own canister creation, compute resources, storage resources, and execution resources. For certain canister calls, the canister responsible for paying the cycles may vary.

- **Ingress messages**: The receiving canister is responsible for paying.
- **Inter-canister calls**: Each canister pays for the calls that it sends.
- **Local processing**: Each canister pays for local processing.
- **Child canisters**: Responsible for paying for themselves.

## Cycles price breakdown

<<<<<<< HEAD
The table below details the cost of compute, storage transmissions and canister calls.

You can use the [pricing calculator](https://3d5wy-5aaaa-aaaag-qkhsq-cai.icp0.io/) to estimate the cost for your dapp.
=======
The table below details the cost of compute, storage transmissions and canister calls. The ICP [pricing calculator](https://3d5wy-5aaaa-aaaag-qkhsq-cai.icp0.io/) can be used to get a comprehensive estimate of what a dapp may cost based on the number of canisters, calls, and features used.
>>>>>>> 156fbea3

| Canister transmission | Description | Who is responsible for paying the cycles fee? | 13-node subnets cycles cost | 13-node subnets USD cost | 34-node subnets | 34-node subnets USD cost |
| ----------------- | ------------------------------- | -------------------------------------------------- | ----------------------------------------------- | --------------------------------------- | ------------------------------------- | --------------------------- | ------------------------------------ |
| Query call|         | Query information from a canister. | N/A | Free |  Free | Free | Free |
| Canister creation | For creating canisters on a subnet. | Created canister | 100B | $0.133661000000 | 100B / 13 * 34 | $0.349574923077 |
| Compute percent allocated per second | For each percent of the reserved compute allocation (a scarce resource). | Canister with allocation | 10M | $0.000013366100 | 10M / 13 * 34 | $0.000034957492 |
| Update message execution | For every update message executed. | Target canister | 590K | $0.000000788600 | 590K / 13 * 34 | $0.000002062492 |
| 1B executed instructions | For every 1B instructions executed when executing update type messages. | Canister executing instructions | 400M | $0.000534644000 | 400M / 13 * 34 | $0.001398299692 |
| Xnet call | For every inter-canister call performed (includes the cost for sending the request and receiving the response). | Sending canister | 260K | $0.000000347519 | 260K / 13 * 34 | $0.000000908895 |
| Xnet byte transmission | For every byte sent in an inter-canister call (for bytes sent in the request and response). | Sending canister | 1K | $0.000000001337 | 1K / 13 * 34 | $0.000000003496 |
| Ingress message reception | For every ingress message received. | Receiving canister | 1.2M | $0.000001603932 | 1.2M / 13 * 34 | $0.000004194899 |
| Ingress byte reception | For every byte received in an ingress message. | Receiving canister | 2K | $0.000000002673 | 2K / 13 * 34 | $0.000000006991 |
| GiB storage per second | For storing a GiB of data per second. | Canister with storage | 127K | $0.000000169749 | 127K / 13 * 34 | $0.000000443960 |
| | | | | | | | |
| _HTTPS outcalls_ | | | | | | | |
| HTTPS outcall (per call) | For sending an HTTPS outcall to a server outside the IC, per message (`http_request`). | Sending canister | 49_140_000 | $0.000065681015 | 171_360_000 | $0.000229041490 |
| HTTPS outcall request message size (per byte) | For sending an HTTPS outcall to a server outside the IC, per request byte (`http_request`). | Sending canister | 5_200 | $0.000000006950 | 13_600 | $0.000000018178 |
| HTTPS outcall response message size (per byte) | For sending an HTTPS outcall to a server outside the IC, per reserved response byte (`http_request`). | Sending canister | 10_400 | $0.000000013901 | 27_200 | $0.000000036356 |

The following table shows the calculated storage cost per GiB for a 30-day month:

| | | 13-node subnets | 34-node subnets |
|----------------------|------------------------------------|-----------------------------|-----------------------------|
| GiB Storage Per Month | For storing a GiB of data per month | $0.446150495 | $1.70 |

<<<<<<< HEAD
## Cost calculation formulas

A detailed, mathematical example of how the cost of running a canister on a 13-node subnet is computed can be found [on the wiki](https://wiki.internetcomputer.org/wiki/Comparing_Canister_Cycles_vs_Performance_Counter).

Specific mathematical formulas used for different types of costs can be found below for reference.

### Message transmissions

A fixed baseline fee and per-byte-fee charged for each byte of the message: `base-fee` + `per-byte-fee` * `size-in-bytes`.

### Execution

The execution cost consists of a fixed execution fee and per-instruction fee (on application subnets (13 nodes), 10 instructions cost 4 cycles) that is charged for each executed WebAssembly instruction:

`base-fee` + `per-instruction-fee` * `number-of-instructions`

The current values of fees are `base-fee` = 590K cycles (or $0.0000007885999 USD), `per-instruction-fee` = 0.4 cycles (or $0.0053 USD for 1B instructions).

### HTTPS outcalls

The cost for an HTTPS outcall is calculated using the formula `(3_000_000 + 60_000 * n) * n` for the base fee and `400 * n` each request byte and `800 * n` for each response byte, where `n` is the number of nodes in the subnet.
=======
## Errors related to cycles

Common errors related to cycles include:

- [Insufficient cycles in memory grow](/docs/current/references/execution-errors#insufficient-cycles-in-memory-grow)
- [Reserved cycles limit exceeded in memory grow](/docs/current/references/execution-errors#reserved-cycles-limit-exceeded-in-memory-grow)
- [Insufficient cycles in message memory grow](/docs/current/references/execution-errors#insufficient-cycles-in-message-memory-grow)
- [Insufficient cycles in compute allocation](/docs/current/references/execution-errors#insufficient-cycles-in-compute-allocation)
- [Insufficient cycles in memory allocation](/docs/current/references/execution-errors#insufficient-cycles-in-memory-allocation)
- [Insufficient cycles in memory grow](/docs/current/references/execution-errors#insufficient-cycles-in-memory-grow-1)
- [Reserved cycles limit exceeded in memory allocation](/docs/current/references/execution-errors#reserved-cycles-limit-exceeded-in-memory-allocation)
- [Install code not enough cycles](/docs/current/references/execution-errors#install-code-not-enough-cycles)
- [Create canister not enough cycles](/docs/current/references/execution-errors#create-canister-not-enough-cycles)
>>>>>>> 156fbea3

## Further readings

Monitoring cycles usage
   - [Check your canister's cycles balance](/docs/current/developer-docs/defi/cycles/cycles-wallet#check-the-cycle-balance).
   - [Monitor your canister's cycles usage](/docs/current/developer-docs/smart-contracts/topping-up/cycles_management_services).
   - [Motoko cycles management library](https://github.com/CycleOperators/cycles-manager).

Getting cycles back from a canister
   - To withdraw cycles from a canister, the [canister must be deleted](/docs/current/tutorials/developer-journey/level-1/1.6-managing-canisters#getting-cycles-back-from-a-canister).

Topping up canisters
   - [Top up your canisters](docs/current/developer-docs/smart-contracts/topping-up/topping-up-canister).
   - [Cycles management services](/docs/current/developer-docs/smart-contracts/topping-up/cycles_management_services).
   - [Cycle.express](https://cycle.express/).

Counting instructions
   - [Motoko function `countInstructions`](/docs/current/motoko/main/base/ExperimentalInternetComputer#function-countinstructions).
   - [IC interface specification](/docs/current/references/ic-interface-spec#system-api-performance-counter).
<|MERGE_RESOLUTION|>--- conflicted
+++ resolved
@@ -46,11 +46,7 @@
 
 Replication refers to the number of times a canister is replicated. Replication is dependant on the canister's subnet. The amount of cycles that a canister is charged will vary based on the amount of times the canister is replicated:
 
-<<<<<<< HEAD
 - Canisters deployed **locally** are deployed on a single node and therefore are replicated once. Cycles charged to locally deployed canisters have a cost that is `1 / 13` the cost when deployed to a 13-node subnet. In local development environments, cycles can be fabricated using `dfx`.
-=======
-You can learn more about the [reverse gas model](/capabilities/reverse-gas).
->>>>>>> 156fbea3
 
 - Canisters deployed to a **13-node subnet** are replicated 13 times, as they are deployed on 13 nodes. Cycle cost amounts are based on a 13-node subnet, i.e., there is no calculation used to determine the cost based on the subnet's replication factor.
 
@@ -163,13 +159,9 @@
 
 ## Cycles price breakdown
 
-<<<<<<< HEAD
 The table below details the cost of compute, storage transmissions and canister calls.
 
 You can use the [pricing calculator](https://3d5wy-5aaaa-aaaag-qkhsq-cai.icp0.io/) to estimate the cost for your dapp.
-=======
-The table below details the cost of compute, storage transmissions and canister calls. The ICP [pricing calculator](https://3d5wy-5aaaa-aaaag-qkhsq-cai.icp0.io/) can be used to get a comprehensive estimate of what a dapp may cost based on the number of canisters, calls, and features used.
->>>>>>> 156fbea3
 
 | Canister transmission | Description | Who is responsible for paying the cycles fee? | 13-node subnets cycles cost | 13-node subnets USD cost | 34-node subnets | 34-node subnets USD cost |
 | ----------------- | ------------------------------- | -------------------------------------------------- | ----------------------------------------------- | --------------------------------------- | ------------------------------------- | --------------------------- | ------------------------------------ |
@@ -195,7 +187,6 @@
 |----------------------|------------------------------------|-----------------------------|-----------------------------|
 | GiB Storage Per Month | For storing a GiB of data per month | $0.446150495 | $1.70 |
 
-<<<<<<< HEAD
 ## Cost calculation formulas
 
 A detailed, mathematical example of how the cost of running a canister on a 13-node subnet is computed can be found [on the wiki](https://wiki.internetcomputer.org/wiki/Comparing_Canister_Cycles_vs_Performance_Counter).
@@ -217,7 +208,7 @@
 ### HTTPS outcalls
 
 The cost for an HTTPS outcall is calculated using the formula `(3_000_000 + 60_000 * n) * n` for the base fee and `400 * n` each request byte and `800 * n` for each response byte, where `n` is the number of nodes in the subnet.
-=======
+
 ## Errors related to cycles
 
 Common errors related to cycles include:
@@ -231,7 +222,6 @@
 - [Reserved cycles limit exceeded in memory allocation](/docs/current/references/execution-errors#reserved-cycles-limit-exceeded-in-memory-allocation)
 - [Install code not enough cycles](/docs/current/references/execution-errors#install-code-not-enough-cycles)
 - [Create canister not enough cycles](/docs/current/references/execution-errors#create-canister-not-enough-cycles)
->>>>>>> 156fbea3
 
 ## Further readings
 
