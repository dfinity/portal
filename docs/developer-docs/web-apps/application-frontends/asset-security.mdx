---
keywords: [intermediate, concept, frontend, asset canister, assets]
---

import { MarkdownChipRow } from "/src/components/Chip/MarkdownChipRow";
import { GlossaryTooltip } from "/src/components/Tooltip/GlossaryTooltip";

# Asset security

<MarkdownChipRow labels={["Intermediate", "Concept"]} />

<<<<<<< HEAD
=======


>>>>>>> 81d0ccf0
You can configure how a frontend <GlossaryTooltip>canister</GlossaryTooltip> responds to requests for specific assets by defining your
desired configuration in a file named `.ic-assets.json` Each entry in `.ic-assets.json` allows for specifying a [glob](https://code.visualstudio.com/docs/editor/glob-patterns) pattern along with the headers to be returned in the response for any file that matches the pattern. You may also dictate whether redirects are performed from the non-certified endpoint to a certified endpoint for any given filename pattern.

## Content Security Policies (CSP)

By default, frontend canisters created with `dfx new` contain the following Content Security Policy (CSP) in the project's `.ic-assets.json` file:

```
"Content-Security-Policy": "default-src 'self';script-src 'self';connect-src 'self' http://localhost:* https://icp0.io https://*.icp0.io https://icp-api.io;img-src 'self' data:;style-src * 'unsafe-inline';style-src-elem * 'unsafe-inline';font-src *;object-src 'none';base-uri 'self';frame-ancestors 'none';form-action 'self';upgrade-insecure-requests;",
```

This CSP includes `img-src data` as data images are frequently included in frontend interfaces, and `frame-ancestors: none` is used to mitigate [clickjacking attacks](https://owasp.org/www-community/attacks/Clickjacking).

## Security recommendations

This default Content Security Policy aims to work with as many applications as possible rather than providing the maximum security. It is recommended that you update this policy for your application's specific needs by utilizing tools such as:

- Use the [CSP Evaluator](https://csp-evaluator.withgoogle.com/) tool to validate your security policy.

- Follow these CSP [recommendations](https://csp.withgoogle.com/docs/strict-csp.html). Note that on ICP, nonces cannot be used because the response bodies must be static to work well with HTTP asset certification.

- It is recommended to include [script hashes in combination with strict-dynamic](https://csp.withgoogle.com/docs/faq.html) in the CSP to account for not using nonces.

- Tighten the `connect-src` directive, as the default CSP allows for any canister to be called via `https://icp0.io/api/v2/canister/{canister-ID}`.

- Configure `style-src`, `style-src-elem` and `font-src` directives instead of using the wildcard (*) option.

View more details on the [default CSP](/docs/current/references/asset-canister).

### `dfx v0.21.0` and older

`dfx` versions `0.21.0` and older include `script-src 'unsafe-eval'` in the default security policy. This is required for older versions because previous versions of the [ICP JavaScript agent](https://www.npmjs.com/package/@dfinity/agent) used a WebAssembly module for the BLS signature validation. This has since been removed and is no longer included in the most recent versions of `dfx`.

If you are using an older version of `dfx`, we recommend updating your security policy to remove the `script-src 'unsafe-eval'` portion.

## Resources

- [Asset canister architecture reference](/docs/current/references/asset-canister).<|MERGE_RESOLUTION|>--- conflicted
+++ resolved
@@ -9,11 +9,8 @@
 
 <MarkdownChipRow labels={["Intermediate", "Concept"]} />
 
-<<<<<<< HEAD
-=======
 
 
->>>>>>> 81d0ccf0
 You can configure how a frontend <GlossaryTooltip>canister</GlossaryTooltip> responds to requests for specific assets by defining your
 desired configuration in a file named `.ic-assets.json` Each entry in `.ic-assets.json` allows for specifying a [glob](https://code.visualstudio.com/docs/editor/glob-patterns) pattern along with the headers to be returned in the response for any file that matches the pattern. You may also dictate whether redirects are performed from the non-certified endpoint to a certified endpoint for any given filename pattern.
 
