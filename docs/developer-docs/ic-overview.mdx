--- 
hide_table_of_contents: true
---

import Tabs from '@theme/Tabs';
import TabItem from '@theme/TabItem';
import styles from './styles.module.css';

# IC Orientation

gm!

You find yourself in the home of documentation and developer resources for the Internet Computer (IC). 
The IC hosts special smart contracts, called [canisters](https://medium.com/dfinity/software-canisters-an-evolution-of-smart-contracts-internet-computer-f1f92f1bfffb) which are bundles of [WebAssembly](https://webassembly.org/) bytecode logic and memory pages.
Dapps on the IC are created from one or more canisters. 

To download the Internet Computer SDK, run the following command in a Linux or macOS terminal:

``` bash
  sh -ci "$(curl -fsSL https://sdk.dfinity.org/install.sh)"
```

[Installing the SDK](build/install-upgrade-remove) provides more detailed installation instructions, including how to run the SDK on Windows using the Windows Subsystem for Linux (WSL).

<!-- :::note

Qualified developers can access $20 worth of free cycles to begin deploying canister smart contracts to the Internet Computer blockchain. [Claim your free cycles](https://faucet.dfinity.org/auth)

::: -->
Throughout this site, we have made an effort to organise information in a way that addresses different needs at different times. 
In the left navigation, you will see four different categories of documents, styled in different colors when active.
Click through the tabs below to find an overview of each category. 

<Tabs>
  <TabItem value="docs" label='Developer Docs' attributes={{className: styles.docs}}>
    <h2> A tour through the docs </h2>
    <p>The Developer Docs category contains all the information you will need get started and advance in building applications on the the IC. 
      It is styled in pink, so whenever you see pink active links, you'll know you're in the Docs category.
      The structure is intended to guide you from getting started with canisters, to deploying and managing full projects on the IC. 
    <br></br>
<<<<<<< HEAD
    <a href="quickstart/hello10mins"> Quickstart </a> &rarr; 
    <a href="build/"> Buidling on the IC </a> &rarr; 
    <a href="functionality/internet-identity/integrate-identity"> Integrating Functionality </a> &rarr; 
    <a href="updates/release-notes/sdk-release-notes"> Updates & Releases </a>
=======
    <a href="quickstart/hello10mins"> Quickstart</a> &rarr; 
    <a href="build/">Buidling on the IC </a> &rarr; 
    <a href="functionality/internet-identity/integrate-identity">Integrating Functionality</a> &rarr; 
    <a href="updates/release-notes/sdk-release-notes">Updates & Releases</a>
>>>>>>> 4583f387
    </p>
    <h2> Quickstart </h2>
    <p>The quickstart gives a brief overview of a default dapp running on the IC. There, you will learn the basics about canisters, how to fuel them with cycles, and how to deploy to the IC.</p>
    <h2> Building on the IC </h2>
    <p> Moving on from the quickstart you may want to start building your own dapps. In doing that, there are a number of considerations that need to be made, all of which are described in the 'building' section. Here, you will learn about the SDK, considerations that need to be made during the project setup, and how to choose a language to develop in. 
      When these preliminaries are decided, then you'll see tutorials that help structure and build the backend of your project, how to think about frontend and hosting on chain.</p>
    <h2> Integrate Functionality </h2>
    <p> Knowing how to set up a project, having picked your programming language of choice, and establishing a front and backend, you may want to add some extra functionality. 
      This section outlines how to use the Rosetta API, how to integrate a ledger, and how to add authentication via Internet Identity.</p>
    <h2> Updates & Releases </h2>
    <p> This section contains release notes for new versions of the SDK, as well as some other news to stay up to date. </p>
    <h2> Glossary </h2>
    <p> Finally, the Glossary is, well, a glossary. It's ever-growing and we encourage you to add to it (either via the edit button on the page, or by cloning the github repo) and keep it growing. </p>

  </TabItem>
  <TabItem value="refs" label='References' attributes={{className: styles.refs}}>
    <h2> References and Resources </h2>
    <p>The Reference category contains reference documentation for various IC components and languages. 
    It is styled in blue, so whenever you see blue active links, you'll know you're in the References category.</p>
    <p><a href='../references/cli-reference'> <code>dfx</code> References </a> &rarr; 
    <a href='../references/motoko-ref'> Motoko Base Library </a> &rarr; 
    <a href='https://docs.rs/ic-cdk/latest/ic_cdk/'> Rust CDK Reference </a> &rarr; 
    <a href='../references/candid-ref'> Candid Reference </a> &rarr; 
    <a href='../references/ledger'> Ledger Canister </a> &rarr; 
    <a href='../references/ii-spec'> Internet Identity </a> &rarr; 
    <a href='../references/ic-interface-spec'> IC Interface Specification </a> &rarr; 
    <a href='../references/security'> Security Best Practices </a></p>
    <p> This is the place to come if you wanted to know the signature for a particular method, or which functions are offered in an SDK, or, if you are so inclined, simply to browse and get a better picture of the components that make up the Internet Computer.
      It is likely a place that you will come often once you are confident that you can code canisters, but just need to quickly check a reference. </p>
  </TabItem>
  <TabItem value="concepts" label='Concepts' attributes={{className: styles.concepts}}>
    <h2> Foundational ideas underlying the IC </h2>
    <p> The Concepts category will guide you through the more foundational story underlying core parts of the IC.
      It is styled in orange, so whenever you see orange active links, you'll know you're in the Concepts category </p>
      <p><a href='../concepts/what-is-IC'> What is the IC </a> &rarr; 
      <a href='../concepts/nodes-subnets'> Nodes & Subnets </a> &rarr; 
      <a href='../concepts/data-centers'> Data Centres </a> &rarr; 
      <a href='../concepts/canisters-code'> Canisters & Code </a> &rarr; 
      <a href='../concepts/trust-in-canisters'> Trust in Caninsters </a> &rarr; 
      <a href='../concepts/tokens-cycles'> Token & Cycles </a> &rarr; 
      <a href='../concepts/governance'> Neurons & Governance </a> &rarr; 
      <a href='../concepts/bitcoin-integration'> Bitcoin Integration </a> </p>
      <p>The topics in this section introduce key components and terminology to help you understand the architecture and operation of the IC. The concepts here are not necessarily needed for dapp development, but rather knowledge development.
        Read an <a href='../concepts/what-is-IC'>overview of the IC</a> and the <a href='../concepts/nodes-subnets'>nodes</a> and <a href='../concepts/data-centers'>data centers</a> that power it. 
        You can learn more about <a href='../concepts/canisters-code'>canisters</a>, how and why they allow to build decentralized apps hosted fully on chain, and why we should place our <a href='../concepts/trust-in-canisters'>trust</a> in them. 
        We can see more about how canisters are powered by <a href='../concepts/tokens-cycles'>tokens and cycles</a> and how the Internet Computer is <a href='../concepts/governance'>governed</a> and developed in a decentralized manner. </p>
  </TabItem>
  <TabItem value="tokens" label='Tokenomics' attributes={{className: styles.tokens}}>
    <h2> Tokenomics & Governance </h2>
    <p>Finally, the tokenomics category gives a tour of governance and tokenomics topics that can be used in development, or simply when engaging with the IC ecosystem. 
    It is styled in yellow, so whenever you see yellow active links, you'll know you're in the tokenomics section. </p>
    <p><a href='../tokenomics/identity-auth/what-is-ic-identity'> Identity & Authentication </a> &rarr;
    <a href='../tokenomics/token-holders'> Token Holders </a> &rarr; 
    <a href='../tokenomics/token-holders/nns-app-quickstart'> NNS Quickstart</a></p>
    <p> The <a href='../tokenomics/identity-auth/what-is-ic-identity'> Identity & Authentication </a> section is the best place to understand how to interact with the IC without the need for holding tokens. 
    The <a href='../tokenomics/token-holders'> Token Holders </a> section gives advice on how to manage tokens if you do obtain them.
    The <a href='../tokenomics/token-holders/nns-app-quickstart'> NNS Quickstart</a>  gives a quick introduction to decentralised governance on the IC, and some of the benefits you may gain by being a token holder.</p>
  </TabItem>
</Tabs>


## Dive further down the rabbithole
We hope that you find most of the information you need here, but if not, or if you simply want more,  there are many other resources for learning about the IC outside of this developer portal. 

### To get a first view
If you are new to the IC and want to get a first overview, these are some of the best places to start: 

-   [Primer to the Internet Computer](https://www.youtube.com/watch?v=YWHTNr8RZHg&list=PLuhDt1vhGcrf4DgKZecU3ar_RA1cB0vUT&index=17&ab_channel=DFINITY), a high-level overview of the Internet Computer in under 10 minutes

-   [The Internet Computer Review](https://medium.com/dfinity), our blog covering updates for the Internet Computer

-   [The Reboot](https://thereboot.com/), our tech publication exploring issues with the current internet

Follow us on the official [DFINITY Twitter](https://twitter.com/dfinity) for the latest updates.

### To engage with the developer community

If you are a developer and you want to engage more with the community, the following are the best places to join:

-   [Developer Discord](https://discord.gg/cA7y6ezyE2), our official Discord for the developer community

-   [Developer Forum](https://forum.dfinity.org/), a welcoming space for technical discussions about building on the Internet Computer

You can follow us on the [DFINITY Developer Twitter](https://twitter.com/dfinitydev) for the latest developer-specific updates.

### To go deep

The Internet Computer is created by the Internet Computer Protocol (“ICP”), which has formed the world’s first web-speed, web-serving public blockchain. The Internet Computer is self-governing and can grow its capacity as required. It combines special node machines run en masse by independent data centers all around the world. Like all blockchains, it is unstoppable, and the code it hosts is tamperproof.

To learn more about the Internet Computer Protocol, check out the following resources:

-   [Technical Library](https://dfinity.org/technicals/), for in-depth videos by our world-class R&D team explaining components of the Internet Computer Protocol. Worth noting in particular:

    -   [Chain Key Cryptography](https://dfinity.org/technicals/chain-key-technology), one of the fundamental breakthroughs enabling the Internet Computer to scale to millions of nodes. The most notable innovation of Chain Key cryptography is that the Internet Computer has a single public key, which enables any device to verify the authenticity of artifacts generated by the Internet Computer, even smart watches and mobile phones.

-   [Interface Specification](../references/ic-interface-spec), for a deeply technical document that provides an overview of the lower-level external interfaces of the Internet Computer

-   [Internet Computer Dashboard](https://dashboard.internetcomputer.org/), to monitor real-time metrics around the Internet Computer blockchain<|MERGE_RESOLUTION|>--- conflicted
+++ resolved
@@ -38,17 +38,10 @@
       It is styled in pink, so whenever you see pink active links, you'll know you're in the Docs category.
       The structure is intended to guide you from getting started with canisters, to deploying and managing full projects on the IC. 
     <br></br>
-<<<<<<< HEAD
-    <a href="quickstart/hello10mins"> Quickstart </a> &rarr; 
-    <a href="build/"> Buidling on the IC </a> &rarr; 
-    <a href="functionality/internet-identity/integrate-identity"> Integrating Functionality </a> &rarr; 
-    <a href="updates/release-notes/sdk-release-notes"> Updates & Releases </a>
-=======
     <a href="quickstart/hello10mins"> Quickstart</a> &rarr; 
     <a href="build/">Buidling on the IC </a> &rarr; 
     <a href="functionality/internet-identity/integrate-identity">Integrating Functionality</a> &rarr; 
     <a href="updates/release-notes/sdk-release-notes">Updates & Releases</a>
->>>>>>> 4583f387
     </p>
     <h2> Quickstart </h2>
     <p>The quickstart gives a brief overview of a default dapp running on the IC. There, you will learn the basics about canisters, how to fuel them with cycles, and how to deploy to the IC.</p>
