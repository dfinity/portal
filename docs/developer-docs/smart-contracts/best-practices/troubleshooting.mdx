---
keywords: [beginner, concept, best practices, latency, troubleshooting latency]
---

import { MarkdownChipRow } from "/src/components/Chip/MarkdownChipRow";

# Troubleshooting latency

<MarkdownChipRow labels={["Beginner", "Concept"]} />

## Overview

When a dapp or canister is running with a high amount of latency, there are some steps that developers can take to troubleshoot or optimize the performance of their canisters.

This document will detail some troubleshooting methods and performance optimizations that developers can use when troubleshooting latency.

## Troubleshooting subnet latency

On subnets with low loads, query calls are answered in about 100 milliseconds and update calls are answered in about 2 seconds.

On subnets with higher loads, your application may experience elevated latencies or reduced accessibility. To get more information about the subnet your canister is running on, view the canister's information on the [ICP dashboard](https://dashboard.internetcomputer.org/canisters). Look for subnet your canister is deployed on, then compare the number of "Million Instructions Executed Per Second" for that subnet to other subnets.

### Recommendation: Consider moving the canister to another subnet.

<<<<<<< HEAD
If your canister is running on a subnet that has a consistently high load and thus elevated latency, consider adding a [compute allocation](/docs/current/developer-docs/gas-cost#execution-and-compute-allocation) setting. A compute allocation of 1% will guarantee your canister is scheduled for execution once every 100 rounds. 
=======
If your canister is running on a subnet that has a consistently high load and thus elevated latency, consider adding a [compute allocation](/docs/current/developer-docs/gas-cost#execution-and-compute-allocation) setting. A compute allocation of 1% will guarantee your canister is scheduled for execution once every 100 rounds.
>>>>>>> 02589428

## Troubleshooting best practices

### Recommendation: Use query calls instead of update calls when possible.

[Query calls](/docs/current/developer-docs/web-apps/design-dapps#using-query-calls) are executed on a single node within a subnet and do not go through consensus, therefore they can be returned much faster than an update call. For some applications, query calls can be used in place of update calls to reduce latency.

However, the security trade-offs of query calls must be considered. Since query calls do not go through consensus, it is not recommended that they are used for retrieving sensitive information that requires data assurance. For example, returning financial data on a decentralized exchange dapp should not use basic query calls, as it is important the call return data that has been validated through the subnet's consensus. As an alternative, [certified queries](/docs/current/developer-docs/web-apps/design-dapps#using-query-calls) may be used.

### Recommendation: Use efficient query calls.

You can improve the efficiency of query calls by:

- Avoid using unnecessary calls to the `balance()` and `time()` system APIs.

- Utilize system API calls into places where their use is optimized.

[Learn more in the improving query latencies blog post](https://internetcomputer.org/blog/features/improving-query-latencies).

### Recommendation: Request data from heap memory instead of stable memory.

Requesting data from [heap memory](/docs/current/developer-docs/smart-contracts/maintain/storage) instead of [stable memory](/docs/current/developer-docs/smart-contracts/maintain/storage) can reduce latency in some applications.

### Recommendation: Skip inter-canister calls when possible.

Inter-canister calls are a slow operation since they use `await` methods. Skipping inter-canister calls when they are not necessary can help reduce canister latency.

### Recommendation: Follow canister best practices.

To assure that your canister is optimized, both for latency and cycles cost, be sure to follow the [canister general best practices](/docs/current/developer-docs/smart-contracts/best-practices/general), which includes ways to implement efficient Motoko and Rust code.

### Recommendation: To troubleshoot network latency, obtain the boundary node address and request IDs your canister is using before reaching out to the DFINITY team.

In order for the team to troubleshoot network latency, they will need the boundary node ID and, if possible, the request ID. This information can be found by looking in the networking tab of the developer tools. The boundary node address will be listed as `Remote Address` and the request ID will be listed as the `X-Request-Id`.
<|MERGE_RESOLUTION|>--- conflicted
+++ resolved
@@ -22,11 +22,7 @@
 
 ### Recommendation: Consider moving the canister to another subnet.
 
-<<<<<<< HEAD
-If your canister is running on a subnet that has a consistently high load and thus elevated latency, consider adding a [compute allocation](/docs/current/developer-docs/gas-cost#execution-and-compute-allocation) setting. A compute allocation of 1% will guarantee your canister is scheduled for execution once every 100 rounds. 
-=======
 If your canister is running on a subnet that has a consistently high load and thus elevated latency, consider adding a [compute allocation](/docs/current/developer-docs/gas-cost#execution-and-compute-allocation) setting. A compute allocation of 1% will guarantee your canister is scheduled for execution once every 100 rounds.
->>>>>>> 02589428
 
 ## Troubleshooting best practices
 
