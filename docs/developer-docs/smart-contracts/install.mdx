--- conflicted
+++ resolved
@@ -41,19 +41,11 @@
 
 Code must be installed into a canister using the [`dfx canister install`](/docs/current/developer-docs/developer-tools/cli-tools/cli-reference/dfx-canister#dfx-canister-install) command from the project's directory:
 
-<<<<<<< HEAD
-- `dfx canister install hello_world`: Install canister code locally. The local replica must be running to create a canister locally. Start it with `dfx start --background`.
-
-- `dfx canister install hello_world --network=playground`: Install canister code on the playground. Installing code in a canister on the playground is free, but canisters are temporary and will be removed after 20 minutes.
-
-- `dfx canister install hello_world --network=ic`: Install canister code on the mainnet. Installing code in a canister on the mainnet will cost [cycles](/docs/current/developer-docs/gas-cost).
-=======
 - `dfx canister install <canister-name>`: Install canister code locally. The local replica must be running to create a canister locally. Start it with `dfx start --background`.
 
 - `dfx canister install <canister-name> --network=playground`: Install canister code on the playground. Installing code in a canister on the [playground](/docs/current/developer-docs/smart-contracts/deploy/overview#testnets) is free, but canisters are temporary and will be removed after 20 minutes.
 
 - `dfx canister install <canister-name> --network=ic`: Install canister code on the mainnet. Installing code in a canister on the mainnet will cost [cycles](/docs/current/developer-docs/gas-cost).
->>>>>>> 146a3cf2
 
 - `dfx canister install --all --network=ic`: Install code for all canisters in the project's `dfx.json` file on the mainnet.
 
