--- conflicted
+++ resolved
@@ -16,11 +16,7 @@
 
 - Since the calls are asynchronous, they are based on **callbacks**: When issuing a request to the callee canister, the caller also specifies a callback that will handle the callee's response. Many programming languages provide syntactic sugar for handling asynchronous calls in the form of `async/await` syntax, which obviates the need for explicit callbacks and allows structuring asynchronous code similar to an ordinary synchronous function. Motoko, the Rust Canister Development Kit (CDK), Azle (Typescript CDK) and Kybra (Python CDK) all support such syntactic sugar.
 
-<<<<<<< HEAD
 - The requests are not guaranteed to be delivered. This allows the system to use its resources more optimally overall, but again differs from Ethereum and many other blockchains, and needs to be handled correctly. Moreover, calls can be made in either best-effort or guaranteed response modes. The best-effort mode supports a higher volume of messages and is much more resilient under high system load, but in this mode the "true" response is not guaranteed to be delivered, and can be masked by a system generated error response instead.
-=======
- ## Language runtime for asynchronous code
->>>>>>> 53b36d67
 
 - ICP canisters can be written in any language that compiles down to Wasm. That means that the caller and callee canisters can be written in different languages, and need some common data format to exchange messages. While the ICP doesn't enforce a data format, [Candid](/docs/current/developer-docs/smart-contracts/candid/candid-concepts) is the de facto standard.
 
