--- conflicted
+++ resolved
@@ -241,27 +241,23 @@
 
 @query
 def http_request(req: HttpRequest) -> HttpResponse:
-    return {
-        "status_code": 200,
-        "headers": [],
-        "body": bytes(),
-        "streaming_strategy": None,
-        "upgrade": False,
-    }
-```
-
-<<<<<<< HEAD
-:::caution
-
-Kybra canisters must be deployed from a Python virtual environment. [Learn more in the Kybra docs](/docs/current/developer-docs/backend/python/).
-
-:::
-
-To learn more about serving an HTTP request in Python, refer to [the Kybra book reference on incoming HTTP requests](https://demergent-labs.github.io/kybra/http.html).
-=======
+    path = req.url.path
+    if path == "/hello":
+        return {
+            "status_code": 200,
+            "headers": [],
+            "body": Buffer.from_text("hello, world!").encode("utf-8"),
+        }
+    else:
+        return {
+            "status_code": 404,
+            "headers": [],
+            "body": b"404 Not found :",
+}
+```
+
 To learn more about serving an HTTP request in Python, refer to
 [the Kybra book reference on incoming HTTP requests](https://demergent-labs.github.io/kybra/http.html).
->>>>>>> 87060f7a
 
 </AdornedTab>
 </AdornedTabs>
