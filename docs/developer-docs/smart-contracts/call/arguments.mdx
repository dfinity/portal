--- conflicted
+++ resolved
@@ -83,16 +83,7 @@
 <AdornedTab value={"python"} label="Python" endAdornment={<BetaChip />}>
 
 ```python
-<<<<<<< HEAD
-from kybra import (
-    ic,
-    query,
-    Variant,
-)
-=======
 from kybra import int32, query, Vec
->>>>>>> b1f5c3b1
-
 
 @query
 def get_numbers() -> Vec[int32]:
