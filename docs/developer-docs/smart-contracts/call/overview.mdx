--- conflicted
+++ resolved
@@ -26,39 +26,17 @@
 | Goes through consensus | Does not go through consensus |
 | Synchronous response | Synchronous response |
 | Executed on all nodes of a subnet | Executed on a single node |
-<<<<<<< HEAD
-
-=======
 | Cost cycles | Free |
->>>>>>> 146a3cf2
 
 See the reference on [ingress messages](/docs/current/references/ingress-messages) for a more technical discussion of this topic.
 
 ## Update calls
 
-<<<<<<< HEAD
-Update calls are executed on all nodes of a <GlossaryTooltip>subnet</GlossaryTooltip> since the result of the call must go through consensus. This makes them slower than query calls. They are submitted asynchronously and answered synchronously.
-
-### Making update calls
-
-To make a update call to a canister, use the [`dfx canister call`](/docs/current/developer-docs/developer-tools/cli-tools/cli-reference/dfx-canister#dfx-canister-call) command with the `--update` flag:
-
-
-- `dfx canister call --update <canister_name> <method_name>` : Make an update call to a canister deployed locally. The local replica must be running to create a canister locally. Start it with `dfx start --background`.
-
-- `dfx canister call --update <canister_name> <method_name> --network=playground`: Make an update call to a canister deployed on the playground. Making update calls to canisters deployed on the playground is free, but canisters are temporary and will be removed after 20 minutes.
-
-- `dfx canister call --update <canister_name> <method_name> --network=ic`: Make an update call to a canister deployed on the mainnet. Update calls will cost [cycles](/docs/current/developer-docs/gas-cost).
-
-
-### Using update calls from within canisters
-=======
 Update calls are executed on all nodes of the <GlossaryTooltip>subnet</GlossaryTooltip> that the canister is deployed on since the result of the call must go through consensus. This makes them slower than query calls. They are submitted asynchronously and answered synchronously.
 
 :::danger
 Update calls do not go through consensus on the local replica.
 :::
->>>>>>> 146a3cf2
 
 ### Making update calls
 
@@ -77,27 +55,13 @@
 <AdornedTabs groupId="language">
 <TabItem value="motoko" label="Motoko" default>
 
-<<<<<<< HEAD
-#[ic_cdk::update]
-fn inc() {
-    COUNTER.with(|counter| *counter.borrow_mut() += 1_u32);
-}
-=======
 ```motoko file=../../../references/samples/motoko/counter/src/Main.mo#L10-L13
->>>>>>> 146a3cf2
 ```
 
 </TabItem>
 
 <TabItem value="rust" label="Rust">
 
-<<<<<<< HEAD
-```typescript
-Azle code coming soon.
-
-[Learn more about Azle.](https://demergent-labs.github.io/azle/)
-```
-=======
 ```rust file=../../../references/samples/rust/counter/src/lib.rs#L14-L19
 ```
 
@@ -106,23 +70,14 @@
 <AdornedTab value={"typescript"} label="TypeScript" endAdornment={<BetaChip />}>
 
 [Learn more about Azle.](https://demergent-labs.github.io/azle/)
->>>>>>> 146a3cf2
 
 </AdornedTab>
 
 <AdornedTab value={"python"} label="Python" endAdornment={<BetaChip />}>
 
-<<<<<<< HEAD
-```python
-Kybra code coming soon.
-
-[Learn more about Kybra.](https://demergent-labs.github.io/kybra/)
-```
-=======
 [Learn more about Kybra.](https://demergent-labs.github.io/kybra/)
 
 </AdornedTab>
->>>>>>> 146a3cf2
 
 </AdornedTabs>
 
@@ -174,36 +129,13 @@
 
 <AdornedTab value={"typescript"} label="TypeScript" endAdornment={<BetaChip />}>
 
-<<<<<<< HEAD
-```typescript
-Azle code coming soon.
-
 [Learn more about Azle.](https://demergent-labs.github.io/azle/)
-```
-=======
-[Learn more about Azle.](https://demergent-labs.github.io/azle/)
->>>>>>> 146a3cf2
 
 </AdornedTab>
 
 <AdornedTab value={"python"} label="Python" endAdornment={<BetaChip />}>
 
-<<<<<<< HEAD
-```python
-Kybra code coming soon.
-
 [Learn more about Kybra.](https://demergent-labs.github.io/kybra/)
-```
-
-:::caution
-
-Kybra canisters must be deployed from a Python virtual environment. [Learn more in the Kybra docs](/docs/current/developer-docs/backend/python/).
-
-:::
-
-=======
-[Learn more about Kybra.](https://demergent-labs.github.io/kybra/)
->>>>>>> 146a3cf2
 
 </AdornedTab>
 </AdornedTabs>
@@ -220,19 +152,11 @@
 
 ### Composite queries
 
-<<<<<<< HEAD
-Composite queries are query calls that can call other queries on the same <GlossaryTooltip>subnet</GlossaryTooltip>. They can only be invoked by end users and not by other canisters.
-
-### Certified queries
-
-Certified queries use certified variables to prove the authenticity of a piece of data that comes along with the query's response. Certified variables can be set via an update call, then read via a query call.
-=======
 [Composite queries](/docs/current/developer-docs/smart-contracts/advanced-features/composite-query) are query calls that can call other queries on the same <GlossaryTooltip>subnet</GlossaryTooltip>. They can only be invoked by end users and not by other canisters.
 
 ### Certified queries
 
 Certified queries use [certified variables](/docs/current/references/samples/motoko/cert-var/) to prove the authenticity of a piece of data that comes along with the query's response. Certified variables can be set via an update call, then read via a query call.
->>>>>>> 146a3cf2
 
 ### Replicated queries
 
