---
keywords: [beginner, getting started, tutorial, tools, installing tools, install dfx, dfx, dfxvm, setup dfx, setup environment, install]
---

import TabItem from "@theme/TabItem";
import { AdornedTabs } from "/src/components/Tabs/AdornedTabs";
import { MarkdownChipRow } from "/src/components/Chip/MarkdownChipRow";
import { GlossaryTooltip } from "/src/components/Tooltip/GlossaryTooltip";

# Installing developer tools

<MarkdownChipRow labels={["Beginner", "Getting started", "Tutorial"]} />

<<<<<<< HEAD
=======


>>>>>>> c98b33c5
The IC SDK is a software development kit used to develop and deploy applications on the Internet Computer (ICP) from a local developer environment. It is comprised of several tools.

## Installing the IC SDK

The IC SDK is natively supported on Linux or macOS 12.\* Monterey and newer. Windows users should install Windows Subsystem for Linux (WSL 2).

:::danger

If you followed the [quick start](/docs/current/developer-docs/getting-started/quickstart/first-smart-contract) guide, you can skip this step.

:::

<AdornedTabs>
<TabItem value="linux" label="Linux" default={true}>

#### Prerequisites

<input type="checkbox"/> Open a terminal window.
<div>
</div>
<input type="checkbox"/> Download and <a href="https://nodejs.org/en/download/package-manager">install Node.js</a>.

---------

#### 1. Install the IC SDK.

```bash
sh -ci "$(curl -fsSL https://internetcomputer.org/install.sh)"
```

To customize your IC SDK installation, you can use the interactive installation prompt or set [environment variables](/docs/current/developer-docs/developer-tools/cli-tools/cli-reference/dfx-envars) for a terminal session.

Confirm the IC SDK has been installed (you may need to open a new terminal window):

```bash
dfx --version
```

</TabItem>
<TabItem value="macOS" label="macOS">

#### Prerequisites

<input type="checkbox"/> Open a terminal window.
<div>
</div>
<input type="checkbox"/> Download and <a href="https://nodejs.org/en/download/package-manager">install Node.js</a>. Using <a href="https://brew.sh/"> HomeBrew </a> is recommended.
<div>
</div>
<input type="checkbox"/> Apple silicon machines: Download and install Rosetta: <code>softwareupdate --install-rosetta</code>

---------

#### 1. Install the IC SDK.

```bash
sh -ci "$(curl -fsSL https://internetcomputer.org/install.sh)"
```

To customize your IC SDK installation, you can use the interactive installation prompt or set [environment variables](/docs/current/developer-docs/developer-tools/cli-tools/cli-reference/dfx-envars) for a terminal session.

Confirm the IC SDK has been installed (you may need to open a new terminal window):

```bash
dfx --version
```

</TabItem>

<TabItem value="windows" label="Windows">

#### Prerequisites

<input type="checkbox"/> Download and install <a href="https://docs.microsoft.com/en-us/windows/wsl/install"> Windows Subsystem for Linux</a>.
<div>
</div>
<input type="checkbox"/> Open a WSL terminal window.
<div>
</div>
<input type="checkbox"/> Download and install a Linux distribution (i.e., Ubuntu) using Windows Subsystem for Linux: <code>wsl --install -d ubuntu</code>
<div>
</div>
<input type="checkbox"/> Open the WSL Linux environment. Run all following commands within this environment.
<div>
</div>
<input type="checkbox"/> Download and <a href="https://learn.microsoft.com/en-us/windows/dev-environment/javascript/nodejs-on-wsl">install Node.js</a> within your WSL Linux environment.

---------

#### 1. Install the IC SDK.

```bash
sh -ci "$(curl -fsSL https://internetcomputer.org/install.sh)"
```

To customize your IC SDK installation, you can use the interactive installation prompt or set [environment variables](/docs/current/developer-docs/developer-tools/cli-tools/cli-reference/dfx-envars) for a terminal session.

Confirm the IC SDK has been installed (you may need to open a new terminal window):

```bash
dfx --version
```

</TabItem>

</AdornedTabs>

The [IC SDK](https://github.com/dfinity/sdk) is comprised of:

- `dfx`: A CLI tool used to create and manage projects, developer identities, and <GlossaryTooltip>cycles</GlossaryTooltip>.

- [`dfxvm`](/docs/current/developer-docs/developer-tools/dev-tools-overview#dfxvm): A version manager for `dfx`. It is used to download a specific version of `dfx`, set a default version, and update to the latest version.

- `moc`: The [Motoko](/docs/current/motoko/main/getting-started/motoko-introduction) compiler to support Motoko canister development.

- `replica`: A local instance of the software run by each node on the ICP mainnet. It is used to deploy and host your application locally for testing and development.

It also has dependencies of a few additional, important packages:

- [**Rust CDK**](/docs/current/developer-docs/backend/rust/): A set of tools for developing Rust canisters.

- [**Candid**](/docs/current/developer-docs/smart-contracts/candid/candid-concepts): An interface description language (IDL) used to interact with a canister's methods. A **method** is a function exposed by the canister that can be called by a user, another canister, or the application's frontend.

For troubleshooting common `dfx` errors, see [IC SDK troubleshooting](troubleshooting.mdx).

## Next step

Next, you must create a developer identity. This identity will be used to control and manage your project's canisters.

- [x] [Create a developer identity](/docs/current/developer-docs/getting-started/identities).<|MERGE_RESOLUTION|>--- conflicted
+++ resolved
@@ -11,11 +11,8 @@
 
 <MarkdownChipRow labels={["Beginner", "Getting started", "Tutorial"]} />
 
-<<<<<<< HEAD
-=======
 
 
->>>>>>> c98b33c5
 The IC SDK is a software development kit used to develop and deploy applications on the Internet Computer (ICP) from a local developer environment. It is comprised of several tools.
 
 ## Installing the IC SDK
