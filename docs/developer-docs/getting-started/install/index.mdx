--- conflicted
+++ resolved
@@ -5,11 +5,9 @@
 
 # Installing tools
 
-<<<<<<< HEAD
 <MarkdownChipRow labels={["Beginner", "Getting started", "Tutorial"]} />
-=======
+
 ## Overview
->>>>>>> ccfa5ab2
 
 When developing on ICP, there are two primary tools used: `dfx`, a CLI tool used to create, deploy, and manage canisters, and a **canister development kit** (CDK) which provides an environment for writing canister code in different programming languages while supporting ICP features. 
 
