---
sidebar_position: 2
---

# SNS preparation checklist

:::caution
This guide is intended for informational purposes only and may be modified over time as 
appropriate. It is aimed to provide general guidance for projects that are planning to launch 
an SNS but should not be construed as the definitive list of action items that need to be taken
in preparation of any such launch. Following this guide is not a guarantee of a successful SNS
launch – that is a decision by the NNS DAO. Ultimately, following this guide and/or launching
an SNS is done at your own risk.
:::

# 1. Documentation / Preparation

## 1.1. Tokenomics specification

### 1.1.1. Token utility
Define concisely for which use cases the token of the DAO will be used for participation in governance, rewarding active participation in services offered by the dapp that is governed by the DAO and rewarding contributions to the growth of the dapp and the DAO.

### 1.1.2. Initial token allocation
For the initial token allocation, i.e., defining which groups/accounts should receive how many tokens, developers could consider the following main blocks: DAO treasury, decentralization swap, seed funders and funding development team. See more information about token allocation in the [tokenomics intro](./tokenomics-intro.md). Include information about vesting periods for developers and the seed team.

### 1.1.3. Voting power
Provide information about how voting power is distributed at genesis, potential attack vectors and how the voting power might evolve over time.

It is considered to be best practice that sale participants have the majority of voting power at genesis. If the developers and seed investors have the majority together, then it should be clearly articulated why these two parties are independent.

### 1.1.4. Funding target
The minimum and maximum funding target must be defined for the decentralization sale. Add information about the planned usage of the funds, e.g. plans of ramping up the team.

### 1.1.5. SNS tokenomics tool
Use the [SNS tokenomics tool](https://docs.google.com/spreadsheets/u/0/d/1eSxkJl94jPt63CdOXH6ROy-WSkacW6P4qcAKMLrfBPc/edit) to analyze and document the chosen amount of tokens, initial distribution of tokens, dissolve delays etc. Both the tool and a training deck can be found in [this wiki page](https://wiki.internetcomputer.org/wiki/How-To:_SNS_tokenomics_configuration).

## 1.2. Technical architecture / whitepaper / project roadmap

### 1.2.1. Technical architecture
The technical architecture should give an overview of the dapp and illustrate how the dapp works. Some dapps rely on off-chain components, either developed and maintained by the team, or 3rd party components. The use of components that will not be controlled by the DAO should also be included to show the dependencies.

### 1.2.2. Whitepaper
The whitepaper should provide information about the dapp, the architecture, the goal with launching the SNS, tokenomics and other information relevant to the community to vote on the decentralization proposal. It should be clear what the dapp will gain from the SNS launch. The whitepaper from OpenChat’s SNS launch can be used for inspiration, see it [here](https://oc.app/whitepaper).

### 1.2.3. Project roadmap
The roadmap should show what the plan is with the dapp, also past the SNS launch. The roadmap should show the vision the team/developers behind the dapp have for the dapp, and what they would like to work on, also after the SNS launch. See [OpenChat’s roadmap](https://oc.app/roadmap) for inspiration.

## 1.3. Disclosure of dependencies
It may not be possible to fully decentralize the dapp at the time of the SNS launch. The dapp may rely on off-chain services or 3rd party service providers like SMS/text gateways.

If the dapp does have dependencies of some kind that cannot be managed by the DAO, then those dependencies should be documented so the community is aware of potential risks. When possible, there should also be a plan for how to bring these services on-chain and under control of the DAO.

## 1.4. Create SNS configuration file
The SNS is initialized using a configuration file, and the parameters in this file will set up token name, token supply, token distribution, transaction fees, dissolve delays and more. The configuration will be a part of the decentralization proposal, and is approved by the NNS DAO.

For initializing an SNS for your dapp, the configuration parameters must use the documentation created with the SNS tokenomics tool (section 1.1.5 above) to create the YAML configuration file. The [OpenChat config file](https://github.com/open-ic/open-chat/blob/master/sns/config/sns.yml) is a good example of how to format the file (note: the latest version of SNS may have new/different parameters). Add comments, explaining the parameters and token allocation, in the configuration file for transparency and ease of reading.

Use the [sns cli tool](https://github.com/dfinity/ic/tree/master/rs/sns/cli) to validate the consistency of the configuration file, and test the configuration extensively locally and on the mainnet before the final canisters are set up. See section 2.4 for more information about testing.

## 1.5. Create NNS proposals
As a part of the SNS launch process, two proposals must be created. The first proposal is for allowing a principle to create the SNS canisters.

### 1.5.1. SNS canister creation proposal
The canister creation proposal is asking the NNS neurons for acceptance to start the SNS launch process, and to allow only the accepted principal to install an SNS.

This proposal is not going in-depth with the tokenomics, governance etc. but links to the dapp and a whitepaper should be shared, so the community can evaluate if launching a SNS for the dapp makes sense. See OpenChat’s [proposal 1](https://dashboard.internetcomputer.org/proposal/108634) for inspiration.

### 1.5.2. Decentralization proposal
The second proposal is asking the NNS neurons for acceptance to start the decentralization process. If the proposal is adopted, the decentralization of the dapp and the decentralization swap will begin.

Include relevant information like tokenomics (token distribution, governance, decentralization sale), details about the dapp (link to the open sourced code), whitepaper and anything else relevant to the community. See OpenChat’s [decentralization proposal](https://dashboard.internetcomputer.org/proposal/109811) for inspiration.

### 1.5.3. More information
See the [documentation](./preparation.md) for details about the process. The documentation page [SNS predeployment considerations](./predeployment-considerations.md) has a list of topics that should be covered in the whitepaper/proposal. See this [forum post](https://forum.dfinity.org/t/dfinitys-voting-on-upcoming-sns-launch-proposals/19543) for information about DFINITY’s voting.

:::info
A 1-proposal process is planned to be rolled out early June.
:::

# 2. Technical Prep & Testing

## 2.1. Security review
In general, it is considered best practice to conduct a security review including the fixing of risky findings. Guidance on security best practices is [here](../../../security/index.md). It should be explained to which extent security reviews are relevant for the dapp and what kind of security reviews have been conducted for the dapp if applicable.

## 2.2. Open Sourcing
If the dapp is not already open sourced, it should be open sourced before the SNS launch - actually before the decentralization proposals are created. A dapp is not truly decentralized if the source code is not shared with the community. Open sourcing the code gives the community an opportunity to evaluate the dapp before the SNS launch, and after the launch, where upgrades must be voted on. It’s hard to make a meaningful voting decision without having full visibility into the code, and without the visibility it will also not be possible to verify the code and assess the impact it will have, before voting.

## 2.3. Create reproducible build
It should be possible to create a reproducible build from the open sourced code, for the same reasons as open sourcing the code. Providing the build and deploy instructions enables the community to evaluate the dapp and the code before voting on the SNS launch proposal, and after the decentralization, where upgrades must be voted on, the upgrades can be verified and tested by the community before voting.

Provide the build and deploy instructions with the source code. Ideally the instructions are a part of the code repository README file, and if that’s not the case, a link to the instructions should be available in the README file. In order to be able to create a reproducible build, the build environment needs to be reproducible. The documentation [here](../../../backend/reproducible-builds.md) provides more information how reproducible builds can be created using Docker.

## 2.4. Test dapp operations under SNS on mainnet with SNS Testflight
Before requesting an SNS launch in production, developers are strongly encouraged to test their deployed dapp’s operation (e.g., upgrading the dapp’s canisters) via SNS proposals, as if the live version of the dapp was managed by SNS.

Make sure to test upgrading canisters through SNS proposals, test updating asset canister content through SNS proposals, and other typical upgrade and maintenance operations. Also establish a [cycles management strategy](../managing-sns/cycles-usage.md), so canisters never run out of cycles. The longer the test runs, the better, ideally several weeks.

The developer can keep direct control over the dapp’s canisters registered with testflight SNS.
The testflight can be done in a local test environment or with the live dapp on the mainnet. When deployed on the mainnet, the testflight SNS is deployed to a regular application subnet instead of a dedicated SNS subnet.

To use the SNS testflight on the mainnet, pass the `–network ic` parameter to the deploy command. The [documentation](../get-sns/testflight.md) for running the testflight is the same as for deploying it locally - except for the added parameter (which is also covered in the documentation).

See the documentation for more information about the [SNS Testflight](../get-sns/testflight.md), including setup instructions.

## 2.5. Integrate an SNS frontend into the dapp
Developers can choose to integrate a frontend for the SNS functionality in the dapp. A good example of a useful integration is SNS proposal voting. This allows neurons to vote on proposals directly in the dapp frontend. Integrations should be tested thoroughly with the SNS Testflight or the local SNS test before the SNS launch.

## 2.6. Test the SNS launch locally
In addition to performing comprehensive testing of all dApp operations using the SNS (as explained in section 2.4), it is recommended to conduct a local test of the SNS launch process. By doing so, you can simulate the complete SNS initial token swap process also from the user’s perspective via the NNS frontend dApp. Detailed instructions on how to set up SNS locally for testing are available [here 1](https://github.com/dfinity/sns-testing).

# 3. Community Consultation

## 3.1. Publish tokenomics / whitepaper / roadmap / architecture
The documentation prepared in section 1.1 and 1.2 should be made publicly available ahead of the SNS launch. This provides transparency about the dapp, future plans with the dapp, the technical architecture and the tokenomics. This information can be shared on the dapp’s website, GitHub or where it would make sense.

## 3.2. Community discussion
It’s strongly recommended that developers have a discussion in the forum with the community about the decentralization plans. It’s suggested to start a thread at least a couple of weeks before the NNS proposal is created. This will allow the community to learn about your plans, ask questions and build trust in the SNS launch. The SNS initialization and decentralization sale will not start unless enough NNS neurons vote in favor of the proposal.

It is recommended to share:

- [x] The init file and sale file (example: [OpenChat](https://github.com/open-ic/open-chat/tree/master/sns/config)).
- [x] Provide whitepaper with a full description of the decentralization and tokenomics.
- [x] Provide a technical decomposition of the dapp architecture in terms of canisters, source code and documentation so that the community can validate that the dapp will actually be a decentralized application after the swap.
- [x] Explain to which extent security reviews were considered relevant for the dapp and what kind of security reviews have been conducted for the dapp.

The idea is to provide the community with information so they can verify what they are supporting from a decentralization standpoint.

<<<<<<< HEAD
##4. SNS Launch Workflow
Please find all steps included in an SNS launch [here](../lifecycle-sns/sns-launch.md) and a more detailed
descriptions of the following steps [here](../launch-sns/launch-sns.md).
=======
## 4. SNS Launch Workflow
>>>>>>> 658be995

## 4.1. Submit SNS approval proposal
First step in the launch is an NNS proposal that approves the SNS creation by listing a principal that can
later create the SNS canisters. Use the proposal content created in Section 1.4.1 and create the NNS 
proposal. The proposal can be created with the
[quill command line tool](../../../../references/quill-cli-reference/sns/quill-sns-make-proposal/) as described
[here](../launch-sns/#SNS-launch-command-NNSproposal1).

## 4.2. Create SNS canisters
When the NNS neurons have adopted the proposal above, the SNS canisters can be installed, and prepared for
the SNS launch. The SNS canisters are installed with the
[SNS CLI tool](https://github.com/dfinity/ic/tree/master/rs/sns/cli) as described
[here](../launch-sns/launch-sns.md#SNS-launch-command-SNSW)

## 4.3. Dapp control handover
Before the decentralization sale, the SNS root canister must be set as the controller of the dapp and
other developers are removed from the list of controllers. This entails “registering” the dapp with the
SNS so that SNS root is aware that it controls these canisters, and this registration is done by SNS proposal.

Consider what the impact of the handover will have for the entire dapp, since principals will change. 
Is it necessary to change access rights to e.g. asset canisters? All features of the dapp should be thoroughly
tested before the SNS launch. See previous mention of testing with the SNS testflight.

## 4.4. Submit decentralization proposal
This step is similar to submitting Step 4.1. This proposal will initiate the decentralization swap.
Use the proposal content created in section 1.4.2 and create the NNS proposal. 
The proposal can be created with the
[quill command line tool](../../../../references/quill-cli-reference/sns/quill-sns-make-proposal/)
as described [here](../launch-sns/launch-sns.md#SNS-launch-command-NNSproposal2).

## 4.5 Finalizing the SNS swap
After the swap ends, its finalization has to be triggered by a `dfx` call as described
[here](../launch-sns/launch-sns.md#SNS-launch-command-finalizingswap).

## 4.6 Setup custom SNS functions
To execute code on SNS managed canisters via SNS proposals, the canisters must expose two public functions,
also referred to as generic functions in the documentation. The first function is a validation function 
to validate and render the proposal payload, and the second function is an execution function to perform
an action given the proposal payload.

To use generic functions, you must first submit an SNS proposal to register these functions with SNS 
governance. Once the proposal is adopted, you can submit proposals to execute them with a given binary 
payload.<|MERGE_RESOLUTION|>--- conflicted
+++ resolved
@@ -125,13 +125,9 @@
 
 The idea is to provide the community with information so they can verify what they are supporting from a decentralization standpoint.
 
-<<<<<<< HEAD
-##4. SNS Launch Workflow
+## 4. SNS Launch Workflow
 Please find all steps included in an SNS launch [here](../lifecycle-sns/sns-launch.md) and a more detailed
 descriptions of the following steps [here](../launch-sns/launch-sns.md).
-=======
-## 4. SNS Launch Workflow
->>>>>>> 658be995
 
 ## 4.1. Submit SNS approval proposal
 First step in the launch is an NNS proposal that approves the SNS creation by listing a principal that can
