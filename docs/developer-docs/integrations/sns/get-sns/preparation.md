--- conflicted
+++ resolved
@@ -116,12 +116,8 @@
    is handed back to you (i.e., the original developers of the dapp), and the 
    collected ICP are refunded to the sale participants.
 
-<<<<<<< HEAD
-## Getting the tools for launching an SNS {#tools}  
-=======
 Title h2:Getting the tools for launching an SNS {#tools} <!--TODO-CLI/dfx: update wrt whether you need SNS CLI at all--> 
 
->>>>>>> 89f8a81f
 To set the initial parameters for your SNS, but also to test and request the launch
 of an SNS afterwards, you require some tools.
 Let us next learn which tools there are and how you can install them. <!--TODO-CLI/dfx: update wrt whether you need SNS CLI at all --> 
