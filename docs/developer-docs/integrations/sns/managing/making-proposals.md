# SNS proposals

## Overview

To manage an SNS, the SNS community needs to understand how proposals work, how they can be submitted, voted on, and what effect they have. This article explains the different types of proposals and how to work with them.

## Background

### Native proposals

An SNS comes with built-in proposals called “native proposals”.

There are the following types:

* `Motion`
* `ManageNervousSystemParameters`
* `AddGenericNervousSystemFunction`
* `RemoveGenericNervousSystemFunction`
* `UpgradeSnsToNextVersion`
* `RegisterDappCanisters`
* `DeregisterDappCanisters`
* `TransferSnsTreasuryFunds`
* `UpgradeSnsControlledCanister`
* `ManageSnsMetadata`
* `ExecuteGenericNervousSystemFunction`

:::info
See the types in the code [here](https://sourcegraph.com/github.com/dfinity/ic@4732d8281404c0a7c1e0a91937ffd0e54f2beced/-/blob/rs/sns/governance/proto/ic_sns_governance/pb/v1/governance.proto?L405) - they are called “action” in the code.
:::

### Generic proposals

Each SNS community might have dapp-specific needs.

Some examples:

* A dapp may have a very complicated procedure to upgrade dapp canisters. For example, they may have a canister for each user, in which case they orchestrate over a “user root canister”. For this workflow, they would have to tell this canister what the user-canisters should be upgraded to and then trigger this upgrade. In a DAO-governed dapp this should happen via proposal.
* Many dapps have an asset canister. Updating the assets cannot be done via a normal canister upgrade as the content is larger than a proposal can be. Therefore we need a custom way to update the assets 
* Developers might want the DAO to be the only entity that can elect moderators, call certain methods, make certain payments etc…

For these cases, SNSs have so called 'generic proposals'. These are custom proposals that each SNS community can define itself.

Here we make use of an elegant aspect of our SNS architecture design: a proposal is just a call to a method on a canister. This means that one can do arbitrary things with a proposal as long as one can tell the SNS governance canister which method it has to call.

## Governance canister interface

All of the proposals used to manage an SNS are executed on the SNS governance canister so it helps to have for reference, what the [interface for the governance canister](https://sourcegraph.com/github.com/dfinity/ic@4732d8281404c0a7c1e0a91937ffd0e54f2beced/-/blob/rs/sns/governance/canister/governance.did) is.

Below are the most important types for the purpose of this article:

```candid
    type Account = record { 
        owner : opt principal; 
        subaccount : opt Subaccount 
    };

    //proposals types for managing an SNS
    type Action = variant {
        ManageNervousSystemParameters : NervousSystemParameters;
        AddGenericNervousSystemFunction : NervousSystemFunction;
        RemoveGenericNervousSystemFunction : nat64;
        UpgradeSnsToNextVersion : record {};
        RegisterDappCanisters : RegisterDappCanisters;
        TransferSnsTreasuryFunds : TransferSnsTreasuryFunds;
        UpgradeSnsControlledCanister : UpgradeSnsControlledCanister;
        DeregisterDappCanisters : DeregisterDappCanisters;
        Unspecified : record {};
        ManageSnsMetadata : ManageSnsMetadata;
        ExecuteGenericNervousSystemFunction : ExecuteGenericNervousSystemFunction;
        Motion : Motion;
    };
```

## Using quill to submit proposals

### Submitting via `sns make-proposal` command

Any eligible neuron can submit a proposal. Therefore, the command to [submit a proposal](https://github.com/dfinity/quill/blob/master/docs/cli-reference/sns/quill-sns-make-proposal.md)
`sns make-proposal` is a `ManageNeuron` message. With this command, neuron holders can submit proposals (such as a Motion Proposal) to be voted on by other neuron holders. The structure:

```bash
quill sns make-proposal <PROPOSER_NEURON_ID> --proposal <PROPOSAL> [option]
```

where `<PROPOSAL>` is a formatted candid record:

```candid
(
    record {
        title = "lorem ipsum";
        url = "lorem ipsum";
        summary = "lorem ipsum";
        action = opt variant {
            <PROPOSAL_TYPE> = <PARAMETERS_OF_PROPOSAL_TYPE>
            }
        };
    }
)
```

The CLI command structure is

```bash
quill sns make-proposal <PROPOSER_NEURON_ID> --proposal '(
    record {
        title = "lorem ipsum";
        url = "lorem ipsum";
        summary = "lorem ipsum";
        action = opt variant {
            <PROPOSAL_TYPE> = <PARAMETERS_OF_PROPOSAL_TYPE>
        };
    }
)'
```

For example, if we use the candid record for <PROPOSAL_TYPE> `Motion`, the CLI-friendly command to submit a `Motion` proposal is:

```bash
quill sns make-proposal <PROPOSER_NEURON_ID> --proposal '(
    record {
        title = "SNS is great";
        url = "https://dfinity.org\";
        summary = "This is a motion proposal to see if people agree on the fact that the SNS is great.";
        action = opt variant {
            Motion = record {
                motion_text = "I hereby raise the motion that the use of the SNS shall commence";
            }
        };
    }
)'
```

## References for proposals
This article explains the different kinds of proposals and provides for each of them a concrete example of the quill command to submit it.
### `Motion`
A motion proposal is the only kind of proposal that does not have any immediate effect, i.e., it does not trigger the execution of a method as other proposals do. It can be used, for example for opinion polls before even starting certain features.  
### Relevant Type signature

```candid
    Motion: record {
        motion_text : text;
    }
```

### Putting it together

Example in bash:

```bash
quill sns make-proposal <PROPOSER_NEURON_ID> --proposal '(
    record {
        title = "lorem ipsum";
        url = "lorem ipsum";
        summary = "lorem ipsum";
        action = opt variant {
            Motion = record {
                motion_text = "I hereby raise the motion that the use of the SNS shall commence";
            }
        };
    }
)'
```

## `ManageNervousSystemParameters`
The nervous system parameters define the settings of a particular SNS. 
Since all SNSs are upgraded along the same upgrade path [refer to architecture part], this is what allows SNSs to nevertheless customise the rules of their governance, the tokenomics, etc to meet their needs. 

The proposal `ManageNervousSystemParameters` allows the SNS community to adjust these parameters at any time. 
### Relevant type signatures

```candid
    type ManageNervousSystemParameters : NervousSystemParameters;

    type NervousSystemParameters = record {
        default_followees : opt DefaultFollowees;
        max_dissolve_delay_seconds : opt nat64;
        max_dissolve_delay_bonus_percentage : opt nat64;
        max_followees_per_function : opt nat64;
        neuron_claimer_permissions : opt NeuronPermissionList;
        neuron_minimum_stake_e8s : opt nat64;
        max_neuron_age_for_age_bonus : opt nat64;
        initial_voting_period_seconds : opt nat64;
        neuron_minimum_dissolve_delay_to_vote_seconds : opt nat64;
        reject_cost_e8s : opt nat64;
        max_proposals_to_keep_per_action : opt nat32;
        wait_for_quiet_deadline_increase_seconds : opt nat64;
        max_number_of_neurons : opt nat64;
        transaction_fee_e8s : opt nat64;
        max_number_of_proposals_with_ballots : opt nat64;
        max_age_bonus_percentage : opt nat64;
        neuron_grantable_permissions : opt NeuronPermissionList;
        voting_rewards_parameters : opt VotingRewardsParameters;
        maturity_modulation_disabled : opt bool;
        max_number_of_principals_per_neuron : opt nat64;
    };

    type DefaultFollowees = record { 
        followees : vec record { 
            nat64; 
            Followees 
        } 
    };

    type Followees = record { followees : vec NeuronId };

    type NeuronId = record { id : vec nat8 };

    type NeuronPermissionList = record { permissions : vec int32 };

    type VotingRewardsParameters = record {
        final_reward_rate_basis_points : opt nat64;
        initial_reward_rate_basis_points : opt nat64;
        reward_rate_transition_duration_seconds : opt nat64;
        round_duration_seconds : opt nat64;
    };
```

### Putting it together

```candid
    type ManageNervousSystemParameters: record {
        default_followees : opt record { 
            followees : vec record { 
                        nat64; 
                        record { followees : vec record { id : vec nat8 } } 
            } 
        };
        max_dissolve_delay_seconds : opt nat64;
        max_dissolve_delay_bonus_percentage : opt nat64;
        max_followees_per_function : opt nat64;
        neuron_claimer_permissions : opt record { permissions : vec int32 };
        neuron_minimum_stake_e8s : opt nat64;
        max_neuron_age_for_age_bonus : opt nat64;
        initial_voting_period_seconds : opt nat64;
        neuron_minimum_dissolve_delay_to_vote_seconds : opt nat64;
        reject_cost_e8s : opt nat64;
        max_proposals_to_keep_per_action : opt nat32;
        wait_for_quiet_deadline_increase_seconds : opt nat64;
        max_number_of_neurons : opt nat64;
        transaction_fee_e8s : opt nat64;
        max_number_of_proposals_with_ballots : opt nat64;
        max_age_bonus_percentage : opt nat64;
        neuron_grantable_permissions : opt record { permissions : vec int32 };
        voting_rewards_parameters : opt record {
            final_reward_rate_basis_points : opt nat64;
            initial_reward_rate_basis_points : opt nat64;
            reward_rate_transition_duration_seconds : opt nat64;
            round_duration_seconds : opt nat64;
        };
        maturity_modulation_disabled : opt bool;
        max_number_of_principals_per_neuron : opt nat64;
    }
```

Example in bash:

```bash
quill sns make-proposal <PROPOSER_NEURON_ID> --proposal '(
    record {
        title = "Increase the maximum dissolve delay";
        url = "lorem ipsum";
        summary = "Proposal to adjust the SNS nervous system parameters so that newly the maximum dissolve delay that a neuron can have it set to 10 years. All other nervous system parameters should remain as they are now.";
        action = opt variant {
            ManageNervousSystemParameters: record {
                default_followees : opt record { 
                    followees : vec record { 
                                nat64; 
                                record { followees : vec record { id : vec {1:nat8, 2:nat8} } }  
                    } 
                };
                max_dissolve_delay_seconds = opt 42:nat64;
                max_dissolve_delay_bonus_percentage = opt 42:nat64;
                max_followees_per_function = opt 42:nat64;
                neuron_claimer_permissions = opt record { permissions = vec {1:int32, 2:int32} };
                neuron_minimum_stake_e8s = opt 42:nat64;
                max_neuron_age_for_age_bonus = opt 42:nat64;
                initial_voting_period_seconds = opt 42:nat64;
                neuron_minimum_dissolve_delay_to_vote_seconds = opt 42:nat64;
                reject_cost_e8s = opt 42:nat64;
                max_proposals_to_keep_per_action = opt 42:nat32;
                wait_for_quiet_deadline_increase_seconds = opt 42:nat64;
                max_number_of_neurons = opt 42:nat64;
                transaction_fee_e8s = opt 42:nat64;
                max_number_of_proposals_with_ballots = opt 42:nat64;
                max_age_bonus_percentage = opt 42:nat64;
                neuron_grantable_permissions = opt record { permissions : vec {1:int32, 2:int32} };
                voting_rewards_parameters = opt record {
                    final_reward_rate_basis_points = opt 42:nat64;
                    initial_reward_rate_basis_points = opt 42:nat64;
                    reward_rate_transition_duration_seconds = opt 42:nat64;
                    round_duration_seconds = opt 42:nat64;
                };
                maturity_modulation_disabled = opt true:bool;
                max_number_of_principals_per_neuron = opt 42:nat64;
            };
    }
)'
```

## `AddGenericNervousSystemFunction`

### Relevant type signatures

```candid
    type AddGenericNervousSystemFunction : NervousSystemFunction;

    type NervousSystemFunction = record {
        id : nat64;
        name : text;
        description : opt text;
        function_type : opt FunctionType;
    };

    type FunctionType = variant {
        NativeNervousSystemFunction : record {};
        GenericNervousSystemFunction : GenericNervousSystemFunction;
    };

    type GenericNervousSystemFunction = record {
        validator_canister_id : opt principal;
        target_canister_id : opt principal;
        validator_method_name : opt text;
        target_method_name : opt text;
    };
```

### Putting it together

```candid
    type AddGenericNervousSystemFunction: record {
        id : nat64;
        name : text;
        description : opt text;
        function_type : opt variant {
            GenericNervousSystemFunction : record {
                validator_canister_id : opt principal;
                target_canister_id : opt principal;
                validator_method_name : opt text;
                target_method_name : opt text;
            }
        };
    };
```

Example in bash:

```bash
quill sns make-proposal <PROPOSER_NEURON_ID> --proposal '(
    record {
        title = "Adding a new generic proposal";
        url = "https://dfinity.org";
        summary = "Adding a new generic proposal that allows to change the background colour of the dapp. Specifically, proposals of this kind will trigger a call to the method change_colour on canister dapp_canister.";
        action = opt variant {
            AddGenericNervousSystemFunction = record {
                id = 42:nat64;
                name = "lorem ipsum":text;
                description = opt "lorem ipsum":text;
                function_type : opt variant {
                    GenericNervousSystemFunction = record {
                        validator_canister_id = opt principal "ltyfs-qiaab-aaaak-aan3a-cai";
                        target_canister_id = opt principal "ltyfs-qiaab-aaaak-aan3a-cai";
                        validator_method_name = opt "lorem ipsum":text;
                        target_method_name = opt "lorem ipsum":text;
                    }
                };
            }
        };
    }
)'
```

## `RemoveGenericNervousSystemFunction`
Similarly to how generic proposal are added, they can also be removed again if the SNS DAO thinks that they should no longer be supported. 
To do so, they can use the proposal  `AddGenericNervousSystemFunction` which specifies the ID of the generic nervous system function to be removed.
### Relevant type signatures

```candid
    type RemoveGenericNervousSystemFunction : nat64;
```

### Putting it together

Example in bash:

```bash
quill sns make-proposal <PROPOSER_NEURON_ID> --proposal '(
    record {
        title = "Remove the generic proposal ...";
        url = "https://dfinity.org";
        summary = "Proposal to remove the generic nervous system function with ID 123456789 that changed the dapp's background colour as this is no longer needed.";
        action = opt variant {
            RemoveGenericNervousSystemFunction = 123456789:nat64;
        };
    }
)'
```

## `UpgradeSnsToNextVersion`
Recall that all approved SNS canister versions are stored on the NNS canister [SNS-W](introduction/sns-architecture). 
New SNS canister wasm codes are approved by NNS proposals and then added to SNS-W. 
Each SNS community can then simply decide if and when they want to upgrade their SNS instance to the next SNS version that is available on SNS-W. 
To do so, they can use an `UpgradeSnsToNextVersion`proposal. 
If this proposal is adopted, it will trigger a call to SNS root that will ask SNS-W which new wasm version is available and then upgrade to this new version. 
### Relevant type signatures

```candid
    type UpgradeSnsToNextVersion : record {};
```

### Putting it together

Example in bash:

```bash
quill sns make-proposal <PROPOSER_NEURON_ID> --proposal '(
    record {
        title = "Upgrade SNS to next available version";
        url = "https://dfinity.org";
        summary = "A proposal to upgrade the SNS DAO to the next available version on SNS-W";
        action = opt variant {
            UpgradeSnsToNextVersion = record {};
        };
    }
)'
```

## `RegisterDappCanisters`
An SNS controls a set of dapp cansiters. 
An SNS community can decide that new dapps should be added to the SNS' control. 
The proposal `RegisterDappCanisters`allows the SNS to accept the control of a set of new dapp canisters. The new canisters that should be registered are identified by their canister ID and it is allowed to register a list of canisters (not just a single one).
### Relevant type signatures

```candid
    type RegisterDappCanisters : RegisterDappCanisters;

    type RegisterDappCanisters = record { canister_ids : vec principal };
```

### Putting it together

```candid
    type RegisterDappCanisters: record {
        canister_ids : vec principal
    };
```

Example in bash:

```bash
quill sns make-proposal <PROPOSER_NEURON_ID> --proposal '(
    record {
        title = "Register new dapp canisters";
        url = "https://dfinity.org";
        summary = "Proposal to register two new dapp canisters, with ID ltyfs-qiaaa-aaaak-aan3a-cai and ltyfs-qiaaa-aaaak-aan3a-cai to the SNS.";
        action = opt variant {
            RegisterDappCanisters = record {
                canister_ids = vec {principal "ltyfs-qiaaa-aaaak-aan3a-cai", principal "ltyfs-qiaaa-aaaak-aan3a-cai"};
            };
        };
    }
)'
```

## `DeregisterDappCanisters` 

### Relevant type signatures

```candid
    type DeregisterDappCanisters : DeregisterDappCanisters;

    type DeregisterDappCanisters = record {
        canister_ids : vec principal;
        new_controllers : vec principal;
    };
```

### Putting it together

Example in bash:

```bash
quill sns make-proposal <PROPOSER_NEURON_ID> --proposal '(
    record {
        title = "lorem ipsum";
        url = "lorem ipsum";
        summary = "lorem ipsum";
        action = opt variant {
            DeregisterDappCanisters = record {
                canister_ids = vec principal;
                new_controllers = vec principal;
            };
        };
    };
)'
```

## `TransferSnsTreasuryFunds`
The SNS DAO has control over a treasury from which funds can be sent to other accounts by `TransferSnsTreasuryFunds` proposals. 
To do so, one has to define the following arguments... 
### Relevant type signatures

```candid
    type TransferSnsTreasuryFunds = record {
        from_treasury : int32;
        to_principal : opt principal;
        to_subaccount : opt Subaccount;
        memo : opt nat64;
        amount_e8s : nat64;
    };

    type Subaccount = record { subaccount : vec nat8 };
```

### Putting it together

```candid
    type TransferSnsTreasuryFunds = record {
        from_treasury : int32;
        to_principal : opt principal;
        to_subaccount : opt record { subaccount : vec nat8 };
        memo : opt nat64;
        amount_e8s : nat64;
    };
```

Example in bash:

```bash
quill sns make-proposal <PROPOSER_NEURON_ID> --proposal '(
    record {
        title = "Lorem ipsum";
        url = "Lorem ipsum";
        summary = "Lorem ipsum";
        action = opt variant {
            TransferSnsTreasuryFunds = record {
                from_treasury = int32;
                to_principal = opt principal;
                to_subaccount = opt record { subaccount = vec nat8 };
                memo = opt nat64;
                amount_e8s = nat64;
               
            };
        };
    };
)'
```

## `UpgradeSnsControlledCanister` 
The proposal `UpgradeSnsControlledCanister` is to upgrade a dapp canister that is controlled by the SNS DAO to a new wasm. 
### Relevant type signatures

```candid
    type UpgradeSnsControlledCanister : UpgradeSnsControlledCanister;

    type UpgradeSnsControlledCanister = record {
        new_canister_wasm : vec nat8;
        mode : opt int32;
        canister_id : opt principal;
        canister_upgrade_arg : opt vec nat8;
    };
```

### Putting it together

Example in bash:

```bash
quill sns make-proposal <PROPOSER_NEURON_ID> --proposal '(
    record {
        title = "lorem ipsum";
        url = "lorem ipsum";
        summary = "lorem ipsum";
        action = opt variant {
            UpgradeSnsControlledCanister = record {
                new_canister_wasm = vec nat8;
                mode = opt int32;
                canister_id = opt principal;
                canister_upgrade_arg = opt vec nat8;
            };
        };
    };
)'
```

<<<<<<< HEAD

=======
## `DeregisterDappCanisters` 
The proposal `DeregisterDappCanisters` is the counterpart of `RegisterDappCanisters`.
If an SNS community decides that they would like to give up the control of a given dapp canister, they can use this proposal to do so. 
To this end, the proposal defines the canister ID of the dapp canister to be deregistered and a principal to whom the canister will be handed over to (i.e., this principal will be set as the new controller of the specified dapp canister).
### Relevant type signatures

```candid
    type DeregisterDappCanisters : DeregisterDappCanisters;

    type DeregisterDappCanisters = record {
        canister_ids : vec principal;
        new_controllers : vec principal;
    };
```

### Putting it together

Example in bash:

```bash
quill sns make-proposal <PROPOSER_NEURON_ID> --proposal '(
    record {
        title = "lorem ipsum";
        url = "lorem ipsum";
        summary = "lorem ipsum";
        action = opt variant {
            DeregisterDappCanisters = record {
                canister_ids = vec principal;
                new_controllers = vec principal;
            };
        };
    };
)'
```
>>>>>>> 5783cc6a


## `ManageSnsMetadata` 
Each SNS has a metadata that defines the SNS project and which includes a URL, e.g., under which the main dapp canister can be found, a logo, a name, and a description summarizing the purpose of the projects.
This metadata can be updated at any time, for example if there is a rebranding for the associated project.
To do so, the SNS DAO can use the proposal  `ManageSnsMetadata` which defines all of the above attributes.
### Relevant type signatures

```candid
    type  ManageSnsMetadata : ManageSnsMetadata;

    type ManageSnsMetadata = record {
        url : opt text;
        logo : opt text;
        name : opt text;
        description : opt text;
    };
```

### Putting it together

Example in bash:

```bash
quill sns make-proposal <PROPOSER_NEURON_ID> --proposal '(
    record {
        title = "lorem ipsum";
        url = "lorem ipsum";
        summary = "lorem ipsum";
        action = opt variant {
            <PROPOSAL_TYPE> = <PARAMETERS_OF_PROPOSAL_TYPE>
        };
    }
)'
```

## `ExecuteGenericNervousSystemFunction` 
After a generic proposal has been registered with a  `AddGenericNervousSystemFunction` proposal, such a proposal can be submitted with a `ExecuteGenericNervousSystemFunction` proposal.
The proposal identifies the previously added generic proposal by an ID (so called `function_id`) and, in addition, defines a payload.
Upon submission of such a proposal, the defined validation method is called, which checks that the given payload is valid for this kind of proposal (the method that will be called for this is the method `validator_method_name` on the canister `validator_canister_id` as it was defined when the generic proposal was added. If this validation is successful, the proposal will be created.

Later, if the proposal is adopted, the SNS governance canister will call the method `target_method_name ` on the canister `target_canister_id` (as also define in the generic proposal) with the payload defined here.
### Relevant type signatures

```candid
    type ExecuteGenericNervousSystemFunction : ExecuteGenericNervousSystemFunction;

    type ExecuteGenericNervousSystemFunction = record {
        function_id : nat64;
        payload : vec nat8;
    };
```

### Putting it together

Example in bash:

```bash
quill sns make-proposal <PROPOSER_NEURON_ID> --proposal '(
    record {
        title = "lorem ipsum";
        url = "lorem ipsum";
        summary = "lorem ipsum";
        action = opt variant {
            ExecuteGenericNervousSystemFunction = record {
                function_id = nat64;
                payload = vec nat8;
            }
        };
    }
)'
```


<!-- ## SNS Proposal lifecycle


(not only how generic ones are added but also how a normal proposal works (who can submit it, what they 
have to pay, when is it adopted and under which conditions etc): "At any time (even if the deadline has
not been reached), a proposal is adopted if strictly more than half of the votes are ‘yes’ and rejected 
if at least half of the votes are ‘no’. The idea is that at this point the result cannot be turned around,
so there is no reason for waiting.” "
if the voting deadline is reached, there are more yes than no votes, and at least a minimum number of 
votes have been sent (This minimum of votes is expressed as a ratio of the used voting power in favor 
of the proposal divided by the total available voting power and is a constant that is now set to 0.03)”

When voting:
WARNING
Overall careful w/ calls to unknown canisters   (for generic proposals, registering dapp etc)?

If SNSs can upgrade dapp canisters that are not registered, we might want to say that those canisters 
not necessarily trusted, also we might want to make a recommendation “to the SNS” that calling untrusted
canisters is dangerous, so they might want to verify it first (which could then be done by registering it)




## Native SNS proposals

### Dapp canister upgrades
how to upgrade dapp

SNS Governance checks this when trying to execute - if the dapp is not registered when the proposal is executed, it will fail async fn perform_upgrade_sns_controlled_canister in SNS Governance has the associated logic.


### SNS canister upgrades
Upgrading SNS canisters will be very simple as the SNS version are blessed and the deployment paths are managed by the NNS. Nevertheless, an SNS community still has to decide when to upgrade to the next version by proposal. So we should describe how such a proposal can be made.


## Generic proposals

Some notes: for generic proposals: only call things that you trust (anyways true for SNSs),
could be immutable canister / SNS controlled / controlled by s.b. you trust not to change things arbitraty. this must be verified on adding new proposal type.

They consist of verification canister & method and of target canister & method
why we need both: governance cannot interpret meaning of the proposals 

the “Verification” method is just about filtering out 
proposals that cannot be valid anyways/ rendering => cannot put security check in the validate (just checks 
that the input is “valid proposal at the time of proposal not at the time of the execution”); for actual
validation at the time of execution: you have to add those checks to the target method called by the proposal

should include how to add and remove them.

 

### Register a new generic proposal
### Submit a generic proposal  --><|MERGE_RESOLUTION|>--- conflicted
+++ resolved
@@ -582,9 +582,6 @@
 )'
 ```
 
-<<<<<<< HEAD
-
-=======
 ## `DeregisterDappCanisters` 
 The proposal `DeregisterDappCanisters` is the counterpart of `RegisterDappCanisters`.
 If an SNS community decides that they would like to give up the control of a given dapp canister, they can use this proposal to do so. 
@@ -619,7 +616,6 @@
     };
 )'
 ```
->>>>>>> 5783cc6a
 
 
 ## `ManageSnsMetadata` 
