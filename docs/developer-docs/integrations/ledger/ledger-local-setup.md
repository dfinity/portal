# Ledger local setup


## Overview
If you are working in a local development environment, i.e with a local replica instead of the public Internet Computer, you can't access the ICP ledger. In order to test your application that integrates with the ICP ledger locally, you need to deploy a local ledger canister. However, this local ledger canister won't have the history and balances of the live ICP ledger.

Follow the steps below to deploy your copy of the ledger canister to a local replica.

### Step 1:  Get a pre-built ledger canister module and Candid interface files.

``` sh
export IC_VERSION=dd3a710b03bd3ae10368a91b255571d012d1ec2f
curl -o ledger.wasm.gz "https://download.dfinity.systems/ic/$IC_VERSION/canisters/ledger-canister_notify-method.wasm.gz"
gunzip ledger.wasm.gz
curl -o ledger.private.did "https://raw.githubusercontent.com/dfinity/ic/$IC_VERSION/rs/rosetta-api/ledger.did"
# on Linux: 
dfx canister --network ic call ryjl3-tyaaa-aaaaa-aaaba-cai __get_candid_interface_tmp_hack '()' --query | sed -i 's/\\n/\n/g'
# on MacOS:
dfx canister --network ic call ryjl3-tyaaa-aaaaa-aaaba-cai __get_candid_interface_tmp_hack '()' --query | sed 's/\\n/\n/g'
```

If you plan to work with Ledger archives, also download the `ledger_archive.did` file:
    
``` sh
curl -o ledger_archive.did "https://raw.githubusercontent.com/dfinity/ic/$IC_VERSION/rs/rosetta-api/icp_ledger/ledger_archive.did"
```

:::info

The `IC_VERSION` variable is a commit hash from the <http://github.com/dfinity/ic> repository. To get the latest version, take the commit hash from the last blessed version from the [releases dashboard](https://dashboard.internetcomputer.org/releases).

:::

<<<<<<< HEAD
2.  Make sure you use a recent version of the [IC SDK](/developer-docs/setup/install/index.mdx) If you don’t have the IC SDK installed, follow instructions on the [Installing the IC SDK](/developer-docs/setup/install/index.mdx) section to install it.

3.  If you don’t have an IC SDK project yet, follow these instructions to create a new project: [dfx-new](/references/cli-reference/dfx-new.md)
=======
### Step 2:  Make sure you use a recent version of the [IC SDK](/developer-docs/setup/install/index.mdx).
If you don’t have the IC SDK installed, follow instructions on the [installing the IC SDK](/developer-docs/setup/install/index.mdx) section to install it.

If you don’t have an IC SDK project yet, follow these instructions to create a new project: [dfx-new](/references/cli-reference/dfx-new.md).
>>>>>>> d90e9a6a

### Step 3:  Copy the file you obtained at the first step (`ledger.wasm`, `ledger.private.did`, `ledger.public.did`) into the root of your project.

### Step 4:  Add the following canister definition to the `dfx.json` file in your project:

``` json
{
  "canisters": {
    "ledger": {
      "type": "custom",
      "wasm": "ledger.wasm",
      "candid": "ledger.private.did"
    }
  }
}
```
    
### Step 5: Configure your replica to run a `System` subnet. 
Modify `dfx.json` to include:

```json
{
  "defaults":{
    "replica": {
      "subnet_type":"system"
    }
  }
}
```

### Step 6:  Start a local replica.

``` sh
dfx start --background
```

### Step 7:  Create a new identity that will work as a minting account:

``` sh
dfx identity new minter
dfx identity use minter
export MINT_ACC=$(dfx ledger account-id)
```

Transfers from the minting account will create `Mint` transactions. Transfers to the minting account will create `Burn` transactions.

### Step 8:  Switch back to your default identity and record its ledger account identifier.

``` sh
dfx identity use default
export LEDGER_ACC=$(dfx ledger account-id)
```

### Step 9:  Deploy the ledger canister to your network.

``` sh
dfx deploy ledger --argument '(record {minting_account = "'${MINT_ACC}'"; initial_values = vec { record { "'${LEDGER_ACC}'"; record { e8s=100_000_000_000 } }; }; send_whitelist = vec {}})'
```

If you want to setup the ledger in a way that matches the production deployment, you should deploy it with archiving enabled. In this setup, the ledger canister dynamically creates new canisters to store old blocks. We recommend using this setup if you are planning to exercise the interface for fetching blocks.

Obtain the principal of the identity you use for development. This principal will be the controller of archive canisters.

``` sh
dfx identity use default
export ARCHIVE_CONTROLLER=$(dfx identity get-principal)
```

Deploy the ledger canister with archiving options:

``` sh
dfx deploy ledger --argument '(record {minting_account = "'${MINT_ACC}'"; initial_values = vec { record { "'${LEDGER_ACC}'"; record { e8s=100_000_000_000 } }; }; send_whitelist = vec {}; archive_options = opt record { trigger_threshold = 2000; num_blocks_to_archive = 1000; controller_id = principal "'${ARCHIVE_CONTROLLER}'" }})'
```

You may want to set `trigger_threshold` and `num_blocks_to_archive` options to low values (e.g., 10 and 5) to trigger archivation after only a few blocks.

### Step 10: Update the canister definition in the `dfx.json` file to use the public Candid interface:

``` diff
{
  "canisters": {
    "ledger": {
      "type": "custom",
      "wasm": "ledger.wasm",
-       "candid": "ledger.private.did"
+       "candid": "ledger.public.did"
    }
  }
}
```

### Step 11: Update the canister definition in the `dfx.json` file to specify a remote id for the ledger. 
This will prevent dfx from deploying your own ledger in case you decide to deploy your project to the Internet Computer:

```
"ledger": {
  "type": "custom",
  "candid": "ledger.public.did",
  "wasm": "ledger.wasm",
  "remote": {
    "candid": "ledger.public.did",
    "id": {
      "ic": "ryjl3-tyaaa-aaaaa-aaaba-cai"
    }
  }
}
```

### Step 12: Check that the Ledger canister is healthy. Execute the following command:

``` sh
dfx canister call ledger account_balance '(record { account = '$(python3 -c 'print("vec{" + ";".join([str(b) for b in bytes.fromhex("'$LEDGER_ACC'")]) + "}")')' })'
```

The output should look like the following:

    (record { e8s = 100_000_000_000 : nat64 })

Your local ICP ledger canister is up and running now. You can now deploy other canisters that need to communicate with the ledger canister.<|MERGE_RESOLUTION|>--- conflicted
+++ resolved
@@ -31,16 +31,10 @@
 
 :::
 
-<<<<<<< HEAD
-2.  Make sure you use a recent version of the [IC SDK](/developer-docs/setup/install/index.mdx) If you don’t have the IC SDK installed, follow instructions on the [Installing the IC SDK](/developer-docs/setup/install/index.mdx) section to install it.
-
-3.  If you don’t have an IC SDK project yet, follow these instructions to create a new project: [dfx-new](/references/cli-reference/dfx-new.md)
-=======
 ### Step 2:  Make sure you use a recent version of the [IC SDK](/developer-docs/setup/install/index.mdx).
 If you don’t have the IC SDK installed, follow instructions on the [installing the IC SDK](/developer-docs/setup/install/index.mdx) section to install it.
 
 If you don’t have an IC SDK project yet, follow these instructions to create a new project: [dfx-new](/references/cli-reference/dfx-new.md).
->>>>>>> d90e9a6a
 
 ### Step 3:  Copy the file you obtained at the first step (`ledger.wasm`, `ledger.private.did`, `ledger.public.did`) into the root of your project.
 
