--- conflicted
+++ resolved
@@ -26,13 +26,8 @@
 
 The URL for the ICP index .did file is `curl -o index.did "https://raw.githubusercontent.com/dfinity/ic/$IC_VERSION/rs/rosetta-api/icp_ledger/index/index.did"`, so with the above revision it would be `curl -o index.did "https://raw.githubusercontent.com/dfinity/ic/d87954601e4b22972899e9957e800406a0a6b929/rs/rosetta-api/icp_ledger/index/index.did"`.
 
-<<<<<<< HEAD
 ### Step 4: Configuring the `dfx.json` file.
 Open the `dfx.json` file in your project's directory. Add the `icp_index_canister` canister data and insert the canister data for your ICP ledger. If you followed the guide on local ledger setup and you used the same project folder for both the ICP ledger and ICP index, your `dfx.json` file should look like this:
-=======
-### Step 4: Configure the `dfx.json` file.
-Open the `dfx.json` file in your project's directory. Add the `icp_index` canister data and insert the canister data for your ICP ledger. If you followed the guide on local ledger setup and you used the same project folder for both the ICP ledger and ICP index, your `dfx.json` file should look like this:
->>>>>>> 0cd5b77c
 
 ``` json
 {
@@ -72,18 +67,7 @@
 dfx start --background --clean
 ```
 
-<<<<<<< HEAD
 ### Step 6: Deploy the ICP index canister:
-=======
-### Step 6: Use your default identity to deploy the index canister.
-
-``` sh
-dfx identity use default
-export DEFAULT_ACCOUNT_ID=$(dfx ledger account-id)
-```
-
-### Step 7: Deploy the ICP index canister.
->>>>>>> 0cd5b77c
 Here it is assumed that the canister ID of your local ICP ledger is `ryjl3-tyaaa-aaaaa-aaaba-cai`, otherwise replace it with your ICP ledger canister ID. 
 
 ```
@@ -92,11 +76,7 @@
 
 The ICP index canister will start synching right away and will automatically try to fetch new blocks from the ICP ledger every few seconds. 
 
-<<<<<<< HEAD
 ### Step 7: Check the status and ICP ledger id on the ICP index canister.
-=======
-### Step 8: Check the status and ICP ledger ID on the ICP index canister.
->>>>>>> 0cd5b77c
 
 You can check that the correct ledger ID was set but running the following command.
 
