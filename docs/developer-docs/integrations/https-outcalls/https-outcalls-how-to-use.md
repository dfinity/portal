# How to use HTTP outcalls: Intro

This guide shoes how to use the [HTTPS outcalls](../index.md) feature of the IC. This feature allows smart contracts to directly make calls to HTTP(S) servers external to the blockchain and use the response in the further processing of the smart contract, without the need of oracles.

## Key concepts

### Methods supported

The feature currently supports `GET`, `HEAD`, and `POST` methods for HTTP requests.

### IC management canister
* [The IC Management Canister](../../../references/ic-interface-spec#ic-management-canister) - In order for a canister to use HTTPS outcalls, it needs to call into the system API of the IC. Canisters can call into the system API by sending messages to the *IC Management Canister*. The intent is to make using the system API as simple as if it were just another canister. Management canister is evoked by using the identifier `"aaaaa-aa"`.

:::info
The IC management canister is just a facade; it does not actually exist as a canister (with isolated state, Wasm code, etc.). 
:::

### Cycles

* [Cycles](../../gas-cost.md) used to pay for the call must be explicitly transferred with the call, i.e., they are not deducted from the caller's balance implicitly (e.g., as for inter-canister calls).

## The API for sending HTTP outcalls

As per the [Internet Computer interface specification](../../../references/ic-interface-spec), a canister can use the `http_request` method by [following construction](../../../references/ic-interface-spec#ic-http_request):

### The request
The following parameters should be supplied for in the request:

-   `url`: the requested URL. The URL must be valid according to https://www.ietf.org/rfc/rfc3986.txt[RFC-3986] and its length must not exceed `8192`. The URL may specify a custom port number.

-   `max_response_bytes`: optional; specifies the maximal size of the response in bytes. If provided, the value must not exceed `2MB` (`2,000,000B`). The call will be charged based on this parameter. If not provided, the maximum of `2MB` will be used.

-   `method`: currently, only `GET`, `HEAD`, and `POST` are supported.

-   `headers`: list of HTTP request headers and their corresponding values.

-   `body`: optional; the content of the request's body.

-   `transform`: an optional function that transforms raw responses to sanitized responses, and a byte-encoded context that is provided to the function upon invocation, along with the response to be sanitized. If provided, the calling canister itself must export this function.

### The response

The returned response (and the response provided to the `transform` function, if specified) contains the following fields:

-   `status`: the response status (e.g., 200, 404).

-   `headers`: list of HTTP response headers and their corresponding values.

-   `body`: the response's body.

## Sample code

To see concrete examples of making `GET` and `POST`requests in Motoko and Rust see:

<<<<<<< HEAD
* [Minimal `GET` request sample code.](./https-outcalls-get.md)
<!-- * [Minimal POST request sample code](./https-outcalls-post.md) -->
=======
* [Minimal sample code of making a `GET` request](./https-outcalls-get.md)
* [Minimal sample code of making a `POST` request](./https-outcalls-post.md)
>>>>>>> eaf0f4d3
<|MERGE_RESOLUTION|>--- conflicted
+++ resolved
@@ -52,10 +52,5 @@
 
 To see concrete examples of making `GET` and `POST`requests in Motoko and Rust see:
 
-<<<<<<< HEAD
-* [Minimal `GET` request sample code.](./https-outcalls-get.md)
-<!-- * [Minimal POST request sample code](./https-outcalls-post.md) -->
-=======
 * [Minimal sample code of making a `GET` request](./https-outcalls-get.md)
 * [Minimal sample code of making a `POST` request](./https-outcalls-post.md)
->>>>>>> eaf0f4d3
