# How to use HTTP outcalls: GET
## Overview
<<<<<<< HEAD
A minimal example to make a `GET` HTTPS request. The sample code is in both Motoko and Rust. This sample canister sends a `GET` request to the Coinbase API and retrieves some historical data about ICP token.
=======
A minimal example to make a `GET` HTTPS request. The purpose of this dapp is only to show how to make HTTP requests from a canister.

The sample code is in both Motoko and Rust. This sample canister sends a `GET` request to the Coinbase API and retrieves some historical data about the ICP token. 

**The main intent of this canister is to show developers how to make idempotent `GET` requests.**
>>>>>>> eaf0f4d3

This example takes less than 5 minutes to complete.

## What we are building

### Sample dapp

The canister in this tutorial will have only **one public method** named `get_icp_usd_exchange()` which, when called, will trigger an HTTP `GET` request to an external service. The canister will not have a frontend (only a backend), but like all canisters, we can interact with its public methods via the Candid web UI, which will look like this:


![Candid web UI](../_attachments/https-get-candid-2-motoko.webp)

The `get_icp_usd_exchange()` method returns Coinbase data on the exchange rate between USD and ICP for a certain day. The data will look like this:

The API response looks like this:
```
  [
     [
         1682978460, <-- start timestamp
         5.714, <-- lowest price during time range 
         5.718, <-- highest price during range
         5.714, <-- price at open
         5.714, <-- price at close
         243.5678 <-- volume of ICP traded
     ],
]
```

## Motoko version

### Motoko: Structure of the code

Before we dive in, here is the structure of the code we will touch:

Here is how our main file will look:

```motoko

//Import some custom types from `src/backend_canister/Types.mo` file
import Types "Types";

actor {

  //method that uses the HTTP outcalls feature and returns a string
  public func foo() : async Text {

    //1. DECLARE IC MANAGEMENT CANISTER
    let ic : Types.IC = actor ("aaaaa-aa");

    //2. SETUP ARGUMENTS FOR HTTP GET request
    let request : Types.HttpRequestArgs = {
        //construct the request
    };

    //3. ADD CYCLES TO PAY FOR HTTP REQUEST
    //code to add cycles

    //4. MAKE HTTPS REQUEST AND WAIT FOR RESPONSE
    let response : Types.HttpResponsePayload = await ic.http_request(request);

    //5. DECODE THE RESPONSE
    //code to decode response

    //6. RETURN RESPONSE OF THE BODY
    response
  };
};
```

We will also create some custom types in `Types.mo`. It will look like this:

```motoko
module Types {

    //type declarations for HTTP requests, HTTP responses, IC management canister, etc...

}
```

### Motoko: Step by step

To create a new project:

- #### Step 1:  Create a new project by running the following command:

```bash
dfx new send_http_get
cd send_http_get
npm install
```

- #### Step 2:  Open the `src/send_http_get_backend/main.mo` file in a text editor and replace content with:

```motoko
import Debug "mo:base/Debug";
import Blob "mo:base/Blob";
import Cycles "mo:base/ExperimentalCycles";
import Error "mo:base/Error";
import Array "mo:base/Array";
import Nat8 "mo:base/Nat8";
import Nat64 "mo:base/Nat64";
import Text "mo:base/Text";

//import the custom types we have in Types.mo
import Types "Types";


//Actor
actor {

//This method sends a GET request to a URL with a free API we can test.
//This method returns Coinbase data on the exchange rate between USD and ICP 
//for a certain day.
//The API response looks like this:
//  [
//     [
//         1682978460, <-- start timestamp
//         5.714, <-- lowest price during time range 
//         5.718, <-- highest price during range
//         5.714, <-- price at open
//         5.714, <-- price at close
//         243.5678 <-- volume of ICP traded
//     ],
// ]
  
  public func get_icp_usd_exchange() : async Text {

    //1. DECLARE IC MANAGEMENT CANISTER
    //We need this so we can use it to make the HTTP request
    let ic : Types.IC = actor ("aaaaa-aa");

    //2. SETUP ARGUMENTS FOR HTTP GET request

    // 2.1 Setup the URL and its query parameters
    let ONE_MINUTE : Nat64 = 60;
    let start_timestamp : Types.Timestamp = 1682978460; //May 1, 2023 22:01:00 GMT
    let end_timestamp : Types.Timestamp = 1682978520;//May 1, 2023 22:02:00 GMT
    let host : Text = "api.pro.coinbase.com";
    let url = "https://" # host # "/products/ICP-USD/candles?start=" # Nat64.toText(start_timestamp) # "&end=" # Nat64.toText(start_timestamp) # "&granularity=" # Nat64.toText(ONE_MINUTE);

    // 2.2 prepare headers for the system http_request call
    let request_headers = [
        { name = "Host"; value = host # ":443" },
        { name = "User-Agent"; value = "exchange_rate_canister" },
    ];

    // 2.3 The HTTP request
    let http_request : Types.HttpRequestArgs = {
        url = url;
        max_response_bytes = null; //optional for request
        headers = request_headers;
        body = null; //optional for request
        method = #get;
        transform = null; //optional for request
    };

    //3. ADD CYCLES TO PAY FOR HTTP REQUEST

    //The IC specification spec says, "Cycles to pay for the call must be explicitly transferred with the call"
    //IC management canister will make the HTTP request so it needs cycles
    //See: https://internetcomputer.org/docs/current/motoko/main/cycles
    
    //The way Cycles.add() works is that it adds those cycles to the next asynchronous call
    //"Function add(amount) indicates the additional amount of cycles to be transferred in the next remote call"
    //See: https://internetcomputer.org/docs/current/references/ic-interface-spec/#ic-http_request
    Cycles.add(17_000_000_000);
    
    //4. MAKE HTTPS REQUEST AND WAIT FOR RESPONSE
    //Since the cycles were added above, we can just call the IC management canister with HTTPS outcalls below
    let http_response : Types.HttpResponsePayload = await ic.http_request(http_request);
    
    //5. DECODE THE RESPONSE

    //As per the type declarations in `src/Types.mo`, the BODY in the HTTP response 
    //comes back as [Nat8s] (e.g. [2, 5, 12, 11, 23]). Type signature:
    
    //public type HttpResponsePayload = {
    //     status : Nat;
    //     headers : [HttpHeader];
    //     body : [Nat8];
    // };

    //We need to decode that [Nat8] array that is the body into readable text. 
    //To do this, we:
    //  1. Convert the [Nat8] into a Blob
    //  2. Use Blob.decodeUtf8() method to convert the Blob to a ?Text optional 
    //  3. We use a switch to explicitly call out both cases of decoding the Blob into ?Text
    let response_body: Blob = Blob.fromArray(http_response.body);
    let decoded_text: Text = switch (Text.decodeUtf8(response_body)) {
        case (null) { "No value returned" };
        case (?y) { y };
    };

    //6. RETURN RESPONSE OF THE BODY
    //The API response will looks like this:

    // ("[[1682978460,5.714,5.718,5.714,5.714,243.5678]]")

    //Which can be formatted as this
    //  [
    //     [
    //         1682978460, <-- start/timestamp
    //         5.714, <-- low
    //         5.718, <-- high
    //         5.714, <-- open
    //         5.714, <-- close
    //         243.5678 <-- volume
    //     ],
    // ]
    decoded_text
  };

};
```
<<<<<<< HEAD
- `get_icp_usd_exchange()` is an update call. All methods that make HTTPS outcalls must be update calls because they go through consensus, even if the HTTPS outcalls is a `GET`.
-  The code above adds `17_000_000_000` cycles. This is typically is enough for `GET` requests, but this may need to change depending on your use case.
- Code above imports `Types.mo` to separate the custom types from the actor file (as a best practice).
=======
- `get_icp_usd_exchange()` is an update call. All methods that make HTTPS outcalls must be update calls because they go through consensus, even if the HTTPS outcall is a `GET`.
-  The code above adds `17_000_000_000` cycles. This is typically is enough for `GET` requests, but this may need to change depending on your use case.
- The code above imports `Types.mo` to separate the custom types from the actor file (as a best practice).
>>>>>>> eaf0f4d3

- #### Step 3:  Open the `src/send_http_get_backend/Types.mo` file in a text editor and replace content with:

```motoko
module Types {

    public type Timestamp = Nat64;

    //1. Type that describes the Request arguments for an HTTPS outcall
    //See: https://internetcomputer.org/docs/current/references/ic-interface-spec/#ic-http_request
    public type HttpRequestArgs = {
        url : Text;
        max_response_bytes : ?Nat64;
        headers : [HttpHeader];
        body : ?[Nat8];
        method : HttpMethod;
        transform : ?TransformRawResponseFunction;
    };

    public type HttpHeader = {
        name : Text;
        value : Text;
    };

    public type HttpMethod = {
        #get;
        #post;
        #head;
    };

    public type HttpResponsePayload = {
        status : Nat;
        headers : [HttpHeader];
        body : [Nat8];
    };

    //2. HTTPS outcalls have an optional "transform" key. These two types help describe it.
    //"The transform function may, for example, transform the body in any way, add or remove headers, 
    //modify headers, etc. "
    //See: https://internetcomputer.org/docs/current/references/ic-interface-spec/#ic-http_request
    

    //2.1 This type describes a function called "TransformRawResponse" used in line 14 above
    //"If provided, the calling canister itself must export this function." 
    //In this minimal example for a `GET` request, we declare the type for completeness, but 
    //we do not use this function. We will pass "null" to the HTTP request.
    public type TransformRawResponseFunction = {
        function : shared query TransformArgs -> async HttpResponsePayload;
        context : Blob;
    };

    //2.2 This type describes the arguments the transform function needs
    public type TransformArgs = {
        response : HttpResponsePayload;
        context : Blob;
    };


    //3. Declaring the IC management canister which we use to make the HTTPS outcall
    public type IC = actor {
        http_request : HttpRequestArgs -> async HttpResponsePayload;
    };
}
```

- #### Step 4: Test the dapp locally.

Deploy the dapp locally:

```bash
dfx start --background
dfx deploy
```

If successful, the terminal should return canister URLs you can open:

```bash
Deployed canisters.
URLs:
  Frontend canister via browser
    hello_http_frontend: http://127.0.0.1:4943/?canisterId=asrmz-lmaaa-aaaaa-qaaeq-cai
  Backend canister via Candid interface:
    hello_http_backend: http://127.0.0.1:4943/?canisterId=a3shf-5eaaa-aaaaa-qaafa-cai&id=avqkn-guaaa-aaaaa-qaaea-cai
```

Open the candid web UI for the backend (the `hello_http_backend` one) and call the `get_icp_usd_exchange()` method:

![Candid web UI](../_attachments/https-get-candid-2-motoko.webp)

## Rust version

### Rust: Structure of the code

Here is how the management canister is declared in a Rust canister (e.g. `lib.rs`):

```rust
//1. DECLARE IC MANAGEMENT CANISTER
use ic_cdk::api::management_canister::http_request::{
    http_request, CanisterHttpRequestArgument, HttpHeader, HttpMethod, HttpResponse, TransformArgs,
    TransformContext,
};

//Update method using the HTTPS outcalls feature
#[ic_cdk::update]
async fn foo() {
    //2. SETUP ARGUMENTS FOR HTTP GET request
    let request = CanisterHttpRequestArgument {
        //instantiate the request
    };

    //3. MAKE HTTPS REQUEST AND WAIT FOR RESPONSE
    //Note: in Rust, `http_request()` already sends the cycles needed 
    //so no need for explicit Cycles.add() as in Motoko
    match http_request(request).await {
        
        //4. DECODE AND RETURN THE RESPONSE
        Ok((response,)) => {
            //Ok case 
        }
        Err((r, m)) => {
            //error case
        }
    }
}
```



### Rust: Step by step

To create a new project:

- #### Step 1:  Create a new project by running the following command:

```bash
dfx new --type=rust hello_http_rust
cd hello_http_rust
npm install
rustup target add wasm32-unknown-unknown
```

- #### Step 2: Open the `/src/hello_http_rust_backend/src/lib.rs` file in a text editor and replace content with:

```rust
//1. IMPORT IC MANAGEMENT CANISTER
//This includes all methods and types needed
use ic_cdk::api::management_canister::http_request::{
    http_request, CanisterHttpRequestArgument, HttpHeader, HttpMethod, HttpResponse, TransformArgs,
    TransformContext,
};

//Update method using the HTTPS outcalls feature
#[ic_cdk::update]
async fn get_icp_usd_exchange() -> String {
    //2. SETUP ARGUMENTS FOR HTTP GET request

    // 2.1 Setup the URL and its query parameters
    type Timestamp = u64;
    let start_timestamp: Timestamp = 1682978460; //May 1, 2023 22:01:00 GMT
    let seconds_of_time: u64 = 60; //we start with 60 seconds
    let host = "api.pro.coinbase.com";
    let url = format!(
        "https://{}/products/ICP-USD/candles?start={}&end={}&granularity={}",
        host,
        start_timestamp.to_string(),
        start_timestamp.to_string(),
        seconds_of_time.to_string()
    );

    // 2.2 prepare headers for the system http_request call
    //Note that `HttpHeader` is declared in line 4
    let request_headers = vec![
        HttpHeader {
            name: "Host".to_string(),
            value: format!("{host}:443"),
        },
        HttpHeader {
            name: "User-Agent".to_string(),
            value: "exchange_rate_canister".to_string(),
        },
    ];

    //note "CanisterHttpRequestArgument" and "HttpMethod" are declared in line 4
    let request = CanisterHttpRequestArgument {
        url: url.to_string(),
        method: HttpMethod::GET,
        body: None,               //optional for request
        max_response_bytes: None, //optional for request
        transform: None,          //optional for request
        headers: request_headers,
    };

    //3. MAKE HTTPS REQUEST AND WAIT FOR RESPONSE

    //Note: in Rust, `http_request()` already sends the cycles needed
    //so no need for explicit Cycles.add() as in Motoko
    match http_request(request).await {
        //4. DECODE AND RETURN THE RESPONSE

        //See:https://docs.rs/ic-cdk/latest/ic_cdk/api/management_canister/http_request/struct.HttpResponse.html
        Ok((response,)) => {
            //if successful, `HttpResponse` has this structure:
            // pub struct HttpResponse {
            //     pub status: Nat,
            //     pub headers: Vec<HttpHeader>,
            //     pub body: Vec<u8>,
            // }

            //We need to decode that Vec<u8> that is the body into readable text.
            //To do this, we:
            //  1. Call `String::from_utf8()` on response.body
            //  3. We use a switch to explicitly call out both cases of decoding the Blob into ?Text
            let str_body = String::from_utf8(response.body)
                .expect("Transformed response is not UTF-8 encoded.");

            //The API response will looks like this:

            // ("[[1682978460,5.714,5.718,5.714,5.714,243.5678]]")

            //Which can be formatted as this
            //  [
            //     [
            //         1682978460, <-- start/timestamp
            //         5.714, <-- low
            //         5.718, <-- high
            //         5.714, <-- open
            //         5.714, <-- close
            //         243.5678 <-- volume
            //     ],

            //Return the body as a string and end the method
            str_body
        }
        Err((r, m)) => {
            let message =
                format!("The http_request resulted into error. RejectionCode: {r:?}, Error: {m}");

            //Return the error as a string and end the method
            message
        }
    }
}
```

- `get_icp_usd_exchange() -> String` returns a `String`, but this is not necessary. In this tutorial, this is done for easier testing.
- The `lib.rs` file used [http_request](https://docs.rs/ic-cdk/latest/ic_cdk/api/management_canister/http_request/fn.http_request.html) which is a convenient Rust CDK method that already sends cycles to the IC management canister under the hood. It knows how many cycles to send for a 13-node subnet in most cases. If your HTTPS outcall needs more cycles, you should use [http_request_with_cycles()](https://docs.rs/ic-cdk/latest/ic_cdk/api/management_canister/http_request/fn.http_request_with_cycles.html) method and explicitly call the cycles needed. 
- The Rust CDK method `http_request` used above wraps the IC management canister method [`http_request`](../../../references/ic-interface-spec#ic-http_request), but it is not strictly the same.

- #### Step 3: Open the `src/hello_http_rust_backend/hello_http_rust_backend.did` file in a text editor and replace content with:

We update the Candid interface file so it matches the method `get_icp_usd_exchange()` in `lib.rs`. 

```
service : {
    "get_icp_usd_exchange": () -> (text);
}
```

- #### Step 4: Test the dapp locally.

Deploy the dapp locally:

```bash
dfx start --background
dfx deploy
```

If successful, the terminal should return canister URLs you can open:

```bash
Deployed canisters.
URLs:
  Frontend canister via browser
    hello_http_rust_frontend: http://127.0.0.1:4943/?canisterId=ajuq4-ruaaa-aaaaa-qaaga-cai
  Backend canister via Candid interface:
    hello_http_rust_backend: http://127.0.0.1:4943/?canisterId=aovwi-4maaa-aaaaa-qaagq-cai&id=a4tbr-q4aaa-aaaaa-qaafq-cai
```

Open the candid web UI for the backend (the `hello_http_rust_backend` one) and call the `get_icp_usd_exchange()` method:

![Candid web UI](../_attachments/https-get-candid-3-rust.webp)

:::note
In both the Rust and Motoko minimal examples, we did not create a **transform** function so that it transforms the raw response. This is something we will explore in a future section
:::<|MERGE_RESOLUTION|>--- conflicted
+++ resolved
@@ -1,14 +1,11 @@
 # How to use HTTP outcalls: GET
 ## Overview
-<<<<<<< HEAD
-A minimal example to make a `GET` HTTPS request. The sample code is in both Motoko and Rust. This sample canister sends a `GET` request to the Coinbase API and retrieves some historical data about ICP token.
-=======
+
 A minimal example to make a `GET` HTTPS request. The purpose of this dapp is only to show how to make HTTP requests from a canister.
 
 The sample code is in both Motoko and Rust. This sample canister sends a `GET` request to the Coinbase API and retrieves some historical data about the ICP token. 
 
 **The main intent of this canister is to show developers how to make idempotent `GET` requests.**
->>>>>>> eaf0f4d3
 
 This example takes less than 5 minutes to complete.
 
@@ -223,15 +220,10 @@
 
 };
 ```
-<<<<<<< HEAD
-- `get_icp_usd_exchange()` is an update call. All methods that make HTTPS outcalls must be update calls because they go through consensus, even if the HTTPS outcalls is a `GET`.
--  The code above adds `17_000_000_000` cycles. This is typically is enough for `GET` requests, but this may need to change depending on your use case.
-- Code above imports `Types.mo` to separate the custom types from the actor file (as a best practice).
-=======
+
 - `get_icp_usd_exchange()` is an update call. All methods that make HTTPS outcalls must be update calls because they go through consensus, even if the HTTPS outcall is a `GET`.
 -  The code above adds `17_000_000_000` cycles. This is typically is enough for `GET` requests, but this may need to change depending on your use case.
 - The code above imports `Types.mo` to separate the custom types from the actor file (as a best practice).
->>>>>>> eaf0f4d3
 
 - #### Step 3:  Open the `src/send_http_get_backend/Types.mo` file in a text editor and replace content with:
 
