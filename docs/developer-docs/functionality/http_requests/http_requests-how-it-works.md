# Technology Overview — How Canister HTTPS Outcalls Work

On this page we provide details on how canister HTTPS outcalls, or canister HTTPS requests, work and important aspects to consider when using the API. We also want to note that there are some limitations and differences  compared to regular (Web 2.0) computer programs making HTTP calls and considerations for programmers for successfully using this feature. Engineers who intend to use this feature are advised to read through this page to get up to speed quickly w.r.t. the feature. The impatient reader who wants to dive into coding right away can skip the conceptual part and jump right away to the [coding section](#coding-https-outcalls) to get started.

## Technology

The HTTPS outcalls feature allows canisters to make outgoing HTTP calls to conventional Web 2.0 HTTP servers. The response of the request can be safely used in computations of the canister, without the risk of state divergence between the replicas of the subnet.

### How an HTTPS Outcall is Processed by the IC

The canister HTTP outcalls feature is implemented as part of the Internet Computer replica and is exposed as an API of the management canister. We next outline, in a simplified form, how a request made by a canister is processed. The HTTP request functionality is realized at the level of subnets, i.e., each subnet handles canister HTTP requests of its canisters independently of other subnets and HTTP requests are never routed to other subnets for execution.
* A canister makes an outgoing HTTP request by calling the management canister API using the `http_request` method.
* The request is stored temporarily in the replicated state of the subnet.
* Periodically (each round) an *adapter* at the networking layer in each replica fetches the pending HTTP outcalls from replicated state. (In fact, a &lsquo;shim&rsquo; layer of the adapter that is inside the replica process does so as the adapter itself is sandboxed into a separate OS-level process for security reasons.)
* The adapter on each replica executes the HTTP request by sending it to the target server.
* The corresponding HTTP response from the server is received by the adapter on each replica of the subnet and provided to a component in the replica process. The adapter limits the network response size to `max_response_bytes` which defaults to $2$ MB and can be set to lower values. It is important to set this as low as reasonably possible for the expected response as it affects the price of the request: The price increases with the size `max_response_bytes` and the actual response size is not considered, only the maximum.
* An optional transformation function implemented as part of the canister is invoked on the respective response on each replica to transform the response. This is done by a component within the replica process.
* The transformed response is handed over to consensus on each replica.
* IC consensus agrees on a response if at least $2/3$ (to be more precise, $2f+1$, where $f$ is the number of faulty replicas tolerated by the protocol) of the replicas have the same response for the request as input. In this case, consensus provides this response back to the management canister API, or an error if no consensus can be reached or in case of other problems.
* The management canister API provides the response or error back to the calling canister.

![HTTPS outcalls high-level architecture](../_attachments/HTTPS_outcalls_HL_architecture.jpg)

The above figure shows a high-level view of how a canister interacts with the feature and the communication patterns of the subnet replicas with external servers.

To summarize, to perform an HTTP request, each replica pushes an (optionally-transformed) instance of the received HTTP response from the external Web server through the Internet Computer's consensus layer, so that the replicas of the subnet can agree on the response provided to the canister, based on all server responses received by the replicas. The optional transformation ensures that, if responses received on different replicas from the server are different in some parts, those differences are eliminated and the same transformed response is provided to consensus on every (honest) replica. This guarantees that on every replica the exact same response (or none at all) is used for canister execution, thereby ensuring that divergence does not happen when using this feature and the replicated state machine properties of the subnet are preserved.

As we can see, the transformation function and IC consensus play a crucial role for this feature: The transformation function ensures that differences in the responses received by the replicas are removed and transformed responses on different replicas will be exactly the same, thus enabling consensus to provide the agreed-upon response to the calling canister. By running the responses received by the replicas through consensus, we ensure that every replica provides the same response to the smart contract Wasm execution environment.

### Trust Model and Programming Model

The trust model for canister HTTP outcalls is based on the trust model of the called HTTP server and that of the IC:
* It is assumed that the HTTP service is honest, otherwise, it can provide any responses to any of the calling replicas of the subnet. This is the case also for calls to the service from a Web 2.0 service or an oracle, thus, the situation is the same as in our scenario of a blockchain making the call to the service.
* The trust model of the IC assumes that at least $2/3$ of the replicas are honest. In this case, the honest replicas will obtain the same response (after optional transformation) and consensus will be able to agree on the response so that the response can be provided back to the calling canister.
A dishonest server can easily make requests fail or provide wrong data. Also, $1/3$ or more of dishonest subnet replicas can make requests fail. For providing wrong data, more than $2/3$ of the replicas need to be compromised.

The programming model for this feature is such that the canister making an HTTP outcall acts as *HTTP client*, i.e., needs to, in the general case, interpret various headers and act accordingly. For use cases such as API requests this is rather straightforward and does not require many specific considerations in the standard case. The IC protocol stack can conceptually be simply seen as a communication pipe between the canister and the conventional HTTP server that makes sure that the HTTP response makes it through consensus and all honest replicas receive the exact same response in execution, i.e., the calling canister receives an agreed-upon response.

## HTTPS Outcalls and Oracles Compared

*Blockchain oracles*, or just *oracles*, are external parties that interact with the blockchain by making queries or sending ingress messages, just like any user. They have so far been the main means in the blockchain world of letting smart contracts communicate with traditional Web 2.0 servers.

The basic architecture is that an oracle smart contract is deployed on chain. Users make requests to this oracle contract, which stores the requests temporarily. An oracle, i.e., Web 2.0 server, obtains the stored request from the oracle smart contract through regular means of interacting with it using queries and update calls. Then the oracle executes the request in the Web 2.0 world by means of a regular HTTP call and provides back the response to the oracle smart contract, again using the normal interaction paradigm with the blockchain (update call). Then the oracle smart contract provides back the response to the calling smart contract using a standard on-chain interaction.

In the oracle architecture, a single oracle may fulfill the original request, or a decentralized network of oracles may each issue the request and then provide an agreed-upon response (including evidence) to the oracle contract and ultimately to the calling canister. As we can see, the oracle world effectively can achieve the same result as HTTP outcalls, but with a more complex architecture of requiring one or more external parties that want to be paid for their services. Thus, one can assume that HTTP outcalls can replace oracles for many relevant use cases, and do so in a stronger trust model and with lower fees and lower request execution latency.

Oracle services may provide additional functionality or services. One prominent example is using multiple data sources for a given information item, e.g., an asset price, and then providing a normalized response, e.g., the median price, as a result. Another example is keeping a selection of historic prices that have been retrieved available on chain for direct access by smart contracts without any oracle interaction. Both those functionalities can be built with the canister HTTP outcalls feature and do not require oracles.

Overall, the canister HTTP outcalls feature allows us to achieve what oracles or oracle networks do, but in a stronger model without requiring additional parties that are additional points of failure and want to earn fees for their services. With the canister HTTP outcalls feature, interactions with Web 2.0 servers benefit from reduced fees and lower latency due to the simpler architecture.

### Benefits for Developers

For developers, the canister HTTP requests feature has the benefit that they do not need to make a decision on which party (oracle) they want to trust in addition to the IC that they already need to trust anyway. They don't need to decide on whether they want to use a single oracle or multiple oracles to reduce trust assumptions and get better decentralization, but rather they get this out of the box with HTTP outcalls. The cost of the HTTP outcall is likely much lower than paying an established oracle provider for their services and the associated ingress cost, thus we have a clear economic advantage to use HTTP calls. Freed from making all those non-trivial trust decisions, a developer can focus on their business logic and simply make the HTTP call they need (and write a corresponding transform function), which is more natural.

### Benefits for End Users

End users can benefit from HTTP outcalls in various ways as well.
* *Stronger trust model:* They get stronger security by not relying on any additional parties which resemble further points of failure and thereby benefit from better decentralization. The decentralization we get using HTTP outcalls is the best we can achieve as it only involves the subnet replicas and the external service to be called, but no third parties such as oracle services.
* *Lower fees:* Users typically get a cheaper service as oracle middlemen are cut out in the calculation.
* *Lower latency:* The latency of direct HTTP calls is lower than making an (Xnet) request to an oracle contract that then gets polled and serviced by an external oracle service, which materializes in a better user experience when interacting with the canister. This is more pronounced for Xnet requests, which are required unless the oracle provider sets up an oracle smart contract on every relevant subnet, which would somewhat contradict the subnet architecture principle of the IC.

## Known Limitations

The current MVP has some limitations that we need to make explicit s.t. engineers know what they can expect from the feature and whether they can apply it for a given use case. Some of those limitations may be addressed with future extensions of the feature.

### Responses Must be &ldquo;Similar&rdquo;

Responses the replicas of the subnet receive must be &ldquo;similar&rdquo; in the sense that each response can be subjected to the same transformation function and the outcome of the transformation will be equal on every replica. Thus, &ldquo;similar&rdquo; in this context means that some core information we are interested in is equal in all responses and other parts may differ, but are not relevant for the response. A common setting in the world of HTTP APIs is that the responses are structurally equivalent, but contain certain fields that differ in the responses, for example, because of timestamps and identifiers contained in the responses.

### POST Requests Must be Idempotent

The way the feature is implemented implies that every HTTP request must be made by every replica of the subnet. This not only applies to `GET`, but also to `POST`, requests and for the latter creates a challenge that we do not have for `GET` requests: A `GET`, if implemented properly according to basic HTTP principles, is idempotent. Idempotency means that, if a request is made multiple times, it yields the same result and does not change the server's state. Idempotency does not apply to `POST` requests, meaning that, without further precautions, a `POST` made from a canister could result in the request leading to an update on the called server $n$ times, with $n$ the number of replicas in the subnet. This behaviour is clearly not intended, nor would it be acceptable in most scenarios.

One standard solution used in practice for such scenarios is the use of an *idempotency key* in the request. This key is a unique random string in a header sent along with all resulting requests by the different replicas. The server identifies all but one of the requests as duplicates and those are not considered for changing the state on the server, only one of them is. This results in exactly the intended behaviour of the `POST` being applied exactly once by the server. However, note that this single request being processed by the server can actually be the request made by a compromised replica and thus not be the intended request. Also, the compromised replica may change the idempotency key and thus lead to its request and the actual intended request getting processed by the server.

Idempotency keys are supported by some servers, but definitely not by all. The applicability of idempotency keys needs to be evaluated on a case-by-case basis. The challenge of idempotency can, in parts, be mitigated with a future extension of this feature allowing for a *reduced quorum*. That is, the canister could define the quorum size to be 1 and have only 1 replica execute the `POST` request. The issue with dishonest replicas clearly still persists, but the idempotency issue gets solved with this extension.

Making a secure *read back* operation via a `GET` to check whether the request has been properly executed can help mitigate some of the challenges. However, a compromised replica making an update on a completely different portion of the state can not reliably be detected using this approach.

### Compromised Replicas

As already hinted at above, a compromised replica is a more general problem: Such replica can at any point in time make arbitrary `POST` requests that the canister, as implemented by the honest replicas, is not even aware about, to the service. I.e., whenever we have an API key or password stored for authenticating to the external server, we run into the problem that a compromised replica can use the stored plaintext credentials to authenticate to the server.

Note, however, that this problem cannot be easily solved with oracles either: A compromised oracle can do exactly the same as a compromised replica. Multiple oracles do not solve the problem either for `POST`s. Solving this requires either advanced (cryptographic) mechanisms such as threshold TLS being used or some support from the side of the server. E.g., the server could keep a log of all state changes being done for a given API key and the canister can read back this log securely and at least detect calls made by compromised replicas. Tracking the IP address of the requestor may help in identifying the faulty replica and taking legal and other action against it.

One example of securing the write integration between the Internet Computer and Web 2.0 servers is to sign `POST` requests with a subnet signature using chain key cryptography and to have the server check the signature. Such approach requires adaptation of the server, but can resolve the remaining security problems of dishonest replicas making arbitrary requests.

As we have seen, completely removing the impact that dishonest replicas can have on `POST` calls may require support by the HTTP 2.0 service. With such support, seamless and secure interoperability between Web 3.0 and Web 2.0 can be achieved.

### IPv6-Only Support

Currently, as the IC itself is an IPv6-based system, the canister HTTP outcalls feature is therefore an IPv6-only feature. IPv4 support may be added in the future depending on demand from the community. The main reason for not supporting IPv4 now is that we do not have sufficiently many IPv4 addresses such that every replica of the IC could get its own IPv4 address and thus we would need to either route traffic over boundary nodes or use other mechanisms to allow for IPv4 communications. Any of those approaches leads to a reduced decentralization and thus a weaker trust model compared to replicas directly communicating with the Web 2.0 server.

### Rate Limiting by Servers

Most Web servers offering services to the general public implement some sort of rate limiting. Rate limiting means to constrain how many requests can be made from an IPv4 address or IPv6 prefix in a given time interval. Once the quota for an address of prefix is used up, requests from this IP or prefix would not be served, but an according error response would be served instead.

The problem is that all canisters on a subnet share the IPv6 prefixes of the replicas of this subnet and thus the quota at each server that implements rate limiting. Typical quotas of HTTP services for public (unauthenticated) users are in the order of $10$ requests per second. As every replica makes the same request, we have an amplification factor of $n$, where $n$ is the number of replicas in the subnet. Thus, the quotas can get consumed quickly and rate limits may lead to throttling or the replicas being (temporarily) blocked.

Using a registered user and authorizing the requests with an API key can decouple users on the same server and give each of them their own quota, thereby solving the issue with public APIs. Note, however, that the API key is stored in every replica and may be exposed in case a replica is compromised. This needs to be considered in the security model of the smart contract and is specifically relevant for `POST` operations. See the [discussion on compromised replicas](#compromised-replicas) for further information.

We do currently not implement any rate limiting in the IC protocol stack as we think the use of registered users may resolve many if not most or all of the issues with rate limiting of public APIs and all canisters sharing the service's quota.

## Future Extensions

As mentioned already further above, there are multiple possible extensions we are considering to implement in the future, based on demand in the community. The current MVP does not include them as it allows us to go to market faster because of the reduced feature set.
* *IPv4 support:* IPv4 support would help canisters reach servers that are not available on IPv6, but IPv4 only.
* *Reduced quorum:* A canister can define that a reduced quorum should be used for a request, e.g., only $1$ replica of the subnet making the request instead of all $n$ replicas. This trivially helps resolve the idempotency problem with `POST` requests. It may also be interesting for making reads where trust does not matter, but where we want to reduce the request amplification instead, e.g., because of quotas the server has in place.

## Coding HTTPS Outcalls

<<<<<<< HEAD
We next provide important information for engineers who want to use canister HTTP requests in their canister smart contracts. Using canister HTTP requests is somewhat harder in the general case than doing HTTP requests in a regular enterprise application as we need to consider aspects like responses going through consensus and idempotency of `POST` requests. We also refer the reader to the API definition of the feature in [The Internet Computer Interface Specification](https://internetcomputer.org/docs/current/references/ic-interface-spec/#ic-method-http_request).
=======
We next provide important information for engineers who want to use canister HTTP requests in their smart contracts. Using canister HTTP requests is somewhat harder than doing HTTP requests in a regular enterprise application as we need to consider aspects like responses going through consensus and idempotency of `POST` requests. We also refer the reader to the API definition of the feature in [The Internet Computer Interface Specification](../../../references/ic-interface-spec/#ic-method-http_request)
>>>>>>> 532ce511

### Recipe for Coding a Canister HTTP Call

The following &ldquo;recipe&rdquo; gives you a blueprint of how to best tackle the implementation of a new canister HTTP outcall type.
* &ldquo;Manually,&rdquo; e.g., using the `curl` tool, make the same HTTP request of interest twice within a short time frame (1-2 seconds) to emulate what would be done by the replicas of a subnet, just with a smaller $n$.
* Diff the two responses to find all the items that differ in the two requests. Both the body and the headers are important to be considered here. Alternatively, identify the core information of interest and how it can be extracted as the response.
* Implement a *transformation function* that transforms responses such that they are equal on each replica based on the observed diff of the responses or the intended response.
* Determine the maximum response size of the server's response for this type of request to populate the `max_response_bytes` parameter with it. This often works well for API calls and is important to not overcharge the requesting canister in terms of cycles. The `HEAD` request type can be used to do this if responses change dynamically in response size considerably.
* Implement the request and try it out in the local SDK environment. However, note that the behaviour of the local environment does not reflect that of the IC as there is only one replica in the local environment and $n$, e.g., $n=13$, replicas on an IC subnet.

:::tip Pro tip

Do not forget to consider response headers when identifying the variable parts of your response because headers sometimes contain variable items such as timestamps which may prevent the responses from passing through consensus.

:::

### Transformation Function

The purpose of the transformation function is to transform each response $r_i$ received by a replica $i$, where the $r_i$ s received by different replicas may be different. The transformation function transforms a response $r_i$ to a transformed response $r'_i$ with the intention that all $r'_i$ s of honest replicas be equal in order to be able to agree on the response as part of IC consensus. The transformation function must be provided by the canister programmer and is exposed by the canister as a query. An arbitrary number of transformation functions can be defined by a canister. When making an `http_request` call to the management canister, a transformation function can be optionally provided as input. Depending on the purpose of the HTTP request being made, there are different approaches to writing the transformation function:
* Extract only the information item(s) of interest. This can, e.g., be a list of pairs each comprising a date and an asset price to be forwarded to the canister, or a single asset price. This approach makes sense if the full HTTP response is not required in the canister, but only specific information items are.
* Remove all variable parts of the request individually and retain all the remaining parts. The canister then extracts the relevant information. This may be useful when the canister still needs the structure of the HTTP request and the headers.

We recommend to go with the first approach whenever possible as it has multiple advantages. Calls to pricing and many other APIs should mostly work with the first approach.
* The resulting response is smaller in size.
* The transformation function may be faster to compute, that is, the function (query) is executing with fewer CPU cycles. Note that queries on the IC are for free currently, but are likely to be charged for in the future.
* The transformation function is often easier to implement, e.g., through a simple or few simple Json operations on the response body.

### Errors and Debugging

There are a number of error cases that can happen when using this feature. The most important ones are listed next.
* *SysFatal - Url needs to specify https scheme:* The feature currently only allows for HTTPS connections and using plain HTTP leads to an error.
* *SysFatal - Timeout expired:* Requests are timed out if not fulfilled within the timeout period. One important instance when this happens is when there are not sufficiently many equal responses to achieve consensus. This happens, for example, when the transformation function is not written accurately to account for all variable parts of responses.
* *SysTransient - Failed to connect: error trying to connect: tcp connect error: Connection refused (os error 111):* This error indicates that a TCP connection could not be established with the other server.
* *CanisterReject - http_request request sent with 0 cycles, but ... cycles are required:* At least the required amount of cycles need to be sent with the request in order for it to get fulfilled by the subnet.
* *CanisterReject - max_response_bytes expected to be in the range [0..2097152], got ...:* This error indicates that the network response received from the server was too large. This happens if the response size is underestimated and the `max_response_bytes` value set too low.
* *SysFatal - Transformed http response exceeds limit: 2045952:* This error indicates that the limit for the transformed response size was reached. This is currently a hard response size limit of the HTTPS outcalls functionality. Note that the response size is computed based on response body and headers.

Developers new to the feature are likely to run into certain problems in the beginning, materializing in one of the following errors. We list the issues we think are the most prominent ones when starting with this feature.
* If a specific type of canister HTTP request works in the local dfx environment, it may still not work on the IC because the local environment runs $1$ replica, whereas the IC runs $n=13$ replicas on the regular application subnets. Problems here are to be expected when developing such calls, particularly when a developer has not yet gained the necessary experience of working with the feature. The main issues to be expected here are with the lack of or problems with the transformation function. Note that this difference between the dfx environment and a deployment on the IC is not going to change any time soon as it results from the way the dfx environment works: It runs a single replica locally, with all the pros and cons during the engineering process.
* Receiving a timeout: If the requests returned by the HTTP server are not &ldquo;similar&rdquo; as required by the feature, this is most likely caused by an error in the transformation function, i.e., the transformed responses are still not equal on sufficiently many honest replicas in order to allow for consensus and thus no response is added to an IC block. Eventually, a timeout removes all artifacts related to this HTTP outcall. This issue is best debugged by diffing multiple requests made to the service and ensuring the transformation function does not retain any of the variable parts in the transformation result.
* Requests consume too many cycles: Canister HTTPS outcalls are charged cycles, but if requests with rather small responses frequently cost very large amounts of cycles, the likely cause is that the `max_response_size` parameter is not set in the request. In this case the system assumes and charges for the maximum response size which is $2$ MB. Always set this parameter to a value as close as possible to the actual maximum expected response size, and make sure it is at least as large and not smaller. The `max_response_size` parameter comprises both the body and the headers and refers to the network response from the server and not the final response to the canister.

### Pricing

Like most features of the IC, the canister HTTP outcalls feature is charged for when being used. The current pricing is defined to charge a base fee of $400$M cycles for an HTTP request in addition to $100$K cycles per request byte and per `max_response_bytes` byte. Because of the per-request fixed cost and the overhead of HTTP requests, e.g., due to headers, it is advantageous from a cost perspective to make fewer requests with larger responses to retrieve the same information as with a larger number of smaller requests, if this is feasible from an application perspective. The cycles provided with the call must be sufficient for covering the cost of the request, excessive cycles are returned to the caller.

The current pricing is defined to be rather conservative (expensive) and prices may change in the future with the introduction of an update of the pricing model. However, note that an HTTP outcall with a small response, like the ones used for querying financial APIs, only costs fractions of a USD cent, which is substantially cheaper than fees charged for a call by oracles on most blockchains.

## Community Contributions

If you are experiencing issues that are not yet described in the documentation or have other suggestions for improvement of the documentation that may help engineers use the feature more effectively, please let us know about it in the [forum topic](https://forum.dfinity.org/t/enable-canisters-to-make-http-s-requests/9670) for canister HTTP requests.<|MERGE_RESOLUTION|>--- conflicted
+++ resolved
@@ -109,11 +109,7 @@
 
 ## Coding HTTPS Outcalls
 
-<<<<<<< HEAD
-We next provide important information for engineers who want to use canister HTTP requests in their canister smart contracts. Using canister HTTP requests is somewhat harder in the general case than doing HTTP requests in a regular enterprise application as we need to consider aspects like responses going through consensus and idempotency of `POST` requests. We also refer the reader to the API definition of the feature in [The Internet Computer Interface Specification](https://internetcomputer.org/docs/current/references/ic-interface-spec/#ic-method-http_request).
-=======
-We next provide important information for engineers who want to use canister HTTP requests in their smart contracts. Using canister HTTP requests is somewhat harder than doing HTTP requests in a regular enterprise application as we need to consider aspects like responses going through consensus and idempotency of `POST` requests. We also refer the reader to the API definition of the feature in [The Internet Computer Interface Specification](../../../references/ic-interface-spec/#ic-method-http_request)
->>>>>>> 532ce511
+We next provide important information for engineers who want to use canister HTTP requests in their canister smart contracts. Using canister HTTP requests is somewhat harder in the general case than doing HTTP requests in a regular enterprise application as we need to consider aspects like responses going through consensus and idempotency of `POST` requests. We also refer the reader to the API definition of the feature in [The Internet Computer Interface Specification](../../../references/ic-interface-spec/#ic-method-http_request).
 
 ### Recipe for Coding a Canister HTTP Call
 
