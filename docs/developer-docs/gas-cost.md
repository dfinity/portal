--- conflicted
+++ resolved
@@ -45,11 +45,8 @@
 | HTTPS outcall (per call)                | For sending an HTTPS outcall to a server outside the IC, per message (`http_request`)                            | 3,060,000                             | 49,140,000                                  | 171,360,000                     |
 | HTTPS outcall request message size (per byte)                | For sending an HTTPS outcall to a server outside the IC, per request byte (`http_request`) | 400                             | 5,200                                  | 13,600                     |
 | HTTPS outcall response message size (per byte)                | For sending an HTTPS outcall to a server outside the IC, per reserved response byte (`http_request`) | 800                             | 10,400                                  | 27,200                     |
-<<<<<<< HEAD
-=======
 
 Pricing for the **Bitcoin API** is available in the [Bitcoin API documentation](./integrations/bitcoin/bitcoin-how-it-works.md).
->>>>>>> 2c29d7f5
 
 Pricing for the **Chain-Key Signing API** is available in the [Chain-Key Signing / threshold ECDSA documentation](./integrations/t-ecdsa/t-ecdsa-how-it-works.md).
 
