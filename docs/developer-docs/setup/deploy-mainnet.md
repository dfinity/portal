---
title: Mainnet deployment
---

# Deploying to the Internet Computer Mainnet 

<<<<<<< HEAD
This *Quick Start* scenario assumes that you are installing the IC SDK for the first time and deploying the default project on the Internet Computer blockchain mainnet.
=======
## Overview

This scenario assumes that you are installing the IC SDK for the first time and deploying the default project on the Internet Computer blockchain mainnet.
>>>>>>> d90e9a6a

If you are only deploying projects in a local development environment, see the [local development](./deploy-locally.md) scenario.

To get started, let’s build and deploy a simple Hello dapp that has just one function—called `greet`. The `greet` function accepts one text argument and returns the result with a greeting similar to **Hello, everyone!** in a terminal if you run the dapp using the command-line or in an HTML page if you access the dapp in a browser.

## Prerequisites

Before you download and install this release of the IC SDK, verify the following:

-   [x] You have an internet connection and access to a shell terminal on your local computer.

-   [x] You have `node.js` installed if you want to access the default frontend for the default project.

-   [x] You have ICP tokens or cycles available for you to use.

:::info
You must have **cycles** available to complete this guide. To get cycles, you must either convert ICP tokens to cycles or be provided cycles from another source, for example, from a canister controlled by another developer or from a third-party cycles provider. This guide assumes that you have an account with ICP tokens available and illustrates how to convert ICP tokens into cycles and transfer those cycles to a **cycles wallet** that you control.

For information about how to get ICP tokens, see [how you can get ICP tokens](/concepts/tokens-cycles.md#get-cycles). 

For an introduction to using the Network Nervous System application to manage ICP tokens, see [Network nervous system dapp quick start](../../tokenomics/token-holders/nns-app-quickstart).

For information about using your default cycles wallet after you have created it, see [use the default cycles wallet](/developer-docs/setup/cycles/cycles-wallet.md).
:::

## Download and install

You can download the latest version of the IC SDK directly from within a terminal shell on your local computer. If you have previously installed the IC SDK, you can skip this section and start with [create a new project](#net-new-project).

:::caution
These instructions are for **macOS** or **Linux** machines. For Windows instructions, please see [here](/docs/current/developer-docs/setup/install/index).
:::

To download and install:

- #### Step 1:  Open a terminal shell on your local computer.

    For example, open Applications > Utilities, then double-click **Terminal** or press <span class="keycombo">⌘+spacebar</span> to open Search, then type `terminal`.

- #### Step 2:  Download and install the IC SDK package by running the following command:

        sh -ci "$(curl -fsSL https://internetcomputer.org/install.sh)"

    This command prompts you to read and accept the license agreement before installing the DFINITY execution command-line interface (CLI) and its dependencies on your local computer.

- #### Step 3:  Type `y` and press Return to continue with the installation.

    The command displays information about the components being installed on the local computer.

## Verify the IC SDK is ready to use

If the installation script runs without any errors, everything you need to start developing programs that run on the IC will be available on your local computer.

To verify the IC SDK is ready to use:

- #### Step 1:  Open a terminal shell on your local computer, if you don’t already have one open.

- #### Step 2:  Check that you have the DFINITY execution command-line interface (CLI) installed and the `dfx` executable is available in your PATH by running the following command:

        dfx --version

    The command displays version information for the `dfx` command-line executable. You can see the latest version in the [release notes](https://github.com/dfinity/sdk/releases).

- #### Step 3:  Preview usage information for the other `dfx` command-line sub-commands by running the following command:

        dfx --help

    The command displays usage information for the `dfx` parent command and its subcommands.

## Create a new project

Dapps for the Internet Computer start as **projects**. You create projects using the `dfx` parent command and its subcommands.

For this guide, we’ll start with the default sample dapp to illustrate creating a dapp using the starter files in a project. When you create a new project, the `dfx` command-line interface adds a default project directory structure to your workspace. We cover the template files that make up a project directory in the [Explore the default project](/developer-docs/backend/motoko/explore-templates.md) guide.

To create a new project for your first dapp:

- #### Step 1:  Open a terminal shell on your local computer, if you don’t already have one open.

- #### Step 2:  Create a new project named `hello` by running the following command:

        dfx new hello

    The `dfx new hello` command creates a new `hello` project directory, template files, and a new `hello` Git repository for your project.

    If you use a different project name instead of `hello`, make note of the name you used. You’ll need to use that project name in place of the `hello` project name throughout these instructions.

- #### Step 3:  Change to your project directory by running the following command:

        cd hello

## Check the connection to the IC mainnet

There is a reserved network alias that you can use to access the Internet Computer blockchain mainnet. The network alias is a system setting that’s defined internally, so there’s nothing you need to configure in your projects by default.

To check your connection to the IC:

- #### Step 1:  Check that you are in the root directory for your project, if needed.

- #### Step 2:  Check the current status of the IC and your ability to connect to it by running the following command for the network alias `ic`:

        dfx ping ic

- #### Step 3:  Verify that the `dfx ping ic` command returns information about the IC.

    For example, you should see output similar to the following:

        {
          "ic_api_version": "0.18.0"  "impl_hash": "d639545e0f38e075ad240fd4ec45d4eeeb11e1f67a52cdd449cd664d825e7fec"  "impl_version": "8dc1a28b4fb9605558c03121811c9af9701a6142"  "replica_health_status": "healthy"  "root_key": [48, 129, 130, 48, 29, 6, 13, 43, 6, 1, 4, 1, 130, 220, 124, 5, 3, 1, 2, 1, 6, 12, 43, 6, 1, 4, 1, 130, 220, 124, 5, 3, 2, 1, 3, 97, 0, 129, 76, 14, 110, 199, 31, 171, 88, 59, 8, 189, 129, 55, 60, 37, 92, 60, 55, 27, 46, 132, 134, 60, 152, 164, 241, 224, 139, 116, 35, 93, 20, 251, 93, 156, 12, 213, 70, 217, 104, 95, 145, 58, 12, 11, 44, 197, 52, 21, 131, 191, 75, 67, 146, 228, 103, 219, 150, 214, 91, 155, 180, 203, 113, 113, 18, 248, 71, 46, 13, 90, 77, 20, 80, 95, 253, 116, 132, 176, 18, 145, 9, 28, 95, 135, 185, 136, 131, 70, 63, 152, 9, 26, 11, 170, 174]
        }

## Confirm your developer identity and ledger account

All ICP token transactions are recorded in a [ledger canister](/references/glossary.md#ledger) running on the Internet Computer blockchain. The ledger canister consists of **account identifiers** and **balances** for all ICP token holders.

Before you can transfer any ICP tokens you hold in your ledger account, you need to send a secure and properly-signed message that verifies your identity to the ledger and authorizes your developer identity to complete the transaction.

Depending on how you have set up custody for holding your ICP tokens, the hardware, software, and steps required to connect to the ledger and complete a transaction can vary. For example, you might connect to the ledger and start a transaction from a hardware wallet, using a hardware security module (HSM) appliance, through the Network Nervous System (NNS) frontend application, or using the IC SDK `dfx` command-line interface. Each approach presents a different interface for signing and sending messages to the ledger and representing your identity as an account holder.

### About your developer identity

The first time you use the IC SDK, the `dfx` command-line tool creates a `default` developer identity for you. This identity is represented by a **principal** data type and a textual representation of the principal often referred to as your **principal identifier**. This representation of your identity is similar to a Bitcoin or Ethereum address.

However, the principal associated with your developer identity is typically not the same as your **account identifier** in the ledger. The principal identifier and the account identifier are related—both provide a textual representation of your identity—but they use different formats.

### Connect to the ledger to get account information

For the purposes of this guide—where there’s no hardware wallet or external application to connect to the ledger—we’ll use your developer identity to retrieve your ledger account identifier, then transfer ICP tokens from the ledger account identifier to a cycles wallet canister controlled by your developer identity.

To look up your account in the ledger:

- #### Step 1:  Confirm the developer identity you are currently using by running the following command:

        dfx identity whoami

    In most cases, you should see that you are currently using default developer identity. For example:

        default

- #### Step 2:  View the textual representation of the principal for your current identity by running the following command:

        dfx identity get-principal

    This command displays output similar to the following:

        tsqwz-udeik-5migd-ehrev-pvoqv-szx2g-akh5s-fkyqc-zy6q7-snav6-uqe

- #### Step 3:  Get the account identifier for your developer identity by running the following command:

        dfx ledger account-id

    This command displays the ledger account identifier associated with your developer identity. For example, you should see output similar to the following:

        03e3d86f29a069c6f2c5c48e01bc084e4ea18ad02b0eec8fccadf4487183c223

- #### Step 4:  Check your account balance by running the following command:

        dfx ledger --network ic balance

    This command displays the ICP token balance from the ledger account. For example, you should see output similar to the following:

        10.00000000 ICP

## Creating a cycles wallet

Now that you have confirmed your account information and current ICP token balance, you can convert some of those ICP tokens to cycles and move them into a cycles wallet.

To transfer ICP tokens to create a cycles wallet:

- #### Step 1:  Create a new canister with cycles by transferring ICP tokens from your ledger account by running a command similar to the following:

        dfx ledger --network ic create-canister <principal-identifier> --amount <icp-tokens>

    This command converts the number of ICP tokens you specify for the `--amount` argument into cycles, and associates the cycles with a new canister identifier controlled by the principal you specify.

    For example, the following command converts .25 ICP tokens into cycles and specifies the principal identifier for the default identity as the controller of the new canister:

        dfx ledger --network ic create-canister tsqwz-udeik-5migd-ehrev-pvoqv-szx2g-akh5s-fkyqc-zy6q7-snav6-uqe --amount .25

    If the transaction is successful, the ledger records the event and you should see output similar to the following:

        Transfer sent at BlockHeight: 20
        Canister created with id: "gastn-uqaaa-aaaae-aaafq-cai"

- #### Step 2:  Install the cycles wallet code in the newly-created canister placeholder by running a command similar to the following:

        dfx identity --network ic deploy-wallet <canister-identifer>

    For example:

        dfx identity --network ic deploy-wallet gastn-uqaaa-aaaae-aaafq-cai

    This command displays output similar to the following:

        Creating a wallet canister on the IC network.
        The wallet canister on the "ic" network for user "default" is "gastn-uqaaa-aaaae-aaafq-cai"

## Validate your cycles wallet

After you convert ICP tokens to cycles, you can validate the cycles wallet canister and check your current cycles balance.

To validate your cycles wallet:

- #### Step 1: Verify the canister identifier for the cycles wallet you deployed by running the following command:

        dfx identity --network ic get-wallet

    The command displays the canister identifier for your cycles wallet with output similar to the following:

        gastn-uqaaa-aaaae-aaafq-cai

- #### Step 2:  Check that your cycles wallet canister is properly configured and holds a balance of cycles by running a command similar to the following:

        dfx wallet --network ic balance

    The command returns the balance for the your cycles wallet. For example:

        15430.122 TC (trillion cycles).

    You can also access your default cycles wallet in a web browser by using a URL similar to the following:

        https://<WALLET-CANISTER-ID>.icp0.io

    The first time you access the application, you see a notice that you are using an Anonymous Device and are prompted to authenticate your identity, authorize access to the wallet, and register your device.

- #### Step 3:  Click **Authenticate** to continue to the Internet Identity service.

- #### Step 4:  Enter your **User Number** if you have previously registered an identity or register with the service as a new user.

    For more information about the Internet Identity service and how to register multiple authentication devices and methods, see [how to use the Internet Identity service](../../references/ii-spec.md).

- #### Step 5:  Authenticate using your user number and the authentication method—for example, a security key or fingerprint—you have registered.

- #### Step 6:  Click **Proceed** to access to the default cycles wallet application.

- #### Step 7:  Register the device you are using for this session by copying the command displayed in the **Register Device** page and running it in a terminal.

    For example, call the `authorize` method for the cycles wallet canister with a command similar to the following:

        dfx canister --network ic call "gastn-uqaaa-aaaae-aaafq-cai" authorize '(principal "ejta3-neil3-qek6c-i7rdw-sxreh-lypfe-v6hjg-6so7x-5ugze-3iohr-2qe")'

    Be sure that the command you copy has the correct network (`ic`) alias. You should recognize the canister identifier—in this example, `gastn-uqaaa-aaaae-aaafq-cai`—as the cycles wallet associated with your identity. If this is your first wallet on the IC, however, you might not recognize the principal being authorized. The use of a different principal is the expected behavior in this case.

    When the browser refreshes after running the `authorize` command, the cycles wallet for your principal account is displayed.

- #### Step 8:  View your cycles balance and activity in the browser.

    For example:

    ![cycles wallet](_attachments/cycles-wallet.png)

    For more information about the commands and methods available for working with the default cycles wallet, see [Use the default cycles wallet](/developer-docs/setup/cycles/cycles-wallet.md).

## Register, build, and deploy the application

After you have validated your cycles wallet balance, you can register, build, and deploy your sample application.

To deploy your first application on the Internet Computer blockchain mainnet:

- #### Step 1:  In your terminal shell, check that you are still in the root directory for your project.

- #### Step 2:  Ensure that `node` modules are available in your project directory, if needed, by running the following command:

        npm install

    For more information about this step, see [Ensuring node is available in a project](/developer-docs/frontend/index.md#troubleshoot-node).

- #### Step 3:  Register, build, and deploy your first application by running the following command:

        dfx deploy --network ic

    The `--network` option specifies the network alias or URL for deploying the dapp. This option is required to install on the Internet Computer blockchain mainnet.

    The `dfx deploy` command output displays information about the operations it performs.

    For example, this step registers two identifiers—one for the `hello_backend` main program and one for the `hello_frontend` frontend user interface—and installation information similar to the following:

        Deploying all canisters.
        Creating canisters...
        Creating canister "hello_backend"...
        "hello" canister created on network "ic" with canister id: "5o6tz-saaaa-aaaaa-qaacq-cai"
        Creating canister "hello_frontend"...
        "hello_assets" canister created on network "ic" with canister id: "5h5yf-eiaaa-aaaaa-qaada-cai"
        Building canisters...
        Building frontend...
        Installing canisters...
        Installing code for canister hello_backend, with canister_id 5o6tz-saaaa-aaaaa-qaacq-cai
        Installing code for canister hello_frontend, with canister_id 5h5yf-eiaaa-aaaaa-qaada-cai
        Authorizing our identity (default) to the asset canister...
        Uploading assets to asset canister...
          /index.html 1/1 (472 bytes)
          /index.html (gzip) 1/1 (314 bytes)
          /index.js 1/1 (260215 bytes)
          /index.js (gzip) 1/1 (87776 bytes)
          /main.css 1/1 (484 bytes)
          /main.css (gzip) 1/1 (263 bytes)
          /sample-asset.txt 1/1 (24 bytes)
          /logo.png 1/1 (25397 bytes)
          /index.js.map 1/1 (842511 bytes)
          /index.js.map (gzip) 1/1 (228404 bytes)
          /index.js.LICENSE.txt 1/1 (499 bytes)
          /index.js.LICENSE.txt (gzip) 1/1 (285 bytes)
        Deployed canisters.

    If you didn’t convert enough ICP tokens to cycles to complete the operation, you can add cycles to your cycles wallet by running a command similar to the following:

        dfx ledger --network ic top-up gastn-uqaaa-aaaae-aaafq-cai --amount 1.005

    This command converts an additional `1.005` ICP tokens to cycles for the `gastn-uqaaa-aaaae-aaafq-cai` cycles wallet identifier. The command returns output similar to the following:

        Transfer sent at BlockHeight: 81520
        Canister was topped up!

- #### Step 4:  Call the `hello_backend` canister and the predefined `greet` function by running the following command:

        dfx canister --network ic call hello_backend greet '("everyone": text)'


### What this does
    Let’s take a closer look at this example:

    -   Using the `--network ic` option indicates that the canister you want to call is deployed on the `ic`. The `ic` network alias is an internally-reserved alias for accessing the Internet Computer blockchain mainnet.

    -   Note that the `--network ic` option must precede the operation subcommand, which, in this case, is the `dfx canister call` command.

    -   The `hello_backend` argument specifies the name of the canister you want to call.

    -   The `greet` argument specifies the name of the function you want to call in the `hello` canister.

    -   The text string `everyone` is the argument that you want to pass to the `greet` function.

- #### Step 5:  Verify the command displays the return value of the `greet` function.

    For example:

        ("Hello, everyone!")

- #### Step 6:  Rerun the `dfx wallet balance` command or refresh the browser to see your new cycle balance and recent activity.

## Test the dapp frontend

Now that you have verified that your dapp has been deployed and tested its operation using the command line, let’s verify that you can access the frontend using your web browser.

To access the dapp frontend:

- #### Step 1:  Open a browser.

- #### Step 2:  Navigate to the frontend for the dapp using a URL that consists of the `hello_frontend` identifier and the `boundary.icp0.io` suffix.

    If you didn’t make a note of the canister identifier, you can look it up by running the following command:

        dfx canister --network ic id hello_assets

    For example, the full URL should look similar to the following:

        https://gsueu-yaaaa-aaaae-aaagq-cai.icp0.io

    Navigating to this URL displays the HTML entry page for the template application. For example:

    ![HTML page with prompt](_attachments/net-frontend-prompt.png)

- #### Step 3:  Type a greeting, then click **Click Me** to return the greeting.

## Conclusion

Now that you have seen how to deploy a dapp on the Internet Computer blockchain, you are ready to develop and deploy programs of your own.

## Resources

You can find more detailed examples and guides to help you learn about how to use Motoko and how to develop dapps for the Internet Computer blockchain throughout the documentation.

Here are some suggestions for where to go next:

-   [Building on the IC](../../samples/overview.md) to explore sample dapps.

-   [Concepts](../../concepts/index.md) to learn about different IC concepts and services.  

-   [IC Glossary](../../references/glossary.md) to learn the definitions of various terms used within the IC. 

-   [Motoko overview](/motoko/main/overview.md) to learn about the features and syntax for using Motoko.

-   [What is Candid?](/developer-docs/backend/candid/candid-concepts.md) to learn how the Candid interface description language enables service interoperability and composability.
<|MERGE_RESOLUTION|>--- conflicted
+++ resolved
@@ -4,13 +4,9 @@
 
 # Deploying to the Internet Computer Mainnet 
 
-<<<<<<< HEAD
-This *Quick Start* scenario assumes that you are installing the IC SDK for the first time and deploying the default project on the Internet Computer blockchain mainnet.
-=======
 ## Overview
 
 This scenario assumes that you are installing the IC SDK for the first time and deploying the default project on the Internet Computer blockchain mainnet.
->>>>>>> d90e9a6a
 
 If you are only deploying projects in a local development environment, see the [local development](./deploy-locally.md) scenario.
 
