--- conflicted
+++ resolved
@@ -12,11 +12,7 @@
 
 Refer to [topping up cycles page](/docs/current/developer-docs/production/topping-up-canister) to learn how to top-up cycles effectively.
 
-<<<<<<< HEAD
-Refer to the [cycles estimate](/docs/current/gas-cost) page to estimate cycle usage. 
-=======
 Refer to the [cycles estimate](/docs/current/developer-docs/gas-cost) page to estimate cycle usage. 
->>>>>>> de9e23be
 
 ### Recommendation: Manage cycle depletion.
 
