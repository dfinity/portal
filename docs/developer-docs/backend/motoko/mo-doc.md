<<<<<<< HEAD
# Generating Motoko Documentation

=======
# `mo-doc`
## Overview
>>>>>>> 517b52b6
`mo-doc` is a command-line tool for generating documentation for Motoko source code. It processes source files and generates documentation in various formats. 

## Quick start

Download `mo-doc` from Motoko's [GitHub releases page](https://github.com/dfinity/motoko/releases) or simply use the binary included in your [dfx](https://internetcomputer.org/docs/current/developer-docs/setup/install) installation:

```
$(dfx cache show)/mo-doc [options]
```

## Options

- `--source <path>`: Specifies the directory to search for Motoko source files. Defaults to `src`.

- `--output <path>`: Specifies the directory where the documentation will be generated. Defaults to `docs`.

- `--format <format>`: Specifies the generated format. Should be one of the following:
  - `html`: Generates HTML format documentation.
  - `adoc`: Generates AsciiDoc format documentation.
  - `plain`: Generates Markdown documentation.
  
  Defaults to `html`.

- `--help`: Shows usage information.

## Examples

1. Generate HTML documentation from the default source directory (`src`) and place it in the default output directory (`docs`):

   ```bash
   mo-doc
   ```

2. Generate AsciiDoc documentation from a specific source directory:

   ```bash
   mo-doc --format plain --source ./motoko-code
   ```

3. Generate Markdown documentation in a custom output directory:

   ```bash
   mo-doc --format adoc --output ./public
   ```

## Writing doc comments

`mo-doc` supports documenting your Motoko code using special block comments (`/** */`) and line comments (`///`).

Doc comments can be used to provide explanations for functions, classes, types, modules, variables, and more. They can span multiple lines and may contain rich Markdown formatting:

```motoko
/// Calculate the factorial of a given positive integer.
/// 
/// Example:
/// ```motoko
/// factorial(0); // => null
/// factorial(3); // => ?6
/// ```
func factorial(n : Nat) : ?Nat {
    // ...
}
```

## Resources
Check out Motoko's [base library souce code](https://github.com/dfinity/motoko-base/tree/master/src) for additional examples and best practices. 

The source code for `mo-doc` is available in the [dfinity/motoko](https://github.com/dfinity/motoko/tree/master/src/docs) GitHub repository. Contributions are welcome!<|MERGE_RESOLUTION|>--- conflicted
+++ resolved
@@ -1,10 +1,5 @@
-<<<<<<< HEAD
 # Generating Motoko Documentation
 
-=======
-# `mo-doc`
-## Overview
->>>>>>> 517b52b6
 `mo-doc` is a command-line tool for generating documentation for Motoko source code. It processes source files and generates documentation in various formats. 
 
 ## Quick start
