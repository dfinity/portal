---
sidebar_position: 1
---
# 1: Rust quick start

## Overview

The [IC SDK](../../setup/install/index.mdx) provides tools, sample code, and documentation to help you create [Rust smart contracts](../choosing-language.md) and dapps to run on the decentralized ICP blockchain mainnet. This guide assumes that you are installing the IC SDK for the first time.

To support Rust development, the IC SDK includes the [Rust canister development kit (Rust CDK)](https://github.com/dfinity/cdk-rs). 

**While using the IC SDK is the typical path for most developers, experienced Rust developers may choose to circumvent IC SDK entirely and use the [Rust CDK](https://github.com/dfinity/cdk-rs) directly. This documentation assumes one is using the IC SDK to build Rust canisters.**

To help you get started, this guide illustrates how to modify the traditional "Hello, world!" first dapp in Rust. This simple dapp has just one function that prints text to a terminal, but it provides a good model for understanding the workflow when writing dapps in Rust that you want to deploy on the ICP blockchain.

## Prerequisites

Before you start your project, verify the following:

- [x]  You have an internet connection and access to a shell terminal on your local macOS or Linux computer.

- [x]  You have downloaded and installed the Rust programming language and Cargo as described in the [Rust installation instructions](https://doc.rust-lang.org/book/ch01-01-installation.html) for your operating system.

    ``` bash
    curl --proto '=https' --tlsv1.2 https://sh.rustup.rs -sSf | sh
    ```

<<<<<<< HEAD
-   You have downloaded and installed the IC SDK package as described in [Installing the IC SDK](./../../setup/install/index.mdx).
=======
- [x]  You have downloaded and installed the IC SDK package as described in the [installing the IC SDK](./../../setup/install/index.mdx) page.
>>>>>>> d90e9a6a

- [x]  You have `cmake` installed. For example, use Homebrew with the following command:

    ``` bash
    brew install cmake
    ```

    For instructions on how to install Homebrew, see the [Homebrew documentation](https://docs.brew.sh/Installation).
    
- [x] You have stopped any local execution environment processes running on your computer.

## Create a new project

Applications for the Internet Computer blockchain start as **projects**. You can create new projects for the Internet Computer blockchain using the IC SDK. Because you are building this project to be deployed on the Internet Computer blockchain, this guide focuses on how to create, build, and deploy a Rust program by using the `dfx` parent command and its subcommands.

To create a new project using the IC SDK:

- #### Step 1:  Open a terminal shell on your local computer, if you don’t already have one open.

- #### Step 2:  Create a new project with rust canister named `rust_hello` by running the following command:

    ``` bash
    dfx new --type=rust rust_hello
    ```

    The `dfx new --type=rust rust_hello` command creates a new `rust_hello` project directory, template files, and a new `rust_hello` Git repository for your project.

- #### Step 3:  Change to your project directory by running the following command:

    ``` bash
    cd rust_hello
    ```

## Take a look at the project

The project is ready to be compiled and deployed to the Internet Computer blockchain. Before that, let’s go through the project files.

### `dfx.json`

One of the template files included in your project directory is a default `dfx.json` configuration file. This file contains settings required to build a project for the Internet Computer blockchain much like the `Cargo.toml` file provides build and package management configuration details for Rust programs.

The configuration file should look like this:

```json
{
  "canisters": {
    "rust_hello_backend": {
      "candid": "src/rust_hello_backend/rust_hello_backend.did",
      "package": "rust_hello_backend",
      "type": "rust"
    },
    "rust_hello_frontend": {
      "dependencies": [
        "rust_hello_backend"
      ],
      "frontend": {
        "entrypoint": "src/rust_hello_frontend/src/index.html"
      },
      "source": [
        "src/rust_hello_frontend/assets",
        "dist/rust_hello_frontend/"
      ],
      "type": "assets"
    }
  },
  "defaults": {
    "build": {
      "args": "",
      "packtool": ""
    }
  },
  "version": 1
}
```

Notice that under the `canisters` key, you have some default settings for the `rust_hello_backend` canister.

-  `"type": "rust"` specifies that `rust_hello_backend` is a `rust` type canister.

-  `"candid": "src/rust_hello_backend/rust_hello_backend.did""` specifies the location of the Candid interface description file to use for the canister.

-  `"package": "rust_hello_backend"` specifies the package name of the Rust crate. It should be the same as in the crate `Cargo.toml` file.

### `Cargo.toml`

In the root directory, there is a `Cargo.toml` file.

It defines a Rust workspace by specifying paths to each Rust crate. A Rust type canister is just a Rust crate compiled to WebAssembly. Here we have one member at `src/rust_hello_backend` which is the only Rust canister.

``` toml
[workspace]
members = [
    "src/rust_hello_backend",
]
```

### `src/rust_hello_backend/`

Now we are in the Rust canister. As any standard Rust crate, it has a `Cargo.toml` file which configures the details to build the Rust crate.

#### `src/rust_hello_backend/Cargo.toml`

``` toml
[package]
name = "rust_hello_backend"
version = "0.1.0"
edition = "2021"

# See more keys and their definitions at https://doc.rust-lang.org/cargo/reference/manifest.html

[lib]
crate-type = ["cdylib"]

[dependencies]
candid = "0.8.2"
ic-cdk = "0.6.0"
ic-cdk-macros = "0.6.0"

```
:::info
Notice the `crate-type = ["cdylib"]` line which is necessary to compile this Rust program into WebAssembly module.
:::

#### `src/rust_hello_backend/src/lib.rs`

The default project has a simple `greet` function that uses the Rust CDK `query` macro.

``` rust
#[ic_cdk_macros::query]
fn greet(name: String) -> String {
    format!("Hello, {}!", name)
}

```

#### `src/rust_hello_backend/rust_hello_backend.did`

Candid is an interface description language (IDL) for interacting with canisters running on the Internet Computer. Candid files provide a language-independent description of a canister’s interfaces including the names, parameters, and result formats and data types for each function a canister defines.

By adding Candid files to your project, you can ensure that data is properly converted from its definition in Rust to run safely on the Internet Computer blockchain.

To see details about the Candid interface description language syntax, see the [*Candid Guide*](./../candid/index.md) or the [Candid crate documentation](https://docs.rs/candid/).

``` did
service : {
    "greet": (text) -> (text) query;
}

```

This definition specifies that the `greet` function is a `query` method which takes `text` data as input and returns `text` data.

## Start the local execution environment

Before you can build your project, you need to connect to the local execution environment running in your development environment or the decentralized Internet Computer blockchain mainnet.

To start the local execution environment:

- #### Step 1:  Check that you are still in the root directory for your project, if needed.

- #### Step 2:  Start the local execution environment on your computer in the background by running the following command:

    ``` bash
    dfx start --background
    ```

    Depending on your platform and local security settings, you might see a warning displayed. If you are prompted to allow or deny incoming network connections, click **Allow**.

## Register, build, and deploy your project

After you connect to the local execution environment running in your development environment, you can register, build, and deploy your project locally.

To register, build, and deploy:

- #### Step 1:  Check that you are still in root directory for your project directory, if needed.

- #### Step 2:  Make sure you have `wasm32-unknown-unknown` installed by running the command:

    ``` bash
    rustup target add wasm32-unknown-unknown
    ```

- #### Step 3:  Register, build, and deploy the canisters specified in the `dfx.json` file by running the following command:

    ``` bash
    dfx deploy
    ```

    The `dfx deploy` command output displays information about each of the operations it performs similar to the following excerpt:

    ``` bash
    Creating a wallet canister on the local network.
    The wallet canister on the "local" network for user "default" is "rwlgt-iiaaa-aaaaa-aaaaa-cai"
    Deploying all canisters.
    Creating canisters...
    Creating canister rust_hello_backend...
    rust_hello_backend canister created with canister id: rrkah-fqaaa-aaaaa-aaaaq-cai
    Creating canister rust_hello_frontend...
    rust_hello_frontend canister created with canister id: ryjl3-tyaaa-aaaaa-aaaba-cai
    Building canisters...

    ...

    Deployed canisters.
    URLs:
      Frontend canister via browser
        rust_hello_frontend: http://127.0.0.1:4943/?canisterId=ryjl3-tyaaa-aaaaa-aaaba-cai
      Backend canister via Candid interface:
        rust_hello_backend: http://127.0.0.1:4943/?canisterId=r7inp-6aaaa-aaaaa-aaabq-cai&id=rrkah-fqaaa-aaaaa-aaaaq-cai
    ```


## Test the dapp

There are several ways to interact with your canisters. Let's talk about access from the browser first. 

To access the frontend canister (`rust_hello_frontend`) you can simply follow the link that was printed in the terminal in the previous step.
```
    Frontend canister via browser
        rust_hello_frontend: http://127.0.0.1:8000/?canisterId=ryjl3-tyaaa-aaaaa-aaaba-cai
```

Frontend canisters, also called `asset canisters`, allow to access web content directly from a smart contract. This enables you to deploy your entire dapp, not just the backend, on the Internet Computer.

To access the backend canister (`rust_hello_backend`) you can again open the URL printed to your terminal in the previous step.
```
Backend canister via Candid interface:
        rust_hello_backend: http://127.0.0.1:8000/?canisterId=r7inp-6aaaa-aaaaa-aaabq-cai&id=rrkah-fqaaa-aaaaa-aaaaq-cai
```
Using this method, we open the so called [`Candid UI` canister](https://github.com/dfinity/candid/tree/master/tools/ui) that is automatically deployed to our local replica when you first run `dfx deploy`. The `Candid UI` canister fetches the interface from your backend canister and allows you to test and browse your canister's API with a visual web interface.

To test the deployed `rust_hello_backend` locally from your command line using dfx, try the following:

- #### Step 1:  Check that you are still in root directory for your project directory, if needed.

- #### Step 2:  Call the `greet` function in the dapp by running the following command:

    ``` bash
    dfx canister call rust_hello_backend greet world
    ```

- #### Step 3:  Verify that the call to the `rust_hello_backend` canister `greet` function returns a text message `("Hello, world!")`.

## Stop the local execution environment

After testing the application, you can stop the local execution environment so that it doesn’t continue running in the background.

To stop the local execution environment running on your computer, run the following command:

```bash
dfx stop
```<|MERGE_RESOLUTION|>--- conflicted
+++ resolved
@@ -25,11 +25,7 @@
     curl --proto '=https' --tlsv1.2 https://sh.rustup.rs -sSf | sh
     ```
 
-<<<<<<< HEAD
--   You have downloaded and installed the IC SDK package as described in [Installing the IC SDK](./../../setup/install/index.mdx).
-=======
 - [x]  You have downloaded and installed the IC SDK package as described in the [installing the IC SDK](./../../setup/install/index.mdx) page.
->>>>>>> d90e9a6a
 
 - [x]  You have `cmake` installed. For example, use Homebrew with the following command:
 
