--- conflicted
+++ resolved
@@ -83,15 +83,11 @@
 
 - Ruby [`ic_agent` by Terry.Tu](https://github.com/tuminfei/ic_agent)
 
-<<<<<<< HEAD
 ### Canpack
 
 - [Canpack](/docs/current/developer-docs/developer-tools/off-chain/canpack): A tool used to better facilitate communication between canisters written in different languages; currently supports importing Rust crates into Motoko canisters.
 
 ## On-chain libraries
-=======
-## Onchain libraries
->>>>>>> fbe0d293
 
 ### Canister development kits (CDKs)
 
