---
keywords: [intermediate, tutorial, developer liftoff, identities, authentication]
---

import { MarkdownChipRow } from "/src/components/Chip/MarkdownChipRow";
import '/src/components/CenterImages/center.scss';


# 3.5 Identities and authentication

<MarkdownChipRow labels={["Intermediate", "Tutorial"]} />

<div class="text--center">
<p> </p>
</div>
<div class="text--center">
<iframe width="660" height="415" src="https://www.youtube.com/embed/BsTlPMn6SR8?si=oNH36Um1fH6ueKFA" title="YouTube video player" frameborder="0" allow="accelerometer; autoplay; clipboard-write; encrypted-media; gyroscope; picture-in-picture; web-share" referrerpolicy="strict-origin-when-cross-origin" allowfullscreen></iframe> </div>

<<<<<<< HEAD
When developing on the Internet Computer, there are several types of identities and methods of authentication that you'll encounter. In the previous module where you obtained a cycles coupon, [1.4: acquiring and using cycles](/docs/tutorials/developer-liftoff/level-1/1.4-using-cycles), you created a **developer identity** that has a **cycles balance**. You also looked at how to convert ICP tokens stored in a **ledger account** into cycles.
=======
When developing on the Internet Computer, there are several types of identities and methods of authentication that you'll encounter. In the previous module, [1.4: acquiring and using cycles](/docs/current/tutorials/developer-liftoff/level-1/1.4-using-cycles), you created a **developer identity** that has a **cycles balance**. You also looked at how to convert ICP tokens stored in a **ledger account** into cycles.
>>>>>>> 26227dc0

Devleoper identities and ledger accounts are two types of authentication that are used for interacting with canisters and cycles, but what about interacting with applications or websites built on ICP? For that, end-users can use **Internet Identity**, ICP's native form of digital identity that can be used to authenticate with apps, such as the NNS dashboard, without having to manage a username or password. Instead, Internet Identity uses a cryptographic key pair that's stored in your local computer's hardware. Through this simple and flexible authentication method, developers can provide end users with a frictionless way to authenticate and use their applications.

## Types of identity

First, let's clearly define the identity and authentication terminology on the Internet Computer.

- **Developer identity**: Created using `dfx`. It contains a private/public key pair and has a `principal` data type derived from the public key. It can be compared to a Bitcoin or Ethereum wallet address.

<<<<<<< HEAD
- **Principals**: generic identifiers that are used for users, canisters, and potentially other future concepts. There is intentionally no way to tell canister principal IDs and user principal IDs apart. You can learn more in the IC [specification](/docs/references/ic-interface-spec#principal).
=======
- **Principals**: Generic identifiers that are used for users, canisters, and potentially other future concepts. There is intentionally no way to tell canister principal IDs and user principal IDs apart. You can learn more in the IC [specification](https://internetcomputer.org/docs/current/references/ic-interface-spec#principal).
>>>>>>> 26227dc0

- **Principal identifiers**: Principals associated with a user principal ID. Principal identifiers are related to account identifiers but use a different format. Each principal identity can control multiple accounts in the ICP (and other) ledgers.

<<<<<<< HEAD
- **Account identifier**: the identifier associated with your ICP ledger account, as specified in the [ledger](/docs/defi/token-standards/) specification.
=======
- **Account identifier**: The identifier associated with your ICP ledger account, as specified in the [ledger](/docs/current/developer-docs/defi/tokens/token-standards/) specification.
>>>>>>> 26227dc0

- **Wallets**: Used to store forms of currency or other assets, such as cycles, ICP, or NFTs. Developers primarily use the cycles ledger to send cycles to and from canisters.

- **Internet Identity**: ICP's native authentication service. Internet Identity doesn't use usernames and passwords; instead it uses a **passkey** that is stored in your local device's hardware.

In this guide, you'll learn how to use Internet Identity.

## Internet Identity

On traditional Web2 websites and applications, many of them have the option for you to 'Sign in with Google,' which allows you to authenticate with the application using your username and password credentials for Google, preventing you from having to make a new username and password for that application.

On the Internet Computer, a native form of identity is used for authentication, called the Internet Identity.

Internet Identity allows users to register and authenticate with websites or applications without using a username and password. Instead, users can use a **passkey**, which is a unique cryptographic public/private key pair that is stored in the secure hardware chip of your computer or phone. This allows you to authenticate your Internet Identity using methods that unlock your device, such as TouchID, FaceID, or another method.

A different identity is issued for each app a user authenticates to and cannot be linked back to the user. With Internet identity, no personal data is shared with dapps or the Internet Identity application itself, and no software needs to be downloaded and installed.

### Internet Identity architecture

Internet Identity uses an implementation of the WebAuthn API that runs within a single canister that serves both the II frontend application code and handles the requests that are sent by the frontend code. The app's authentication service issues 'delegations' on the user's behalf, which are signed with private cryptographic material created by the WebAuth API that is owned by the user. This private material never leaves the user's device, as it is stored in the local hardware securely. Then, the II frontend uses the WebAuthn API to sign the delegation with the cryptographic material.

For more details on how the Internet Identity architecture works, please refer to the [official Internet Identity Specification](/docs/references/ic-interface).

### What is a passkey?

A **passkey** is a public/private key pair that is stored in your local device's secure hardware chip. This passkey value is a more secure and convenient alternative to using a username/password combination, and it enables users to sign into dapps by using biometric authentication options, such as FaceID or TouchID.

## Creating an Internet Identity

To create an Internet Identity, navigate to the II frontend URL: https://identity.ic0.app/

Select 'Create New' from the UI.

![Internet Identity 1](../_attachments/II_1.png)

Next, select 'Create Passkey.'

![Internet Identity 2](../_attachments/II_2.png)

When prompted, choose how to create your passkey, either on your current device or you can use another device.

![Internet Identity 3](../_attachments/II_3.png)

Then, enter the CAPTCHA to continue.

![Internet Identity 4](../_attachments/II_4.png)

Your Internet Identity has been created! It'll be shown on the screen, and it is recommended that you write it down in a safe location to save it.

This number is your Internet Identity. With this number and your passkey, you will be able to create and securely connect to Internet Computer dapps. If you lose this number, you will lose any accounts that were created with it. This number is not secret but is unique to you.

Once you save it, select the 'I saved it, continue' button.

![Internet Identity 5](../_attachments/II_5.png)

Then, you can connect your Internet Identity to dapps, shown in the Dapps Explorer:

![Internet Identity 6](../_attachments/II_6.png)

If you scroll down, you will see an option to add another passkey, and you will see options to enable recovery methods. **It is highly recommended to enable the recovery methods so that you can recover your Internet Identity if the hardware passkey is ever lost.**

![Internet Identity 7](../_attachments/II_7.png)

## Integrating Internet Identity into your dapp

Now let's look at a simple example of how to integrate Internet Identity into the frontend of your dapp.

### Prerequisites

Before you start, verify that you have set up your developer environment according to the instructions in [0.3: Developer environment setup](/docs/tutorials/developer-liftoff/level-0/dev-env).

### Creating a new project

To get started, open a terminal window, navigate into your working directory (`developer_ladder`), then use the commands:

```bash
dfx start --clean --background
git clone https://github.com/dfinity/examples.git
cd examples/archive/motoko/auth-client-demo
npm install
```

### Creating an actor

To start, let's take a look at the backend canister, which uses a simple 'Who am I?' service in the `src/whoami/main.mo` file:

```motoko title="src/whoami/main.mo"
import Principal "mo:base/Principal";

actor {
    public shared (msg) func whoami() : async Principal {
        msg.caller
    };
};
```

In this code, the actor has one method, `whoami`, which responds with the message's caller. You'll use this to test if you make a request from the frontend using an `AnonymousIdentity` or an authenticated Internet Identity.

### Importing the auth-client package

Next, let's take a look at the assets for the frontend of the application. This demo project comes with a few different options for the frontend, such as React and Vue, but for this guide you'll stick with using the vanilla JavaScript option. If you take a look at the `src/auth_client_demo_assets/vanilla/index.ts` file, you can see that first, you import the `AuthClient` from `@dfinity/auth-client`:

```typescript title="src/auth_client_demo_assets/vanilla/index.ts"
import { AuthClient } from "@dfinity/auth-client";
import { handleAuthenticated, renderIndex } from "./views";
```

Then, you define some variables to define a day in nanoseconds:

```typescript title="src/auth_client_demo_assets/vanilla/index.ts"
// One day in nanoseconds
const days = BigInt(1);
const hours = BigInt(24);
const nanoseconds = BigInt(3600000000000);
```

Next, you'll set some default options, including the `loginOptions`, which will allow the `identityProvider` to be either the II mainnet canister if you are using the local environmental variable `DFX_NETWORK` set to `ic` or the locally deployed II canister. Your local replica will not accept signatures from the mainnet canister.

```typescript title="src/auth_client_demo_assets/vanilla/index.ts"
export const defaultOptions = {
  createOptions: {
    idleOptions: {
      // Set to true if you do not want idle functionality
      disableIdle: true,
    },
  },
  loginOptions: {
    identityProvider:
      process.env.DFX_NETWORK === "ic"
        ? "https://identity.ic0.app/#authorize"
        : `http://localhost:4943?canisterId=rdmx6-jaaaa-aaaaa-aaadq-cai#authorize`,
    // Maximum authorization expiration is 8 days
    maxTimeToLive: days * hours * nanoseconds,
  },
};
```

Depending on your web browser, you may need to change the `http://localhost:4943?canisterId=rdmx6-jaaaa-aaaaa-aaadq-cai#authorize` value:

- Chrome, Firefox: `http://<canister_id>.localhost:4943#authorize`

- Safari: `http://localhost:4943?canisterId=<canister_id>#authorize`

Now, let's initialize the AuthClient. Then, you check to see if the user has previously logged in. If so, their previous identity is verified:

```typescript title="src/auth_client_demo_assets/vanilla/index.ts"
const init = async () => {
  const authClient = await AuthClient.create(defaultOptions.createOptions);

  if (await authClient.isAuthenticated()) {
    handleAuthenticated(authClient);
  }
  renderIndex();
  setupToast();
};
```

Lastly, you define a function that listens for the button on the frontend to be clicked and initializes the client:

```typescript title="src/auth_client_demo_assets/vanilla/index.ts"
async function setupToast() {
  const status = document.getElementById("status");
  const closeButton = status?.querySelector("button");
  closeButton?.addEventListener("click", () => {
    status?.classList.add("hidden");
  });
}


init();
```

### Pulling the Internet Identity canister

Now, if you noticed, you didn't create a canister for the Internet Identity service. That's because, if you take a look at this project's `dfx.json` file, you **pull** the Internet Identity canister from the mainnet. This is an example of using the `dfx deps` functionality, which you covered in [2.3: Using third-party canisters](/docs/tutorials/developer-liftoff/level-2/2.3-third-party-canisters).

```json title="dfx.json"
{
  "canisters": {
    "whoami": {
      "main": "src/whoami/main.mo",
      "type": "motoko",
      "declarations": {
        "node_compatibility": true
      },
      "pullable": {
        "dependencies": [],
        "wasm_url": "https://github.com/krpeacock/auth-client-demo/releases/latest/download/whoami.wasm",
        "wasm_hash": "a5af74d01aec228c5a717dfb43f773917e1a9138e512431aafcd225ad0001a8b",
        "init_guide": "null"
      }
    },
    "internet-identity": {
      "type": "pull",
      "id": "rdmx6-jaaaa-aaaaa-aaadq-cai"
    },
    "auth_client_demo_assets": {
      "dependencies": [
        "whoami",
        "internet-identity"
      ],
      "source": [
        "src/auth_client_demo_assets/vanilla"
      ],
      "type": "assets"
    },
    "svelte": {
      "dependencies": [
        "whoami",
        "internet-identity"
      ],
      "source": [
        "src/auth_client_demo_assets/svelte/build"
      ],
      "type": "assets"
    }
  },
  "defaults": {
    "build": {
      "args": "",
      "packtool": ""
    }
  },
  "output_env_file": ".env",
  "version": 2
}
```

Now let's deploy this project locally. First, pull the II canister using `dfx deps`, then deploy the project:

```bash
dfx deps pull
```

Then, you need to initialize the canister. By running the `dfx deps init` command:
```bash
dfx deps init
```

Then, you can deploy the II canister and the other canisters in the project with the command:

```bash
dfx deps deploy
dfx deploy
```

Then, start the local development server:

```bash
npm start
```

This command will output the following:

```bash
  VITE v4.3.6  ready in 137 ms

  ➜  Local:   http://127.0.0.1:5173/
  ➜  Network: use --host to expose
  ➜  press h to show help
```

### Interacting with the integration

Navigate to the 'Local' URL in your web browser. You will see the frontend of the app:

![Local integration](../_attachments/II-int-1.png)

Then, select 'Log in.' You'll be redirected to the II frontend. Since you're running this locally, note that this is for **testing** only, and you should not use your production II. It is recommended to create another for local testing purposes. To do so, follow the on-screen steps that you walked through previously.

![Local integration 2](../_attachments/II_2.png)

Once you are redirected back to the frontend of the app, click the 'Who am I?' button.

![Local integration 3](../_attachments/II-int-2.png)

Your Internet Identity's principal ID will be returned:

![Local integration 4](../_attachments/II-int-3.png)

You've now integrated Internet Identity into a local dapp! That'll wrap things up for this module.

## Need help?

Did you get stuck somewhere in this tutorial, or do you feel like you need additional help understanding some of the concepts? The ICP community has several resources available for developers, like working groups and bootcamps, along with our Discord community, forum, and events such as hackathons. Here are a few to check out:

- [Developer Discord](https://discord.internetcomputer.org), which is a large chatroom for ICP developers to ask questions, get help, or chat with other developers asynchronously via text chat.

- [Developer liftoff forum discussion](https://forum.dfinity.org/t/developer-journey-feedback-and-discussion/23893).

- [Developer tooling working group](https://www.google.com/calendar/event?eid=MHY0cjBubmlnYXY1cTkzZzVzcmozb3ZjZm5fMjAyMzEwMDVUMTcwMDAwWiBjX2Nnb2VxOTE3cnBlYXA3dnNlM2lzMWhsMzEwQGc&ctz=Europe/Zurich).

- [Motoko Bootcamp - The DAO Adventure](https://github.com/motoko-bootcamp/dao-adventure) - Discover the Motoko language in this 7-day adventure and learn to build a DAO on the Internet Computer.

- [Motoko Bootcamp - Discord community](https://discord.gg/YbksCUxdzk) - A community for and by Motoko developers to ask for advice, showcase projects, and participate in collaborative events.

- [Motoko developer working group](https://www.google.com/calendar/event?eid=ZWVnb2luaHU0ZjduMTNpZHI3MWJkcWVwNWdfMjAyMzEwMTJUMTUwMDAwWiBjX2Nnb2VxOTE3cnBlYXA3dnNlM2lzMWhsMzEwQGc&ctz=Europe/Zurich).

- [Upcoming events and conferences](https://dfinity.org/events-and-news/).

- [Upcoming hackathons](https://dfinity.org/hackathons/).

- Weekly developer office hours to ask questions, get clarification, and chat with other developers live via voice chat. This is hosted on the [Discord](https://discord.internetcomputer.org) server.

- Submit your feedback to the [ICP Developer feedback board](https://dx.internetcomputer.org).

## Next steps

Next, you'll take a look at Motoko level 3:

- [3.6 Motoko level 3](/docs/tutorials/developer-liftoff/level-3/3.6-motoko-lvl3).<|MERGE_RESOLUTION|>--- conflicted
+++ resolved
@@ -16,11 +16,7 @@
 <div class="text--center">
 <iframe width="660" height="415" src="https://www.youtube.com/embed/BsTlPMn6SR8?si=oNH36Um1fH6ueKFA" title="YouTube video player" frameborder="0" allow="accelerometer; autoplay; clipboard-write; encrypted-media; gyroscope; picture-in-picture; web-share" referrerpolicy="strict-origin-when-cross-origin" allowfullscreen></iframe> </div>
 
-<<<<<<< HEAD
-When developing on the Internet Computer, there are several types of identities and methods of authentication that you'll encounter. In the previous module where you obtained a cycles coupon, [1.4: acquiring and using cycles](/docs/tutorials/developer-liftoff/level-1/1.4-using-cycles), you created a **developer identity** that has a **cycles balance**. You also looked at how to convert ICP tokens stored in a **ledger account** into cycles.
-=======
-When developing on the Internet Computer, there are several types of identities and methods of authentication that you'll encounter. In the previous module, [1.4: acquiring and using cycles](/docs/current/tutorials/developer-liftoff/level-1/1.4-using-cycles), you created a **developer identity** that has a **cycles balance**. You also looked at how to convert ICP tokens stored in a **ledger account** into cycles.
->>>>>>> 26227dc0
+When developing on the Internet Computer, there are several types of identities and methods of authentication that you'll encounter. In the previous module, [1.4: acquiring and using cycles](/docs/tutorials/developer-liftoff/level-1/1.4-using-cycles), you created a **developer identity** that has a **cycles balance**. You also looked at how to convert ICP tokens stored in a **ledger account** into cycles.
 
 Devleoper identities and ledger accounts are two types of authentication that are used for interacting with canisters and cycles, but what about interacting with applications or websites built on ICP? For that, end-users can use **Internet Identity**, ICP's native form of digital identity that can be used to authenticate with apps, such as the NNS dashboard, without having to manage a username or password. Instead, Internet Identity uses a cryptographic key pair that's stored in your local computer's hardware. Through this simple and flexible authentication method, developers can provide end users with a frictionless way to authenticate and use their applications.
 
@@ -30,19 +26,11 @@
 
 - **Developer identity**: Created using `dfx`. It contains a private/public key pair and has a `principal` data type derived from the public key. It can be compared to a Bitcoin or Ethereum wallet address.
 
-<<<<<<< HEAD
 - **Principals**: generic identifiers that are used for users, canisters, and potentially other future concepts. There is intentionally no way to tell canister principal IDs and user principal IDs apart. You can learn more in the IC [specification](/docs/references/ic-interface-spec#principal).
-=======
-- **Principals**: Generic identifiers that are used for users, canisters, and potentially other future concepts. There is intentionally no way to tell canister principal IDs and user principal IDs apart. You can learn more in the IC [specification](https://internetcomputer.org/docs/current/references/ic-interface-spec#principal).
->>>>>>> 26227dc0
 
 - **Principal identifiers**: Principals associated with a user principal ID. Principal identifiers are related to account identifiers but use a different format. Each principal identity can control multiple accounts in the ICP (and other) ledgers.
 
-<<<<<<< HEAD
 - **Account identifier**: the identifier associated with your ICP ledger account, as specified in the [ledger](/docs/defi/token-standards/) specification.
-=======
-- **Account identifier**: The identifier associated with your ICP ledger account, as specified in the [ledger](/docs/current/developer-docs/defi/tokens/token-standards/) specification.
->>>>>>> 26227dc0
 
 - **Wallets**: Used to store forms of currency or other assets, such as cycles, ICP, or NFTs. Developers primarily use the cycles ledger to send cycles to and from canisters.
 
