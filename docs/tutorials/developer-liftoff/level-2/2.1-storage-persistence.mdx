---
keywords: [intermediate, tutorial, developer liftoff, canister upgrades, canister storage, data persistence]
---


import { MarkdownChipRow } from "/src/components/Chip/MarkdownChipRow";
import '/src/components/CenterImages/center.scss';
import { GlossaryTooltip } from "/src/components/Tooltip/GlossaryTooltip";


# 2.1 Canister upgrades, storage, and persistence

<MarkdownChipRow labels={["Intermediate", "Tutorial"]} />

<div class="text--center">
<p> </p>
</div>
<div class="text--center">
<iframe width="660" height="415" src="https://www.youtube.com/embed/-aXjKSz_oXc?si=Tr9dl9-fXac3SfCS" title="YouTube video player" frameborder="0" allow="accelerometer; autoplay; clipboard-write; encrypted-media; gyroscope; picture-in-picture; web-share" referrerpolicy="strict-origin-when-cross-origin" allowfullscreen></iframe> </div>

The Internet Computer handles persistent data storage using a feature known as **stable memory**. **Stable memory is a unique feature of the Internet Computer that defines a data store separate from the <GlossaryTooltip>canister</GlossaryTooltip>'s regular Wasm memory data store, which is known as **heap memory**. A canister's heap memory is not persistent storage and does not persist across canister upgrades; canister data and state stored in heap memory are removed when a canister is upgraded or reinstalled. For immutable canisters that use less than the heap memory limit of 4GiB, heap memory can be used. For larger canisters, and especially those that intend to be upgraded and changed over time, stable memory is important since it persists across canister upgrades, has a much larger storage capacity than heap memory, and is very beneficial for vertically scaling a dapp.

To use stable memory requires anticipating and indicating which canister data you want to be retained after a canister upgrade. For some canisters, this data might be all of the canister's data, while for others it may be only certain parts or none. By default, stable memory starts empty and can hold up to 500GiB as long as the <GlossaryTooltip>subnet</GlossaryTooltip> the canister is running on has the available space. If a canister uses more stable memory than 500GiB, the canister will trap and become unrecoverable.

## Memory types and terms

There are several terms associated with memory and storage on ICP. To avoid confusion between them, let's define them here.

- **Stable memory:** Stable memory refers to the Internet Computer's long-term data storage feature. Stable memory is not language-specific and can be utilized by canisters written in Motoko, Rust, or any other language. Stable memory can hold up to 500GiB if the subnet can accommodate it.

- **Heap memory:** Heap memory refers to the regular Wasm memory data store for each canister. This storage is temporary and is not persisted across canister upgrades. Data stored in heap memory is removed when the canister is upgraded or reinstalled. Heap memory is limited to 4GiB.

- **Stable storage:** Stable storage is a Motoko-specific term that refers to the Motoko stable storage feature. Stable storage uses ICP's stable memory to persist data across canister upgrades.

- **Stable variables:** Stable variables are a Motoko-specific feature that refers to variables defined in Motoko that use the `stable` modifier, which indicates that the value of the variable should be persisted across canister upgrades.

To further understand stable memory and how to use it, let's learn about upgrading canisters.

## Upgrading canisters

Once a canister has been deployed and is running, there may need to be changes made to the canister's code to fix bugs or introduce new features. To make these changes, the canister must be upgraded.

Upgrading a canister is a key feature of ICP, since it allows canister smart contracts to persist using Wasm memory that utilizes ICP's stable memory feature. When a canister is upgraded, the existing state of the canister is preserved while there are changes being made to the canister's code.

### Motoko stable memory workflow

For canisters written in Motoko, stable memory can be utilized through the Motoko stable storage and stable variable features. These features are most notably used in the canister upgrade process. The upgrade process for Motoko canisters is as follows:

- First, the canister must be stopped so it does not accept any new incoming requests.
- A `pre_upgrade` hook is executed if one is defined. This hook can be used for functions such as creating a backup of data. Note: Having a `pre_upgrade` hook is strongly discouraged and not best practice, since the `pre_upgrade` hook is run in the current Wasm. If there are any bugs or errors, the canister will trap.
- Then, the system discards the canister's heap memory and initializes a new version of the canister's Wasm module. Stable memory is preserved and made available to the new Wasm module.
- Next, the new canister code is installed using the `--mode upgrade` flag.
- Then, the canister is started, now running the newly upgraded code.
- Any stable variables are reloaded as part of the `post_upgrade` hook. Note: Having a `pre_upgrade` hook is strongly discouraged and not best practice. After the stable variables are reloaded, the stable memory bytes that stored those variables are overwritten with zeroes to minimize stable memory costs for the canister.

### Rust stable memory workflow

For canisters written in Rust, stable memory can be utilized through two Rust crates: [ic-stable-memory](https://github.com/seniorjoinu/ic-stable-memory) and [ic-stable-structures](https://github.com/dfinity/stable-structures). These features are most notably used in the canister upgrade process. The upgrade process for Rust canisters is as follows:

- First, the canister must be stopped so it does not accept any new incoming requests.
- A `pre_upgrade` hook is executed if one is defined. This hook can be used for functions such as creating a backup of data. Note: Having a `pre_upgrade` hook is strongly discouraged and not best practice, since the `pre_upgrade` hook is run in the current Wasm. If there are any bugs or errors, the canister will trap
- Then, the system discards the canister's heap memory and initializes a new version of the canister's Wasm module. Stable memory is preserved and made available to the new Wasm module.
- Next, the new canister code is installed using the `--mode upgrade` flag.
- Then, the canister is started, now running the newly upgraded code.
- A `post_upgrade` hook is called on the newly created instance if one is defined. The `init` function is not executed. Note: Having a `pre_upgrade` hook is strongly discouraged and not best practice.

## Stable storage and stable variables

Motoko supports preserving a canister's state using ICP's stable memory through a Motoko-specific feature known as **stable storage**, which is designed to accommodate changes to both the application data and the Motoko compiler. Stable storage utilizes ICP's **stable memory** feature that was discussed previously.

:::info
Upgrading canisters written in Rust and other languages uses a different workflow that incorporates serialization of the canister's data. [Learn more about Rust upgrades](/docs/building-apps/developer-tools/cdks/rust/intro-to-rust).
:::

A **stable variable** is a variable defined within an actor that uses the `stable` keyword as a modifier in the variable's declaration. This indicates that the data stored in the variable should be stored using **stable storage**. If this `stable` keyword is not used, the variable is defined as `flexible` by default, which means its data does not persist across canister upgrades.

## Interactive example
Let's take a look at defining and using a stable variable that uses Motoko's stable storage feature.

### Prerequisites

Before you start, verify that you have set up your developer environment according to the instructions in [0.3 Developer environment setup](/docs/tutorials/developer-liftoff/level-0/dev-env).

### Creating a new project

To get started, create a new project in your working directory. Open a terminal window, navigate into your working directory (`developer_ladder`), then use the following commands to start `dfx` and create a new project:

Use `dfx new <project_name>` to create a new project:

```bash
dfx start --clean --background
dfx new counter
```

You will be prompted to select the language that your backend canister will use. Select 'Motoko':

```
? Select a backend language: ›
❯ Motoko
  Rust
  TypeScript (Azle)
  Python (Kybra)
```

:::info
`dfx` versions `v0.17.0` and newer support this `dfx new` interactive prompt. [Learn more about `dfx v0.17.0`](/blog/2024/02/14/news-and-updates/update#dfx-v0170).
:::

<<<<<<< HEAD
Then, select a frontend framework for your frontend canister. Select 'No frontend':
=======
Then, select a frontend framework for your frontend canister. Select 'None':
>>>>>>> e8b97769

```
  ? Select a frontend framework: ›
  SvelteKit
  React
  Vue
  Vanilla JS
  No JS template
<<<<<<< HEAD
❯ No frontend
=======
❯ None
>>>>>>> e8b97769
```

Lastly, you can include extra features to be added to your project:

```
  ? Add extra features (space to select, enter to confirm) ›
⬚ Internet Identity
⬚ Bitcoin (Regtest)
⬚ Frontend tests
```

Then, navigate into the new project directory:

```
cd counter
```

Then, open the file `src/counter_backend/main.mo`. Delete all of the content within this file.

### Defining a stable variable

The following code example defines an actor called `Counter`, which includes a stable variable that preserves the counter's value across upgrades. Paste this code into the `src/counter_backend/main.mo` file:

```motoko title="src/counter_backend/main.mo"
import Nat "mo:base/Nat";

actor Counter {

  stable var value = 0;

  public func inc() : async Nat {
    value += 1;
    return value;
  };
}
```

:::info
The `stable` or `flexible` variable modifications can only be used on `let` and `var` declarations that are within actor fields. These modifiers cannot be used elsewhere in the program.
:::

[Take a deeper dive into stable variables](https://internetcomputer.org/docs/motoko/main/canister-maintenance/upgrades#declaring-stable-variables).

Save this file.

### Deploying your counter dapp

To upgrade your canister, first you need to deploy the initial version of the canister. Deploy the canister with the command:

```bash
dfx deploy counter_backend
```

:::info
For this tutorial, you're using the local <GlossaryTooltip>replica</GlossaryTooltip> environment to deploy the canisters. You can deploy yours on the mainnet with the flag `--network ic`. Remember that deploying to the mainnet will cost cycles.
:::

You can interact with the counter dapp through the Candid UI URL returned in the output of the `dfx deploy` command, such as:

```bash
Deployed canisters.
URLs:
  Backend canister via Candid interface:
    counter_backend: http://127.0.0.1:4943/?canisterId=bd3sg-teaaa-aaaaa-qaaba-cai&id=bkyz2-fmaaa-aaaaa-qaaaq-cai
```

Open the URL in a web browser, then interact with the counter by clicking the 'Call' button 3 times. The counter value will now return '3':

![Counter Candid UI 1](../_attachments/counter_ui1.png)

Since this value is being stored in a stable variable, this value of '3' will persist through a canister upgrade. This is a great example of **persistent storage** using **stable variables**.

### Stable variables in action

Now, let's make some changes to upgrade the canister. First, stop the canister with the command:

```bash
dfx canister stop counter_backend
```

Then, let's alter the code of your canister. To keep things simple, you're going to change the counter increment value from '1' to '3'. Your altered code looks like this:

```motoko title="src/counter_backend/main.mo"
import Nat "mo:base/Nat";

actor Counter {

  stable var value = 0;

  public func inc() : async Nat {
    value += 3;
    return value;
  };
}
```

Save the file. Now, to upgrade the canister, use the command:

```bash
dfx build
dfx canister install counter_backend --mode upgrade
```

Then, to confirm the canister's code has been upgraded, start and deploy the canister again with the command:

```bash
dfx canister start counter_backend
dfx deploy counter_backend
```

This time, the output should include information about the canister's upgrade, such as:

```bash
Deploying: counter_backend
All canisters have already been created.
Building canisters...
Installing canisters...
Upgrading code for canister counter_backend, with canister ID bkyz2-fmaaa-aaaaa-qaaaq-cai
Deployed canisters.
URLs:
  Backend canister via Candid interface:
    counter_backend: http://127.0.0.1:4943/?canisterId=bd3sg-teaaa-aaaaa-qaaba-cai&id=bkyz2-fmaaa-aaaaa-qaaaq-cai
```

Now, navigate back to the Candid UI URL provided in the output and click the 'Call' button twice. This time, the counter should increment by 3, resulting in the value '9,' since our stable variable held our previous counter value of '3' that was saved prior to the upgrade.

![Counter Candid UI 2](../_attachments/counter_ui2.png)

## Need help?

Did you get stuck somewhere in this tutorial, or do you feel like you need additional help understanding some of the concepts? The ICP community has several resources available for developers, like working groups and bootcamps, along with our Discord community, forum, and events such as hackathons. Here are a few to check out:

- [Developer Discord](https://discord.internetcomputer.org), which is a large chatroom for ICP developers to ask questions, get help, or chat with other developers asynchronously via text chat.

- [Developer liftoff forum discussion](https://forum.dfinity.org/t/developer-journey-feedback-and-discussion/23893).

- [Developer tooling working group](https://www.google.com/calendar/event?eid=MHY0cjBubmlnYXY1cTkzZzVzcmozb3ZjZm5fMjAyMzEwMDVUMTcwMDAwWiBjX2Nnb2VxOTE3cnBlYXA3dnNlM2lzMWhsMzEwQGc&ctz=Europe/Zurich).

- [Motoko bootcamp](https://github.com/motoko-bootcamp/bootcamp-2022), a week-long crash course on learning all things Motoko.

- [Motoko developer working group](https://www.google.com/calendar/event?eid=ZWVnb2luaHU0ZjduMTNpZHI3MWJkcWVwNWdfMjAyMzEwMTJUMTUwMDAwWiBjX2Nnb2VxOTE3cnBlYXA3dnNlM2lzMWhsMzEwQGc&ctz=Europe/Zurich).

- [Upcoming events and conferences](https://dfinity.org/events-and-news/).

- [Upcoming hackathons](https://dfinity.org/hackathons/).

- Weekly developer office hours to ask questions, get clarification, and chat with other developers live via voice chat. This is hosted on the [Discord](https://discord.internetcomputer.org) server.

- Submit your feedback to the [ICP Developer feedback board](https://dx.internetcomputer.org).

## Next steps

Next, you'll look at advanced canister calls, such as inter-canister calls and canister query methods.

- [2.2 Advanced canister calls](/docs/tutorials/developer-liftoff/level-2/2.2-advanced-canister-calls).<|MERGE_RESOLUTION|>--- conflicted
+++ resolved
@@ -106,11 +106,7 @@
 `dfx` versions `v0.17.0` and newer support this `dfx new` interactive prompt. [Learn more about `dfx v0.17.0`](/blog/2024/02/14/news-and-updates/update#dfx-v0170).
 :::
 
-<<<<<<< HEAD
-Then, select a frontend framework for your frontend canister. Select 'No frontend':
-=======
 Then, select a frontend framework for your frontend canister. Select 'None':
->>>>>>> e8b97769
 
 ```
   ? Select a frontend framework: ›
@@ -119,11 +115,7 @@
   Vue
   Vanilla JS
   No JS template
-<<<<<<< HEAD
-❯ No frontend
-=======
 ❯ None
->>>>>>> e8b97769
 ```
 
 Lastly, you can include extra features to be added to your project:
