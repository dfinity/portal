--- conflicted
+++ resolved
@@ -606,11 +606,6 @@
 :::info
 **What does this code do?**
 The HTML code above is a simple form that provides the end user with options to select using radio buttons. There is nothing 'Web3' or specific to ICP about this code.
-<<<<<<< HEAD
-
-Then, the `<head>` tag is used to include some basic CSS for the page's styling. To learn more about adding a stylesheet, see: [add a stylesheet](/docs/building-apps/frontends/using-an-asset-canister).
-=======
->>>>>>> 2f173fd0
 :::
 
 Next, you will need a `webpack.config.js` file that defines several parameters to facilitate your local development web server.
