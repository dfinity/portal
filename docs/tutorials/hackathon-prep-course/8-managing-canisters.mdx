--- conflicted
+++ resolved
@@ -82,11 +82,7 @@
 
 ## Viewing the running state of a canister
 
-<<<<<<< HEAD
 Once a canister has been deployed, it can receive and process requests from other canisters or end users. When a canister is able to send requests and receive replies, the canister is in a **Running** state, which is the default state of a canister. If a canister needs to be temporarily or permanently stopped, such as before a canister is upgraded, it may be stopped to ensure proper message handling. Stopping a canister is also a requirement if the canister is going to be deleted.
-=======
-Once a canister has been deployed, it can receive and process requests from other canisters or end users. When a canister can send requests and receive replies, the canister is in a **Running** state, which is the default state of a canister. If a canister needs to be temporarily or permanently stopped, such as before a canister is upgraded, it may be stopped to ensure proper message handling. Stopping a canister is also a requirement if the canister is going to be deleted.
->>>>>>> f6500cb1
 
 To check the current state of all canisters, you can use the command:
 
@@ -94,6 +90,7 @@
 dfx canister status --network ic --all
 ```
 
+Or, you can check the status of a single canister by specifying its name, such as:
 Or, you can check the status of a single canister by specifying its name, such as:
 
 ```sh
@@ -163,11 +160,7 @@
 
 ## Topping up a canister with cycles
 
-<<<<<<< HEAD
 Depositing cycles into a canister's cycles balance is known as 'topping up' the canister's balance. For production canisters, which are consistently using cycles over time to pay for the canister's resources, topping up the canister is required for routine maintenance.
-=======
-Depositing cycles into a canister's cycles balance is known as 'topping up' the canister's balance. For production canisters, which consistently use cycles over time to pay for the canister's resources, topping up the canister is required for routine maintenance.
->>>>>>> f6500cb1
 
 While you must be a canister's controller in order to view the cycles balance of the canister, anyone can top up a canister.
 
@@ -177,14 +170,11 @@
 - Using the cycles ledger.
 - Using the NNS dapp web UI.
 - Using a fiat option through [Cycle.express](https://cycle.express/).
-<<<<<<< HEAD
 - Using a third-party service such as CycleOps. For more information on using a third-party service for cycles management, please see [here](/docs/current/building-dapps/managing-dapps/topping-up).
-=======
-- Using a third-party service such as CycleOps. For more information on using a third-party service for cycles management, please see [here](/docs/current/developer-docs/smart-contracts/topping-up/topping-up-canister/).
->>>>>>> f6500cb1
 
 ### Using ICP
 
+If you currently have a balance of ICP tokens within your `dfx` ledger account ID, you can use the `dfx ledger top-up` command to automatically convert that ICP into cycles and deposit it into the specified canister, for example:
 If you currently have a balance of ICP tokens within your `dfx` ledger account ID, you can use the `dfx ledger top-up` command to automatically convert that ICP into cycles and deposit it into the specified canister, for example:
 
 ```sh
@@ -201,6 +191,7 @@
 ## Getting cycles back from a canister
 
 To withdraw cycles from a canister, the canister must be deleted. The cycles will be returned to the canister's principal controller.
+To withdraw cycles from a canister, the canister must be deleted. The cycles will be returned to the canister's principal controller.
 
 You can stop and delete the canister with the commands:
 
@@ -210,8 +201,10 @@
 ```
 
 The output of the `dfx canister delete` command will return information regarding the cycles withdrawn:
-
-```
+The output of the `dfx canister delete` command will return information regarding the cycles withdrawn:
+
+```
+Beginning withdrawal of cycles to canister backend; on failure, try --no-wallet --no-withdrawal.
 Beginning withdrawal of cycles to canister backend; on failure, try --no-wallet --no-withdrawal.
 Setting the controller to identity principal.
 Installing temporary wallet in canister backend to enable transfer of cycles.
@@ -252,14 +245,10 @@
 The values returned in this output refer to the following:
 
 - Status: The canister's [current status](https://github.com/dfinity/interface-spec/blob/master/spec/index.md#canister-lifecycle-canister-lifecycle), such as `Running`, `Stopping`, or `Stopped`.
+- Status: The canister's [current status](https://github.com/dfinity/interface-spec/blob/master/spec/index.md#canister-lifecycle-canister-lifecycle), such as `Running`, `Stopping`, or `Stopped`.
 - [Controllers](/docs/current/tutorials/developer-journey/level-1/1.6-managing-canisters#adding-an-identity-as-a-controller-of-a-canister): The principal IDs of the canister's configured controllers. Controllers are able to perform operations such as deploying or stopping a canister.
-<<<<<<< HEAD
 - [Memory allocation](/docs/current/developer-education/developer-concepts/gas-cost): The current amount of memory allocated by the canister.
 - [Compute allocation](/docs/current/developer-education/developer-concepts/gas-cost): The current amount of compute resources allocated by the canister.
-=======
-- [Memory allocation](/docs/current/developer-docs/gas-cost/): The current amount of memory allocated by the canister.
-- [Compute allocation](/docs/current/developer-docs/gas-cost/): The current amount of compute resources allocated by the canister.
->>>>>>> f6500cb1
 - [Freezing threshold](/docs/current/tutorials/developer-journey/level-1/1.6-managing-canisters#setting-the-canisters-freezing-threshold): The cycles freezing threshold, defined in seconds, indicates when the IC estimates that the canister would be depleted of cycles before `freezing_threshold` seconds pass. This is estimated using the canister's current cost for storage and the canister's current size.
 - Memory size: The size of the memory used by the canister.
 - Balance: The canister's current cycles balance.
