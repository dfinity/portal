---
keywords: [beginner, tutorial, hackathon, hackathon prep course]
---

import { MarkdownChipRow } from "/src/components/Chip/MarkdownChipRow";
import '/src/components/CenterImages/center.scss';


# 2: Deploying your first full-stack dapp

<MarkdownChipRow labels={["Beginner", "Tutorial"]} />



To get started developing on ICP, there are several sample projects, boilerplate templates, and other resources to help you get started. In this tutorial, you'll learn how to deploy your first full-stack dapp using a boilerplate sample. This sample dapp uses Motoko for the backend canister and the frameworks Vite and React to create a frontend user interface (UI) that makes calls to a simple counter method in the backend canister. When the button in the UI is clicked, the counter function increases the value of the count by an increment of 1. The updated count value is then reflected in the UI.

This sample is a great place to start since it provides an easy-to-understand example of how a frontend canister can create a UI that interacts with a method stored in the backend canister. This project can easily be edited, expanded, and further developed to suit the needs of your own project.

:::info
This sample uses Motoko for the backend canister. A similar example using Rust for the backend source code can be found [here](https://github.com/b3hr4d/ic-rust-nextjs).
:::

### Architecture overview

For this tutorial, the [`vite-react-motoko` sample](https://github.com/rvanasa/vite-react-motoko) will be used.

This sample uses the following project architecture:

- Vite: A frontend web development tool known for its high performance.

- React: A component-based UI library.

- TypeScript: JavaScript with an extended syntax for types.

- Motoko: ICP's native programming language.

- Mops: An onchain package manager for Motoko.

- mo-dev: A development server for Motoko that features live-reload functionality.

- Sass: Extended syntax for CSS.

- Prettier: A code formatting package that supports several languages.

### Project structure

This template project uses the following project structure:

```
├── README.md
├── backend
│   ├── Backend.mo
│   └── tests
│       ├── Backend.add.test.mo
│       ├── Backend.get.test.mo
│       └── Backend.inc.test.mo
├── dfx.json
├── mops.toml
├── package-lock.json
├── package.json
├── src
│   ├── App.css
│   ├── App.tsx
│   ├── assets
│   │   ├── favicon.ico
│   │   ├── motoko.png
│   │   ├── motoko_moving.png
│   │   ├── motoko_shadow.png
│   │   ├── react.svg
│   │   └── vite.svg
│   ├── index.html
│   ├── index.scss
│   ├── main.tsx
│   ├── setupTests.ts
│   ├── tests
│   │   └── App.test.tsx
│   └── vite-env.d.ts
├── tsconfig.json
└── vite.config.ts
```

In this project structure, the following files and directories are notable:

- `backend/`: The subdirectory used to store the project's backend canister's source code.

- `backend/Backend.mo`: The backend canister's source code file, written in Motoko.

- `dfx.json`: The project's configuration file. This file details which canisters are part of the project and specifies which source code files each canister uses.

- `mops.toml`: The package manager configuration file for the project, using the Mops package manager. You will learn more about Mops in the next module, [3: Exploring the backend](/docs/current/tutorials/hackathon-prep-course/exploring-the-backend).

- `src/`: The subdirectory used to store the frontend canister's assets.

- `src/App.tsx`: The frontend canister's source code.

- `App.css`: The CSS stylesheet for the frontend UI.

- `src/assets`: The subdirectory for assets used by the frontend UI.

- `src/index.html`: The HTML code for the frontend UI.

You can learn more about the project structure of Motoko dapps in the video lecture [here](https://www.youtube.com/watch?v=_T7GgPxxSKo).

### Backend canisters

A backend canister is the backend of an application. This is typically the portion of the application that does not come in direct contact with the users. It hosts the application's primary source code and functionality and does not contain user interface assets such as HTML or CSS. In this project, the backend canister's code is located at `backend/Backend.mo` and uses Motoko source code. You will explore the backend canister further in the next module, [3: Exploring the backend](/docs/current/tutorials/hackathon-prep-course/exploring-the-backend).

### Frontend canisters

A frontend canister hosts the portion of an application that is used to interact with the application's functions through a user interface. Frontend canisters contain the files and assets used to create the interface used by end users. These assets typically contain things such as CSS, HTML, JavaScript, or React elements. Since the frontend canister contains assets, it can also be referred to as the asset canister. In this project, the frontend canister's code is located at `src/App.tsx`, `src/App.css`, and `src/index.html` and uses TypeScript source code. You will explore the frontend canister further in a future module, [4: Exploring the frontend](/docs/current/tutorials/hackathon-prep-course/exploring-the-frontend).

### Identities and principals

Before continuing, it is important to learn about the several different types of identities and authentication methods that you'll encounter while developing on ICP.

- **Developer identity**: An identity created using dfx, which contains a private/public key pair and has a principal derived from the public key.

- **Principals**: A generic identifier that can be used for users, canisters, and potentially other future concepts. It can be compared to a Bitcoin or Ethereum wallet address. Each principal can control multiple accounts in the ICP (and other) ledgers.

- **Account identifier**: The identifier associated with your ICP ledger account, as specified in the [ledger specification](https://internetcomputer.org/docs/current/references/ledger#_accounts).

- **Wallets**: Wallets are used to store forms of currency or other assets, such as cycles, ICP, or NFTs.

- **Internet Identity**: ICP's native authentication service. Internet Identity doesn't use usernames and passwords; instead it uses a passkey that is stored in your local device's hardware.

You can learn more about [identities and principals](/docs/current/tutorials/developer-journey/level-3/3.5-identities-and-auth).

### Cycles and cycles wallets

Cycles are used to measure and pay for the resources that are used by a canister, such as the memory, storage, and compute power. For canisters deployed locally, cycles can be fabricated. However, once a canister is deployed to the mainnet, real cycles are charged to pay for the resources being used on the network. This is known as the ICP's 'reverse gas model,' which enables developers to pay for the gas costs of their dapp, rather than end-users having to pay gas fees when using a dapp. This helps aid in onboarding new users onto dapps deployed on ICP, since there aren't prerequisites such as needing a cryptowallet containing tokens to interact with a dapp.

You will learn how to obtain and use cycles in the upcoming module, [7: Obtaining cycles and deploying to the mainnet](/docs/current/tutorials/hackathon-prep-course/obtaining-cycles).

## Deploying the project using Gitpod

You can deploy this project on [Gitpod](https://gitpod.io/#https://github.com/rvanasa/vite-react-motoko). Gitpod is a web-based development environment that provides temporary cloud resources for building and deploying repos. Gitpod is a great choice if you'd like to develop in a browser, without having to set up a local development environment.

Navigate to the [Gitpod URL](https://gitpod.io/#https://github.com/rvanasa/vite-react-motoko) for this project, log in with your Github account if necessary, confirm the New Workplace settings, then select 'Continue.'.

![Gitpod example](../_attachments/gitpod-example-1.png)

Then, Gitpod will automatically run all the commands and processes necessary to start the project. In the 'Terminal' section of the window, you will see the output of these processes. When the terminal shows the output of:

```
VITE v4.3.9  ready in 206 ms
  ➜  Local:   http://localhost:3000/
  ➜  Network: use --host to expose
  ➜  press h to show help
11:09:25 AM [mo-dev] generate
11:09:26 AM [mo-dev] deploy backend
```

![Gitpod example](../_attachments/gitpod-example-2.png)

Then your dapp is ready to use. Click on the `http://localhost:3000/` URL in the terminal output to open the Gitpod-hosted dapp:

![Gitpod example](../_attachments/gitpod-example-3.png)

## Deploying the project locally

Alternatively, you can deploy the project locally.

### Downloading and setting up the project

Before you can deploy your first dapp on ICP, you will need to set up your developer environment. In your developer environment, you will need:

- [x] An internet connection and access to a shell terminal on your local macOS or Linux computer.

- [x] A command line interface (CLI) window opens. This window is also referred to as the 'terminal' window.

<<<<<<< HEAD
- [x] Download and install the IC SDK package as described in the [installing the IC SDK](/docs/current/building-dapps/getting-started/install) page. The IC SDK includes the CLI tool `dfx`, which is the primary tool used for creating, managing, and deploying canisters. It also includes Motoko, which is ICP's native programming language.
=======
- [x] Download and install the IC SDK package as described in the [installing the IC SDK](/docs/current/developer-docs/getting-started/install) page. The IC SDK includes the CLI tool `dfx`, which is the primary tool used for creating, managing, and deploying canisters. It also includes Motoko, which is ICP's native programming language.
>>>>>>> f6500cb1

- [x] A code editor installed. The [VSCode IDE](https://code.visualstudio.com/download) is a popular choice.

- [x] Download and install [git](https://git-scm.com/downloads).

- [x] Download and install [Node.js](https://nodejs.org/en) `16.0.0` or newer.

Then, to download the template project, first create a new directory, then download the project template using the commands:

```
mkdir react-project
cd react-project
npx degit rvanasa/vite-react-motoko react-project
```

Then you will need to start a local replica with `dfx` using the command:

```
dfx start --clean --background
```

Next, run the following command to set up the project using npm:

```
npm run setup
```

In the background, this command runs the following processes:

- `npm i`: Installs the necessary `npm` packages as defined in the `package.json` file.

- `dfx canister create backend`: Creates a canister called `backend` using the parameters defined in the project's `dfx.json` file.

- `dfx generate backend`: Generates the interface description files for the `backend` canister.

- `dfx deploy`: Deploys the project's canisters locally.

The output of this command will return the local canister URLs for the frontend and backend canisters:

```
Deployed canisters.
URLs:
  Frontend canister via browser
    frontend: http://127.0.0.1:4943/?canisterId=a3shf-5eaaa-aaaaa-qaafa-cai
  Backend canister via Candid interface:
    backend: http://127.0.0.1:4943/?canisterId=a4tbr-q4aaa-aaaaa-qaafq-cai&id=asrmz-lmaaa-aaaaa-qaaeq-cai
```

In this example, the frontend of the dapp is deployed to a canister locally. To make changes to the frontend canister, the canister must be redeployed each time a change is made to see the changes reflected at the canister's web browser URL. For quicker feedback loops for changes, this example uses a local development server that features hot module reloading.

For backend canisters, [`mo-dev`](https://github.com/dfinity/motoko-dev-server) enables hot module reloading for backend canisters, which removes the need to redeploy a backend canister to see changes reflected.

Before interacting with the React interface running in the frontend canister, start the local development server with the command:

```
npm start
```

The output of this command will provide the local development URL, such as `http://127.0.0.1:3001/`:

```
VITE v4.3.9  ready in 206 ms
  ➜  Local:   http://127.0.0.1:3001/
  ➜  Network: use --host to expose
  ➜  press h to show help
11:09:24 AM [mo-dev] backend → http://127.0.0.1:4943?canisterId=a4tbr-q4aaa-aaaaa-qaafq-cai&id=asrmz-lmaaa-aaaaa-qaaeq-cai
11:09:25 AM [mo-dev] generate
11:09:26 AM [mo-dev] deploy backend
```

If you open this URL in a web browser, you will see the template Motoko React frontend interface:

![Motoko React template 1](_attachments/motoko-react-1.png)

If you click on the 'count is 0' button, you can increase the counter value:

![Motoko React template 2](_attachments/motoko-react-2.png)

For example, if you click the button 3 times, the count value will be `3`:

![Motoko React template 3](_attachments/motoko-react-3.png)

## Going further: additional starter projects

You can find additional starter projects in the [Awesome Internet Computer repo.](https://github.com/dfinity/awesome-internet-computer#starters)

## Next steps

- [3: Exploring the backend](/docs/current/tutorials/hackathon-prep-course/exploring-the-backend).<|MERGE_RESOLUTION|>--- conflicted
+++ resolved
@@ -15,6 +15,7 @@
 To get started developing on ICP, there are several sample projects, boilerplate templates, and other resources to help you get started. In this tutorial, you'll learn how to deploy your first full-stack dapp using a boilerplate sample. This sample dapp uses Motoko for the backend canister and the frameworks Vite and React to create a frontend user interface (UI) that makes calls to a simple counter method in the backend canister. When the button in the UI is clicked, the counter function increases the value of the count by an increment of 1. The updated count value is then reflected in the UI.
 
 This sample is a great place to start since it provides an easy-to-understand example of how a frontend canister can create a UI that interacts with a method stored in the backend canister. This project can easily be edited, expanded, and further developed to suit the needs of your own project.
+This sample is a great place to start since it provides an easy-to-understand example of how a frontend canister can create a UI that interacts with a method stored in the backend canister. This project can easily be edited, expanded, and further developed to suit the needs of your own project.
 
 :::info
 This sample uses Motoko for the backend canister. A similar example using Rust for the backend source code can be found [here](https://github.com/b3hr4d/ic-rust-nextjs).
@@ -23,6 +24,7 @@
 ### Architecture overview
 
 For this tutorial, the [`vite-react-motoko` sample](https://github.com/rvanasa/vite-react-motoko) will be used.
+For this tutorial, the [`vite-react-motoko` sample](https://github.com/rvanasa/vite-react-motoko) will be used.
 
 This sample uses the following project architecture:
 
@@ -40,6 +42,7 @@
 
 - Sass: Extended syntax for CSS.
 
+- Prettier: A code formatting package that supports several languages.
 - Prettier: A code formatting package that supports several languages.
 
 ### Project structure
@@ -49,6 +52,11 @@
 ```
 ├── README.md
 ├── backend
+│   ├── Backend.mo
+│   └── tests
+│       ├── Backend.add.test.mo
+│       ├── Backend.get.test.mo
+│       └── Backend.inc.test.mo
 │   ├── Backend.mo
 │   └── tests
 │       ├── Backend.add.test.mo
@@ -75,6 +83,22 @@
 │   ├── tests
 │   │   └── App.test.tsx
 │   └── vite-env.d.ts
+│   ├── App.css
+│   ├── App.tsx
+│   ├── assets
+│   │   ├── favicon.ico
+│   │   ├── motoko.png
+│   │   ├── motoko_moving.png
+│   │   ├── motoko_shadow.png
+│   │   ├── react.svg
+│   │   └── vite.svg
+│   ├── index.html
+│   ├── index.scss
+│   ├── main.tsx
+│   ├── setupTests.ts
+│   ├── tests
+│   │   └── App.test.tsx
+│   └── vite-env.d.ts
 ├── tsconfig.json
 └── vite.config.ts
 ```
@@ -84,6 +108,7 @@
 - `backend/`: The subdirectory used to store the project's backend canister's source code.
 
 - `backend/Backend.mo`: The backend canister's source code file, written in Motoko.
+- `backend/Backend.mo`: The backend canister's source code file, written in Motoko.
 
 - `dfx.json`: The project's configuration file. This file details which canisters are part of the project and specifies which source code files each canister uses.
 
@@ -104,16 +129,19 @@
 ### Backend canisters
 
 A backend canister is the backend of an application. This is typically the portion of the application that does not come in direct contact with the users. It hosts the application's primary source code and functionality and does not contain user interface assets such as HTML or CSS. In this project, the backend canister's code is located at `backend/Backend.mo` and uses Motoko source code. You will explore the backend canister further in the next module, [3: Exploring the backend](/docs/current/tutorials/hackathon-prep-course/exploring-the-backend).
+A backend canister is the backend of an application. This is typically the portion of the application that does not come in direct contact with the users. It hosts the application's primary source code and functionality and does not contain user interface assets such as HTML or CSS. In this project, the backend canister's code is located at `backend/Backend.mo` and uses Motoko source code. You will explore the backend canister further in the next module, [3: Exploring the backend](/docs/current/tutorials/hackathon-prep-course/exploring-the-backend).
 
 ### Frontend canisters
 
 A frontend canister hosts the portion of an application that is used to interact with the application's functions through a user interface. Frontend canisters contain the files and assets used to create the interface used by end users. These assets typically contain things such as CSS, HTML, JavaScript, or React elements. Since the frontend canister contains assets, it can also be referred to as the asset canister. In this project, the frontend canister's code is located at `src/App.tsx`, `src/App.css`, and `src/index.html` and uses TypeScript source code. You will explore the frontend canister further in a future module, [4: Exploring the frontend](/docs/current/tutorials/hackathon-prep-course/exploring-the-frontend).
+A frontend canister hosts the portion of an application that is used to interact with the application's functions through a user interface. Frontend canisters contain the files and assets used to create the interface used by end users. These assets typically contain things such as CSS, HTML, JavaScript, or React elements. Since the frontend canister contains assets, it can also be referred to as the asset canister. In this project, the frontend canister's code is located at `src/App.tsx`, `src/App.css`, and `src/index.html` and uses TypeScript source code. You will explore the frontend canister further in a future module, [4: Exploring the frontend](/docs/current/tutorials/hackathon-prep-course/exploring-the-frontend).
 
 ### Identities and principals
 
 Before continuing, it is important to learn about the several different types of identities and authentication methods that you'll encounter while developing on ICP.
 
 - **Developer identity**: An identity created using dfx, which contains a private/public key pair and has a principal derived from the public key.
+- **Developer identity**: An identity created using dfx, which contains a private/public key pair and has a principal derived from the public key.
 
 - **Principals**: A generic identifier that can be used for users, canisters, and potentially other future concepts. It can be compared to a Bitcoin or Ethereum wallet address. Each principal can control multiple accounts in the ICP (and other) ledgers.
 
@@ -124,10 +152,12 @@
 - **Internet Identity**: ICP's native authentication service. Internet Identity doesn't use usernames and passwords; instead it uses a passkey that is stored in your local device's hardware.
 
 You can learn more about [identities and principals](/docs/current/tutorials/developer-journey/level-3/3.5-identities-and-auth).
+You can learn more about [identities and principals](/docs/current/tutorials/developer-journey/level-3/3.5-identities-and-auth).
 
 ### Cycles and cycles wallets
 
 Cycles are used to measure and pay for the resources that are used by a canister, such as the memory, storage, and compute power. For canisters deployed locally, cycles can be fabricated. However, once a canister is deployed to the mainnet, real cycles are charged to pay for the resources being used on the network. This is known as the ICP's 'reverse gas model,' which enables developers to pay for the gas costs of their dapp, rather than end-users having to pay gas fees when using a dapp. This helps aid in onboarding new users onto dapps deployed on ICP, since there aren't prerequisites such as needing a cryptowallet containing tokens to interact with a dapp.
+Cycles are used to measure and pay for the resources that are used by a canister, such as the memory, storage, and compute power. For canisters deployed locally, cycles can be fabricated. However, once a canister is deployed to the mainnet, real cycles are charged to pay for the resources being used on the network. This is known as the ICP's 'reverse gas model,' which enables developers to pay for the gas costs of their dapp, rather than end-users having to pay gas fees when using a dapp. This helps aid in onboarding new users onto dapps deployed on ICP, since there aren't prerequisites such as needing a cryptowallet containing tokens to interact with a dapp.
 
 You will learn how to obtain and use cycles in the upcoming module, [7: Obtaining cycles and deploying to the mainnet](/docs/current/tutorials/hackathon-prep-course/obtaining-cycles).
 
@@ -136,12 +166,17 @@
 You can deploy this project on [Gitpod](https://gitpod.io/#https://github.com/rvanasa/vite-react-motoko). Gitpod is a web-based development environment that provides temporary cloud resources for building and deploying repos. Gitpod is a great choice if you'd like to develop in a browser, without having to set up a local development environment.
 
 Navigate to the [Gitpod URL](https://gitpod.io/#https://github.com/rvanasa/vite-react-motoko) for this project, log in with your Github account if necessary, confirm the New Workplace settings, then select 'Continue.'.
+Navigate to the [Gitpod URL](https://gitpod.io/#https://github.com/rvanasa/vite-react-motoko) for this project, log in with your Github account if necessary, confirm the New Workplace settings, then select 'Continue.'.
 
 ![Gitpod example](../_attachments/gitpod-example-1.png)
 
 Then, Gitpod will automatically run all the commands and processes necessary to start the project. In the 'Terminal' section of the window, you will see the output of these processes. When the terminal shows the output of:
 
 ```
+VITE v4.3.9  ready in 206 ms
+  ➜  Local:   http://localhost:3000/
+  ➜  Network: use --host to expose
+  ➜  press h to show help
 VITE v4.3.9  ready in 206 ms
   ➜  Local:   http://localhost:3000/
   ➜  Network: use --host to expose
@@ -153,6 +188,7 @@
 ![Gitpod example](../_attachments/gitpod-example-2.png)
 
 Then your dapp is ready to use. Click on the `http://localhost:3000/` URL in the terminal output to open the Gitpod-hosted dapp:
+Then your dapp is ready to use. Click on the `http://localhost:3000/` URL in the terminal output to open the Gitpod-hosted dapp:
 
 ![Gitpod example](../_attachments/gitpod-example-3.png)
 
@@ -167,12 +203,9 @@
 - [x] An internet connection and access to a shell terminal on your local macOS or Linux computer.
 
 - [x] A command line interface (CLI) window opens. This window is also referred to as the 'terminal' window.
-
-<<<<<<< HEAD
+- [x] A command line interface (CLI) window opens. This window is also referred to as the 'terminal' window.
+
 - [x] Download and install the IC SDK package as described in the [installing the IC SDK](/docs/current/building-dapps/getting-started/install) page. The IC SDK includes the CLI tool `dfx`, which is the primary tool used for creating, managing, and deploying canisters. It also includes Motoko, which is ICP's native programming language.
-=======
-- [x] Download and install the IC SDK package as described in the [installing the IC SDK](/docs/current/developer-docs/getting-started/install) page. The IC SDK includes the CLI tool `dfx`, which is the primary tool used for creating, managing, and deploying canisters. It also includes Motoko, which is ICP's native programming language.
->>>>>>> f6500cb1
 
 - [x] A code editor installed. The [VSCode IDE](https://code.visualstudio.com/download) is a popular choice.
 
@@ -194,6 +227,7 @@
 dfx start --clean --background
 ```
 
+Next, run the following command to set up the project using npm:
 Next, run the following command to set up the project using npm:
 
 ```
@@ -219,6 +253,10 @@
     frontend: http://127.0.0.1:4943/?canisterId=a3shf-5eaaa-aaaaa-qaafa-cai
   Backend canister via Candid interface:
     backend: http://127.0.0.1:4943/?canisterId=a4tbr-q4aaa-aaaaa-qaafq-cai&id=asrmz-lmaaa-aaaaa-qaaeq-cai
+  Frontend canister via browser
+    frontend: http://127.0.0.1:4943/?canisterId=a3shf-5eaaa-aaaaa-qaafa-cai
+  Backend canister via Candid interface:
+    backend: http://127.0.0.1:4943/?canisterId=a4tbr-q4aaa-aaaaa-qaafq-cai&id=asrmz-lmaaa-aaaaa-qaaeq-cai
 ```
 
 In this example, the frontend of the dapp is deployed to a canister locally. To make changes to the frontend canister, the canister must be redeployed each time a change is made to see the changes reflected at the canister's web browser URL. For quicker feedback loops for changes, this example uses a local development server that features hot module reloading.
@@ -234,6 +272,10 @@
 The output of this command will provide the local development URL, such as `http://127.0.0.1:3001/`:
 
 ```
+VITE v4.3.9  ready in 206 ms
+  ➜  Local:   http://127.0.0.1:3001/
+  ➜  Network: use --host to expose
+  ➜  press h to show help
 VITE v4.3.9  ready in 206 ms
   ➜  Local:   http://127.0.0.1:3001/
   ➜  Network: use --host to expose
