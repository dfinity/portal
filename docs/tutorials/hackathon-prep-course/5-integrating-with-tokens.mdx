--- conflicted
+++ resolved
@@ -11,6 +11,7 @@
 <MarkdownChipRow labels={["Beginner", "Tutorial"]} />
 
 When building dapps on the Internet Computer, integrating tokens into your dapp may be necessary for enabling DeFi, governance, a marketplace, or other tokenomic functions. There are several types of tokens in the Internet Computer ecosystem, such as the protocol's native token ICP, fungible tokens that use the ICRC-1 or ICRC-2 standards, and soon non-fungible tokens that will use the upcoming ICRC-7 standard.
+When building dapps on the Internet Computer, integrating tokens into your dapp may be necessary for enabling DeFi, governance, a marketplace, or other tokenomic functions. There are several types of tokens in the Internet Computer ecosystem, such as the protocol's native token ICP, fungible tokens that use the ICRC-1 or ICRC-2 standards, and soon non-fungible tokens that will use the upcoming ICRC-7 standard.
 
 This tutorial will cover the different types of tokens and how to interact with them.
 
@@ -19,16 +20,21 @@
 A **fungible token** is a type of token that can always be transferred 1:1 for another token of the same type.
 
 A **non-fungible token** (NFT) is a tokenized asset that is assigned a unique identifier and cannot be exchanged 1:1 for another token of the same type, as the value of each non-fungible token may vary.
+A **non-fungible token** (NFT) is a tokenized asset that is assigned a unique identifier and cannot be exchanged 1:1 for another token of the same type, as the value of each non-fungible token may vary.
 
 For example, 1 USD can always be exchanged for 1 USD. However, 1 unique painting cannot be exchanged for another unique painting, since the value of the two paintings will be different. On the Internet Computer, ICP is a fungible token that can always be exchanged for ICP of equal value. However, a non-fungible token deployed on ICP cannot be traded 1:1 with another NFT token deployed on ICP.
+For example, 1 USD can always be exchanged for 1 USD. However, 1 unique painting cannot be exchanged for another unique painting, since the value of the two paintings will be different. On the Internet Computer, ICP is a fungible token that can always be exchanged for ICP of equal value. However, a non-fungible token deployed on ICP cannot be traded 1:1 with another NFT token deployed on ICP.
 
 On the Internet Computer, there are several different token standards for both fungible tokens and non-fungible tokens. Some of these standards include:
 
 - **ICRC-1:** A fungible token standard used to create custom fungible tokens on the Internet Computer. The ICRC-1 standard was designed to create a universally accepted standard for creating and recording token transactions on the Internet Computer. The ICRC-1 standard defines the general functionalities of ledgers; any tokens and their corresponding ledgers that want to support the ICRC-1 standard must fulfill all requirements within the standard. [View a detailed account of the standard](https://github.com/dfinity/ICRC-1/tree/main/standards/ICRC-1).
+- **ICRC-1:** A fungible token standard used to create custom fungible tokens on the Internet Computer. The ICRC-1 standard was designed to create a universally accepted standard for creating and recording token transactions on the Internet Computer. The ICRC-1 standard defines the general functionalities of ledgers; any tokens and their corresponding ledgers that want to support the ICRC-1 standard must fulfill all requirements within the standard. [View a detailed account of the standard](https://github.com/dfinity/ICRC-1/tree/main/standards/ICRC-1).
 
 - **ICRC-2:** The ICRC-2 standard is an extension of the ICRC-1 standard that enables the approve-transfer-from pattern that became popular in the Ethereum ecosystem with the ERC-20 token standard. It specifies a way for an account owner to delegate token transfers to a third party, usually a canister, on the owner's behalf. [View a detailed account of the standard](https://github.com/dfinity/ICRC-1/blob/main/standards/ICRC-2/README.md).
+- **ICRC-2:** The ICRC-2 standard is an extension of the ICRC-1 standard that enables the approve-transfer-from pattern that became popular in the Ethereum ecosystem with the ERC-20 token standard. It specifies a way for an account owner to delegate token transfers to a third party, usually a canister, on the owner's behalf. [View a detailed account of the standard](https://github.com/dfinity/ICRC-1/blob/main/standards/ICRC-2/README.md).
 
 - **ICRC-7:** A new standard for non-fungible tokens on the Internet Computer. It is designed to be a minimal standard for allowing an NFT collection to be deployed on ICP. In an NFT collection, each NFT may have unique metadata information. This metadata may include a unique image, traits or tags, or a description describing the NFT. [View a detailed account of the standard](https://github.com/dfinity/ICRC/blob/icrc7-wg-draft/ICRCs/ICRC-7/ICRC-7.md).
+- **ICRC-7:** A new standard for non-fungible tokens on the Internet Computer. It is designed to be a minimal standard for allowing an NFT collection to be deployed on ICP. In an NFT collection, each NFT may have unique metadata information. This metadata may include a unique image, traits or tags, or a description describing the NFT. [View a detailed account of the standard](https://github.com/dfinity/ICRC/blob/icrc7-wg-draft/ICRCs/ICRC-7/ICRC-7.md).
 
 ## ICP
 
@@ -43,6 +49,7 @@
 To interact with ICP tokens, you will need to use a specialized canister known as the ICP ledger. The ledger canister is used to hold ledger accounts and record a traceable history of all ICP transactions.
 
 The ICP ledger supports the ICRC-1 and ICRC-2 standards but also implements its own standard that has significant differences when compared to the ICRC-1 and ICRC-2 standards, most notably around the notion of an `Account`.
+The ICP ledger supports the ICRC-1 and ICRC-2 standards but also implements its own standard that has significant differences when compared to the ICRC-1 and ICRC-2 standards, most notably around the notion of an `Account`.
 
 :::info
 The ICP ledger can only be used to interact with ICP tokens; to interact with other tokens, such as ICRC tokens, the respective ICRC ledger will need to be used.
@@ -67,6 +74,7 @@
 ### Deploying the ICP ledger locally
 
 Integrating your project with the ICP ledger can provide necessary functionality for dapps such as decentralized exchanges, token swaps, and other DeFi applications. To integrate with the ICP ledger, first it is recommended to test the integration in your local developer environment. [Learn how to deploy the ICP ledger locally](/docs/current/tutorials/developer-journey/level-4/4.1-icp-ledger).
+Integrating your project with the ICP ledger can provide necessary functionality for dapps such as decentralized exchanges, token swaps, and other DeFi applications. To integrate with the ICP ledger, first it is recommended to test the integration in your local developer environment. [Learn how to deploy the ICP ledger locally](/docs/current/tutorials/developer-journey/level-4/4.1-icp-ledger).
 
 ### Interacting with the ICP ledger on the mainnet
 
@@ -84,6 +92,7 @@
 
 :::info
 To interact with the mainnet ledger, you must use the `--network ic` flag. Otherwise, `dfx` will try to use the local replica.
+To interact with the mainnet ledger, you must use the `--network ic` flag. Otherwise, `dfx` will try to use the local replica.
 :::
 
 To transfer ICP tokens from one account to another, use the following command, replacing `AMOUNT` with the number of ICP tokens to transfer, `MEMO` with a brief message to describe the reason for the transfer, and `RECEIVER_ACCOUNT_ID` with the account ID to receive the tokens:
@@ -95,8 +104,10 @@
 ## ICRC-1 tokens
 
 ICRC-1 is a fungible token standard used to create custom fungible tokens on ICP. It was designed to create a universally accepted standard for creating and recording token transactions. The ICRC-1 standard defines the general functionalities of ledgers; any tokens and their corresponding ledgers that want to support the ICRC-1 standard must fulfill all requirements within the standard. [View a detailed account of the standard](https://github.com/dfinity/ICRC-1/tree/main/standards/ICRC-1).
+ICRC-1 is a fungible token standard used to create custom fungible tokens on ICP. It was designed to create a universally accepted standard for creating and recording token transactions. The ICRC-1 standard defines the general functionalities of ledgers; any tokens and their corresponding ledgers that want to support the ICRC-1 standard must fulfill all requirements within the standard. [View a detailed account of the standard](https://github.com/dfinity/ICRC-1/tree/main/standards/ICRC-1).
 
 In comparison to ICP tokens, the ICP and ICRC-1 ledgers use different endpoints, different transactions, and different block objects, in addition to other subtle differences.
+In comparison to ICP tokens, the ICP and ICRC-1 ledgers use different endpoints, different transactions, and different block objects, in addition to other subtle differences.
 
 ### AccountIdentifiers
 
@@ -131,6 +142,7 @@
 - **Burning**: A burning transaction eliminates a token from existence.
 
 - **Approve**: An approve transaction can be used to authorize a token transfer to a third party.
+- **Approve**: An approve transaction can be used to authorize a token transfer to a third party.
 
 - **Transferring**: A transferring transaction transfers ICP between accounts.
 
@@ -138,23 +150,22 @@
 
 To learn how to deploy your own token using one of the ICRC standards, you can check out the following documentation tutorial:
 
-<<<<<<< HEAD
 - [ICRC-1 ledger setup](/docs/current/rosetta-defi/token-ledgers/setup/icrc1_ledger_setup)
-=======
-- [ICRC-1 ledger setup](/docs/current/developer-docs/defi/tokens/ledger/setup/icp_ledger_setup/)
->>>>>>> f6500cb1
 
 ## Making payments with ICRC-2
 
 The ICRC-2 standard provides functionality for the **approve-transfer-from** pattern that is a popular function of the ERC-20 standard in the Ethereum ecosystem. This pattern specifies a way for an account owner to delegate token transfers to a third party (on the Internet Computer this is usually a canister) on the owner's behalf.
 
 To interact with ICRC-2 locally, you will need to deploy the [ICRC-1 ledger canister locally](/docs/current/tutorials/developer-journey/level-4/4.2-icrc-tokens#deploying-a-icrc-1-ledger-locally).
+To interact with ICRC-2 locally, you will need to deploy the [ICRC-1 ledger canister locally](/docs/current/tutorials/developer-journey/level-4/4.2-icrc-tokens#deploying-a-icrc-1-ledger-locally).
 
 To interact with ICRC-2 on the mainnet, you will need to interact with the ICRC-1 ledger using the `--network ic` flag and the canister ID of the ICRC-1 ledger rather than the canister's name.
+To interact with ICRC-2 on the mainnet, you will need to interact with the ICRC-1 ledger using the `--network ic` flag and the canister ID of the ICRC-1 ledger rather than the canister's name.
 
 One common workflow for ICRC-2 is to make payments. This is supported through the `icrc2_transfer_from` method, which transfers a token amount from the from account to the to account using the allowance of the spender's account.
 
 To make a payment of 100_000 tokens, first you must approve the value of `100_000` tokens for the principal of the token spender, for example, the principal `sckqo-e2vyl-4rqqu-5g4wf-pqskh-iynjm-46ixm-awluw-ucnqa-4sl6j-mqe`. To do this, you can use the command:
+To make a payment of 100_000 tokens, first you must approve the value of `100_000` tokens for the principal of the token spender, for example, the principal `sckqo-e2vyl-4rqqu-5g4wf-pqskh-iynjm-46ixm-awluw-ucnqa-4sl6j-mqe`. To do this, you can use the command:
 
 ```
 dfx canister call icrc1_ledger_canister icrc2_approve "(record { amount = 100_000; spender = record{owner = principal \"sckqo-e2vyl-4rqqu-5g4wf-pqskh-iynjm-46ixm-awluw-ucnqa-4sl6j-mqe\";} })"
@@ -162,6 +173,7 @@
 
 :::info
 This sample command references a [locally deployed ICRC-1 ledger canister](/docs/current/tutorials/developer-journey/level-4/4.2-icrc-tokens#deploying-a-icrc-1-ledger-locally).
+This sample command references a [locally deployed ICRC-1 ledger canister](/docs/current/tutorials/developer-journey/level-4/4.2-icrc-tokens#deploying-a-icrc-1-ledger-locally).
 :::
 
 
@@ -184,6 +196,7 @@
 ```
 
 The principal making this call has to be the spender, since they are the one that received the approval.
+The principal making this call has to be the spender, since they are the one that received the approval.
 
 :::info
 The entire allowance cannot be transferred as there is a fee for making the transfer that must be subtracted from the transferred amount; this fee is set to 0.0001 tokens in our example.
@@ -193,18 +206,21 @@
 ## Accepting payments
 
 To accept a payment from a spender account, you can use the `icrc2_approve` method. This method entitles the spender to transfer the token amount on behalf of the caller from account `{ owner = caller; subaccount = from_subaccount }`. The number of transfers the spender can initiate from the caller's account is unlimited as long as the total amounts and fees of these transfers do not exceed the allowance. For example:
+To accept a payment from a spender account, you can use the `icrc2_approve` method. This method entitles the spender to transfer the token amount on behalf of the caller from account `{ owner = caller; subaccount = from_subaccount }`. The number of transfers the spender can initiate from the caller's account is unlimited as long as the total amounts and fees of these transfers do not exceed the allowance. For example:
 
 ```
 dfx canister call icrc1_ledger_canister icrc2_approve "(record { spender = record { owner = principal \"$(dfx canister id minter --network ic)\" }; amount = 900_000 })"
 ```
 
 [Learn more about the ICRC-2 standard](https://github.com/dfinity/ICRC-1/tree/main/standards/ICRC-2).
+[Learn more about the ICRC-2 standard](https://github.com/dfinity/ICRC-1/tree/main/standards/ICRC-2).
 
 ## Swapping between tokens
 
 To swap between tokens, such as ICP, an ICRC-1 token, or a chain-key token such as ckBTC or ckETH, you can use a tool such as [ICPSwap](https://app.icpswap.com/swap), [Sonic](https://www.sonic.ooo/), and [ICLight](https://iclight.io/).
 
 On ICPSwap, you can connect to the dapp with several different wallet types, such as Internet Identity, NFID, Bitfinity, and more:
+On ICPSwap, you can connect to the dapp with several different wallet types, such as Internet Identity, NFID, Bitfinity, and more:
 
 ![ICPSwap](_attachments/ICPSwap1.png)
 
