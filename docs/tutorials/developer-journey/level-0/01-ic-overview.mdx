---
keywords: [beginner, tutorial, developer ladder, introduction, overview]
---


import { MarkdownChipRow } from "/src/components/Chip/MarkdownChipRow";
import { GlossaryTooltip } from "/src/components/Tooltip/GlossaryTooltip";


# 0.1 What is the Internet Computer?

<MarkdownChipRow labels={["Beginner", "Tutorial"]} />

<div class="text--center">
<p> </p>
</div>
<div class="text--center">
<iframe width="660" height="415" src="https://www.youtube.com/embed/oBUpJ4CqmN0?si=AUURfidaQIjqNK7Z" title="YouTube video player" frameborder="0" allow="accelerometer; autoplay; clipboard-write; encrypted-media; gyroscope; picture-in-picture; web-share" allowfullscreen></iframe> </div>

The **Internet Computer Protocol (ICP)** is a secure and transparent blockchain-based network that can be used to host data and programs. Programs and their data hosted on ICP are referred to as **decentralized applications**, often abbreviated to **dapps**.

Dapps are created by the development and deployment of **smart contracts**, which are known as **canisters** on ICP. Each <GlossaryTooltip>canister</GlossaryTooltip> is hosted on an independent blockchain network running on **nodes** called a **subnet**.

These terms will be explained a bit further in the next section, [Internet Computer terminology](/docs/current/tutorials/developer-journey/level-0/ic-terms).

In order to understand how to develop dapps on ICP, first let's take a look at the architecture of ICP and how it functions.

## The Internet Computer Protocol

<<<<<<< HEAD
At the core of the Internet Computer is the Internet Computer Protocol (ICP). The ICP is a 4-layer technology stack that runs on the nodes of each subnet. Through the implementation of this 4-layer stack, each subnet is capable of creating a blockchain-based **replicated state machine** that is able to operate independently of other subnets while communicating asynchronously with them. Each subnet processes **messages**, which are received from end-users or other subnets.
=======
At the core of the Internet Computer is the Internet Computer Protocol (ICP). The ICP is a 4-layer technology stack that runs on the nodes of each subnet. Through the implementation of this 4-layer stack, each subnet is capable of creating a blockchain-based **replicated state machine** that can operate independently of other subnets while communicating asynchronously with them. Each subnet processes **messages**, which are received from end-users or other subnets.
>>>>>>> f6500cb1

### Protocol stack

The ICP is comprised of four layers:

1. Peer-to-peer.
2. Consensus.
3. Message routing.
4. Execution.

Together, the peer-to-peer and consensus layers select and order incoming messages, then provide them to the upper two layers in the form of **blocks**. When the message routing and execution layers receive those blocks that contain ordered messages, they can execute them in a completely deterministic manner across every node on the subnet. This demonstrates a **round** of message execution and showcases the implementation of the replicated state machine, where every node within the subnet transitions from the same starting state to the same ending state in each round of message execution.

#### Peer-to-peer

In the ICP technology stack, the first layer is the peer-to-peer layer. This layer is responsible for the communication between the nodes within a subnet and facilitates a reliable and secure channel to do so. Through peer-to-peer communication, nodes on a subnet can broadcast messages, referred to as **artifacts**, to all nodes in the subnet.

[Want to go further into this topic?](https://internetcomputer.org/how-it-works/peer-to-peer-p2p/)

#### Consensus

The consensus layer is responsible for assuring that all nodes in a subnet agree on the messages that are processed on the subnet and the order that they are processed in. This is important to ensure that all nodes make the same state transition when executing messages. Each subnet on ICP runs consensus independently of the other subnets.

A unique aspect of the ICP consensus protocol is that it provides **cryptographically guaranteed finality**, which is different in comparison to other consensus protocols, such as the one used by Bitcoin, which provides **probabilistic finality**.

[Want to go further into this topic?](https://internetcomputer.org/how-it-works/consensus/)

#### Message routing

The message routing layer receives a block of messages from the consensus layer, then places these messages into the input queues of their associated target canisters. This process is called **induction**. The induction process then triggers the **execution** process, which may result in new canister messages in the executed canisters' output queues. After execution has completed, messages in the output queues are routed to their recipient by the message routing component.

[Want to go further into this topic?](https://internetcomputer.org/how-it-works/message-routing/)

#### Execution

The execution layer is responsible for executing canister smart contract code. Execution is done using WebAssembly (Wasm). There is a Wasm virtual machine that runs on each node that is responsible for this process. Wasm is used since Wasm bytecode can be executed deterministically.

Messages that have been inducted into canister queues on the subnet are executed by the execution layer until either all messages in the queue have been executed or until the <GlossaryTooltip>cycles</GlossaryTooltip> limit for the round has been reached.

[Want to go further into this topic?](https://internetcomputer.org/how-it-works/execution-layer/)

## Chain-key cryptography

Another core component of the Internet Computer is an array of advanced cryptographic mechanisms, which are collectively referred to as **chain-key cryptography**. These chain-key cryptographic methods allow ICP to achieve scalability and functionalities that aren't possible on other blockchain networks.

At the core of chain-key cryptography is a **threshold signature scheme**. A threshold signature scheme is similar to an ordinary digital signature scheme, though the secret signing key in a threshold signature scheme is distributed among all the replicas in a subnet. This provides a layer of security where a key cannot be stolen by compromising one, or even a large portion, of the replicas on the subnet.

Through chain-key cryptography:
- Anyone can verify content received by ICP by validating a signature without needing to sync the entire blockchain network.
- New subnets and nodes can be added, or faulty nodes can be recovered autonomously.
- Chain-key cryptography provides a source of pseudo-randomness that can be used by canisters for algorithms that require randomness.

[**Chain-key signatures**](https://internetcomputer.org/how-it-works/chain-key-technology/) provide the ability for transactions that are targeted at other blockchain networks to be computed fully onchain using ICP. This allows for integrations with other blockchains such as Bitcoin and Ethereum.

[Want to go further into this topic?](https://internetcomputer.org/how-it-works/chain-key-technology/)
## Canisters and smart contracts

Smart contracts on ICP are referred to as **canisters**. Canisters are computational units that bundle together both code and state. A canister can define functions that can be called by external services, such as browsers or mobile apps, or that can be called by other canisters.

Canisters are able to communicate with each other through asynchronous messages. The execution of messages is done in isolation, allowing for increased levels of concurrent execution.

Canister code can be written in a number of different languages. Currently, Motoko and Rust are supported and maintained by DFINITY through the [IC SDK](/docs/current/building-dapps/getting-started/install), and there are several community-developed canister development kits such as Python and Typescript.

A canister is managed by **controllers**. A controller can be a centralized entity, a decentralized entity such as a DAO, or it can have no controller at all, which would make it an immutable smart contract. Controllers are the only ones that can deploy the canister to ICP, start or stop their execution, and push updated code to the canister.

Controllers are also responsible for assuring that a canister contains sufficient **cycles** to pay for the canister's resources, which include network bandwidth, memory, and computational power. Each execution performed by a canister deployed on the mainnet has a cost of cycles.

[Want to go further into this topic?](https://internetcomputer.org/how-it-works/canister-lifecycle/)

## Tokens

The Internet Computer's utility token is **ICP**, named after the Internet Computer Protocol. This utility token is used for several functions within the network, such as being staked to have voting power in the NNS or being used to purchase **cycles**, which are used to power canisters deployed on the mainnet network.

[Want to go further into this topic?](https://internetcomputer.org/how-it-works/tokenomics/)

## Governance

### The Network Nervous System

The Internet Computer is governed by the **Network Nervous System (NNS)**, which is a **decentralized autonomous organization (DAO)**. The NNS coordinates the independent nodes that make up the decentralized system of ICP. The NNS is responsible for proposing and voting on decisions such as which subnet a node should belong to, which protocol version the nodes should run, and when nodes should be upgraded to a new version of the protocol. Anyone can participate in the NNS by staking ICP tokens and voting on proposals.

[Want to go further into this topic?](https://internetcomputer.org/nns/)

### Service Nervous System

<<<<<<< HEAD
Dapps deployed on ICP can be governed in the same manner that ICP itself is governed—through a DAO, referred to as an **SNS, or Service Nervous System**. An SNS is a version of the NNS that is responsible for tokenizing and decentralizing a single dapp. Once a dapp's control has been handed over to an SNS, it can be managed through proposals that are voted on by those that have staked the dapp's native token.
=======
Dapps deployed on ICP can be governed in the same manner that ICP itself is governed—through a DAO, referred to as an **SNS, or Service Nervous System**. An SNS is a version of the NNS that is responsible for tokenizing and decentralizing a single dapp. Once a dapp's control has been handed over to an SNS, it can be managed through proposals that are voted on by those who have staked the dapp's native token.
>>>>>>> f6500cb1

[Want to go further into this topic?](https://internetcomputer.org/sns/)

## Internet Identity

The Internet Computer has pioneered a secure and advanced form of cryptographic authentication, known as **Internet Identity (II)**. II is designed to work across all user devices and protect user privacy as a means to replace traditional usernames and passwords, which can be hard to manage and easy to exploit.

II can be integrated with dapps on ICP and helps secure your online identity by providing protection from websites collecting your data. II does this through the ability for users to create new anonymous, independent accounts for each website that they visit.

[Want to go further into this topic?](https://internetcomputer.org/how-it-works/web-authentication-identity/)

## Need help?

Did you get stuck somewhere in this tutorial, or do you feel like you need additional help understanding some of the concepts? The ICP community has several resources available for developers, like working groups and bootcamps, along with our Discord community, forum, and events such as hackathons. Here are a few to check out:

- [Developer Discord](https://discord.internetcomputer.org), which is a large chatroom for ICP developers to ask questions, get help, or chat with other developers asynchronously via text chat.

- [Developer ladder forum discussion](https://forum.dfinity.org/t/developer-journey-feedback-and-discussion/23893).

- [Developer tooling working group](https://www.google.com/calendar/event?eid=MHY0cjBubmlnYXY1cTkzZzVzcmozb3ZjZm5fMjAyMzEwMDVUMTcwMDAwWiBjX2Nnb2VxOTE3cnBlYXA3dnNlM2lzMWhsMzEwQGc&ctz=Europe/Zurich).

- [Motoko Bootcamp - The DAO Adventure](https://github.com/motoko-bootcamp/dao-adventure) - Discover the Motoko language in this 7-day adventure and learn to build a DAO on the Internet Computer.

- [Motoko Bootcamp - Discord community](https://discord.gg/YbksCUxdzk) - A community for and by Motoko developers to ask for advice, showcase projects, and participate in collaborative events.

- [Motoko developer working group](https://www.google.com/calendar/event?eid=ZWVnb2luaHU0ZjduMTNpZHI3MWJkcWVwNWdfMjAyMzEwMTJUMTUwMDAwWiBjX2Nnb2VxOTE3cnBlYXA3dnNlM2lzMWhsMzEwQGc&ctz=Europe/Zurich).

- [Upcoming events and conferences](https://dfinity.org/events-and-news/).

- [Upcoming hackathons](https://dfinity.org/hackathons/).

- Weekly developer office hours to ask questions, get clarification, and chat with other developers live via voice chat. This is hosted on the [Discord](https://discord.internetcomputer.org) server.

- Submit your feedback to the [ICP Developer feedback board](https://dx.internetcomputer.org).


## Next steps

- [0.2 Internet Computer terminology](/docs/current/tutorials/developer-journey/level-0/ic-terms).<|MERGE_RESOLUTION|>--- conflicted
+++ resolved
@@ -27,11 +27,7 @@
 
 ## The Internet Computer Protocol
 
-<<<<<<< HEAD
 At the core of the Internet Computer is the Internet Computer Protocol (ICP). The ICP is a 4-layer technology stack that runs on the nodes of each subnet. Through the implementation of this 4-layer stack, each subnet is capable of creating a blockchain-based **replicated state machine** that is able to operate independently of other subnets while communicating asynchronously with them. Each subnet processes **messages**, which are received from end-users or other subnets.
-=======
-At the core of the Internet Computer is the Internet Computer Protocol (ICP). The ICP is a 4-layer technology stack that runs on the nodes of each subnet. Through the implementation of this 4-layer stack, each subnet is capable of creating a blockchain-based **replicated state machine** that can operate independently of other subnets while communicating asynchronously with them. Each subnet processes **messages**, which are received from end-users or other subnets.
->>>>>>> f6500cb1
 
 ### Protocol stack
 
@@ -88,7 +84,7 @@
 [Want to go further into this topic?](https://internetcomputer.org/how-it-works/chain-key-technology/)
 ## Canisters and smart contracts
 
-Smart contracts on ICP are referred to as **canisters**. Canisters are computational units that bundle together both code and state. A canister can define functions that can be called by external services, such as browsers or mobile apps, or that can be called by other canisters.
+Smart contracts on ICP are referred to as **canisters**. Canisters are computational units that bundle together both canister and state and can be called by external services, such as browsers or mobile apps, or that can be called by other canisters.
 
 Canisters are able to communicate with each other through asynchronous messages. The execution of messages is done in isolation, allowing for increased levels of concurrent execution.
 
@@ -116,11 +112,7 @@
 
 ### Service Nervous System
 
-<<<<<<< HEAD
 Dapps deployed on ICP can be governed in the same manner that ICP itself is governed—through a DAO, referred to as an **SNS, or Service Nervous System**. An SNS is a version of the NNS that is responsible for tokenizing and decentralizing a single dapp. Once a dapp's control has been handed over to an SNS, it can be managed through proposals that are voted on by those that have staked the dapp's native token.
-=======
-Dapps deployed on ICP can be governed in the same manner that ICP itself is governed—through a DAO, referred to as an **SNS, or Service Nervous System**. An SNS is a version of the NNS that is responsible for tokenizing and decentralizing a single dapp. Once a dapp's control has been handed over to an SNS, it can be managed through proposals that are voted on by those who have staked the dapp's native token.
->>>>>>> f6500cb1
 
 [Want to go further into this topic?](https://internetcomputer.org/sns/)
 
