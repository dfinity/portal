--- conflicted
+++ resolved
@@ -17,11 +17,7 @@
 
 `dfx` is a command line utility that is used to interact with the IC SDK. It is the primary tool that is used for creating, managing, and deploying dapps onto the Internet Computer.
 
-<<<<<<< HEAD
 The `dfx` parent command has several flags and subcommands that can be used to perform a wide array of operations. First, you'll take a look at basic usage of the command, and then you'll get started creating your first project using dfx.
-=======
-The `dfx` parent command has several flags and subcommands that can be used to perform a wide array of operations. First, you'll take a look at the basic usage of the command, and then you'll get started creating your first project using dfx.
->>>>>>> f6500cb1
 
 ## Basic usage
 
@@ -33,11 +29,7 @@
 
 ### Subcommands
 
-<<<<<<< HEAD
 The following is a list of the essential `dfx` subcommands that you'll be using throughout the developer ladder series. For the full list of all possible subcommands, check out the [dfx reference documentation](/docs/current/building-dapps/developer-tools/dfx/dfx-parent).
-=======
-The following is a list of the essential `dfx` subcommands that you'll be using throughout the developer ladder series. For the full list of all possible subcommands, check out the [dfx reference documentation](/docs/current/developer-docs/developer-tools/cli-tools/cli-reference/).
->>>>>>> f6500cb1
 
 - `build`: Used to build the <GlossaryTooltip>canister</GlossaryTooltip> output from the project's source code.
 - `canister`: Used to manage deployed canisters.
@@ -63,11 +55,7 @@
 
 ### Options
 
-<<<<<<< HEAD
 Below are the essential options that you'll be referencing throughout the developer ladder. For the full list of options, see the [reference documentation](/docs/current/building-dapps/developer-tools/dfx/dfx-parent).
-=======
-Below are the essential options that you'll be referencing throughout the developer ladder. For the full list of options, see the [reference documentation](/docs/current/developer-docs/developer-tools/cli-tools/cli-reference/).
->>>>>>> f6500cb1
 
 - `--identity <identity>`: Used to specify the user identity to be used with the command.
 - `--logfile <logfile>`: Used to write the command's output logs to a specific file.
@@ -161,6 +149,9 @@
 
 ```bash
 hello_world/
+├── README.md      # Default project documentation
+├── dfx.json       # Project configuration file
+├── node_modules   # Libraries for frontend development
 ├── README.md      # Default project documentation
 ├── dfx.json       # Project configuration file
 ├── node_modules   # Libraries for frontend development
@@ -181,6 +172,22 @@
 │       │   └── vite-env.d.ts
 │       ├── tsconfig.json
 │       └── vite.config.js
+├── src            # Source files directory
+│   ├── hello_world_backend
+│   │   └── main.mo
+│   └── hello_world_frontend
+│       ├── assets
+│       │   └── favicon.ico
+│       ├── index.html
+│       ├── package.json
+│       ├── src
+│       │   ├── App.js
+│       │   ├── index.scss
+│       │   ├── logo2.svg
+│       │   ├── main.js
+│       │   └── vite-env.d.ts
+│       ├── tsconfig.json
+│       └── vite.config.js
 └── tsconfig.json
 ```
 
@@ -216,7 +223,31 @@
       "type": "assets",
       "workspace": "hello_world_frontend"
     }
-
+  "canisters": {
+    "hello_world_backend": {
+      "main": "src/hello_world_backend/main.mo",
+      "type": "motoko"
+    },
+    "hello_world_frontend": {
+      "dependencies": [
+        "hello_world_backend"
+      ],
+      "source": [
+        "src/hello_world_frontend/dist"
+      ],
+      "type": "assets",
+      "workspace": "hello_world_frontend"
+    }
+
+  },
+  "defaults": {
+    "build": {
+      "args": "",
+      "packtool": ""
+    }
+  },
+  "output_env_file": ".env",
+  "version": 1
   },
   "defaults": {
     "build": {
@@ -235,6 +266,7 @@
 - The `hello_world_backend` canister has a `main` attribute that specifies the file path of the program's core file, `main.mo`.
 - The `hello_world_backend` canister has a `type` of 'motoko,' which specifies the programming language. If the canister was written in Rust, this value would read 'rust.'
 - The `hello_world_frontend` canister has a dependency on the `hello_world_backend` canister, meaning it relies on the backend canister to be deployed and running for it to be deployed and run.
+- There are two canisters defined in this file: `hello_world_frontend` and `hello_world_backend`.
 - The `hello_world_frontend` canister's assets are specified in the `source` configuration.
 - Lastly, the `hello_world_frontend` canister has a `type` of 'assets,' configuring it as a frontend asset canister.
 
@@ -249,6 +281,9 @@
   public query func greet(name : Text) : async Text {
     return "Hello, " # name # "!";
   };
+  public query func greet(name : Text) : async Text {
+    return "Hello, " # name # "!";
+  };
 };
 ```
 
