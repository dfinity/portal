--- conflicted
+++ resolved
@@ -4,21 +4,13 @@
 
 When blockchain networks need to be upgraded, traditionally they use a method known as a 'hard fork', which involves substantial work and manual coordination. In comparison, the Internet Computer upgrades itself weekly, which can be seen on the [ICP dashboard](https://dashboard.internetcomputer.org/releases). 
 
-<<<<<<< HEAD
 Each upgrade made to ICP is first introduced as an NNS proposal. Then, users who stake ICP governance tokens can vote on this proposal. If the proposal is accepted, the upgrade gets executed automatically.
-=======
-Each upgrade made to the ICP is first introduced as an NNS proposal. Then, users who stake ICP governance tokens can vote on this proposal. If the proposal is accepted, the upgrade gets executed automatically.
->>>>>>> 70fb4255
 
 In this tutorial, you'll explore how to use the NNS dapp and how to stake ICP tokens into a neuron to receive NNS voting power. 
 
 ## What is the NNS?
 
-<<<<<<< HEAD
 The Network Nervous System (NNS) is the governing body of the Internet Computer. It is a decentralized autonomous organization (DAO) that is hosted fully on-chain and is responsible for making protocol-level upgrades to ICP. The goal of the NNS is to allow ICP to be governed in a secure, open, and decentralized way. Therefore, it has complete control over the network. Some examples of upgrades made to ICP through the NNS are:
-=======
-The Network Nervous System (NNS) is the governing body of the Internet Computer. It is a decentralized autonomous organization (DAO) that is hosted fully on-chain and is responsible for making protocol-level upgrades to the ICP. The goal of the NNS is to allow the ICP to be governed in a secure, open, and decentralized way. Therefore, it has complete control over the network. Some examples of upgrades made to the ICP through the NNS are:
->>>>>>> 70fb4255
 
 - Upgrade the protocol and software used by the network's node machines.
 
@@ -28,11 +20,7 @@
 
 - Configure economic parameters that control how much users pay for resources.
 
-<<<<<<< HEAD
 When an NNS proposal is submitted, the network participants vote on whether to adopt the proposed changes or reject them. Voting is done via a liquid democracy, where ICP holders can stake ICP within a voting neuron in return for the ability to vote on proposals that change ICP. 
-=======
-When an NNS proposal is submitted, the governance participants vote on whether to adopt the proposed changes or reject them. Voting is done via a liquid democracy, where ICP holders can stake ICP within a voting neuron in return for the ability to vote on proposals that change the ICP. 
->>>>>>> 70fb4255
 
 ### Neurons
 
@@ -72,11 +60,7 @@
 
 For developers who are focused on building their own dapps and projects, you may be asking, "Why does the NNS matter to me?" 
 
-<<<<<<< HEAD
 There are several reasons that all users and developers on ICP should be familiar with and take part in the governance of the network through the NNS, but for developers specifically, these reasons include:
-=======
-There are several reasons that all users and developers on the ICP should be familiar with and take part in the governance of the network through the NNS, but for developers specifically, these reasons include:
->>>>>>> 70fb4255
 
 - Voting on features and changes that may effect your project's architecture, workflow, or functionality: Developers who stake ICP in a neuron and receive voting rights can have a direct say in whether they agree or disagree with a proposed change or feature, and can vote on the proposal accordingly.
 
@@ -84,19 +68,11 @@
 
 - Receiving ICP rewards that can be converted into cycles, which are necessary for mainnet canister deployments: Neurons that regularly vote on proposals receive rewards in the form of ICP tokens, which can be converted into cycles and then used to pay for a project's resources on the mainnet. 
 
-<<<<<<< HEAD
 - Gaining a comprehensive understanding of the NNS and SNSs, allowing you to envision creating an SNS for your project: By interacting with the NNS and the SNSs for different applications on ICP, developers can be inspired to turn their application into an SNS as well. 
 
 ## What is an SNS?
 
 A Service Nervous System (SNS) is an advanced form of a DAO. The underlying architecture of an SNS closely resembles the architecture of the NNS, but instead of being used to control ICP, an SNS is used to control a specific decentralized application that is running on the mainnet. Any dapp running on the mainnet can be handed over to an SNS, which results in the dapp being owned and controlled by a community. When an SNS takes control of a dapp, the dapp is then managed similarly to how the Internet Computer is managed by the NNS. When an SNS is launched, a new unique token is created for the SNS that is then used by the community for participation in the SNS's governance.
-=======
-- Gaining a comprehensive understanding of the NNS and SNSs, allowing you to envision creating an SNS for your project: By interacting with the NNS and the SNSs for different applications on the ICP, developers can be inspired to hand over their application to an SNS DAO as well.
-
-## What is an SNS?
-
-A Service Nervous System (SNS) is an advanced form of a DAO. The underlying architecture of an SNS closely resembles the architecture of the NNS, but instead of being used to control the ICP, an SNS is used to control a specific decentralized application that is running on the ICP mainnet. Any dapp running on the mainnet can be handed over to an SNS, which results in the dapp being owned and controlled by a community. When an SNS takes control of a dapp, the dapp is then managed similarly to how the Internet Computer is managed by the NNS. When an SNS is launched, a new unique token is created for the SNS that is then used by the community for participation in the SNS's governance.
->>>>>>> 70fb4255
 
 The dapp's community can participate in the dapp's SNS through staking the SNS's native token in a neuron. Then, changes to the dapp are proposed to the community via an SNS proposal. SNS voting rights use the same format that voting on the NNS does; anyone can stake the SNS's native token into a neuron, and the neuron's voting power is proportional to the quantity of SNS tokens staked within the neuron, the length of their dissolve delay, and the amount of time since the neuron was created.
 
@@ -110,11 +86,7 @@
 
 ### How an SNS works
 
-<<<<<<< HEAD
 While the core architecture of an SNS resembles that of the NNS, the NNS contains additional canisters that provide important functionalities on ICP, such as the cycles minting canister that is responsible for creating cycles and the registry canister that contains the network's topology. In contrast, an SNS contains a few canisters that do not exist on the NNS, with the most notable canister being the swap canister used for a decentralization swap during the launch of the SNS.
-=======
-While the core architecture of an SNS resembles that of the NNS, the NNS contains additional canisters that provide important functionalities on the ICP, such as the cycles minting canister that is responsible for creating cycles and the registry canister that contains the network's topology. In contrast, an SNS contains a few canisters that do not exist on the NNS, with the most notable canister being the swap canister used for a decentralization swap during the launch of the SNS.
->>>>>>> 70fb4255
 
 SNSs are provided as a system functionality. All SNS canister code is approved by the NNS community and thus all SNSs follow the same upgrade path. Launching a new SNS is also approved by the NNS community, including the initial settings of the SNS and the conditions of the decentralization swap.
 
@@ -133,11 +105,8 @@
 You can learn more about SNS architecture [here](/docs/current/developer-docs/integrations/sns/introduction/sns-architecture).
 
 ### SNS decentralization swaps
-<<<<<<< HEAD
+
 In order for an SNS to be launched, the SNS must have a successful decentralization swap. A decentralization swap is the action of initially funding the SNS by swapping ICP tokens for the SNS's native token. The decentralization swap is done through the SNS decentralization swap canister which is owned and operated by ICP. It is controlled by the NNS root canister.
-=======
-In order for an SNS to be launched, the SNS must have a successful decentralization swap. A decentralization swap is the action of initially funding the SNS by swapping ICP tokens for the SNS's native token. The decentralization swap is done through the SNS decentralization swap canister which is owned and operated by the ICP. It is controlled by the NNS root canister.
->>>>>>> 70fb4255
 
 When the swap starts, there is a pre-defined amount of SNS tokens to be distributed publicly. During the swap, participants can send ICP tokens to the swap canister to contribute to the SNS's initial funding.
 
