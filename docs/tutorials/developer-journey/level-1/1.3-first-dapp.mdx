---
keywords: [beginner, tutorial, developer journey, first dapp]
---

import { MarkdownChipRow } from "/src/components/Chip/MarkdownChipRow";
import '/src/components/CenterImages/center.scss';
import { GlossaryTooltip } from "/src/components/Tooltip/GlossaryTooltip";


# 1.3 Developing your first dapp

<MarkdownChipRow labels={["Beginner", "Tutorial"]} />

<iframe width="560" height="315" src="https://www.youtube.com/embed/nUB7_KjE-uU?si=TRqLKWJqJ-apPVxo" title="YouTube video player" frameborder="0" allow="accelerometer; autoplay; clipboard-write; encrypted-media; gyroscope; picture-in-picture; web-share" allowfullscreen></iframe>

## Overview

At this point in your developer journey, you've covered the fundamentals of <GlossaryTooltip>canister</GlossaryTooltip> development and deployed the default 'Hello, world' project template on the playground. It's time to get into writing code and developing your own first dapp!

For this tutorial, you'll be creating a poll dapp that includes both a backend canister and a frontend canister. To recap, backend canisters are used to host the dapp's smart contract code, while frontend canisters are used to host user interface assets, such as HTML and CSS.

The poll dapp will ask the end user a question, then have them vote on which answer they'd like to select.

## Prerequisites

Before you start, verify that you have set up your developer environment according to the instructions in [0.3 Developer environment setup](/docs/current/tutorials/developer-journey/level-0/dev-env).

## Creating a new project

First, you need to create a new `dfx` project. Open a terminal window, navigate into your working directory (`developer_journey`), then use the following commands to start `dfx` and create a new project:

```bash
dfx start --clean --background
dfx new hello_world
```

<<<<<<< HEAD
=======
Use `dfx new [project_name]` to create a new project:

```
dfx new hello_world
```

>>>>>>> 7d0c4d5b
You will be prompted to select the language that your backend canister will use:

```
? Select a backend language: ›
❯ Motoko
Rust
TypeScript (Azle)
Python (Kybra)
```

<<<<<<< HEAD
:::info
`dfx` versions `v0.17.0` and newer support this `dfx new` interactive prompt. [Learn more about `dfx v0.17.0`](/blog/2024/02/14/news-and-updates/update#dfx-v0170).
:::

=======
>>>>>>> 7d0c4d5b
Then, select a frontend framework for your frontend canister. In this example, select:

```
? Select a frontend framework: ›
SvelteKit
React
Vue
<<<<<<< HEAD
❯ Vanilla JS
No JS template
=======
Vanilla JS
❯ No JS template
>>>>>>> 7d0c4d5b
No frontend canister
```

Lastly, you can include extra features to be added to your project:

```
? Add extra features (space to select, enter to confirm) ›
⬚ Internet Identity
⬚ Bitcoin (Regtest)
<<<<<<< HEAD
⬚ Frontend tests
=======
>>>>>>> 7d0c4d5b
```

## Reviewing the project's file structure

Let's review the project's file structure:

```bash
poll                   # The root of the project
├── README.md
├── dfx.json           # The configuration file for your Internet Computer dapp
├── src
│   ├── poll_backend   # Folder containing the source code of your dapp's backend.
│   │   └── main.mo    # The default source code file; this is what you'll primarily be working with in this tutorial.
│   └── poll_frontend  # Folder containing the frontend configuration and assets of your dapp.
│       └── assets
```

You will notice that the file structure above has two sub-directories within `src`. That is because when you created the project `poll` via `dfx new poll`, the project by default created **two** canisters that talk to each other:
- `src/poll_backend` which contains the files that serve as the backend of the dapp.
- `src/poll_frontend` which contains the files that serve as the frontend of the dapp.

This file structure is the default template `dfx` creates for a new project. If you'd like to create a project without a frontend canister, the `--no-frontend` flag can be used with the `dfx new` command.

## Writing the backend canister code

Let's start writing the code for the backend of our dapp. Open your code editor of choice, then open the file `src/poll_backend/main.mo`. By default, this file will contain the same code you reviewed in the [introduction to dfx](/docs/current/tutorials/developer-journey/level-0/intro-dfx) module. Since you want to write your own code, delete the entire contents of this file.

### Creating an actor

First, you'll create an actor. Recall that an actor is a process with an encapsulated state. Actors contain both code and data, and communicate by sending and receiving messages. A canister can only contain a single actor.

In your `src/poll_backend/main.mo` file, paste the following code:

:::caution
The following example is a **code snippet** that is part of a larger code file. This snippet may return an error if run on its own. To view the full code file that should be run, please see [final code](#final-code).
:::

```motoko
actor {

    //actor code goes here

}
```

This code defines an actor, but it is currently empty. It does not define any data or send and receive messages.

Next, let's add some code inside the actor that proposes a question for your poll app. For example, you can ask the user, "What is your favorite programming language?".

To add this question, insert the following code inside of the actor definition:

:::caution
The following example is a **code snippet** that is part of a larger code file. This snippet may return an error if run on its own. To view the full code file that should be run, please see [final code](#final-code).
:::

```motoko
    var question: Text = "What is your favorite programming language?";
```

:::info
**What does this code do?**

First, it creates a new actor variable called `question`.

Then, it declares the type of this variable as `Text`, which is the standard type for strings in Motoko.
:::

Since you are using the type `Text`, you need to import the type `Text` from the Motoko base library. To do this, add an import statement at the top of the file:

```motoko
import Text "mo:base/Text";
```

After all of these changes, your `main.mo` file should look like this:

:::caution
The following example is a **code snippet** that is part of a larger code file. This snippet may return an error if run on its own. To view the full code file that should be run, please see [final code](#final-code).
:::

```motoko
import Text "mo:base/Text";

actor {
    var question: Text = "What is your favorite programming language?";

}
```

Now, our code has an actor with one fixed variable and no methods.

For our next step, you'll add access methods. This is because in order to communicate with other canisters or any other external entity, actors must send and receive messages.

Specifically for your poll, you want to create the following functionality:

- Obtain the current poll question.
- Receive a list of possible options that can be voted on.
- Submit a vote and have the dapp save the results.
- Reset the vote counts to re-run the poll.

### Defining the `getQuestion` method

Let's start with the first functionality; obtain the current poll question. To do this, you'll create the `getQuestion` method using the following code:

:::caution
The following example is a **code snippet** that is part of a larger code file. This snippet may return an error if run on its own. To view the full code file that should be run, please see [final code](#final-code).
:::

```motoko
public query func getQuestion() : async Text {
    question
};
```

:::info
**What does this code do?**

This `getQuestion` method takes the current value of the `question` variable and returns it to the caller. There are some important things regarding methods and their behavior to be aware of, such as:

- All methods that return values on ICP have to be declared as `async` in order to allow asynchronous execution.
- Since the `getQuestion` method doesn't change any data, it can be declared as a `query` call. you'll dive further into this shortly.
- This method uses the `Text` type that you previously have already imported at the top of the file.
:::

### Query calls vs. update calls

A **query call** is executed on one node of a <GlossaryTooltip>subnet</GlossaryTooltip>. It is not possible to use query calls to alter data.

An **update call** is executed on all nodes of a subnet. The result must pass through consensus on the subnet and has the ability to alter data.

A detailed comparison breakdown can be found below:

|                      | Queries                    | Updates                |
|----------------------|----------------------------|------------------------|
| Resource consumption | Low                        | High                   |
| Response times       | Fast (300ms-900ms)         | Slow (2s-10s)          |
| Cost                 | Low                       | Cost cycles            |
| Data change         | Not allowed to change data | Allowed to change data |
| Security            | Results not certified by default | Results [certified by default](https://internetcomputer.org/how-it-works/asset-certification/) |


After adding the `getQuestion` method, your `main.mo` file should look like this:

```motoko
import Text "mo:base/Text";


actor {
    var question: Text = "What is your favorite programming language?";

    public query func getQuestion() : async Text {
      question
    };
}
```

### Creating a data structure to store the data

In your poll, you will be storing each poll option and a number associated with how many votes each option has. This collection of data will be in the form of a *key-value store*. In other languages, this data structure is known as a "dictionary" or a "map". In Motoko, this data structure is called an [`RBTree`](/motoko/main/base/RBTree.md).

`RBTree` maps a **vote option** of type `Text` to a **vote count** of type `Nat`. `Text` is a data type for string text values, and `Nat` is a data type for natural numbers, which are whole numbers without decimal points.

To visualize this data structure, the following table displays how a vote option `ID` can be mapped to the current `Vote count` associated with it.

For example, the data structure for our "What is your favorite programming language?" poll may look like this:

| ID  | Vote count |
| --- | ------ |
| "Motoko"   | 0 |
| "Rust"   |   0 |
| "TypeScript"   |  0 |
| "Python"   | 0     |

### Importing additional dependencies

In order to store and query the `RBTree` data structure, you need to import a few different things. These are:

- To use `RBTree`, you need to import `RBTree`.
- To use `Nat` data types, you need to import `Nat`.
- Later in this tutorial you will use `Iter`, which you will import now so that it is ready to use later.

To import these packages, add the following import statements to the beginning of the `main.mo` file:

```motoko
import RBTree "mo:base/RBTree";
import Nat "mo:base/Nat";
import Iter "mo:base/Iter";
```

### Declaring the `votes` variable
Next, you need to add some code inside the actor to declare the variable for the data structure:

```motoko
    var votes: RBTree.RBTree<Text, Nat> = RBTree.RBTree(Text.compare);
```

:::info
**What does this code do?**
In this code, you create a variable called `votes` with the type `RBTree.RBTree<Text, Nat>`.
:::

### Declaring the `getVotes` method

Now that you have the data collection structure, you need to create a method that queries the amount of vote counts per option. This will be a query call, since it will not alter the data.

Insert the following code into your `main.mo` file; there are inline comments that help explain the code's logic:

:::caution
The following example is a **code snippet** that is part of a larger code file. This snippet may return an error if run on its own. To view the full code file that should be run, please see [final code](#final-code).
:::


```motoko
// query the list of entries and votes for each one
// Example:
//      * JSON that the frontend will receive using the values above:
//      * [["Motoko","0"],["Python","0"],["Rust","0"],["TypeScript","0"]]

    public query func getVotes() : async [(Text, Nat)] {

        Iter.toArray(votes.entries())

    };

```

:::info
**What does this code do?**

First, the `getVotes` method returns an [`Array`](/docs/motoko/main/base/Array.md), which is a simple container used to store multiple values. In this code, the array holds elements in that are in the form of a `tuple`. A tuple stores multiple items in a single variable. The tuples in this code are of type `(Text, Nat)`.

Then, the class `Iter` represents an iterator, which is a pointer-like data structure allowing for the data structure's values to be parsed one by one in a sequential manner. This class uses the statement `Iter.toArray(votes.entries())` which executes the `votes.entries()` method, and then produces an iterator of tuples `(Text, Nat)` that represent the `RBTree`'s values.

Then, the `Iter.toArray()` is a standard function that converts `Iter<(Text,Nat)>` to an array of `(Text, Nat)`. This step is so that the frontend receives an array instead of an iterator.
:::


### Declaring the `vote` method

Our next step is to create a new method called `vote` that uses an update call to update the canister's state.

Insert the following code into your `main.mo` file; there are inline comments that help explain the code's logic:

:::caution
The following example is a **code snippet** that is part of a larger code file. This snippet may return an error if run on its own. To view the full code file that should be run, please see [final code](#final-code).
:::


```motoko
 // This method takes an entry to vote for, updates the data and returns the updated hashmap
// Example input: vote("Motoko")
// Example:
//      * JSON that the frontend will receive using the values above:
//      * [["Motoko","1"],["Python","0"],["Rust","0"],["TypeScript","0"]]

  public func vote(entry: Text) : async [(Text, Nat)] {

    //Check if the entry already has votes.
    //Note that "votes_for_entry" is of type ?Nat. This is because:
    // * If the entry is in the RBTree, the RBTree returns a number.
    // * If the entry is not in the RBTree, the RBTree returns `null` for the new entry.
    let votes_for_entry :?Nat = votes.get(entry);

    //Need to be explicit about what to do when it is null or a number so every case is taken care of
    let current_votes_for_entry : Nat = switch votes_for_entry {
      case null 0;
      case (?Nat) Nat;
    };

    //once you have the number of votes, update the votes for the entry
    votes.put(entry, current_votes_for_entry + 1);

    //Return the number of votes as an array (so frontend can display it)
    Iter.toArray(votes.entries())
  };
```

:::info
**What does this code do?**

The `?Nat` data type is a [Motoko optional](/docs/motoko/main/base/Option.md) data type that may be a `Nat` or a `null` value. If an entry is queried for the `RBTree` data structure titled `votes`, but the entry is not present, it will return `null`. That is why you use a Motoko optional in line 11.
:::

### Declaring the `resetVotes`  method

Lastly, you'll declare the `resetVotes` method that'll be used to reset the state of each vote option back to 0.

Insert the following code into your `main.mo` file; there are inline comments that help explain the code's logic:

:::caution
The following example is a **code snippet** that is part of a larger code file. This snippet may return an error if run on its own. To view the full code file that should be run, please see [final code](#final-code).
:::

```motoko
//This method resets the vote count for each option and returns the updated hashmap
// Example JSON that the frontend will get using the values above
// [["Motoko","0"],["Python","0"],["Rust","0"],["TypeScript","0"]]

    public func resetVotes() : async [(Text, Nat)] {

      votes.put("Motoko", 0);
      votes.put("Rust", 0);
      votes.put("TypeScript", 0);
      votes.put("Python", 0);
      Iter.toArray(votes.entries())

    };
```

:::info
**What does this code do?**
This method is an update call, as it updates the canister's state. All Motoko functions are update calls by default; they are only query calls when they have the `query` keyword before the `func` keyword.
:::

## Final code

Once you completed all of the above steps, your `main.mo` file should look like this:

```motoko
import RBTree "mo:base/RBTree";
import Nat "mo:base/Nat";
import Text "mo:base/Text";
import Iter "mo:base/Iter";


actor {

  var question: Text = "What is your favorite programming language?";
  var votes: RBTree.RBTree<Text, Nat> = RBTree.RBTree(Text.compare);


  public query func getQuestion() : async Text {
    question
  };

// query the list of entries and votes for each one
// Example:
//      * JSON that the frontend will receive using the values above:
//      * [["Motoko","0"],["Python","0"],["Rust","0"],["TypeScript","0"]]

    public query func getVotes() : async [(Text, Nat)] {

        Iter.toArray(votes.entries())

    };



 // This method takes an entry to vote for, updates the data and returns the updated hashmap
// Example input: vote("Motoko")
// Example:
//      * JSON that the frontend will receive using the values above:
//      * [["Motoko","1"],["Python","0"],["Rust","0"],["TypeScript","0"]]

  public func vote(entry: Text) : async [(Text, Nat)] {

    //Check if the entry already has votes.
    //Note that "votes_for_entry" is of type ?Nat. This is because:
    // * If the entry is in the RBTree, the RBTree returns a number.
    // * If the entry is not in the RBTree, the RBTree returns `null` for the new entry.
    let votes_for_entry :?Nat = votes.get(entry);

    //Need to be explicit about what to do when it is null or a number so every case is taken care of
    let current_votes_for_entry : Nat = switch votes_for_entry {
      case null 0;
      case (?Nat) Nat;
    };

    //once you have the number of votes, update the votes for the entry
    votes.put(entry, current_votes_for_entry + 1);

    //Return the number of votes as an array (so frontend can display it)
    Iter.toArray(votes.entries())
  };

  public func resetVotes() : async [(Text, Nat)] {
      votes.put("Motoko", 0);
      votes.put("Rust", 0);
      votes.put("TypeScript", 0);
      votes.put("Python", 0);
      Iter.toArray(votes.entries())
  };

};
```

### Deploying the dapp locally

To deploy your dapp locally, first assure that your local ICP execution environment is currently running. If you need to start the local canister execution environment, run the command:

```bash
dfx start --clean --background
```

Then, you can deploy the dapp with the command:

```bash
npm install
dfx deploy
```

:::caution
If you recieve an error related to a missing package, try using this [package.json](https://github.com/jessiemongeon1/dev-journey-poll-dapp/blob/main/package.json) file.
:::

You may recall that in the previous module, [exploring a live demo](/docs/current/tutorials/developer-journey/level-1/1.1-live-demo), you used the `--playground` flag to deploy your canister to the playground network. In this module, you aren't using any flags, which defaults to deploying the canister to the local environment. You can also specify this with the flag `--network local`.

Additionally, you aren't specifying a canister name in the `dfx deploy` command, which will deploy all canisters listed in the `dfx.json` file, which by default includes both the `poll_backend` and `poll_frontend` canisters.

The output of the `dfx deploy` command will resemble the following:

```bash
URLs:
  Frontend canister via browser
    poll_frontend: http://127.0.0.1:4943/?canisterId=qsgjb-riaaa-aaaaa-aaaga-cai
  Backend canister via Candid interface:
    poll_backend: http://127.0.0.1:4943/?canisterId=qvhpv-4qaaa-aaaaa-aaagq-cai&id=qhbym-qaaaa-aaaaa-aaafq-cai
```

## Adding pre-developed frontend code

Now let's create a frontend for users to interact with your dapp. You will use some basic JavaScript to keep it as simple as possible.

Start by creating the file `/src/poll_frontend/src/index.html` that contains the following code:

```html
<!DOCTYPE html>
<html lang="en">
<head>
    <meta charset="UTF-8">
    <meta name="viewport" content="width=device-width, initial-scale=1.0">
    <title>Simple poll dapp hosted on an ICP canister smart contract</title>

    <style>
      body {
        font-family: Arial, sans-serif;
        margin: 0;
        padding: 0;
      }

      .container {
        max-width: 800px;
        margin: 0 auto;
        padding: 20px;
        position: relative;
      }

      .title-container {
        border: 2px solid #007bff;
        background-color: #f0f0f0;
        padding: 20px;
        border-radius: 5px;
      }

      h1 {
        font-size: 32px;
        margin-bottom: 20px;
        text-align: center;
        margin-top: 0;
      }

      h2 {
        font-size: 24px;
        margin-bottom: 10px;
        text-align: center;
      }

      form {
        margin-bottom: 20px;
        border: 2px solid #8bc34a;
        padding: 20px;
        border-radius: 5px;
      }

      label {
        display: block;
        margin-bottom: 10px;
        font-size: 18px;
        text-align: left;
      }

      input[type="radio"] {
        margin-right: 5px;
      }

      button {
        padding: 10px 20px;
        background-color: #007bff;
        border: none;
        color: #fff;
        font-size: 18px;
        cursor: pointer;
        border-radius: 5px;
      }

      button#reset {
        background-color: #dc3545;
        position: absolute;
        bottom: 20px;
        left: 20px;
        margin: 10px 0; /* Add margin */
      }

      button:hover {
        background-color: #0056b3;
      }

      #results {
        margin-top: 20px;
        font-size: 18px;
        border: 2px solid #8bc34a;
        padding: 20px;
        border-radius: 5px;
        position: relative;
      }
    </style>
</head>
<body>
    <div class="container">
      <div class="title-container">
        <h1>Simple Voting Poll</h1>
      </div>
      <h2 id="question">What is your favorite programming language?</h2>

      <!-- Form where users vote -->
      <div class="form-container">
        <form id="radioForm">
            <label>
                <input type="radio" name="option" value="Rust"> Rust
            </label><br>
            <label>
                <input type="radio" name="option" value="Motoko"> Motoko
            </label><br>
            <label>
                <input type="radio" name="option" value="TypeScript"> TypeScript
            </label><br>
            <label>
                <input type="radio" name="option" value="Python"> Python
            </label><br>
            <button type="submit">Vote</button>
        </form>
      </div>

      <!-- Poll results appear here-->
      <h2 id="results-title">Results</h2>
      <div id="results"></div>
    </div>
    <button id="reset">Reset Poll</button>


</body>
</html>
```

:::info
**What does this code do?**
The HTML code above is a simple form that provides the end user with options to select using radio buttons. There is nothing 'Web3' or specific to ICP about this code.

Then, the `<head>` tag is used to include some basic CSS for the page's styling. To learn more about adding a stylesheet, see: [add a stylesheet](/docs/current/developer-docs/web-apps/application-frontends/add-stylesheet).
:::

Lastly, you need to update the `index.js` file in order for your frontend canister to communicate with our backend canister and have the result of that communication reflected within the frontend's HTML.

Create the `/src/poll_frontend/src/index.js` file with the following code:


```javascript
const pollForm = document.getElementById("radioForm");
const resultsDiv = document.getElementById('results');
const resetButton = document.getElementById('reset');

import { poll_backend } from "../../declarations/poll_backend";

```

:::info
**What does this code do?**

In this code, the statement `import { poll_backend } from "../../declarations/poll_backend";` is what allows the frontend to import an interface for the backend canister and seamlessly interact with it.

:::

Next, let's add a query to our backend canister to get the poll's question, and a query to get the current vote count for each option:

```javascript
//Load the Simple Poll's question from the backend when the app loads
document.addEventListener('DOMContentLoaded', async (e) => {
   //note that this is at beginning of the submit callback, this is deliberate
  //This is so the default behavior is set BEFORE the awaits are called below
  e.preventDefault();

  // Query the question from the backend
  const question = await poll_backend.getQuestion();
  document.getElementById("question").innerText = question;

  //Query the vote counts for each option
  // Example JSON that the frontend will get using the values above
  // [["Motoko","0"],["Python","0"],["Rust","0"],["TypeScript","0"]]
  const voteCounts = await poll_backend.getVotes();
  updateLocalVoteCounts(voteCounts);
  displayResults();
  return false;
}, false);
```

To make this code fully functional, you'll need to add a few other pieces of Javascript. Ultimately, your `index.js` file will need to look like this:

```javascript
const pollForm = document.getElementById("radioForm");
const resultsDiv = document.getElementById('results');
const resetButton = document.getElementById('reset');

//Note you will use "poll_backend" in this JavaScript code a few times to call the backend
import { poll_backend } from "../../declarations/poll_backend";

//1. LOCAL DATA
const pollResults = {
    "Rust": 0,
    "Motoko": 0,
    "TypeScript": 0,
    "Python": 0
};

//2. EVENT LISTENERS

//Load the Simple Poll's question from the backend when the app loads
document.addEventListener('DOMContentLoaded', async (e) => {
   //note that this is at beginning of the submit callback, this is deliberate
  //This is so the default behavior is set BEFORE the awaits are called below
  e.preventDefault();

  // Query the question from the backend
  const question = await poll_backend.getQuestion();
  document.getElementById("question").innerText = question;

  //Query the vote counts for each option
  // Example JSON that the frontend will get using the values above
  // [["Motoko","0"],["Python","0"],["Rust","0"],["TypeScript","0"]]
  const voteCounts = await poll_backend.getVotes();
  updateLocalVoteCounts(voteCounts);
  displayResults();
  return false;
}, false);

//Event listener that listens for when the form is submitted.
//When the form is submitted with an option, it calls the backend canister
//via "await poll_backend.vote(selectedOption)"
pollForm.addEventListener('submit', async (e) => {
  //note that this is at beginning of the submit callback, this is deliberate
  //This is so the default behavior is set BEFORE the awaits are called below
  e.preventDefault();

  const formData = new FormData(pollForm);
  const checkedValue = formData.get("option");

  const updatedVoteCounts = await poll_backend.vote(checkedValue);
  console.log("Returning from await...")
  console.log(updatedVoteCounts);
  updateLocalVoteCounts(updatedVoteCounts);
  displayResults();
  return false;
}, false);

resetButton.addEventListener('click', async (e) => {

    e.preventDefault();

    //Reset the options in the backend
    await poll_backend.resetVotes();
    const voteCounts = await poll_backend.getVotes();
    updateLocalVoteCounts(voteCounts);

    //re-render the results once the votes are reset in the backend
    displayResults();
    return false;
}, false);

//3. HELPER FUNCTIONS

//Helper vanilla JS function to create the HTML to render the results of the poll
function displayResults() {
  let resultHTML = '<ul>';
  for (let key in pollResults) {
      resultHTML += '<li><strong>' + key + '</strong>: ' + pollResults[key] + '</li>';
  }
  resultHTML += '</ul>';
  resultsDiv.innerHTML = resultHTML;
};

//This helper updates the local JS object that the browser holds
// Example JSON that the frontend will get using the values above
  // [["Motoko","0"],["Python","0"],["Rust","0"],["TypeScript","0"]]
function updateLocalVoteCounts(arrayOfVoteArrays){

  for (let voteArray of arrayOfVoteArrays) {
    //Example voteArray -> ["Motoko","0"]
    let voteOption = voteArray[0];
    let voteCount = voteArray[1];
    pollResults[voteOption] = voteCount;
  }

};
```

:::info
**What does this code do?**

The remainder of this code is annotated with comments to help explain how it works. It can be helpful to read through and understand what this code does, but you will not be focusing on the fundamentals of Javascript until a later tutorial.
:::

You will need to configure the project to use certain `npm` packages. These packages are defined in a file called `package.json`. Create a new `package.json` file in your project's root that contains the following:

```json
{
  "name": "poll_frontend",
  "version": "0.2.0",
  "description": "Internet Computer starter application",
  "keywords": [
    "Internet Computer",
    "Motoko",
    "JavaScript",
    "Canister"
  ],
  "scripts": {
    "build": "webpack",
    "prebuild": "dfx generate",
    "start": "webpack serve --mode development --env development",
    "deploy:local": "dfx deploy --network=local",
    "deploy:ic": "dfx deploy --network=ic",
    "generate": "dfx generate poll_backend"
  },
  "dependencies": {
    "@dfinity/agent": "^0.19.2",
    "@dfinity/candid": "^0.19.2",
    "@dfinity/principal": "^0.19.2"
  },
  "devDependencies": {
    "assert": "2.0.0",
    "buffer": "6.0.3",
    "copy-webpack-plugin": "^11.0.0",
    "dotenv": "^16.0.3",
    "events": "3.3.0",
    "html-webpack-plugin": "5.5.0",
    "process": "0.11.10",
    "stream-browserify": "3.0.0",
    "terser-webpack-plugin": "^5.3.3",
    "util": "0.12.4",
    "webpack": "^5.73.0",
    "webpack-cli": "^4.10.0",
    "webpack-dev-server": "^4.8.1"
  },
  "engines": {
    "node": "^12 || ^14 || ^16 || ^18"
  },
  "browserslist": [
    "last 2 chrome version",
    "last 2 firefox version",
    "last 2 safari version",
    "last 2 edge version"
  ]
}
```

Lastly, update your project's `dfx.json` file to include the a `dist/poll_frontend/` directory definition for the frontend canister. This directory will hold your frontend canister's assets once the canister has been compiled:

```json
{
  "canisters": {
    "poll_backend": {
      "main": "src/poll_backend/main.mo",
      "type": "motoko"
    },
    "poll_frontend": {
      "dependencies": [
        "poll_backend"
      ],
      "frontend": {
        "entrypoint": "src/poll_frontend/src/index.html"
      },
      "source": [
        "src/poll_frontend/assets",
        "dist/poll_frontend/"
      ],
      "type": "assets"
    }
  },
  "defaults": {
    "build": {
      "args": "",
      "packtool": ""
    }
  },
  "output_env_file": ".env",
  "version": 1
}
```

## Re-deploying the dapp

Install the `npm` packages defined in the `package.json` file and re-deploy the dapp locally with the commands:

```bash
npm install
dfx deploy
```

:::info
If you receive the error:

```
Error: Failed while trying to deploy canisters.
Caused by: Failed to build all canisters.
Caused by: Failed while trying to build all canisters.
Caused by: The post-build step failed for canister 'bd3sg-teaaa-aaaaa-qaaba-cai' (poll_frontend)
Caused by: Failed to assert source paths.
Caused by: Unable to determine canonical location of asset source path /Users/jessie.mongeon/poll/dist/poll_frontend/
Caused by: Failed to canonicalize /Users/jessie.mongeon/poll/dist/poll_frontend/
Caused by: No such file or directory (os error 2)
```

Run the following command:

```
mkdir dist/poll_frontend/
```
:::

Now, when the terminal's output displays the following, open the `poll_frontend` URL in a web browser:

```bash
  poll_frontend:
      - http://127.0.0.1:4943/?canisterId=bd3sg-teaaa-aaaaa-qaaba-cai
      - http://bd3sg-teaaa-aaaaa-qaaba-cai.localhost:4943/
  Backend canister via Candid interface:
    poll_backend: http://127.0.0.1:4943/?canisterId=asrmz-lmaaa-aaaaa-qaaeq-cai&id=by6od-j4aaa-aaaaa-qaadq-cai
```

Your finished dapp should be displayed in the browser and look like this:

![Poll dapp](../_attachments/poll-dapp.png)

Congratulations! You've just developed your first full dapp!

You can find the [finished code's repo](https://github.com/jessiemongeon1/dev-journey-poll-dapp/tree/main) for you to clone or fork.

## Need help?

Did you get stuck somewhere in this tutorial, or feel like you need additional help understanding some of the concepts? The ICP community has several resources available for developers, like working groups and bootcamps, along with our Discord community, forum, and events such as hackathons. Here are a few to check out:

- [Developer Discord community](https://discord.com/invite/cA7y6ezyE2), which is a large chatroom for ICP developers to ask questions, get help, or chat with other developers asynchronously via text chat.

- [Developer journey forum discussion](https://forum.dfinity.org/t/developer-journey-feedback-and-discussion/23893).

- [Developer tooling working group](https://www.google.com/calendar/event?eid=MHY0cjBubmlnYXY1cTkzZzVzcmozb3ZjZm5fMjAyMzEwMDVUMTcwMDAwWiBjX2Nnb2VxOTE3cnBlYXA3dnNlM2lzMWhsMzEwQGc&ctz=Europe/Zurich).

- [Motoko Bootcamp - The DAO Adventure](https://github.com/motoko-bootcamp/dao-adventure) - Discover the Motoko language in this 7 day adventure and learn to build a DAO on the Internet Computer.

- [Motoko Bootcamp - Discord community](https://discord.gg/YbksCUxdzk) - A community for and by Motoko developers to ask for advice, showcase projects and participate in collaborative events.

- [Motoko developer working group](https://www.google.com/calendar/event?eid=ZWVnb2luaHU0ZjduMTNpZHI3MWJkcWVwNWdfMjAyMzEwMTJUMTUwMDAwWiBjX2Nnb2VxOTE3cnBlYXA3dnNlM2lzMWhsMzEwQGc&ctz=Europe/Zurich).

- [Upcoming events and conferences](https://dfinity.org/events-and-news/).

- [Upcoming hackathons](https://dfinity.org/hackathons/).

- [Weekly developer office hours](https://discord.gg/4a7SZzRk?event=1164114241893187655) to ask questions, get clarification, and chat with other developers live via voice chat. This is hosted on our [developer Discord](https://discord.com/invite/cA7y6ezyE2) group.

- Submit your feedback to the [ICP Developer feedback board](http://dx.internetcomputer.org).

## Next steps

In this tutorial, you only deployed our dapp to your local environment. In the next module, you'll acquire <GlossaryTooltip>cycles</GlossaryTooltip> in order for you to deploy your dapp to the Internet Computer mainnet.

- [1.4 Acquiring and using cycles](/docs/current/tutorials/developer-journey/level-1/1.4-using-cycles).
<|MERGE_RESOLUTION|>--- conflicted
+++ resolved
@@ -34,15 +34,6 @@
 dfx new hello_world
 ```
 
-<<<<<<< HEAD
-=======
-Use `dfx new [project_name]` to create a new project:
-
-```
-dfx new hello_world
-```
-
->>>>>>> 7d0c4d5b
 You will be prompted to select the language that your backend canister will use:
 
 ```
@@ -53,13 +44,6 @@
 Python (Kybra)
 ```
 
-<<<<<<< HEAD
-:::info
-`dfx` versions `v0.17.0` and newer support this `dfx new` interactive prompt. [Learn more about `dfx v0.17.0`](/blog/2024/02/14/news-and-updates/update#dfx-v0170).
-:::
-
-=======
->>>>>>> 7d0c4d5b
 Then, select a frontend framework for your frontend canister. In this example, select:
 
 ```
@@ -67,13 +51,8 @@
 SvelteKit
 React
 Vue
-<<<<<<< HEAD
-❯ Vanilla JS
-No JS template
-=======
 Vanilla JS
 ❯ No JS template
->>>>>>> 7d0c4d5b
 No frontend canister
 ```
 
@@ -83,10 +62,6 @@
 ? Add extra features (space to select, enter to confirm) ›
 ⬚ Internet Identity
 ⬚ Bitcoin (Regtest)
-<<<<<<< HEAD
-⬚ Frontend tests
-=======
->>>>>>> 7d0c4d5b
 ```
 
 ## Reviewing the project's file structure
