---
keywords: [beginner, tutorial, developer ladder, motoko]
---

import { MarkdownChipRow } from "/src/components/Chip/MarkdownChipRow";
import { GlossaryTooltip } from "/src/components/Tooltip/GlossaryTooltip";

# 1.2 Motoko level 1

<MarkdownChipRow labels={["Beginner", "Tutorial"]} />

<div class="text--center">
<p> </p>
</div>
<div class="text--center">
<iframe width="660" height="415" src="https://www.youtube.com/embed/b9_PsPQ24tE?si=0w2pIVuSJFhRWAeX" title="YouTube video player" frameborder="0" allow="accelerometer; autoplay; clipboard-write; encrypted-media; gyroscope; picture-in-picture; web-share" allowfullscreen></iframe> </div>

Motoko is a programming language that has been developed and optimized for creating programs built on the Internet Computer. In this module, you'll cover the fundamental basics of Motoko that you'll use when you build your [first dapp](/docs/current/tutorials/developer-journey/level-1/1.3-first-dapp).

## Basic concepts and terms

In previous modules, you've been introduced to and briefly discussed actors and how each <GlossaryTooltip>canister</GlossaryTooltip> smart contract is represented by an actor. Within Motoko, the term actor is used to refer to any canister, regardless of the canister's language (Motoko, Rust, etc.). Motoko is designed specifically to make actors easy to write and use once the canister has been deployed.

With actors in mind, the following terms and concepts are essential to be aware of. Many of these concepts apply to several different programming languages, though you'll be focusing on their application within Motoko.

- **Declaration:** A declaration in Motoko is used to define immutable variables, mutable state, objects, actors, classes, and other data types.

- **Expression:** An expression in Motoko is used to describe computations that involve declarations.

- **Program:** A program in Motoko is a collection of expressions and declarations.

- **Value:** In Motoko, a value represents an entity that can be manipulated by a program.

- **Variable:** In Motoko, variables are used to store data or information that can be referenced or manipulated by a program.

- **Type:** A type in Motoko makes a precise prediction regarding the program's result.

## Motoko syntax

Motoko's program syntax uses declarations and expressions. Programs consist of an actor expression that is introduced using the keyword `actor`. To introduce the Motoko syntax, first you'll use small code snippets that do not define entire programs but rather some simple printed terminal output.

For example, the following code snippet consists of two **declarations** for the variables `x` and `y`, followed by an **expression**. This forms a single **program**.

```motoko
let x = 1; /// declaration
let y = x + 1; /// declaration
x * y + x; /// expression
```

In this snippet, the program's type is `Nat` (natural number), since when the program is run, the result value is a `Nat` value of 3. This tutorial series will dive into value types in [values](#values-and-evaluation).

Now, let's build upon this small snippet. If you introduce a block with enclosing braces `do {` and `}` and another variable `z`, you can amend your original program as follows:

```motoko
let z = do {
  let x = 1;
  let y = x + 1;
  x * y + x
};
```

The variable `z` now stores the result value of `3` and can be called by additional methods.

Next, let's look at using and importing the base Motoko library.

## Using the base library

Motoko is designed to minimize built-in types and operations, so whenever possible, the Motoko base library provides the necessary operations and types for developers to utilize.

The base library includes a selection of modules that focus on the core features of Motoko. The base library is still under development and is expected to grow in size as additional features are developed.

To import the base library, the `import` keyword can be used at the start of your Motoko code file. After the `import` keyword, you need to provide a **local module name** and a **file path** that the import declaration can use to locate the imported module.

For example, to import a local module named 'Debug,' you can use the following import statement:

```motoko no-repl
import Debug "mo:base/Debug";
```

Then, to use this imported library, you can call the module with a line of code such as:

```motoko no-repl
Debug.print("hello world");
```

In this demonstration, you import Motoko code, indicated by the `mo:` prefix, then specify the `base/` path, indicating that you are using the base library, followed by the module's file name, `Debug.mo`. Note that the `.mo` extension is not included in the import statement.

Additionally, you can import Motoko code and other modules using their relative paths. For example, if you have a Motoko program named `types.mo` that you'd like to import into your Motoko file, you can use the following import declaration:

```motoko no-repl
import Types "./types";
```

In this import declaration, you don't need to include the `mo:` prefix or the `base/` path, since you are importing a module from a local relative path rather than the base library.

## Declarations and expressions

A declaration in Motoko is used to introduce immutable variables, mutable state, objects, classes, actors, and other data types. An expression is used to describe computations that involve these declarations.

To demonstrate declarations and expressions, recall our first sample project from above:

```motoko
let x = 1;
let y = x + 1;
x * y + x;
```

In this program, there are three declarations:

- Immutable variable `x`, defined via declaration `let x = 1;`.
- Immutable variable `y`, defined via declaration `let y = x + 1;`.
- An unnamed, implicit variable holding the final expression’s value, `x * y + x`.

The last expression, `x * y + x`, illustrates a more general principle where an expression can be thought of as a declaration where necessary, since the language implicitly declares an unnamed variable with that expression’s result value.

When an expression appears as the final declaration, the expression can have any type. In our example, the expression `x * y + x` has type `Nat`.

Type `Nat` refers to 'Natural numbers,' which consist of values such as `0, 1, 2, ...`. `Nat` values are not bound to a maximum size; rather, the runtime representation of these values accommodates arbitrary-sized numbers, making their "overflow" nearly impossible.

Motoko permits standard arithmetic operations as one would expect, such as:

```motoko
let x = 42 + (1 * 37) / 12: Nat
```

This program results in the value 45, also of type `Nat`.

Expressions can also be formed using a **block**. You can form a block expression from your list of declarations by enclosing it within curly brackets `{}`. A block expression is used to preserve the autonomy of the declaration list and the variable's names.

Blocks are only allowed as sub-expressions of **control flow expressions**. Control flow expressions are programming methods such as `if`, `loop`, `case`, etc. In any other place, you can use `do { ... }` to represent block expressions and distinguish blocks from object literals.

So, going back to the example, since there are no control flow expressions in our program, such as `if` or `loop`, you must use the `do  { ... }` expression:

```motoko
do {
  let x = 1;
  let y = x + 1;
  x * y + x
}
```

Using the `do { ... }` expression allows our code to remain a functioning program, but now our declared variables `x` and `y` are privately scoped within the block expression you have defined.

Next, you can use a block expression to produce a value within a larger, compound expression, such as:

```motoko
100 +
  (do {
     let x = 1;
     let y = x + 1;
     x * y + x
   })
```

You can see that nesting blocks preserves the autonomy of each separate declaration list and its variable names. Language theorists refer to this as **lexical scoping**, where variables' scopes may nest but do not interfere with one another as they nest.

To further demonstrate this, consider the following example:

```motoko
let x = 40; let y = 2;
ignore do {
  let x = 1;
  let y = x + 1;
  x * y + x
};
x + y
```

In this example, the final expression `x + y` has a value of `42`, since it refers to the first declarations of `x` and `y`, prior to the block expression definition. This is because the block expression's declarations do not interfere with the other declarations within the program.

Aside from program clarity, the brief benefit of lexical scoping is program security, since it can be used to build compositionally secure systems. Motoko specifically has very strong composition properties, since nesting programs within another program cannot arbitrarily redefine your variables to have other meanings.

## Defining an actor

In the previous examples, you've just demonstrated syntax using simple declaration and expression lines; however, to encapsulate our code within a smart contract, you need to define an actor that will house the code.

Recall from our previous modules that an actor is *a process with encapsulated state that communicates with other running actors*.

To define an actor, the following syntax is used:

```motoko
actor {

    //actor code goes here

}
```

This actor definition is empty, meaning it does not define any data or send and receive messages.

So, to take our previous example and encapsulate it within an actor definition, our code would be:

```motoko
actor {
  let x = 40; let y = 2;
  ignore do {
    let x = 1;
    let y = x + 1;
    x * y + x
  };
  x + y
}
```

## Values and evaluation

In the previous examples, you explored expressions that produced natural numbers (value type `Nat`). There are several other value forms, which you'll dive deeper into now.

### Primitive values

Primitive values are predefined by the language and are named using reserved keywords. In Motoko, the following primitive value forms are available:

- Boolean values (`true` and `false`).

- Integers: `(…​,-2, -1, 0, 1, 2, …​)`; bounded (finite) and unbounded (infinite) variants.

- Natural numbers: `(0, 1, 2, …​)`; bounded (finite) and unbounded (infinite) variants.

- Text values; strings of Unicode characters.

### Non-primitive values

Additionally, Motoko supports the following user-defined non-primitive value forms and their associated data types:

- Tuples, including the unit value (the "empty tuple").

- Arrays, with both immutable and mutable variants.

- Objects with named, unordered fields and methods.

- Variants with named constructors and optional payload values.

- Function values, including shareable functions.

- Async values; also known as promises or futures.

- Error values that carry the payload of exceptions and system failures.

## Printing values

Earlier, recall that you printed a value using the imported `Debug` library:

```motoko
import Debug "mo:base/Debug";
Debug.print("hello world");
```

The `print` function accepts a text string of type `Text` as the input and returns the unit value of `unit` type or `()` as the output. Unit values do not carry information, as all values of `unit` type or `()` are identical; therefore, the `print` function does not return any interesting result. Instead, the `print` function is able to return the input text string in a human-readable form to your terminal window; this is known as a 'side effect.'.

Functions, such as `print`, that have side effects such as modifying state or returning output, are called 'impure' functions. In contrast, 'pure' functions are functions that only return values and do not provide further 'side effects.'

Next, let's look at transforming a Motoko value into a human-readable text string that can be used for program debugging.

The `debug_show` primitive value permits converting a large class of values into type `Text` values. For example, let's convert three values of type `Text`, `Nat`, and `Text` into human-readable text:

```motoko
import Debug "mo:base/Debug";
Debug.print(debug_show(("hello", 42, "world")))
```

This program, when run, will return:

```bash
("hello", 42, "world")
```

This transformation function can be used to print most Motoko data types as text to be used for debugging.

## Passing text arguments

To wrap things up, let's take a look at how text arguments can be passed into a function. First, consider the following code example:

```motoko
actor {
public func location(city : Text) : async Text {
    return "Hello, " # city # "!";
};
};
```

In this example, you define a single actor with the function `location`, which accepts a `Text` input for the value of `city`. Then, it returns the output 'Hello, `city`!".

If this example is used in a live canister, the canister can be called, and an input text argument can be passed to the function, such as:

```bash
dfx canister call location_hello_backend location "San Francisco"
```

In this example call, there is a space in between 'San' and 'Francisco,' so the argument must be enclosed in quotes. The output of this canister call will be:

```bash
("Hello, San Francisco!")
```

<<<<<<< HEAD
Alternatively, if no space is used in the argument, it can be passed without quotes, since [Candid](/docs/current/building-dapps/interacting-with-dapps/candid/candid-concepts) will infer the data type as `Text`, such as:
=======
Alternatively, if no space is used in the argument, it can be passed without quotes, since [Candid](/docs/current/developer-docs/smart-contracts/candid/candid-howto/) will infer the data type as `Text`, such as:
>>>>>>> f6500cb1

```bash
dfx canister call location_hello_backend location Paris
```

The output of this canister call will be:

```bash
("Hello, Paris!")
```

## Need help?

Did you get stuck somewhere in this tutorial, or do you feel like you need additional help understanding some of the concepts? The ICP community has several resources available for developers, like working groups and bootcamps, along with our Discord community, forum, and events such as hackathons. Here are a few to check out:

- [Developer Discord](https://discord.internetcomputer.org), which is a large chatroom for ICP developers to ask questions, get help, or chat with other developers asynchronously via text chat.

- [Developer ladder forum discussion](https://forum.dfinity.org/t/developer-journey-feedback-and-discussion/23893).

- [Developer tooling working group](https://www.google.com/calendar/event?eid=MHY0cjBubmlnYXY1cTkzZzVzcmozb3ZjZm5fMjAyMzEwMDVUMTcwMDAwWiBjX2Nnb2VxOTE3cnBlYXA3dnNlM2lzMWhsMzEwQGc&ctz=Europe/Zurich).

- [Motoko Bootcamp - The DAO Adventure](https://github.com/motoko-bootcamp/dao-adventure) - Discover the Motoko language in this 7-day adventure and learn to build a DAO on the Internet Computer.

- [Motoko Bootcamp - Discord community](https://discord.gg/YbksCUxdzk) - A community for and by Motoko developers to ask for advice, showcase projects, and participate in collaborative events.

- [Motoko developer working group](https://www.google.com/calendar/event?eid=ZWVnb2luaHU0ZjduMTNpZHI3MWJkcWVwNWdfMjAyMzEwMTJUMTUwMDAwWiBjX2Nnb2VxOTE3cnBlYXA3dnNlM2lzMWhsMzEwQGc&ctz=Europe/Zurich).

- [Upcoming events and conferences](https://dfinity.org/events-and-news/).

- [Upcoming hackathons](https://dfinity.org/hackathons/).

- Weekly developer office hours, hosted on the [ICP Discord](https://discord.internetcomputer.org) server to ask questions, get clarification, and chat with other developers live via voice chat.

- Submit your feedback to the [ICP Developer feedback board](https://dx.internetcomputer.org).

## Next steps

Now that you've covered the basics of Motoko, let's put these concepts all together in practice by developing your first dapp!

- [1.3 Developing your first dapp](/docs/current/tutorials/developer-journey/level-1/1.3-first-dapp).<|MERGE_RESOLUTION|>--- conflicted
+++ resolved
@@ -19,7 +19,7 @@
 
 ## Basic concepts and terms
 
-In previous modules, you've been introduced to and briefly discussed actors and how each <GlossaryTooltip>canister</GlossaryTooltip> smart contract is represented by an actor. Within Motoko, the term actor is used to refer to any canister, regardless of the canister's language (Motoko, Rust, etc.). Motoko is designed specifically to make actors easy to write and use once the canister has been deployed.
+In previous modules, you've been introduced to and briefly discussed actors, and how each <GlossaryTooltip>canister</GlossaryTooltip> smart contract is represented by an actor. Within Motoko, the term actor is used to refer to any canister, regardless of the canister's language (Motoko, Rust, etc.). Motoko is designed specifically to make actors easy to write and use once the canister has been deployed.
 
 With actors in mind, the following terms and concepts are essential to be aware of. Many of these concepts apply to several different programming languages, though you'll be focusing on their application within Motoko.
 
@@ -286,17 +286,13 @@
 dfx canister call location_hello_backend location "San Francisco"
 ```
 
-In this example call, there is a space in between 'San' and 'Francisco,' so the argument must be enclosed in quotes. The output of this canister call will be:
+In this example call, there is a space in between 'San' and 'Francisco', so the argument must be enclosed in quotes. The output of this canister call will be:
 
 ```bash
 ("Hello, San Francisco!")
 ```
 
-<<<<<<< HEAD
 Alternatively, if no space is used in the argument, it can be passed without quotes, since [Candid](/docs/current/building-dapps/interacting-with-dapps/candid/candid-concepts) will infer the data type as `Text`, such as:
-=======
-Alternatively, if no space is used in the argument, it can be passed without quotes, since [Candid](/docs/current/developer-docs/smart-contracts/candid/candid-howto/) will infer the data type as `Text`, such as:
->>>>>>> f6500cb1
 
 ```bash
 dfx canister call location_hello_backend location Paris
@@ -310,7 +306,7 @@
 
 ## Need help?
 
-Did you get stuck somewhere in this tutorial, or do you feel like you need additional help understanding some of the concepts? The ICP community has several resources available for developers, like working groups and bootcamps, along with our Discord community, forum, and events such as hackathons. Here are a few to check out:
+Did you get stuck somewhere in this tutorial, or feel like you need additional help understanding some of the concepts? The ICP community has several resources available for developers, like working groups and bootcamps, along with our Discord community, forum, and events such as hackathons. Here are a few to check out:
 
 - [Developer Discord](https://discord.internetcomputer.org), which is a large chatroom for ICP developers to ask questions, get help, or chat with other developers asynchronously via text chat.
 
@@ -318,7 +314,7 @@
 
 - [Developer tooling working group](https://www.google.com/calendar/event?eid=MHY0cjBubmlnYXY1cTkzZzVzcmozb3ZjZm5fMjAyMzEwMDVUMTcwMDAwWiBjX2Nnb2VxOTE3cnBlYXA3dnNlM2lzMWhsMzEwQGc&ctz=Europe/Zurich).
 
-- [Motoko Bootcamp - The DAO Adventure](https://github.com/motoko-bootcamp/dao-adventure) - Discover the Motoko language in this 7-day adventure and learn to build a DAO on the Internet Computer.
+- [Motoko Bootcamp - The DAO Adventure](https://github.com/motoko-bootcamp/dao-adventure) - Discover the Motoko language in this 7 day adventure and learn to build a DAO on the Internet Computer.
 
 - [Motoko Bootcamp - Discord community](https://discord.gg/YbksCUxdzk) - A community for and by Motoko developers to ask for advice, showcase projects, and participate in collaborative events.
 
