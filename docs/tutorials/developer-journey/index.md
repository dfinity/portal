# Developer journey

## Overview

Are you ready to get started developing on the Internet Computer, but not sure where to begin? 

The developer journey is designed to give both new and existing developers a clear learning path to develop on the Internet Computer. Starting at level 0 with an introduction to the Internet Computer, terminology, and setting up a developer environment, to level 5 that details building complex dapps, the Developer Journey contains essential information for developers of all skill levels. 

:::info

In this developer journey, we focus on developing canisters and applications using Motoko. In the future, there will be additional variations of the developer journey that focus on different developer paths, such as:

- Rust development.
- ckBTC-focused development.
- ckETH-focused development.

:::

## Level 0: Pre-flight operations

- [0.1 Overview of the Internet Computer](level-0/01-ic-overview.md)
- [0.2 Internet Computer terminology](level-0/02-ic-terms.md)
- [0.3 Developer environment setup](level-0/03-dev-env.md)
- [0.4 Introduction to canisters](level-0/04-intro-canisters.md)
- [0.5 Introduction to languages](level-0/05-intro-languages.md)
- [0.6 Introduction to dfx](level-0/06-intro-dfx.md)

## Level 1: Space cadet

- [1.1 Exploring a live demo](level-1/1.1-live-demo.md)
- [1.2 Motoko level 1](level-1/1.2-motoko-lvl1.md)
- [1.3 Developing your first dapp](level-1/1.3-first-dapp.md)
- [1.4 Acquiring and using cycles](level-1/1.4-using-cycles.md)
- [1.5 Deploying canisters](level-1/1.5-deploying-canisters.md)
- [1.6 Managing canisters](level-1/1.6-managing-canisters.md)


## Level 2: Space explorer

- [2.1 Canister upgrades, storage, and persistence](level-2/2.1-storage-persistence.md)
- [2.2 Advanced canister calls](level-2/2.2-advanced-canister-calls.md)
- [2.3 Using third-party canisters](level-2/2.3-third-party-canisters.md)
- [2.4 Introduction to Candid](level-2/2.4-intro-candid.md)
- [2.5 Unit, integration, and end2end testing](level-2/2.5-unit-testing.md)
- [2.6 Motoko level 2](level-2/2.6-motoko-lvl2.md)

<<<<<<< HEAD
## Level 3: Space engineer 

- [3.1 Motoko package managers](level-3/3.1-package-managers.md)
- [3.2 Using HTTPS outcalls](level-3/3.2-https-outcalls.md)
- [3.3 Certified data](level-3/3.3-certified-data.md)
- [3.4 Introduction to agents](level-3/3.4-intro-to-agents.md)
- [3.5 Identities and authentication](level-3/3.5-identities-and-auth.md)
- [3.6 Motoko level 3](level-3/3.6-motoko-lvl3.md)

## Level 4: Space pilot

- [4.1 Using the ICP ledger](level-4/4.1-icp-ledger.md)
- [4.2 ICRC-1 tokens](level-4/4.2-icrc-tokens.md)
- [4.3 ckBTC and Bitcoin integration](level-4/4.3-ckbtc-and-bitcoin.md)
- [4.4 NNS governance and staking](level-4/4.4-nns-governance.md)
- [4.5 Using quill](level-4/4.5-using-quill.md)
- [4.6 Motoko level 4](level-4/4.6-motoko-lvl4.md)

## Level 5: Internet Computer astronaut 

- [5.1 Developing an encrypted notes dapp with vetKD]
- [5.2 Developing a dapp using the IC Ethereum integration]
- [5.3 Creating a DEX]
- [5.4 Creating NFTs on the IC]
- [5.5 Creating an SNS]
- [5.6 Next steps]
=======
### Level 3: Space engineer 

- [3.1 Motoko package managers.](level-3/3.1-package-managers.md)
- [3.2 Using HTTPS outcalls.](level-3/3.2-https-outcalls.md)
- [3.3 Certified data.](level-3/3.3-certified-data.md)
- [3.4 Introduction to agents.](level-3/3.4-intro-to-agents.md)
- [3.5 Identities and authentication.](level-3/3.5-identities-and-auth.md)
- [3.6 Motoko level 3.](level-3/3.6-motoko-lvl3.md)

### Level 4: Space pilot

- 4.1 Using the ICP ledger
- 4.2 ICRC-1 tokens
- 4.3 ckBTC and Bitcoin integration
- 4.4 NNS governance and staking
- 4.5 Using quill
- 4.6 Motoko level 4

### Level 5: Internet Computer astronaut 

- 5.1 Developing an encrypted notes dapp with vetKD
- 5.2 Developing a dapp using the IC Ethereum integration
- 5.3 Creating a DEX
- 5.4 Creating NFTs on the IC
- 5.5 Creating an SNS
- 5.6 Next steps
>>>>>>> ac62f82e
<|MERGE_RESOLUTION|>--- conflicted
+++ resolved
@@ -44,7 +44,7 @@
 - [2.5 Unit, integration, and end2end testing](level-2/2.5-unit-testing.md)
 - [2.6 Motoko level 2](level-2/2.6-motoko-lvl2.md)
 
-<<<<<<< HEAD
+
 ## Level 3: Space engineer 
 
 - [3.1 Motoko package managers](level-3/3.1-package-managers.md)
@@ -70,32 +70,4 @@
 - [5.3 Creating a DEX]
 - [5.4 Creating NFTs on the IC]
 - [5.5 Creating an SNS]
-- [5.6 Next steps]
-=======
-### Level 3: Space engineer 
-
-- [3.1 Motoko package managers.](level-3/3.1-package-managers.md)
-- [3.2 Using HTTPS outcalls.](level-3/3.2-https-outcalls.md)
-- [3.3 Certified data.](level-3/3.3-certified-data.md)
-- [3.4 Introduction to agents.](level-3/3.4-intro-to-agents.md)
-- [3.5 Identities and authentication.](level-3/3.5-identities-and-auth.md)
-- [3.6 Motoko level 3.](level-3/3.6-motoko-lvl3.md)
-
-### Level 4: Space pilot
-
-- 4.1 Using the ICP ledger
-- 4.2 ICRC-1 tokens
-- 4.3 ckBTC and Bitcoin integration
-- 4.4 NNS governance and staking
-- 4.5 Using quill
-- 4.6 Motoko level 4
-
-### Level 5: Internet Computer astronaut 
-
-- 5.1 Developing an encrypted notes dapp with vetKD
-- 5.2 Developing a dapp using the IC Ethereum integration
-- 5.3 Creating a DEX
-- 5.4 Creating NFTs on the IC
-- 5.5 Creating an SNS
-- 5.6 Next steps
->>>>>>> ac62f82e
+- [5.6 Next steps]