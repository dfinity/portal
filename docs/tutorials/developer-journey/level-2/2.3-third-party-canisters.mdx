--- conflicted
+++ resolved
@@ -19,11 +19,7 @@
 
 `dfx` enables a **dependency** workflow, where a canister can be configured to pull third-party canisters that it depends on into the local environment. This can be useful for developers who are looking to test the accuracy of their integration with the third-party canister and perform tests without paying cycles or using production environments. It also drastically simplifies the local deployment of canisters like the II canister, since you don't need to obtain the Wasm and Candid files for the canisters yourself—`dfx`` takes care of it in the background for you.
 
-<<<<<<< HEAD
 In this tutorial, you'll be focusing on pulling third-party canisters. If you're interested in developing third-party canisters that can be pulled by other developers, check out the [documentation on `dfx deps`](/docs/current/building-dapps/interacting-with-dapps/using-third-party-canisters).
-=======
-In this tutorial, you'll be focusing on pulling third-party canisters. If you're interested in developing third-party canisters that can be pulled by other developers, check out the [documentation on `dfx deps`](/docs/current/developer-docs/smart-contracts/maintain/import/).
->>>>>>> f6500cb1
 
 ## Pulling third-party canister dependencies
 
@@ -52,6 +48,9 @@
   Rust
   TypeScript (Azle)
   Python (Kybra)
+  Rust
+  TypeScript (Azle)
+  Python (Kybra)
 ```
 
 :::info
@@ -61,6 +60,12 @@
 Then, select a frontend framework for your frontend canister. Select 'No frontend canister':
 
 ```
+  ? Select a frontend framework: ›
+  SvelteKit
+  React
+  Vue
+  Vanilla JS
+  No JS template
   ? Select a frontend framework: ›
   SvelteKit
   React
@@ -73,6 +78,7 @@
 Lastly, you can include extra features to be added to your project:
 
 ```
+  ? Add extra features (space to select, enter to confirm) ›
   ? Add extra features (space to select, enter to confirm) ›
 ⬚ Internet Identity
 ⬚ Bitcoin (Regtest)
@@ -112,6 +118,27 @@
   },
   "output_env_file": ".env",
   "version": 1
+    "canisters": {
+        "dependencies_backend": {
+            "type": "motoko",
+            "main": "src/dependencies_backend/main.mo",
+            "dependencies": [
+                "internet_identity"
+            ]
+        },
+        "internet_identity": {
+            "type": "pull",
+            "id": "rdmx6-jaaaa-aaaaa-aaadq-cai"
+        }
+  },
+  "defaults": {
+    "build": {
+      "args": "",
+      "packtool": ""
+    }
+  },
+  "output_env_file": ".env",
+  "version": 1
 }
 ```
 
@@ -142,6 +169,15 @@
       "gzip": true
     }
   }
+  "canisters": {
+    "rdmx6-jaaaa-aaaaa-aaadq-cai": {
+      "name": "internet_identity",
+      "wasm_hash": "07869792e0841765e24014a2cb23e4a53d3147be6051bfc4966565017cd5fb2c",
+      "init_guide": "Use '(null)' for sensible defaults. See the candid interface for more details.",
+      "candid_args": "(opt InternetIdentityInit)",
+      "gzip": true
+    }
+  }
 }%
 ```
 
@@ -196,6 +232,9 @@
   Backend canister via Candid interface:
     dependencies_backend: http://127.0.0.1:4943/?canisterId=bd3sg-teaaa-aaaaa-qaaba-cai&id=bkyz2-fmaaa-aaaaa-qaaaq-cai
     internet_identity: http://127.0.0.1:4943/?canisterId=bd3sg-teaaa-aaaaa-qaaba-cai&id=rdmx6-jaaaa-aaaaa-aaadq-cai
+  Backend canister via Candid interface:
+    dependencies_backend: http://127.0.0.1:4943/?canisterId=bd3sg-teaaa-aaaaa-qaaba-cai&id=bkyz2-fmaaa-aaaaa-qaaaq-cai
+    internet_identity: http://127.0.0.1:4943/?canisterId=bd3sg-teaaa-aaaaa-qaaba-cai&id=rdmx6-jaaaa-aaaaa-aaadq-cai
 ```
 
 Now, you can interact with the II canister locally using the CLI or the Candid UI. In a future tutorial you'll integrate your backend canister with the II canister. For now, that'll wrap up this module.
