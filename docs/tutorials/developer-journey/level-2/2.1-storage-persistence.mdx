--- conflicted
+++ resolved
@@ -69,11 +69,7 @@
 Motoko supports preserving a canister's state using ICP's stable memory through a Motoko-specific feature known as **stable storage**, which is designed to accommodate changes to both the application data and the Motoko compiler. Stable storage utilizes ICP's **stable memory** feature that was discussed previously.
 
 :::info
-<<<<<<< HEAD
 Upgrading canisters written in Rust and other languages uses a different workflow that incorporates serialization of the canister's data. [Learn more about Rust upgrades](/docs/current/building-dapps/developer-tools/cdks/rust/upgrading).
-=======
-Upgrading canisters written in Rust and other languages uses a different workflow that incorporates serialization of the canister's data. [Learn more about Rust upgrades](/docs/current/developer-docs/backend/rust/upgrading/).
->>>>>>> f6500cb1
 :::
 
 A **stable variable** is a variable defined within an actor that uses the `stable` keyword as a modifier in the variable's declaration. This indicates that the data stored in the variable should be stored using **stable storage**. If this `stable` keyword is not used, the variable is defined as `flexible` by default, which means its data does not persist across canister upgrades.
@@ -104,6 +100,9 @@
   Rust
   TypeScript (Azle)
   Python (Kybra)
+  Rust
+  TypeScript (Azle)
+  Python (Kybra)
 ```
 
 :::info
@@ -113,6 +112,12 @@
 Then, select a frontend framework for your frontend canister. Select 'No frontend canister':
 
 ```
+  ? Select a frontend framework: ›
+  SvelteKit
+  React
+  Vue
+  Vanilla JS
+  No JS template
   ? Select a frontend framework: ›
   SvelteKit
   React
@@ -126,6 +131,7 @@
 
 ```
   ? Add extra features (space to select, enter to confirm) ›
+  ? Add extra features (space to select, enter to confirm) ›
 ⬚ Internet Identity
 ⬚ Bitcoin (Regtest)
 ⬚ Frontend tests
@@ -149,7 +155,12 @@
 actor Counter {
 
   stable var value = 0;
-
+  stable var value = 0;
+
+  public func inc() : async Nat {
+    value += 1;
+    return value;
+  };
   public func inc() : async Nat {
     value += 1;
     return value;
@@ -184,6 +195,8 @@
 URLs:
   Backend canister via Candid interface:
     counter_backend: http://127.0.0.1:4943/?canisterId=bd3sg-teaaa-aaaaa-qaaba-cai&id=bkyz2-fmaaa-aaaaa-qaaaq-cai
+  Backend canister via Candid interface:
+    counter_backend: http://127.0.0.1:4943/?canisterId=bd3sg-teaaa-aaaaa-qaaba-cai&id=bkyz2-fmaaa-aaaaa-qaaaq-cai
 ```
 
 Open the URL in a web browser, then interact with the counter by clicking the 'Call' button 3 times. The counter value will now return '3':
@@ -208,7 +221,12 @@
 actor Counter {
 
   stable var value = 0;
-
+  stable var value = 0;
+
+  public func inc() : async Nat {
+    value += 3;
+    return value;
+  };
   public func inc() : async Nat {
     value += 3;
     return value;
@@ -242,6 +260,8 @@
 URLs:
   Backend canister via Candid interface:
     counter_backend: http://127.0.0.1:4943/?canisterId=bd3sg-teaaa-aaaaa-qaaba-cai&id=bkyz2-fmaaa-aaaaa-qaaaq-cai
+  Backend canister via Candid interface:
+    counter_backend: http://127.0.0.1:4943/?canisterId=bd3sg-teaaa-aaaaa-qaaba-cai&id=bkyz2-fmaaa-aaaaa-qaaaq-cai
 ```
 
 Now, navigate back to the Candid UI URL provided in the output and click the 'Call' button twice. This time, the counter should increment by 3, resulting in the value '9,' since our stable variable held our previous counter value of '3' that was saved prior to the upgrade.
