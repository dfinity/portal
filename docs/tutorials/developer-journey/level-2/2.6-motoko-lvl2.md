# 2.6 Motoko level 2

## Overview

As we've seen so far in our developer journey, **actors** are at the core functionality of canisters written in Motoko. In this tutorial, we'll explore actors further by taking a look at actor type definitions, how actors interact with async data, actor classes, and using multiple actors. 

## Actor types

In the same way that objects have different object types, actors have different actor types. To demonstrate this, let's look at an example actor that defines a simple counter. This counter simply increments a value by `1`. 

```motoko
actor Counter {

  var count = 0;

  public shared func inc() : async () { count += 1 };

  public shared func read() : async Nat { count };

  public shared func bump() : async Nat {
    count += 1;
    count;
  };
};
```

This actor declares three public functions and one field:

- The field `count` is mutable. It is initialized to zero and implicitly private. 

- The function `inc()` asynchronously increments the value of `count`, then returns a type `async ()` for future synchronization.

- The function `read()` asynchronously reads the value of `count` and returns a type `async Nat`. 

- The function `bump()` asynchronously increments and reads the `count` value; this returns a type `async Nat`. 

### Actor type definition

This actor `Counter` has the following type:

```motoko
actor {
  inc  : shared () -> async ();
  read : shared () -> async Nat;
  bump : shared () -> async Nat;
}
```

In this definition, there are three 'members' of the actor which correlate to the three functions within the actor. Each of these functions have the modifier `shared`, which is defined in the actor type definition. Then, each member has the type that they return, such as `async ()` and `async Nat`. 

In this type definition, you can see that each has the `shared` modifier for each member of the actor. Motoko allows you to omit this modifier when authoring an actor type, thus this can be simplified as:

```motoko
actor {
  inc  : () -> async ();
  read : () -> async Nat;
  bump : () -> async Nat;
}
```

## Shared functions

In the previous example, the only way to read or modify the `count` value in the Counter actor is through it's three `shared` functions. Shared functions are accessible through remote calls, meaning a user can submit a call to that function. 

A **local function** will block the entity making a call to the function until the function has returned a result. 

A **shared function** immediately returns a value known as a **future**. This future value indicates that an asynchronous value is expected to be returned, and can be represented in this tutorial as `f`. A call to `await f` will suspend any other computation in the origin of the call until `f` is complete. Once `f` is returned, the execution of the call's code resumes using the returned `f` result, which can be a value or an error. 

A shared function's arguments and return value(s) must also be shared types. This is a subset of data types that includes shared function references, actor references, and immutable data, but does not include references to local functions or mutable data. Since interactions with actors are asynchronous, an actor's functions must return types in the form `async T`, where T is the data type. 

In the previous example, we used `async Nat`. Currently, shared functions can only be declared in the body of an actor or actor class. 

## Actors and async data

As we discussed earlier, shared functions must be executed asynchronously and therefore must return data types in the form of `async Type`. When a call is made to a shared function, the `await` expression must be used to access the result of the returned async value. 

To access the result of an async value, the receiver of the future use an `await` expression. For example, using the `Counter` actor we used previously, we can use the result of `Counter.read()` by binding the result value to an identifier (`a`), then await `a` to retrieve the `async Nat` return value, `n`:

```motoko
let a : async Nat = Counter.read();
let n : Nat = await a;
```

In this code, the following happens:

- First, the return value of `Counter.read()` is retrieved immediately; the code does not wait. Since the code does not wait, the value cannot be used as a `Nat` value yet.

- Then, the `Nat` value awaits the result of `a` and extracts the result as a `Nat` value. This line is not executed until `a` has completed, since it uses the `await` expression. 

These two lines can be combined into one to await an asynchronous call directly, such as:

```motoko
let n : Nat = await Counter.read();
```

## Actor classes

Actor classes provide the ability for a series of actors to be created programmatically. To define actor classes, a separate classes source file needs to be used. We'll demonstrate how to define and import actor classes using the following example that implements a key-value store that maps keys (type `Nat`) to values (type `Text`). Then, it provides two functions, `insert` and `lookup`, which can be used for working with the key-value store. 

To distribute data, the set of keys (`k`) will be partitioned into `n` buckets. For this example, we'll set `n` as a fixed value of `8`. 

The bucket index value (`i`) for the value of `k`, will be determined by the remainder value of `k` divided by `n`. Then, the `i`th bucket will receive a dedicated actor used to store the text values (`v`) associated with the keys in the bucket. 

The actor responsible for bucket `i` is obtained as an instance of the actor class `Bucket(i)`. 

### Defining an actor class

Consider the following code that defines an actor class, stored in a file named `Buckets.mo`:

```motoko
import Nat "mo:base/Nat";
import Map "mo:base/RBTree";

actor class Bucket(n : Nat, i : Nat) {

  type Key = Nat;
  type Value = Text;

  let map = Map.RBTree<Key, Value>(Nat.compare);

  public func get(k : Key) : async ?Value {
    assert((k % n) == i);
    map.get(k);
  };

  public func put(k : Key, v : Value) : async () {
    assert((k % n) == i);
    map.put(k,v);
  };

};
```

In this example, the following happens:

- A bucket stores the current key-value map in a mutable variable named `map`. This contains an imperative RBTree that is initially empty.

- Then, the `get(k)` function is defined. This is a bucket actor that returns any value stored at `k` and returns `map.get(k)`. 

- The `put(k, v)` function is defined. This is a bucket actor that updates the current map to map `k` to `?v` by calling `map.put(k, v)`. 

Both the functions `get(k)` and `put(k, v)` use the `class` parameters of `n` and `i` to verify that the key is appropriate for the bucket through the assertion of `((k % n) == i)`. 

### Defining an actor within the actor class

Then, we'll implement a coordinating `Map` actor in a file called `Map.mo`:

```motoko
import Array "mo:base/Array";
import Buckets "Buckets";

actor Map {

  let n = 8; // number of buckets

  type Key = Nat;
  type Value = Text;

  type Bucket = Buckets.Bucket;

  let buckets : [var ?Bucket] = Array.init(n, null);

  public func get(k : Key) : async ?Value {
    switch (buckets[k % n]) {
      case null null;
      case (?bucket) await bucket.get(k);
    };
  };

  public func put(k : Key, v : Value) : async () {
    let i = k % n;
    let bucket = switch (buckets[i]) {
      case null {
        let b = await Buckets.Bucket(n, i); // dynamically install a new Bucket
        buckets[i] := ?b;
        b;
      };
      case (?bucket) bucket;
    };
    await bucket.put(k, v);
  };

};
```

In this example, the following happens:

- The `Buckets` actor class is imported as the module `Buckets`.

- The `Map` actor maintains an array of `n` allocated buckets. Each entry in the array is initially a `null` value, with entries populated with Bucket actors on demand.

- When the function `get(k, v)` is called on the `Map` actor:

    - The remainder value of key (`k`) divided by `n` is used to determine the index (`i`) value of the bucket responsible for that key.

    - The function returns `null` of the index value of the bucket does not exist.

    - If the index value exists, it delegates the key to that bucket by calling `bucket.get(k, v)`. 

- When the function `put(k, v)` is called on the `Map` actor:

    - The remainder value of key (`k`) divided by `n` is used to determine the index (`i`) value of the bucket responsible for that key. 

    - If the bucket does not exist, the bucket is installed using an asynchronous call to the constructor function `Buckets.Bucket(i)`. When the result is returned, it records it in the array `buckets`. 

    - Then it delegates the insertion of the key-value pair into the bucket by calling `bucket.put(k, v)`. 


Want to learn more about actor classes? Take a look at the documentation on [actor class management](/docs/current/motoko/main/language-manual#actor-class-management) for more information.

## Using multiple actors

Until this point in our developer journey, we've interacted with one actor defined in our `backend` canister Motoko file. Next, we're going to create a project that uses multiple actors. Remember that only one actor can be defined in a Motoko file, and a single actor is always compiled into a single canister. To create multiple actors, we'll create multiple Motoko files and build multiple canisters. To do this, we'll define two canisters in our project's `dfx.json` configuration file. 

We'll create two actors unrelated to one another:

- A `characterCount` actor which takes a string, counts it's length, then returns a `Bool` value if the total length of the string is divisible by `2`. 

- A `Daemon` actor that provides mock functions for starting and stopping a daemon. A daemon is a program that runs continuously in the background. This actor assigns a variable and prints messages; it is purely for this tutorial's demonstration purposes. 

### Prerequisites

Before you start, verify that you have set up your developer environment according to the instructions in [0.3 Developer environment setup](../level-0/03-dev-env.md).

### Creating a new project

To get started, create a new project in your working directory. Open a terminal window, navigate into your working directory (`developer_journey`), then use the commands:

```
dfx start --clean --background
dfx new multiple_actors
cd multiple_actors
```

### Configuring canisters in `dfx.json`

As we've seen in previous portions of our developer journey, when a new project is created with `dfx`, a default `dfx.json` file is created in the project's directory. For this guide, we'll need to edit `dfx.json` to specify our three canisters and the location of their Motoko files. 

First, open the `dfx.json` file in your code editor. Delete the existing content and replace it with the following:

```
{
  "canisters": {
    "character_count": {
      "main": "src/character_count/main.mo",
      "type": "motoko"
    },
    "daemon": {
      "main": "src/daemon/main.mo",
      "type": "motoko"
    }
  },
  "defaults": {
    "build": {
      "packtool": ""
    }
  },
  "version": 1
}
```

In this file, we can see the definition for each of our three canisters with correlate with each of our three actors. Each canister's Motoko file is configured to be at `src/CANISTER_NAME/main.mo`. Since these directories and files do not exist yet, the next step is to create them. 

### Creating canister directories and Motoko files

First, we'll remove the default canister files created by `dfx` since we won't be using them:

```
rm -r src/multiple_actors_backend/
rm -r src/multiple_actors_frontend/
```

Then, we'll create new directories for each of our canisters and create an empty `main.mo` file in each:

```
mkdir src/character_count && touch src/character_count/main.mo
mkdir src/daemon && touch src/daemon/main.mo
```

### Creating the `characterCount` actor

Let's start with the `character_count` canister. Open the `src/character_count/main.mo` file in your code editor and insert the following code:

```motoko
import Text "mo:base/Text";

actor characterCount {

    public func test(text: Text) : async Bool {
        let size = Text.size(text);
        return size % 2 == 0;
    };
};
```

In this example, the following happens:

- The actor `characterCount` is defined.

- Then, a public function called `test` is defined. This function takes an input of type `Text` and returns an async response of type `Bool`. 

- Then, the variable `size` is defined as the length of the inputted text. 

- If `size` is divisible by 2 without a remainder, the `Bool` of 'True' is returned. If not, the `Bool` of 'False' is returned. 


### Creating the 'Daemon' actor

Next, let's open the `src/daemon/main.mo` file your code editor and insert the following code:

```motoko
actor Daemon {
  stable var running = false;

  public func launch() : async Text {
    running := true;
    debug_show "The daemon process is running";
  };

  public func stop(): async Text {
    running := false;
    debug_show "The daemon is stopped";
  };
};
```

In this example, the following happens:

- The actor `Daemon` is defined.

- A stable variable called `running` is defined as having the value `false`.

- A public function called `launch` is defined. This takes no input and returns an async response of type `Text`. If `running` is equal to `true`, the text response "The daemon process is running" is returned.

- A public function called `stop` is defined. This takes no input and returns an async response of type `Text`. If `running` is equal to `false`, the text response "The daemon process is stopped" is returned.


### Deploying the actors locally

Now let's deploy our actors locally by compiling them into canisters with the command:

```
dfx deploy
```

The output of this command will resemble the following:

```
Installing code for canister character_count, with canister ID aax3a-h4aaa-aaaaa-qaahq-cai
Installing code for canister daemon, with canister ID c5kvi-uuaaa-aaaaa-qaaia-cai
Deployed canisters.
URLs:
  Backend canister via Candid interface:
    character_count: http://127.0.0.1:8080/?canisterId=c2lt4-zmaaa-aaaaa-qaaiq-cai&id=aax3a-h4aaa-aaaaa-qaahq-cai
    daemon: http://127.0.0.1:8080/?canisterId=c2lt4-zmaaa-aaaaa-qaaiq-cai&id=c5kvi-uuaaa-aaaaa-qaaia-cai
```


### Interacting with multiple actors

Once the canisters containing our actors have been deployed, we can interact with each actor using the `dfx canister call` command. For example, to use the `characterCount` actor, you can make a call to the `character_count` canister such as:

```
dfx canister call character_count test '("Developer Journey")'
```

This command makes a call to the `character_count` canister, directly to the public function `test`. The result of this call should return a `false` response.

Then, to interact with the `Daemon` actor, you can make a call to the `daemon` canister such as:

```
dfx canister call daemon launch
```

This command makes a call to the `daemon` canister, directly to the public function `launch`. The result of this call should return a `("\"The daemon process is running\"")` response.

## Next steps

That'll wrap up level 2 of our developer journey! In the next level, we'll start by taking a look at using package managers for Motoko. 

<<<<<<< HEAD
- [3.1: Motoko package managers](../level-3/3.1-package-managers.md).
=======
- 3.1 Using libraries with MOPS.
>>>>>>> 57a6bc7b
<|MERGE_RESOLUTION|>--- conflicted
+++ resolved
@@ -378,8 +378,4 @@
 
 That'll wrap up level 2 of our developer journey! In the next level, we'll start by taking a look at using package managers for Motoko. 
 
-<<<<<<< HEAD
-- [3.1: Motoko package managers](../level-3/3.1-package-managers.md).
-=======
-- 3.1 Using libraries with MOPS.
->>>>>>> 57a6bc7b
+- [3.1 Using libraries with MOPS](../level-3/3.1-package-managers.md).
