--- conflicted
+++ resolved
@@ -125,18 +125,6 @@
 An example of the Schnorr API can be found below:
 
 ```
-<<<<<<< HEAD
-  schnorr_public_key : (record {
-    canister_id : opt canister_id;
-    derivation_path : vec blob;
-    key_id : record { algorithm: schnorr_algorithm; name: text };
-  }) -> (record { public_key : blob; chain_code : blob; });
-  sign_with_schnorr : (record {
-    message : blob;
-    derivation_path : vec blob;
-    key_id : record { algorithm: schnorr_algorithm; name: text };
-  }) -> (record { signature : blob });
-=======
   schnorr_public_key : (record {
     canister_id : opt canister_id;
     derivation_path : vec blob;
@@ -155,7 +143,6 @@
     key_id : record { algorithm: schnorr_algorithm; name: text };
     aux: opt schnorr_aux;
   }) -> (record { signature : blob });
->>>>>>> f6500cb1
 ```
 
 Note that in case of high system load, a request to compute a threshold signature may time out. In this case, the canister may want to back off and retry the request later.
@@ -203,15 +190,8 @@
 
 When the replica of the SDK environment is first started up, a new t-sig key is generated. This key is then stored in non-volatile memory so that it does not change with every restart of the replica.
 
-For the technically interested readers, it is important to note that the SDK uses the exact same implementations of t-sigs as the mainnet but only runs a single replica. Thus, the protocol is operating with a single replica, which means it degenerates to a special case and incurs only a little overhead, e.g., for key generation and signing, and can thus remain enabled by default in the SDK without noticeably affecting the performance of the SDK environment. Also note that the signing throughput and latency in the local SDK environment are not representative of the throughput and latency on ICP.
-
-<<<<<<< HEAD
-:::note
-The Schnorr feature is supported starting from [dfx v0.23.0](https://github.com/dfinity/sdk/releases/).
-:::
-
-=======
->>>>>>> f6500cb1
+For the technically interested readers, it is important to note that the SDK uses the exact same implementations of t-sigs as the mainnet, but only runs a single replica. Thus, the protocol is operating with a single replica, which means it degenerates to a special case and incurs only little overhead, e.g., for key generation and signing, and can thus remain enabled by default in the SDK without noticeably affecting performance of the SDK environment. Also note that the signing throughput and latency in the local SDK environment is not representative for the throughput and latency on ICP.
+
 ### Internet Computer
 
 Any canister on any subnet of ICP can call the t-sig APIs exposed by the management canister. The calls are routed via XNet communication to the t-sig-enabled subnet that holds the keys referred to in the API call (only one such signing subnet holding a test key and one signing subnet holding the production key are available currently).
