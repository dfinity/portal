--- conflicted
+++ resolved
@@ -4,18 +4,6 @@
 
 <MarkdownChipRow labels={["Reference"]} />
 
-<<<<<<< HEAD
-vetKeys on the Internet Computer allow developers to more easily perform encryption, threshold decryption, and signing when building dapps on ICP. It is powered by a protocol called **vetKD (Verifiably Encrypted Threshold Key Derivation)** that allows the derivation of decryption keys on demand.
-
-## Key derivation on demand
-Blockchains are not known for their privacy capabilities. The goal of vetKeys is to ease the burden of using security and privacy tools on the Internet Computer.
-Encrypting information locally on a device and storing it on a blockchain is easy, as the secret key material always remains on the local device and is not exposed.
-The difficulty arises when a user may want to retrieve the encrypted information from a different device or share it with a different user, as there is no straightforward way to pass secret key material across public channels in a privacy-friendly way.
-
-vetKeys leverages the fact that BLS signatures, the native signature scheme on ICP, are unique and therefore ideally suited (under the right conditions) to be used as cryptographic decryption keys. As BLS signatures are computed in a distributed way on ICP, there is no central authority deriving keys for users. Furthermore, following standard practices in [IBE schemes](https://internetcomputer.org/blog/features/vetkey-primer#identity-based-encryption-ibe) the derived key can be transported to the user in an encrypted manner. As such, nodes and the network never have access to a user’s keys.
-
-The availability of vetKeys allows for a series of applications, including but not limited to those covered in the following sections.
-=======
 vetKeys stands for ‘**V**erifiable Encrypted Threshold Keys’. This feature enables a number of cryptographic functionalities on ICP, with the primary motivation of the feature being facilitating a decentralized key management service on ICP. There are many use cases and motivations for [building vetKD](https://youtu.be/baM6jHnmMq8).
 
 This page contains a high-level view and description of vetKD and its building blocks. The goal of this page is to build intuition for developers building on ICP who are interested in knowing more about the technical choices but who may lack the cryptographic background necessary to read research papers.
@@ -25,54 +13,15 @@
 In cryptography, a ‘[primitive](https://en.wikipedia.org/wiki/Cryptographic_primitive)’ is a kind of foundational building block that can be used solely for its given functionality or to build other, more complex, cryptographic tools and protocols.
 
 Some examples of the core primitives include:
->>>>>>> 307baea1
 
 * Block ciphers (e.g., [AES](https://en.wikipedia.org/wiki/Advanced_Encryption_Standard))
 
 * Hash functions (e.g., [SHA3](https://en.wikipedia.org/wiki/SHA-3), [BLAKE3](https://en.wikipedia.org/wiki/BLAKE_(hash_function)#BLAKE3))
 
-<<<<<<< HEAD
-Think, for example, of a secure file storage dapp: a user could use the BLS signature on their identity as the root secret under which they encrypt their files before storing them in the dapp.
-The dapp enforces that only the authenticated user is allowed to recover the root key and hence decrypt the files.
-The nodes in the blockchain assist a user in recovering their root key but never see that key or the content of the files.
-=======
 * Key exchange (e.g., [Diffie-Hellman](https://en.wikipedia.org/wiki/Diffie%E2%80%93Hellman_key_exchange))
->>>>>>> 307baea1
 
 * Signature schemes (e.g., [ECDSA](https://en.wikipedia.org/wiki/Elliptic_Curve_Digital_Signature_Algorithm), [BLS](https://en.wikipedia.org/wiki/BLS_digital_signature))
 
-<<<<<<< HEAD
-## Blockchain-issued signatures and cross-chain bridges
-The key derivation of an IBE automatically yields a signature scheme; the resulting decryption keys can also be used as signatures issued by the blockchain.
-This is especially useful for blockchains that don't have a built-in certification feature enabling dapps to sign statements.
-It can also be used to efficiently bridge blockchains, e.g., to swap assets in a DeFi application: a dapp on a first blockchain can verify signed statements issued by a second blockchain without having to implement a complete light client of that second chain.
-
-## Verifiable randomness
-Because of their uniqueness, BLS signatures can also act as a verifiable random function (VRF).
-Trusted, verifiable randomness is important for applications such as trustless online lotteries and casinos, fair decentralized games (GameFi), and selecting random features for non-fungible tokens (NFTs).
-
-## "Dead man's switch"
-Journalists or whistleblowers could ensure that compromising information in their possession is automatically published if they were to become incapacitated.
-They can store the information in a dapp, encrypted under a BLS signature that the dapp automatically and publicly recovers when a certain amount of time passes after it has received an authenticated ping from its owner.
-
-## Secret-bid auctions and MEV protection
-A vetKey-equipped blockchain can also cover use cases where many ciphertexts need to be decrypted at the same time.
-In a secret-bid auction dapp, users can submit bids that are IBE-encrypted under an identifier of the auction, so that at the end of the auction, the dapp can decrypt all bids with a single vetKey evaluation. A similar technique can be used to prevent front-running, also known as miner-extracted value (MEV), on a decentralized exchange (DEX). Users submit their transactions IBE-encrypted under a predictable batch identifier. The DeX orders the transactions in encrypted form and, when all transactions for a particular batch have been ordered, triggers the recovery of the decryption key for that batch and executes the decrypted transactions in the fixed order. Note that all of the symmetric-encryption use cases listed above can be modified to encrypt using an IBE instead of a symmetric-key encryption, thereby eliminating the need to perform a vetKey derivation for encryption. Decryption, of course, still requires a vetKey evaluation.
-
-## Time-lock encryption
-Time-lock encryption enables a sender to encrypt a message for the future, ensuring that it will get decrypted at a given time, but no earlier than that time. Existing solutions rely on centralized trusted parties, witness encryption (see next paragraph), or gradual release through puzzle solving. Time-lock encryption can be achieved via IBE by letting a centralized authority release IBE decryption keys corresponding to the current time at regular intervals and letting the sender IBE-encrypt its message using the desired decryption time as identity. The authority's functionality can be run in a dapp on a vetKey-equipped blockchain, eliminating the need for a trusted central party.
-
-## Witness encryption
-A witness encryption scheme for a language (L) with a witness relationship (R) lets a sender encrypt a message to an instance (x) in L that can only be decrypted using a witness (w) such that R(x,w). The only current implementations are based on indistinguishability obfuscation, of which few instantiations are known based on well-founded assumptions. Witness encryption is almost trivial to implement on a vetKey-enabled blockchain: anyone can IBE-encrypt their message using the instance x as identity, while a witness-verifying dapp lets anyone who provides a valid witness w for x (or a valid zero-knowledge proof of knowledge of w, if it should remain private) to obtain the decryption key for x. The primitive may sound rather theoretical at first, but it actually covers quite practical use cases as it enables one to encrypt to any verifiable future event, e.g., the price of a stock going above or below a certain level, information escrow, or break-the-glass policies.
-
-## One-time programs
-Another cryptographic primitive with few instantiations is one-time programs that can be executed only once on a single input and that don't leak anything about the program other than the result of the computation. Their only currently known instances rely on trusted hardware or on witness encryption on a blockchain. Given that witness encryption is easy to build on a vetKey-enabled blockchain, it should not come as a surprise that one-time programs are as well. The creator of the program garbles the circuit and IBE-encrypts the input wire keys, using the wire index and the value as the identity. A dapp assists users in recovering the IBE decryption corresponding to their input, making sure that only a single value for each wire is ever recovered.
-
-## Proposed system API
-In ongoing development of the vetKeys feature, there are API descriptions in this [draft MR to extend the Interface Spec](https://github.com/dfinity/interface-spec/pull/158), which contains API descriptions for the two new methods:
-* `vetkd_public_key`.
-* `vetkd_encrypted_key`.
-=======
 * Public key encryption schemes (e.g., [RSA](https://en.wikipedia.org/wiki/RSA_(cryptosystem)), [ElGamal](https://en.wikipedia.org/wiki/ElGamal_encryption))
 
 VETKeys introduces new primitives, and most notably VETKD. VETKD extends an older primitive called identity-based encryption (IBE), which itself is an extension of public key encryption.
@@ -88,7 +37,6 @@
 * Alice retrieves Bob's public key $\mathit\{pk_\{bob\}\}$ (e.g., from the PKI) and uses it to encrypt a message to Bob using an encryption algorithm $\mathsf\{Enc\}$ and sends the resulting ciphertext to Bob.
 
 * When Bob wants to decrypt the ciphertext from Alice, he uses his secret key $\{\mathit\{sk_\{bob\}\}\}$ with a decryption algorithm $\mathsf\{Dec\}$ to decrypt and retrieve the message.
->>>>>>> 307baea1
 
 :::info
 The standard practice in public key cryptography is to generate a secret key and derive a public key from it. This gives little control over how the public key looks and results in us needing to rely on a trusted public key infrastructure (PKI) to manage mappings between users and their public keys. This can get complicated very quickly and discourages the use of cryptography in practical applications.
@@ -96,22 +44,6 @@
 
 ### Identity-based encryption (IBE)
 
-<<<<<<< HEAD
-```
-  // Threshold key derivation
-  vetkd_public_key : (record {
-    canister_id : opt canister_id;
-    derivation_path : vec blob;
-    key_id : record { curve : vetkd_curve; name : text };
-  }) -> (record { public_key : blob; });
-  vetkd_encrypted_key : (record {
-    public_key_derivation_path : vec blob;
-    derivation_id : blob;
-    key_id : record { curve : vetkd_curve; name : text };
-    encryption_public_key : blob;
-  }) -> (record { encrypted_key : blob; });
-```
-=======
 IBE addresses some of the usability issues with PKE. It allows you to take an arbitrary string as the public key (say, “alice@email.com” or “@alicetweets”) and derive the secret key from that.
 
 To see how an IBE scheme can work, let's consider the following scenario. Suppose Alice wants to encrypt a message to Bob using $\mathit\{id_\{bob\}\}$. The typical scenario requires that there be a trusted Key Deriver (KD) and runs as follows:
@@ -221,7 +153,6 @@
 * Decryption key—ElGamal decryption of combined encrypted derived key.
 
 Having these vetKeys opens a goldmine of functionality. There are further descriptions of the VETKey family, i.e., extending vetKD to vetIBE, to vetSigs, to a vetPRF, and to vetVRF.
->>>>>>> 307baea1
 
 ## References
 
