import { MarkdownChipRow } from "/src/components/Chip/MarkdownChipRow";

# Threshold signatures

<MarkdownChipRow labels={["Reference"]} />

## Overview
This page gives a high-level outline of threshold signatures on ICP. 
Some of the information in this section is not required to use threshold signing features, but may be of interest to the technically inclined reader for obtaining background information on the technology. 
ICP currently supports **threshold Schnorr** signing and **threshold ECDSA** signing. 
Further research on ECDSA is described by Groth and Shoup in their [Eurocrypt 2022 paper](https://eprint.iacr.org/2021/1330). Groth and Shoup have also published a comprehensive [design and analysis](https://eprint.iacr.org/2022/506) of ECDSA.
For Schnorr, various designs were propsed by Groth and Shoup [here](https://eprint.iacr.org/2023/1175) and a security analysis of Schnorr from Shoup can be found [here](https://eprint.iacr.org/2023/1019.pdf).

At a high level, the threshold signature implementations on ICP feature multiple protocols as outlined next, all of which are crucial for a secure system setup and operation. Note that this goes far beyond just threshold signing, which is the reason for calling this a protocol suite for **chain-key signatures**.
-   **Key generation:** this protocol is executed on a specified subnet; it generates a new threshold key such that the private key is secret shared over the replicas of this subnet.
-   **XNet key re-sharing:** this protocol re-shares a key from a source subnet to a target subnet. It results in the same key being secret shared over the replicas of the target subnet using a different random secret sharing (potentially over a different number of replicas than the sharing in the source subnet uses).
-   **Periodic key re-sharing:** this protocol re-shares a key within the subnet it is secret shared on. This helps protect against an adaptive attacker that attempts to compromise replicas over time as every key resharing makes the previously-obtained key shares worthless.
-   **Computing pre-signatures, signing:** these protocols compute signatures with the secret-shared private key. A **protocol for computing pre signatures** that is run asynchronously to the signing protocol, and it is often run before a signature is requested. This precomputation protocol computes the vast majority of the steps of creating threshold signatures. A **signing protocol** is triggered by a signing request of a canister. A signing protocol consumes one pre-signature to efficiently compute a threshold signature.
-   **Public key retrieval:** allows for retrieving a public key of a canister, including potential BIP-32-like key derivation based on a canister-provided derivation path.

It is crucial to note that the private key never exists in a reconstructed form, and only in secret-shared form during its whole lifetime, whether that is the key's generation, the re-sharing of the key within a subnet or from one subnet to another, or when computing signatures.

Various NNS proposals have been implemented to perform key management, i.e., initial key generation and key re-sharing. Those proposals are used to define on which subnet to generate a master key, to which subnet to re-share the key for better availability, and which subnet to enable for answering signing requests.

## Threshold keys

Threshold-signature (t-sig) enabled subnets hold what are called threshold **master keys**, generated with the key generation protocol on selected subnets of ICP. A master key is a key from which canister t-sig keys can be derived, i.e., a single master key for a given elliptic curve suffices for the derivation of a t-sig key for each canister on ICP, the *canister root key*, using an extension of the BIP-32 key derivation mechanism with the canister's principal as input. Key derivation is executed transparently by the protocol as part of the signing and public key retrieval APIs. See the level-0 key derivation in the below figure for the derivation of canister root keys from a master key.

From a canister root key, an unlimited number of t-sig keys can be derived for the canister using a backward-compatible extension of the BIP-32 key derivation mechanism. The extension allows not only 32-bit integers, but arbitrary-length byte arrays, to be used as input for each level of the key derivation function. See the levels 1 and greater in the below figure illustrating the derivation of further canister keys based on the canister root key. This derivation is supported by the ECDSA API through the `ecdsa_public_key` method, and through the Schnorr API with the `schnorr_public_key` method.

The derivation of further t-sig keys from a canister root key can be done without involvement of ICP as well to facilitate certain use cases.

![Threshold ECDSA Key derivation](./_attachments/key_derivation.png)

Threshold master keys are always referred to through **key identifiers** in the t-sig APIs (as well as in the NNS proposals for managing the rollout). The key identifiers comprise an elliptic curve name or an algorithm and an identifier, e.g., an example key identifier is the 2-tuple `(secp256k1, test_key_1)` for ECDSA or `(bip340secp256k1, test_key_1)` for Schnorr. Those key identifiers are used by the system to refer to the correct key, e.g., for selecting the key share when computing a signature or in the implementation of the XNet routing of API calls and responses to/from the t-sig-enabled subnet holding the key with the corresponding identifier.

There are currently three master keys deployed, an ECDSA test key, an ECDSA production key, and a Schnorr test key.

- `(secp256k1, test_key_1)`: The ECDSA test key deployed on a single 13-node subnet.
- `(secp256k1, key_1)`: The ECDSA production key deployed on two high-replication subnets, one activated for signing, and the other one for backing up the key for better key availability.
- `(bip340secp256k1, test_key_1)`: The Schnorr test key deployed on a single 13-node subnet.

## Deployment

Next, this guide outlines the deployments for the Chromium (Beta) release of the ECDSA test key, the general availability release of the ECDSA production key, and the Deuterium (Beta) release of the Schnorr test key.

### Chromium ECDSA release (Beta)

As part of the Chromium release, a test ECDSA key for curve `secp256k1` has been deployed on one subnet with a replication factor of 13. 
This key may be deleted with an according NNS proposal some time after the GA ECDSA release and therefore should not be used for anything that has value, but only for development and testing purposes. 
More concretely, it is, for example, strongly advised against holding real bitcoin with the test key as those Bitcoin would be lost when the key gets deleted. 
The test key is rather intended to facilitate development of Bitcoin smart contracts and hold Testnet bitcoin as preparation for the GA ECDSA release. 
The test key has the id `(secp256k1, test_key_1)` for referring to it in API calls.

### General availability release of ECDSA

A single threshold ECDSA production key for the `secp256k1` elliptic curve has been deployed with the GA ECDSA release. 
The key with id `(secp256k1, key_1)` will be maintained in secret-shared form on two different subnets with high replication factor (28 nodes initially). 
The key will be initially generated on a high-replication subnet and kept there and re-shared to a new high-replication subnet using the re-sharing protocol. 
The latter subnet will be activated to act as the active signing subnet for this key. 
The further will hold the key in secret-shared form for backup purposes for achieving better key availability, but will not respond to signing requests. 
In case of the unlikely event of one of the subnets getting destroyed beyond recoverability, the approach of key replication improves key availability by allowing for the key to be re-shared to a different subnet, should this ever be required in case of a disaster.

### Deuterium Schnorr release (Beta)

As part of the Deuterium release, a test Schnorr key according to the `bip340` specification for curve `secp256k1` has been deployed on one subnet with a replication factor of 13. 
As above, this key may be deleted at some time after the GA Schnorr release and therefore should not be used for anything that has value, but only for development and testing purposes.
The test key has the id `(bip340secp256k1, test_key_1)` for referring to it in API calls.

### Further Aspects


Support for further elliptic curves and signature schemes may be added in the future. ECDSA signatures over curve `secp256r1` and Ed25519 signatures are interesting for supporting use cases such as decentralized certification authorities (CAs) and are the premier candidate group to be added to facilitate use cases like the mentioned one, as well as enabling the direct integration with other blockchains.

## t-sig APIs

Next, this guide gives an overview of the APIs for threshold signatures. 
For the authoritative specification, the reader is referred to the corresponding part of the Internet Computer interface specification for [ECDSA](/references/ic-interface-spec.md#ic-ecdsa_public_key) and [Schnorr](/references/ic-interface-spec.md#ic-sign_with_schnorr). 
The ECDSA API comprises two methods: `ecdsa_public_key` for retrieving threshold ECDSA public keys, and `sign_with_ecdsa` for requesting threshold ECDSA signatures to be computed from the subnet holding the secret-shared private threshold ECDSA key.
The Schnorr API comprises two methods: `schnorr_public_key` for retrieving threshold Schnorr public keys, and `sign_with_schnorr` for requesting threshold Schnorr signatures to be computed from the subnet holding the secret-shared private threshold Schnorr key.

Each API call refers to a t-sig master key by virtue of a 2-part identifier comprising a curve or algorithm, and a key id as outlined above. Derivation paths are used to refer to keys below a canister's root key in the key derivation hierarchy. The key derivation from the master key to the canister root key is implicit in the API.

-   [`ecdsa_public_key`](/docs/current/references/ic-interface-spec#ic-ecdsa_public_key): This method returns a SEC1-encoded ECDSA public key for the given canister using the given derivation path. 
- If the `canister_id` is unspecified, it will default to the canister id of the caller. 
- The `derivation_path` is a vector of variable length byte strings. 
- The `key_id` is a struct specifying both a curve and a name. The availability of a particular `key_id` depends on implementation.

For curve `secp256k1`, the public key is derived using a generalization of BIP32 (see [ia.cr/2021/1330](https://eprint.iacr.org/2021/1330), Appendix D). To derive (non-hardened) BIP-0032-compatible public keys, each byte string (blob) in the `derivation_path` must be a 4-byte big-endian encoding of an unsigned integer less than 2<sup>31</sup>.
The return result is an extended public key consisting of an ECDSA `public_key`, encoded in SEC1 compressed form, and a `chain_code`, which can be used to deterministically derive child keys of the `public_key`.
This call requires that the ECDSA feature is enabled, and the `canister_id` meets the requirement of a canister id. Otherwise it will be rejected.
-   [`sign_with_ecdsa`](/docs/current/references/ic-interface-spec#ic-ecdsa_public_key): this method returns a new ECDSA signature of the given `message_hash` that can be separately verified against a derived ECDSA public key. This public key can be obtained by calling `ecdsa_public_key` with the caller's `canister_id`, and the same `derivation_path` and `key_id` used here.<br/>
The signatures are encoded as the concatenation of the SEC1 encodings of the two values `r` and `s`. For curve `secp256k1`, this corresponds to 32-byte big-endian encoding.<br/>
This call requires that the ECDSA feature is enabled, the caller is a canister, and `message_hash` is 32 bytes long. Otherwise it will be rejected.

-   [`schnorr_public_key`](/docs/current/references/ic-interface-spec#ic-sign_with_schnorr): Returns a Schnorr public key for the given canister using the given derivation path. 

If the `canister_id` is unspecified, it will default to the canister id of the caller. 
- The `derivation_path` is a vector of variable length byte strings. 
- The `key_id` is a struct specifying both a curve and a name. The availability of a particular `key_id` depends on implementation.

The return value is an extended Schnorr public key consisting of a Schnorr `public_key` and a `chain_code`. The chain code can be used to deterministically derive child keys of the `public_key`. Both the derivation and the encoding of the public key depends on the key ID's algorithm:

For algorithm `bip340secp256k1`, the public key is derived using the generalization of BIP32 defined in [ia.cr/2021/1330, Appendix D](https://ia.cr/2021/1330). To derive (non-hardened) [BIP32](https://github.com/bitcoin/bips/blob/master/bip-0032.mediawiki)-compatible public keys, each byte string (blob) in the derivation_path must be a 4-byte big-endian encoding of an unsigned integer less than 231. If the `derivation_path` contains a byte string that is not a 4-byte big-endian encoding of an unsigned integer less than 231, then a derived public key will be returned, but that key derivation process will not be compatible with the [BIP32](https://github.com/bitcoin/bips/blob/master/bip-0032.mediawiki) standard.

The public key is encoded in [SEC1](https://www.secg.org/sec1-v2.pdf) compressed form. To use BIP32 public keys to verify BIP340 Schnorr signatures, the first byte of the (33-byte) SEC1-encoded public key must be removed (see [BIP-340, Public Key Conversion](https://github.com/bitcoin/bips/blob/master/bip-0340.mediawiki#public-key-conversion)).

This call requires that the Schnorr feature is enabled, and the `canister_id` meets the requirement of a canister id. Otherwise it will be rejected.

-   [`sign_with_schnorr`](/docs/current/references/ic-interface-spec#ic-ecdsa_public_key): Returns a new Schnorr signature of the given `message` of arbitrary size that can be separately verified against a derived Schnorr public key.
This public key can be obtained by calling `schnorr_public_key` with the caller's `canister_id`, and the same `derivation_path` and `key_id` used here.

Signatures will have different encoding depending on the provided `key_id` algorithm:
- `bip340secp256k1`: The signature will be encoded according to [BIP340](https://github.com/bitcoin/bips/blob/master/bip-0340.mediawiki), using 64 bytes.
This call requires that the Schnorr feature is enabled and the caller is a canister. Otherwise it will be rejected.

An example of the ECDSA API can be found below:

```
  ecdsa_public_key : (record {
    canister_id : opt canister_id;
    derivation_path : vec blob;
    key_id : record { curve: ecdsa_curve; name: text };
  }) -> (record { public_key : blob; chain_code : blob; });
  sign_with_ecdsa : (record {
    message_hash : blob;
    derivation_path : vec blob;
    key_id : record { curve: ecdsa_curve; name: text };
  }) -> (record { signature : blob });
```

An example of the Schnorr API can be found below:

```
  schnorr_public_key : (record {
    canister_id : opt canister_id;
    derivation_path : vec blob;
    key_id : record { algorithm: schnorr_algorithm; name: text };
  }) -> (record { public_key : blob; chain_code : blob; });
  sign_with_schnorr : (record {
    message : blob;
    derivation_path : vec blob;
    key_id : record { algorithm: schnorr_algorithm; name: text };
  }) -> (record { signature : blob });
```

Note that in case of high system load, a request to compute a threshold signature may time out. In this case, the canister may want to back off and retry the request later.

## API fees

<<<<<<< HEAD
The fees for the t-sig APIs are as defined below. The threshold ECDSA test key and Schnorr test key reside on a regular-sized (13-node) application subnet, while the threshold ECDSA production key resides on a 28-node-sized fiduciary subnet. The subnet size of the subnet where the t-sig key resides and the signatures are computed define the resulting cost. The size of the subnet of the calling canister does not matter for the fees. For costs in USD, the USD/XDR exchange rate as of of November 23, 2022 has been used.
=======
The fees for the ECDSA signing API are as defined below. The threshold ECDSA test key resides on a regular-sized (13-node) application subnet, while the threshold ECDSA production key resides on an about 30-node-sized fiduciary subnet. The subnet size of the subnet where the threshold signature key resides and the signatures are computed define the resulting cost. The size of the subnet of the calling canister does not matter for the fees. For costs in USD, the USD/XDR exchange rate as of July 23, 2024 has been used.
>>>>>>> 8c0c24dc

:::note
If a canister using this feature is intended to be blackholed, but also for other canisters, it is recommended to send more cycles with the call than the advertised cost of the call so that if the subnet size of the signing subnet increases in the future, the higher costs per signature are still covered. Any cycles not charged in a call are refunded.
:::

### Fees for the t-ECDSA Test Key

| Transaction                          | Description                                                                                                    | Cycles (test key)                     | USD                         |
|--------------------------------------|----------------------------------------------------------------------------------------------------------------|-----------------------------|-----------------------------|
| Threshold ECDSA signing              | For computing one threshold ECDSA signature (`sign_with_ecdsa`)                                                | 10_000_000_000              | $0.0132551                  |

### Fees for the t-ECDSA Production Key

| Transaction                          | Description                                                                                                    | Cycles (production key)                     | USD                         |
|--------------------------------------|----------------------------------------------------------------------------------------------------------------|-----------------------------|-----------------------------|
| Threshold ECDSA signing              | For computing one threshold ECDSA signature (`sign_with_ecdsa`)                                                | 26_153_846_153              | $0.0346672                  |

### Fees for the t-Schnorr test Key

| Transaction                          | Description                                                                                                    | Cycles (test key)                     | USD                         |
|--------------------------------------|----------------------------------------------------------------------------------------------------------------|-----------------------------|-----------------------------|
| Threshold Schnorr signing              | For computing one threshold Schnorr signature (`sign_with_schnorr`)                                                | 10_000_000_000              | $0.0130886                  |

## Environments

In order to facilitate developers throughout the canister development lifecycle on ICP, these features are available in both the SDK for local development and testing as well as on ICP for pre-production testing and production operation of canisters.

### SDK

The development of canisters is typically done in the developer's local environment, facilitated by use of the SDK. The SDK has been extended such that the management canister API for threshold ECDSA and threshold Schnorr is available in the local canister execution environment. Thus, canisters using the t-sig APIs can be run locally for development and testing purposes. They are always enabled in the SDK, so no further user action is required in order to make use of the APIs.

When the replica of the SDK environment is first started up, a new t-sig key is generated. This key is then stored in non-volatile memory so that it does not change with every restart of the replica.

For the technically interested readers, it is important to note that the SDK uses the exact same implementations of t-sigs as the mainnet, but only runs a single replica. Thus, the protocol is operating with a single replica, which means it degenerates to a special case and incurs only little overhead, e.g., for key generation and signing, and can thus remain enabled by default in the SDK without noticeably affecting performance of the SDK environment. Also note that the signing throughput and latency in the local SDK environment is not representative for the throughput and latency on ICP.

:::note 

The Deuterium release is currently only supported in [the current beta](https://github.com/dfinity/sdk/releases/tag/0.22.0-beta.0) version of the SDK.

:::

### Internet Computer

Any canister on any subnet of ICP can call the t-sig APIs exposed by the management canister. The calls are routed via XNet communication to the t-sig-enabled subnet that holds the keys referred to in the API call (only one such signing subnet holding a test key and one signing subnet holding the production key are available currently). Note that test keys are hosted on a subnet with a replication factor of only 13 and may be deleted in the future, thus they should not be used for anything of value, but rather solely for development and testing purposes. The main intended purpose is to facilitate the development and testing of Bitcoin-enabled dapps using Bitcoin testnet.<|MERGE_RESOLUTION|>--- conflicted
+++ resolved
@@ -148,11 +148,8 @@
 
 ## API fees
 
-<<<<<<< HEAD
 The fees for the t-sig APIs are as defined below. The threshold ECDSA test key and Schnorr test key reside on a regular-sized (13-node) application subnet, while the threshold ECDSA production key resides on a 28-node-sized fiduciary subnet. The subnet size of the subnet where the t-sig key resides and the signatures are computed define the resulting cost. The size of the subnet of the calling canister does not matter for the fees. For costs in USD, the USD/XDR exchange rate as of of November 23, 2022 has been used.
-=======
-The fees for the ECDSA signing API are as defined below. The threshold ECDSA test key resides on a regular-sized (13-node) application subnet, while the threshold ECDSA production key resides on an about 30-node-sized fiduciary subnet. The subnet size of the subnet where the threshold signature key resides and the signatures are computed define the resulting cost. The size of the subnet of the calling canister does not matter for the fees. For costs in USD, the USD/XDR exchange rate as of July 23, 2024 has been used.
->>>>>>> 8c0c24dc
+
 
 :::note
 If a canister using this feature is intended to be blackholed, but also for other canisters, it is recommended to send more cycles with the call than the advertised cost of the call so that if the subnet size of the signing subnet increases in the future, the higher costs per signature are still covered. Any cycles not charged in a call are refunded.
