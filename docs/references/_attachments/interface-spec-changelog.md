--- conflicted
+++ resolved
@@ -1,13 +1,9 @@
 ## Changelog {#changelog}
 
-<<<<<<< HEAD
+### 0.53.0 (2025-11-24)
+* New execution context `TQ` for canister http transform functions to specify that no IC certificate is available in such executions.
+
 ### 0.52.0 (2025-11-17)
-=======
-### 0.53.0 (2025-11-24) {$0_53_0}
-* New execution context `TQ` for canister http transform functions to specify that no IC certificate is available in such executions.
-
-### 0.52.0 (2025-11-17) {$0_52_0}
->>>>>>> b6730860
 * Canister memory allocation does not limit canister memory usage.
 
 ### 0.51.0 (2025-10-20)
