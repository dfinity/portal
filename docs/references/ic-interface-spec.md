--- conflicted
+++ resolved
@@ -1430,82 +1430,6 @@
 
 The following sections describe various System API functions, also referred to as system calls, which we summarize here.
 
-<<<<<<< HEAD
-```
-    ic0.msg_arg_data_size : () -> i32;                                          // I U RQ NRQ CQ Ry CRy F
-    ic0.msg_arg_data_copy : (dst : i32, offset : i32, size : i32) -> ();        // I U RQ NRQ CQ Ry CRy F
-    ic0.msg_caller_size : () -> i32;                                            // *
-    ic0.msg_caller_copy : (dst : i32, offset: i32, size : i32) -> ();           // *
-    ic0.msg_reject_code : () -> i32;                                            // Ry Rt CRy CRt
-    ic0.msg_reject_msg_size : () -> i32;                                        // Rt CRt
-    ic0.msg_reject_msg_copy : (dst : i32, offset : i32, size : i32) -> ();      // Rt CRt
-    ic0.msg_deadline : () -> i64;                                               // U Q CQ Ry Rt CRy CRt
-
-    ic0.msg_reply_data_append : (src : i32, size : i32) -> ();                  // U RQ NRQ CQ Ry Rt CRy CRt
-    ic0.msg_reply : () -> ();                                                   // U RQ NRQ CQ Ry Rt CRy CRt
-    ic0.msg_reject : (src : i32, size : i32) -> ();                             // U RQ NRQ CQ Ry Rt CRy CRt
-
-    ic0.msg_cycles_available : () -> i64;                                       // U Rt Ry
-    ic0.msg_cycles_available128 : (dst : i32) -> ();                            // U Rt Ry
-    ic0.msg_cycles_refunded : () -> i64;                                        // Rt Ry
-    ic0.msg_cycles_refunded128 : (dst : i32) -> ();                             // Rt Ry
-    ic0.msg_cycles_accept : (max_amount : i64) -> (amount : i64);               // U Rt Ry
-    ic0.msg_cycles_accept128 : (max_amount_high : i64, max_amount_low: i64, dst : i32)
-                           -> ();                                               // U Rt Ry
-
-    ic0.cycles_burn128 : (amount_high : i64, amount_low : i64, dst : i32) -> ();               // I G U Ry Rt C T
-
-    ic0.canister_self_size : () -> i32;                                         // *
-    ic0.canister_self_copy : (dst : i32, offset : i32, size : i32) -> ();       // *
-    ic0.canister_cycle_balance : () -> i64;                                     // *
-    ic0.canister_cycle_balance128 : (dst : i32) -> ();                          // *
-    ic0.canister_status : () -> i32;                                            // *
-    ic0.canister_version : () -> i64;                                           // *
-
-    ic0.msg_method_name_size : () -> i32;                                       // F
-    ic0.msg_method_name_copy : (dst : i32, offset : i32, size : i32) -> ();     // F
-    ic0.accept_message : () -> ();                                              // F
-
-    ic0.call_new :                                                              // U CQ Ry Rt CRy CRt T
-      ( callee_src  : i32,
-        callee_size : i32,
-        name_src : i32,
-        name_size : i32,
-        reply_fun : i32,
-        reply_env : i32,
-        reject_fun : i32,
-        reject_env : i32
-      ) -> ();
-    ic0.call_on_cleanup : (fun : i32, env : i32) -> ();                         // U CQ Ry Rt CRy CRt T
-    ic0.call_data_append : (src : i32, size : i32) -> ();                       // U CQ Ry Rt CRy CRt T
-    ic0.call_with_best_effort_response : (timeout_seconds : i32) -> ();         // U CQ Ry Rt CRy CRt T
-    ic0.call_cycles_add : (amount : i64) -> ();                                 // U Ry Rt T
-    ic0.call_cycles_add128 : (amount_high : i64, amount_low: i64) -> ();        // U Ry Rt T
-    ic0.call_perform : () -> ( err_code : i32 );                                // U CQ Ry Rt CRy CRt T
-
-    ic0.stable_size : () -> (page_count : i32);                                 // * s
-    ic0.stable_grow : (new_pages : i32) -> (old_page_count : i32);              // * s
-    ic0.stable_write : (offset : i32, src : i32, size : i32) -> ();             // * s
-    ic0.stable_read : (dst : i32, offset : i32, size : i32) -> ();              // * s
-    ic0.stable64_size : () -> (page_count : i64);                               // * s
-    ic0.stable64_grow : (new_pages : i64) -> (old_page_count : i64);            // * s
-    ic0.stable64_write : (offset : i64, src : i64, size : i64) -> ();           // * s
-    ic0.stable64_read : (dst : i64, offset : i64, size : i64) -> ();            // * s
-
-    ic0.certified_data_set : (src: i32, size: i32) -> ();                       // I G U Ry Rt T
-    ic0.data_certificate_present : () -> i32;                                   // *
-    ic0.data_certificate_size : () -> i32;                                      // NRQ CQ
-    ic0.data_certificate_copy : (dst: i32, offset: i32, size: i32) -> ();       // NRQ CQ
-
-    ic0.time : () -> (timestamp : i64);                                         // *
-    ic0.global_timer_set : (timestamp : i64) -> i64;                            // I G U Ry Rt C T
-    ic0.performance_counter : (counter_type : i32) -> (counter : i64);          // * s
-    ic0.is_controller: (src: i32, size: i32) -> ( result: i32);                 // * s
-    ic0.in_replicated_execution: () -> (result: i32);                           // * s
-
-    ic0.debug_print : (src : i32, size : i32) -> ();                            // * s
-    ic0.trap : (src : i32, size : i32) -> ();                                   // * s
-=======
 In the following, the value of `I ∈ {i32, i64}` specifies whether the imported functions have 32-bit or 64-bit pointers.
 Given a canister module, the value of `I ∈ {i32, i64}` is derived from the bit-width of the declared memory
 defaulting to `I = i32` if the canister declares no memory.
@@ -1518,6 +1442,8 @@
     ic0.msg_reject_code : () -> i32;                                                      // Ry Rt CRy CRt
     ic0.msg_reject_msg_size : () -> I  ;                                                  // Rt CRt
     ic0.msg_reject_msg_copy : (dst : I, offset : I, size : I) -> ();                      // Rt CRt
+
+    ic0.msg_deadline : () -> i64;                                               // U Q CQ Ry Rt CRy CRt
 
     ic0.msg_reply_data_append : (src : I, size : I) -> ();                                // U RQ NRQ CQ Ry Rt CRy CRt
     ic0.msg_reply : () -> ();                                                             // U RQ NRQ CQ Ry Rt CRy CRt
@@ -1556,9 +1482,9 @@
       ) -> ();                                                                            // U CQ Ry Rt CRy CRt T
     ic0.call_on_cleanup : (fun : I, env : I) -> ();                                       // U CQ Ry Rt CRy CRt T
     ic0.call_data_append : (src : I, size : I) -> ();                                     // U CQ Ry Rt CRy CRt T
+    ic0.call_with_best_effort_response : (timeout_seconds : i32) -> ();         // U CQ Ry Rt CRy CRt T
     ic0.call_cycles_add128 : (amount_high : i64, amount_low: i64) -> ();                  // U Ry Rt T
     ic0.call_perform : () -> ( err_code : i32 );                                          // U CQ Ry Rt CRy CRt T
-
     ic0.stable64_size : () -> (page_count : i64);                                         // * s
     ic0.stable64_grow : (new_pages : i64) -> (old_page_count : i64);                      // * s
     ic0.stable64_write : (offset : i64, src : i64, size : i64) -> ();                     // * s
@@ -1592,7 +1518,6 @@
     ic0.stable_grow : (new_pages : i32) -> (old_page_count : i32);                        // * s
     ic0.stable_write : (offset : i32, src : i32, size : i32) -> ();                       // * s
     ic0.stable_read : (dst : i32, offset : i32, size : i32) -> ();                        // * s
->>>>>>> 8a6af8a5
 ```
 
 The comment after each function lists from where these functions may be invoked:
@@ -1813,10 +1738,9 @@
 
 There must be at most one call to `ic0.call_on_cleanup` between `ic0.call_new` and `ic0.call_perform`.
 
-<<<<<<< HEAD
 -   `ic0.call_with_best_effort_response : (timeout_seconds : i32) -> ()`
 
-    Relaxes the response delivery guarantee to be best effort, asking the system to respond at the latest after `timeout_seconds` have elapsed. Best effort means the system may also respond with a `SYS_UNKNOWN` reject code, signifying that the call **may or may not** have been processed by the callee. Then, even if the callee produces a response, it will not be delivered to the caller.
+    Turns the call into a "bounded wait" call, by relaxing the response delivery guarantee to be best effort, and asking the system to respond at the latest after `timeout_seconds` have elapsed. Best effort means the system may also respond with a `SYS_UNKNOWN` reject code, signifying that the call **may or may not** have been processed by the callee. Then, even if the callee produces a response, it will not be delivered to the caller.
 
     Any value for `timeout_seconds` is permitted, but is silently bounded from above by the `MAX_CALL_TIMEOUT` system constant; i.e., larger timeouts are treated as equivalent to `MAX_CALL_TIMEOUT` and do not cause an error. The implementation may add a specific [error code](#error-codes) to a reject message to indicate the cause, in particular whether the timeout expired. Note that the reject callback may be executed (possibly significantly) later than the specified time (e.g., if the caller is under high load), or before timeout expiration (e.g., if the system is under load).
 
@@ -1824,10 +1748,7 @@
 
     This method can be called only in between `ic0.call_new` and `ic0.call_perform`, and at most once at that. Otherwise, it traps. A different timeout can be specified for each call.
 
--   `ic0.call_data_append : (src : i32, size : i32) -> ()`
-=======
 -   `ic0.call_data_append : (src : I, size : I) -> ()`; `I ∈ {i32, i64}`
->>>>>>> 8a6af8a5
 
     Appends the specified bytes to the argument of the call. Initially, the argument is empty. Traps if the total appended data exceeds the [maximum inter-canister call payload](https://internetcomputer.org/docs/current/developer-docs/backend/resource-limits#resource-constraints-and-limits).
 
@@ -3346,37 +3267,6 @@
     AvailableCycles = Nat
     RefundedCycles = Nat
 
-<<<<<<< HEAD
-        CanisterModule = {
-          init : (CanisterId, Arg, CallerId, Env) -> Trap { cycles_used : Nat; } | Return {
-            new_state : WasmState;
-            new_certified_data : NoCertifiedData | Blob;
-            new_global_timer : NoGlobalTimer | Nat;
-            cycles_used : Nat;
-          }
-          pre_upgrade : (WasmState, Principal, Env) -> Trap { cycles_used : Nat; } | Return {
-            new_state : WasmState;
-            new_certified_data : NoCertifiedData | Blob;
-            cycles_used : Nat;
-          }
-          post_upgrade : (WasmState, Arg, CallerId, Env) -> Trap { cycles_used : Nat; } | Return {
-            new_state : WasmState;
-            new_certified_data : NoCertifiedData | Blob;
-            new_global_timer : NoGlobalTimer | Nat;
-            cycles_used : Nat;
-          }
-          update_methods : MethodName ↦ ((Arg, CallerId, Deadline, Env, AvailableCycles) -> UpdateFunc)
-          query_methods : MethodName ↦ ((Arg, CallerId, Env) -> QueryFunc)
-          composite_query_methods : MethodName ↦ ((Arg, CallerId, Env) -> CompositeQueryFunc)
-          heartbeat : (Env) -> SystemTaskFunc
-          global_timer : (Env) -> SystemTaskFunc
-          callbacks : (Callback, Response, Deadline, RefundedCycles, Env, AvailableCycles) -> UpdateFunc
-          composite_callbacks : (Callback, Response, Env) -> UpdateFunc
-          inspect_message : (MethodName, WasmState, Arg, CallerId, Env) -> Trap | Return {
-            status : Accept | Reject;
-          }
-        }
-=======
     CanisterModule = {
       init : (CanisterId, Arg, CallerId, Env) -> Trap { cycles_used : Nat; } | Return {
         new_state : WasmState;
@@ -3395,19 +3285,18 @@
         new_global_timer : NoGlobalTimer | Nat;
         cycles_used : Nat;
       }
-      update_methods : MethodName ↦ ((Arg, CallerId, Env, AvailableCycles) -> UpdateFunc)
+      update_methods : MethodName ↦ ((Arg, CallerId, Deadline, Env, AvailableCycles) -> UpdateFunc)
       query_methods : MethodName ↦ ((Arg, CallerId, Env) -> QueryFunc)
       composite_query_methods : MethodName ↦ ((Arg, CallerId, Env) -> CompositeQueryFunc)
       heartbeat : (Env) -> SystemTaskFunc
       global_timer : (Env) -> SystemTaskFunc
-      callbacks : (Callback, Response, RefundedCycles, Env, AvailableCycles) -> UpdateFunc
+      callbacks : (Callback, Response, Deadline, RefundedCycles, Env, AvailableCycles) -> UpdateFunc
       composite_callbacks : (Callback, Response, Env) -> UpdateFunc
       inspect_message : (MethodName, WasmState, Arg, CallerId, Env) -> Trap | Return {
         status : Accept | Reject;
       }
     }
     ```
->>>>>>> 8a6af8a5
 
 This high-level interface presents a pure, mathematical model of a canister, and hides the bookkeeping required to provide the System API as seen in Section [Canister interface (System API)](#system-api).
 
@@ -7203,12 +7092,8 @@
 
 -   The function `callbacks` of the `CanisterModule` is defined as follows
     ```
-<<<<<<< HEAD
+    I ∈ {i32, i64}
     callbacks = λ(callbacks, response, deadline, refunded_cycles, sysenv, available) → λ wasm_state →
-=======
-    I ∈ {i32, i64}
-    callbacks = λ(callbacks, response, refunded_cycles, sysenv, available) → λ wasm_state →
->>>>>>> 8a6af8a5
       let params0 = empty_params with {
         sysenv;
         cycles_refunded = refund_cycles;
@@ -7412,18 +7297,14 @@
   if es.context ∉ {Rt, CRt} then Trap {cycles_used = es.cycles_used;}
   copy_to_canister<es>(dst, offset, size, es.params.reject_msg)
 
-<<<<<<< HEAD
 ic0.msg_deadline<es>() : i64 =
     if es.context ∉ {U, Q, CQ, Ry, Rt, CRy, CRt} then Trap {cycles_used = es.cycles_used;}
     if es.params.deadline = Timestamp t
         then return t
         else return 0
 
-ic0.msg_reply_data_append<es>(src : i32, size : i32) =
-=======
 I ∈ {i32, i64}
 ic0.msg_reply_data_append<es>(src : I, size : I) =
->>>>>>> 8a6af8a5
   if es.context ∉ {U, RQ, NRQ, CQ, Ry, Rt, CRy, CRt} then Trap {cycles_used = es.cycles_used;}
   if es.response ≠ NoResponse then Trap {cycles_used = es.cycles_used;}
   es.reply_params.arg := es.reply_params.arg · copy_from_canister<es>(src, size)
@@ -7576,7 +7457,6 @@
     };
   }
 
-<<<<<<< HEAD
 ic0.call_with_best_effort_response<es>(timeout_seconds : i32) =
   if
       es.context ∉ {U, CQ, Ry, Rt, CRy, CRt, T}
@@ -7585,12 +7465,8 @@
   then Trap {cycles_used = es.cycles_used;}
   es.pending_call.timeout_seconds := min(timeout_seconds, MAX_CALL_TIMEOUT)
 
-
-ic0.call_on_cleanup<es> (fun : i32, env : i32) =
-=======
 I ∈ {i32, i64}
 ic0.call_on_cleanup<es> (fun : I, env : I) =
->>>>>>> 8a6af8a5
   if es.context ∉ {U, CQ, Ry, Rt, CRy, CRt, T} then Trap {cycles_used = es.cycles_used;}
   if es.pending_call = NoPendingCall then Trap {cycles_used = es.cycles_used;}
   if es.pending_call.callback.on_cleanup ≠ NoClosure then Trap {cycles_used = es.cycles_used;}
