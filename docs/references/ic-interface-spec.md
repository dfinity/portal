import Changelog from './_attachments/interface-spec-changelog.md';

# The Internet Computer Interface Specification


## Introduction

Welcome to *the Internet Computer*! We speak of "the" Internet Computer, because although under the hood a large number of physical computers are working together in a blockchain protocol, in the end we have the appearance of a single, shared, secure and world-wide accessible computer. Developers who want to build decentralized applications (or *dapps* for short) that run on the Internet Computer blockchain and end-users who want to use those dapps need to know very little, if anything, about the underlying protocol. However, knowing some details about the interfaces that the Internet Computer exposes can allow interested developers and architects to take fuller advantages of the unique features that the Internet Computer provides.

### Target audience

This document describes this *external* view of the Internet Computer, i.e. the low-level interfaces it provides to dapp developers and users, and what will happen when they use these interfaces.

:::note

While this document describes the external interface and behavior of the Internet Computer, it is not intended as end-user or end-developer documentation. Most developers will interact with the Internet Computer through additional tooling like the SDK, Canister Development Kits and Motoko. Please see the [developer docs](https://internetcomputer.org/docs/home) for suitable documentation.

:::

The target audience of this document are

-   those who use these low-level interfaces (e.g. implement agents, canister developments kits, emulators, other tooling).

-   those who implement these low-level interfaces (e.g. developers of the Internet Computer implementation)

-   those who want to understand the intricacies of the Internet Computer's behavior in great detail (e.g. to do a security analysis)

:::note

This document is a rigorous, technically dense reference. It is not an introduction to the Internet Computer, and as such most useful to those who understand the high-level concepts. Please see more high-level documentation first.

:::

### Scope of this document

If you think of the Internet Computer as a distributed engine that executes WebAssembly-based dapps, then this document describes exclusively the aspect of executing those dapps. To the extent possible, this document will *not* talk about consensus protocols, nodes, subnets, orthogonal persistence or governance.

This document tries to be implementation agnostic: It would apply just as well to a (hypothetical) compatible reimplementation of the Internet Computer. This implies that this document does not cover interfaces towards those running the Internet Computer (e.g. data center operators, protocol developers, governance users), as topics like node update, monitoring, logging are inherently tied to the actual *implementation* and its architecture.

### Overview of the Internet Computer

Dapps on the Internet Computer, or *IC* for short, are implemented as *canister smart contracts*, or *canisters* for short. If you want to build on the Internet Computer as a dapp developer, you first create a *canister module* that contains the WebAssembly code and configuration for your dapp, and deploy it using the [HTTPS interface](#http-interface). You can create canister modules using the Motoko language and the SDK, which is more convenient. If you want to use your own tooling, however, then this document describes [what a canister module looks like](#canister-module-format) and how the [WebAssembly code can interact with the IC](#system-api).

Once your dapp is running on the Internet Computer, it is a canister smart contract, and users can interact with it. They can use the [HTTPS interface](#http-interface) to interact with the canister according to the [System API](#system-api).

The user can also use the HTTPS interface to issue read-only queries, which are faster, but cannot change the state of a canister.

```plantuml
    actor Developer
    actor User
    participant "Internet Computer" as IC
    participant "Canister 1" as Can1
    Developer -> IC : /submit create canister
    create Can1
    IC -> Can1 : create
    Developer <-- IC : canister-id=1
    Developer -> IC : /submit install module
    IC -> Can1 : initialize
    |||
    User -> IC : /submit call "hello"
    IC -> Can1 : hello
    return "Hello world!"
    User <-- IC : "Hello World!"
```
**A typical use of the Internet Computer. (This is a simplified view; some of the arrows represent multiple interaction steps or polling.)**

Sections "[HTTPS Interface](#http-interface)" and "[Canister interface (System API)](#system-api)" describe these interfaces, together with a brief description of what they do. Afterwards, you will find a [more formal description](#abstract-behavior) of the Internet Computer that describes its abstract behavior with more rigor.

### Nomenclature

To get some consistency in this document, we try to use the following terms with precision:

We avoid the term "client", as it could be the client of the Internet Computer or the client inside the distributed network that makes up the Internet Computer. Instead, we use the term *user* to denote the external entity interacting with the Internet Computer, even if in most cases it will be some code (sometimes called "agent") acting on behalf of a (human) user.

The public entry points of canisters are called *methods*. Methods can be declared to be either *update methods* (state mutation is preserved, can call update and query methods of arbitrary canisters), *query methods* (state mutation is discarded, no further calls can be made), or *composite query* methods (state mutation is discarded, can call query and composite query methods of canisters on the same subnet).

Methods can be *called*, from *caller* to *callee*, and will eventually incur a *response* which is either a *reply* or a *reject*. A method may have *parameters*, which are provided with concrete *arguments* in a method call.

External calls can be update calls, which can *only* call update and query methods, and query calls, which can *only* call query and composite query methods. Inter-canister calls issued while evaluating an update call can call update and query methods (just like update calls). Inter-canister calls issued while evaluating a query call (to a composite query method) can call query and composite query methods (just like query calls). Note that calls from a canister to itself also count as "inter-canister". Update and query call offer a security/efficiency trade-off.
Update calls are executed in *replicated* mode, i.e. execution takes place in parallel on multiple replicas who need to arrive at a consensus on what the result of the call is. Query calls are fast but offer less guarantees since they are executed in *non-replicated* mode, by a single replica.

Internally, a call or a response is transmitted as a *message* from a *sender* to a *receiver*. Messages do not have a response.

WebAssembly *functions* are exported by the WebAssembly module or provided by the System API. These are *invoked* and can either *trap* or *return*, possibly with a return value. A trap is caused by an irrecoverable error in the WebAssembly module (e.g., division by zero) or System API execution (e.g., running out of memory or exceeding the instruction limit for a single message execution imposed by the Internet Computer). Functions, too, have parameters and take arguments.

External *users* interact with the Internet Computer by issuing *requests* on the HTTPS interface. Requests have responses which can either be replies or rejects. Some requests cause internal messages to be created.

Canisters and users are identified by a *principal*, sometimes also called an *id*.

## Pervasive concepts

Before going into the details of the four public interfaces described in this document (namely the agent-facing [HTTPS interface](#http-interface), the canister-facing [System API](#system-api), the [virtual Management canister](#ic-management-canister) and the [System State Tree](#state-tree)), this section introduces some concepts that transcend multiple interfaces.

### Unspecified constants and limits

This specification may refer to certain constants and limits without specifying their concrete value (yet), i.e. they are implementation defined. Many are resource limits which are relevant only to specify the error-handling behavior of the IC (which, as mentioned above, is also not yet precisely described in this document). This list is not complete.

-   `MAX_CYCLES_PER_MESSAGE`

    Amount of cycles that a canister has to have before a message is attempted to be executed, which is deducted from the canister balance before message execution. See [Message execution](#rule-message-execution).

-   `MAX_CYCLES_PER_RESPONSE`

    Amount of cycles that the IC sets aside when a canister performs a call. This is used to pay for processing the response message, and unused cycles after the execution of the response are refunded. See [Message execution](#rule-message-execution).

-   `MAX_CYCLES_PER_QUERY`

    Maximum amount of cycles that can be used in total (across all calls to query and composite query methods and their callbacks) during evaluation of a query call.

-   `CHUNK_STORE_SIZE`

    Maximum number of chunks that can be stored within the chunk store of a canister.

-   `MAX_CHUNKS_IN_LARGE_WASM`

    Maximum number of chunks that can comprise a large Wasm module.

-   `DEFAULT_PROVISIONAL_CYCLES_BALANCE`

    Amount of cycles allocated to a new canister by default, if not explicitly specified. See [IC method](#ic-provisional_create_canister_with_cycles).

-   `MAX_CALL_DEPTH_COMPOSITE_QUERY`

    Maximum nesting level of calls during evaluation of a query call to a composite query method.

-   `MAX_WALL_CLOCK_TIME_COMPOSITE_QUERY`

    Maximum wall clock time spent on evaluation of a query call.

-   `MAX_SNAPSHOTS`

    Maximum number of canister snapshots per canister.

-   `MAX_CALL_TIMEOUT`

    The maximum timeout (in seconds) for an inter-canister call.

### Principals {#principal}

Principals are generic identifiers for canisters, users and possibly other concepts in the future. As far as most uses of the IC are concerned they are *opaque* binary blobs with a length between 0 and 29 bytes, and there is intentionally no mechanism to tell canister ids and user ids apart.

There is, however, some structure to them to encode specific authentication and authorization behavior.

#### Special forms of Principals {#id-classes}

In this section, `H` denotes SHA-224, `·` denotes blob concatenation and `|p|` denotes the length of `p` in bytes, encoded as a single byte.

There are several classes of ids:

1.  *Opaque ids*.

    These are always generated by the IC and have no structure of interest outside of it.

:::note

Typically, these end with the byte `0x01`, but users of the IC should not need to care about that.

:::

2.  *Self-authenticating ids*.

    These have the form `H(public_key) · 0x02` (29 bytes).

    An external user can use these ids as the `sender` of a request if they own the corresponding private key. The public key uses one of the encodings described in [Signatures](#signatures).

3.  *Derived ids*

    These have the form `H(|registering_principal| · registering_principal · derivation_nonce) · 0x03` (29 bytes).

    These ids are treated specially when an id needs to be registered. In such a request, whoever requests an id can provide a `derivation_nonce`. By hashing that together with the principal of the caller, every principal has a space of ids that only they can register ids from.

:::note

Derived IDs are currently not explicitly used in this document, but they may be used internally or in the future.

:::

4.  *Anonymous id*

    This has the form `0x04`, and is used for the anonymous caller. It can be used in call and query requests without a signature.

5.  *Reserved ids*

    These have the form of `blob · 0x7f`, `0 ≤ |blob| < 29`.

    These ids can be useful for applications that want to re-use the [Textual representation of principals](#textual-ids) but want to indicate explicitly that the blob does not address any canisters or a user.

When the IC creates a *fresh* id, it never creates a self-authenticating id, reserved id, an anonymous id or an id derived from what could be a canister or user.

#### Textual representation of principals {#textual-ids}

We specify a *canonical textual format* that is recommended whenever principals need to be printed or read in textual format, e.g. in log messages, transactions browser, command line tools, source code.

The textual representation of a blob `b` is `Grouped(Base32(CRC32(b) · b))` where

-   `CRC32` is a four byte check sequence, calculated as defined by ISO 3309, ITU-T V.42, and [elsewhere](https://www.w3.org/TR/2003/REC-PNG-20031110/#5CRC-algorithm), and stored as big-endian, i.e., the most significant byte comes first and then the less significant bytes come in descending order of significance (MSB B2 B1 LSB).

-   `Base32` is the Base32 encoding as defined in [RFC 4648](https://datatracker.ietf.org/doc/html/rfc4648#section-6), with no padding character added.

-   The middle dot denotes concatenation.

-   `Grouped` takes an ASCII string and inserts the separator `-` (dash) every 5 characters. The last group may contain less than 5 characters. A separator never appears at the beginning or end.

The textual representation is conventionally printed with *lower case letters*, but parsed case-insensitively.

Because the maximum size of a principal is 29 bytes, the textual representation will be no longer than 63 characters (10 times 5 plus 3 characters with 10 separators in between them).

:::tip

The canister with id `0xABCD01` has check sequence `0x233FF206` ([online calculator](https://crccalc.com/?crc=ABCD01&method=crc32&datatype=hex&outtype=hex)); the final id is thus `em77e-bvlzu-aq`.

Example encoding from hex, and decoding to hex, in bash (the following can be pasted into a terminal as is):
```
function textual_encode() {
  ( echo "$1" | xxd -r -p | /usr/bin/crc32 /dev/stdin; echo -n "$1" ) |
  xxd -r -p | base32 | tr A-Z a-z |
  tr -d = | fold -w5 | paste -sd'-' -
}

function textual_decode() {
  echo -n "$1" | tr -d - | tr a-z A-Z |
  fold -w 8 | xargs -n1 printf '%-8s' | tr ' ' = |
  base32 -d | xxd -p | tr -d '\n' | cut -b9- | tr a-z A-Z
}
```

:::

### Canister lifecycle {#canister-lifecycle}

Dapps on the Internet Computer are called *canisters*. Conceptually, they consist of the following pieces of state:

-   A canister id (a [principal](#principal))

-   Their *controllers* (a possibly empty list of [principal](#principal))

-   A cycle balance

-   A reserved cycles balance, which are cycles set aside from the main cycle balance for resource payments.

-   The *canister status*, which is one of `running`, `stopping` or `stopped`.

-   Resource reservations

A canister can be *empty* (e.g. directly after creation) or *non-empty*. A non-empty canister also has

-   code, in the form of a canister module

-   memories (heap and stable memory)

-   globals

-   possibly further data that is specific to the implementation of the IC (e.g. queues)

Canisters are empty after creation and uninstallation, and become non-empty through [code installation](#ic-install_code).

If an empty canister receives a response, that response is dropped, as if the canister trapped when processing the response. The cycles set aside for its processing and the cycles carried on the responses are added to the canister's *cycles* balance.

#### Canister cycles {#canister-cycles}

The IC relies on *cycles*, a utility token, to manage its resources. A canister pays for the resources it uses from its *cycle balances*. A *cycle\_balance* is stored as 128-bit unsigned integers and operations on them are saturating. In particular, if *cycles* are added to a canister that would bring its main cycle balance beyond 2<sup>128</sup>-1, then the balance will be capped at 2<sup>128</sup>-1 and any additional cycles will be lost.

When both the main and the reserved cycles balances of a canister fall to zero, the canister is *deallocated*. This has the same effect as

-   uninstalling the canister (as described in [IC method](#ic-uninstall_code))

-   setting all resource reservations to zero

Afterwards the canister is empty. It can be reinstalled after topping up its main balance.

:::note

Once the IC frees the resources of a canister, its id, *cycle* balances, *controllers*, canister *version*, and the total number of canister changes are preserved on the IC for a minimum of 10 years. What happens to the canister after this period is currently unspecified.

:::

#### Canister status {#canister-status}

The canister status can be used to control whether the canister is processing calls:

-   In status `running`, calls to the canister are processed as normal.

-   In status `stopping`, calls to the canister are rejected by the IC with reject code `CANISTER_ERROR` (5), but responses to the canister are processed as normal.

-   In status `stopped`, calls to the canister are rejected by the IC with reject code `CANISTER_ERROR` (5), and there are no outstanding responses.

In all cases, calls to the [management canister](#ic-management-canister) are processed, regardless of the state of the managed canister.

The controllers of the canister can initiate transitions between these states using [`stop_canister`](#ic-stop_canister) and [`start_canister`](#ic-start_canister), and query the state using [`canister_status`](#ic-canister_status) (NB: this call returns additional information, such as the cycle balance of the canister). The canister itself can also query its state using [`ic0.canister_status`](#system-api-canister-status).

:::note

This status is orthogonal to whether a canister is empty or not: an empty canister can be in status `running`. Calls to such a canister are still rejected by the IC, but because the canister is empty.

:::

:::note

This status is orthogonal to whether a canister is frozen or not: a frozen canister can be in status `running`. Calls to such a canister are still rejected by the IC, but because the canister is frozen, the returned reject code is `SYS_TRANSIENT`.

:::

### Signatures {#signatures}

Digital signature schemes are used for authenticating messages in various parts of the IC infrastructure. Signatures are domain separated, which means that every message is prefixed with a byte string that is unique to the purpose of the signature.

The IC supports multiple signature schemes, with details given in the following subsections. For each scheme, we specify the data encoded in the public key (which is always DER-encoded, and indicates the scheme to use) as well as the form of the signatures (which are opaque blobs for the purposes of the rest of this specification).

In all cases, the signed *payload* is the concatenation of the domain separator and the message. All uses of signatures in this specification indicate a domain separator, to uniquely identify the purpose of the signature. The domain separators are prefix-free by construction, as their first byte indicates their length.

#### Ed25519 and ECDSA signatures {#ecdsa}

Plain signatures are supported for the schemes

-   [**Ed25519**](https://ed25519.cr.yp.to/index.html) or

-   [**ECDSA**](https://nvlpubs.nist.gov/nistpubs/FIPS/NIST.FIPS.186-4.pdf) on curve P-256 (also known as `secp256r1`), using SHA-256 as hash function, as well as on the Koblitz curve `secp256k1`.

-   Public keys must be valid for signature schemes Ed25519 or ECDSA and are encoded as DER.

    -   See [RFC 8410](https://datatracker.ietf.org/doc/html/rfc8410) for DER encoding of Ed25519 public keys.

    -   See [RFC 5480](https://datatracker.ietf.org/doc/html/rfc5480) for DER encoding of ECDSA public keys; the DER encoding must not specify a hash function. For curve `secp256k1`, the OID 1.3.132.0.10 is used. The points must be specified in uncompressed form (i.e. `0x04` followed by the big-endian 32-byte encodings of `x` and `y`).

-   The signatures are encoded as the concatenation of the 32-byte big endian encodings of the two values *r* and *s*.

#### Web Authentication {#webauthn}

The allowed signature schemes for web authentication are

-   [**ECDSA**](https://nvlpubs.nist.gov/nistpubs/FIPS/NIST.FIPS.186-4.pdf) on curve P-256 (also known as `secp256r1`), using SHA-256 as hash function.

-   [**RSA PKCS\#1v1.5 (RSASSA-PKCS1-v1\_5)**](https://datatracker.ietf.org/doc/html/rfc8017#section-8.2), using SHA-256 as hash function.

The signature is calculated by using the payload as the challenge in the web authentication assertion.

The signature is checked by verifying that the `challenge` field contains the [base64url encoding](https://datatracker.ietf.org/doc/html/rfc4648#section-5) of the payload, and that `signature` verifies on `authenticatorData · SHA-256(utf8(clientDataJSON))`, as specified in the [WebAuthn w3c recommendation](https://www.w3.org/TR/webauthn/#op-get-assertion).

-   The public key is encoded as a DER-wrapped COSE key.

    It uses the `SubjectPublicKeyInfo` type used for other types of public keys (see, e.g., [RFC 8410, Section 4](https://datatracker.ietf.org/doc/html/rfc8410#section-4)), with OID 1.3.6.1.4.1.56387.1.1 (iso.org.dod.internet.private.enterprise.dfinity.mechanisms.der-wrapped-cose). The `BIT STRING` field `subjectPublicKey` contains the COSE encoding. See [WebAuthn w3c recommendation](https://www.w3.org/TR/webauthn/#sctn-encoded-credPubKey-examples) or [RFC 8152](https://datatracker.ietf.org/doc/html/rfc8152#section-13.1) for details on the COSE encoding.

:::tip

A DER wrapping of a COSE key is shown below. It can be parsed via the command `sed "s/#.*//" | xxd -r -p | openssl asn1parse -inform der`.

    30 5E                                       # SEQUENCE of length 94 bytes
      30 0C                                     # SEQUENCE of length 12 bytes
        06 0A 2B 06 01 04 01 83 B8 43 01 01     # OID 1.3.6.1.4.1.56387.1.1
      03 4E 00                                  # BIT STRING encoding of length 78,
        A501 0203 2620 0121 5820 7FFD 8363 2072 #    length is at byte boundary
        FD1B FEAF 3FBA A431 46E0 EF95 C3F5 5E39 #    contents is a valid COSE key
        94A4 1BBF 2B51 74D7 71DA 2258 2032 497E #    with ECDSA on curve P-256
        ED0A 7F6F 0009 2876 5B83 1816 2CFD 80A9
        4E52 5A6A 368C 2363 063D 04E6 ED

You can also view the wrapping in [an online ASN.1 JavaScript decoder](https://lapo.it/asn1js/#MF4wDAYKKwYBBAGDuEMBAQNOAKUBAgMmIAEhWCB__YNjIHL9G_6vP7qkMUbg75XD9V45lKQbvytRdNdx2iJYIDJJfu0Kf28ACSh2W4MYFiz9gKlOUlpqNowjYwY9BObt).

:::

-   The signature is a CBOR (see [CBOR](#cbor)) value consisting of a data item with major type 6 ("Semantic tag") and tag value `55799`, followed by a map with three mandatory fields:

    -   `authenticator_data` (`blob`): WebAuthn authenticator data.

    -   `client_data_json` (`text`): WebAuthn client data in JSON representation.

    -   `signature` (`blob`): Signature as specified in the [WebAuthn w3c recommendation](https://www.w3.org/TR/webauthn/#signature-attestation-types), which means DER encoding in the case of an ECDSA signature.

#### Canister signatures {#canister-signatures}

The IC also supports a scheme where a canister can sign a payload by declaring a special "certified variable".

This section makes forward references to other concepts in this document, in particular the section [Certification](#certification).

-   The public key is a DER-wrapped structure that indicates the *signing canister*, and includes a freely choosable seed. Each choice of seed yields a distinct public key for the canister, and the canister can choose to encode information, such as a user id, in the seed.

    More concretely, it uses the `SubjectPublicKeyInfo` type used for other types of public keys (see, e.g., [RFC 8410, Section 4](https://datatracker.ietf.org/doc/html/rfc8410#section-4)), with OID 1.3.6.1.4.1.56387.1.2 (iso.org.dod.internet.private.enterprise.dfinity.mechanisms.canister-signature).

    The `BIT STRING` field `subjectPublicKey` is the blob `|signing_canister_id| · signing_canister_id · seed`, where `|signing_canister_id|` is the one-byte encoding of the the length of the `signing_canister_id` and `·` denotes blob concatenation.

-   The signature is a CBOR (see [CBOR](#cbor)) value consisting of a data item with major type 6 ("Semantic tag") and tag value `55799`, followed by a map with two mandatory fields:

    -   `certificate` (`blob`): A CBOR-encoded certificate as per [Encoding of certificates](#certification-encoding).

    -   `tree` (`hash-tree`): A hash tree as per [Encoding of certificates](#certification-encoding).

-   Given a payload together with public key and signature in the format described above the signature can be verified by checking the following two conditions:

    -   The `certificate` must be a valid certificate as described in [Certification](#certification), with
        ```
        lookup_path(["canister", <signing_canister_id>, "certified_data"], certificate.tree) = Found (reconstruct(tree))
        ```

    where `signing_canister_id` is the id of the signing canister and `reconstruct` is a function that computes a root-hash for the tree.

    -   If the `certificate` includes a subnet delegation, then the `signing_canister_id` must be included in the delegation's canister id range (see [Delegation](#certification-delegation)).

    -   The `tree` must be a `well_formed` tree with
        ```
        lookup_path(["sig", <s>, <m>], tree) = Found ""
        ```

    where `s` is the SHA-256 hash of the `seed` used in the public key and `m` is the SHA-256 hash of the payload.

### Supplementary Technologies {#supplementary-technologies}

#### CBOR {#cbor}

[Concise Binary Object Representation (CBOR)](https://www.rfc-editor.org/rfc/rfc8949) is a data format with a small code footprint, small message size and an extensible interface. CBOR is used extensively throughout the Internet Computer as the primary format for data exchange between components within the system.

[cbor.io](https://cbor.io) and [wikipedia.org](https://en.wikipedia.org/wiki/CBOR) contain a lot of helpful background information and relevant tools. [cbor.me](https://cbor.me) in particular, is very helpful for converting between CBOR hex and diagnostic information.

For example, the following CBOR hex:
```
82 61 61 a1 61 62 61 63
```

Can be converted into the following CBOR diagnostic format:
```
["a", {"b": "c"}]
```

Particular concepts to note from the spec are:

-   [Specification of the CBOR Encoding](https://www.rfc-editor.org/rfc/rfc8949#name-specification-of-the-cbor-e)

-   [CBOR Major Types](https://www.rfc-editor.org/rfc/rfc8949#name-major-types)

-   [CBOR Self-Describe](https://www.rfc-editor.org/rfc/rfc8949#self-describe)

#### CDDL {#cddl}

The [Concise Data Definition Language (CDDL)](https://datatracker.ietf.org/doc/html/rfc8610) is a data description language for CBOR. It is used at various points throughout this document to describe how certain data structures are encoded with CBOR.

## The system state tree {#state-tree}

Parts of the IC state are publicly exposed (e.g. via [Request: Read state](#http-read-state) or [Certified data](#system-api-certified-data)) in a verified way (see [Certification](#certification) for the machinery for certifying). This section describes the content of this system state abstractly.

Conceptually, the system state is a tree with labeled children, and values in the leaves. Equivalently, the system state is a mapping from paths (sequences of labels) to values, where the domain is prefix-free.

Labels are always blobs (but often with a human readable representation). In this document, paths are written suggestively with slashes as separators; the actual encoding is not actually using slashes as delimiters, and labels may contain the 0x2F byte (ASCII `/`) just fine. Values are either natural numbers, text values or blob values.

This section specifies the publicly relevant paths in the tree.

### Time {#state-tree-time}

-   `/time` (natural):

    All partial state trees include a timestamp, expressed in nanoseconds since 1970-01-01, indicating the time at which the state is current.

### Api boundary nodes information {#state-tree-api-bn}

The state tree contains information about all API boundary nodes (the source of truth for these API boundary node records is stored in the NNS registry canister).

- `/api_boundary_nodes/<node_id>/domain` (text)

    Domain name associated with a node. All domains are unique across nodes.
    Example: `api-bn1.example.com`.

- `/api_boundary_nodes/<node_id>/ipv4_address` (text)

    Public IPv4 address of a node in the dotted-decimal notation.
    If no `ipv4_address` is available for the corresponding node, then this path does not exist.  
    Example: `192.168.10.150`.

- `/api_boundary_nodes/<node_id>/ipv6_address` (text)

    Public IPv6 address of a node in the hexadecimal notation with colons.
    Example: `3002:0bd6:0000:0000:0000:ee00:0033:6778`.

### Subnet information {#state-tree-subnet}

The state tree contains information about the topology of the Internet Computer.

-   `/subnet/<subnet_id>/public_key` (blob)

    The public key of the subnet (a DER-encoded BLS key, see [Certification](#certification))

-   `/subnet/<subnet_id>/canister_ranges` (blob)

    The set of canister ids assigned to this subnet, represented as a list of closed intervals of canister ids, ordered lexicographically, and encoded as CBOR (see [CBOR](#cbor)) according to this CDDL (see [CDDL](#cddl)):
    ```
    canister_ranges = tagged<[*canister_range]>
    canister_range = [principal principal]
    principal = bytes .size (0..29)
    tagged<t> = #6.55799(t) ; the CBOR tag
    ```

-   `/subnet/<subnet_id>/metrics` (blob)

     A collection of subnet-wide metrics related to this subnet's current resource usage and/or performance. The metrics are a CBOR map with the following fields:

     - `num_canisters` (`nat`): The number of canisters on this subnet.
     - `canister_state_bytes` (`nat`): The total size of the state in bytes taken by canisters on this subnet since this subnet was created.
     - `consumed_cycles_total` (`map`): The total number of cycles consumed by all current and deleted canisters on this subnet. It's a map of two values, a low part of type `nat` and a high part of type `opt nat`.
     - `update_transactions_total` (`nat`): The total number of transactions processed on this subnet since this subnet was created.


:::note

Because this uses the lexicographic ordering of princpials, and the byte distinguishing the various classes of ids is at the *end*, this range by construction conceptually includes principals of various classes. This specification needs to take care that the fact that principals that are not canisters may appear in these ranges does not cause confusion.

:::

-   `/subnet/<subnet_id>/node/<node_id>/public_key` (blob)

    The public key of a node (a DER-encoded Ed25519 signing key, see [RFC 8410](https://tools.ietf.org/html/rfc8410) for reference) with principal `<node_id>` belonging to the subnet with principal `<subnet_id>`.

### Request status {#state-tree-request-status}

For each update call request known to the Internet Computer, its status is in a subtree at `/request_status/<request_id>`. Please see [Overview of canister calling](#http-call-overview) for more details on how update call requests work.

-   `/request_status/<request_id>/status` (text)

    One of `received`, `processing`, `replied`, `rejected` or `done`, see [Overview of canister calling](#http-call-overview) for more details on what each status means.

-   `/request_status/<request_id>/reply` (blob)

    If the status is `replied`, then this path contains the reply blob, else it is not present.

-   `/request_status/<request_id>/reject_code` (natural)

    If the status is `rejected`, then this path contains the reject code (see [Reject codes](#reject-codes)), else it is not present.

-   `/request_status/<request_id>/reject_message` (text)

    If the status is `rejected`, then this path contains a textual diagnostic message, else it is not present.

-   `/request_status/<request_id>/error_code` (text)

    If the status is `rejected`, then this path might be present and contain an implementation-specific error code (see [Error codes](#error-codes)), else it is not present.

:::note

Immediately after submitting a request, the request may not show up yet as the Internet Computer is still working on accepting the request as pending.

:::

:::note

Request statuses will not actually be kept around indefinitely, and eventually the Internet Computer forgets about the request. This will happen no sooner than the request's expiry time, so that replay attacks are prevented.

:::

### Certified data {#state-tree-certified-data}

-   `/canister/<canister_id>/certified_data` (blob):

    The certified data of the canister with the given id, see [Certified data](#system-api-certified-data).

### Canister information {#state-tree-canister-information}

Users have the ability to learn about the hash of the canister's module, its current controllers, and metadata in a certified way.

-   `/canister/<canister_id>/module_hash` (blob):

    If the canister is empty, this path does not exist. If the canister is not empty, it exists and contains the SHA256 hash of the currently installed canister module. Cf. [IC method](#ic-canister_status).

-   `/canister/<canister_id>/controllers` (blob):

    The current controllers of the canister. The value consists of a CBOR (see [CBOR](#cbor)) data item with major type 6 ("Semantic tag") and tag value `55799`, followed by an array of principals in their binary form (CDDL `#6.55799([* bytes .size (0..29)])`, see [CDDL](#cddl)).

-   `/canister/<canister_id>/metadata/<name>` (blob):

    If the canister has a [custom section](https://webassembly.github.io/spec/core/binary/modules.html#custom-section) called `icp:public <name>` or `icp:private <name>`, this path contains the content of the custom section. Otherwise, this path does not exist.

    It is recommended for the canister to have a custom section called "icp:public candid:service", which contains the UTF-8 encoding of [the Candid interface](https://github.com/dfinity/candid/blob/master/spec/Candid.md#core-grammar) for the canister.

## HTTPS Interface {#http-interface}

The concrete mechanism that users use to send requests to the Internet Computer is via an HTTPS API, which exposes four endpoints to handle interactions, plus one for diagnostics:

-   At `/api/v2/canister/<effective_canister_id>/call` the user can submit update calls that are asynchronous and might change the IC state.

-   At `/api/v3/canister/<effective_canister_id>/call` the user can submit update calls and get a synchronous HTTPS response with a certificate for the call status.

-   At `/api/v2/canister/<effective_canister_id>/read_state` or `/api/v2/subnet/<subnet_id>/read_state` the user can read various information about the state of the Internet Computer. In particular, they can poll for the status of a call here.

-   At `/api/v2/canister/<effective_canister_id>/query` the user can perform (synchronous, non-state-changing) query calls.

-   At `/api/v2/status` the user can retrieve status information about the Internet Computer.

In these paths, the `<effective_canister_id>` is the [textual representation](#textual-ids) of the [*effective* canister id](#http-effective-canister-id).

Requests to `/api/v2/canister/<effective_canister_id>/call`, `/api/v3/canister/<effective_canister_id>/call`, `/api/v2/canister/<effective_canister_id>/read_state`, `/api/v2/subnet/<subnet_id>/read_state`, and `/api/v2/canister/<effective_canister_id>/query` are POST requests with a CBOR-encoded request body, which consists of a authentication envelope (as per [Authentication](#authentication)) and request-specific content as described below.

:::note

This document does not yet explain how to find the location and port of the Internet Computer.

:::

### Overview of canister calling {#http-call-overview}

Users interact with the Internet Computer by calling canisters. By the very nature of a blockchain protocol, they cannot be acted upon immediately, but only with a delay. Moreover, the actual node that the user talks to may not be honest or, for other reasons, may fail to get the request on the way.

The Internet Computer has two HTTPS APIs for canister calling:
- [*Asynchronous*](#http-async-call-overview) canister calling, where the user must poll the Internet Computer for the status of the canister call by _separate_ HTTPS requests.
- [*Synchronous*](#http-sync-call-overview) canister calling, where the status of the canister call is in the response of the original HTTPS request.

#### Asynchronous canister calling {#http-async-call-overview}

1.  A user submits a call via the [HTTPS Interface](#http-interface) and the call is received by a replica (a node belonging to an IC subnet). The receiving replica decides whether it accepts the call. An honest replica does so by checking that the target canister is not frozen and

  - checking that the target canister is not empty, checking that the target canister is running, and performing [ingress message inspection](#system-api-inspect-message) for calls to a regular canister;

  - checking that the management canister method can be called via ingress messages and that the caller is a controller of the target canister for calls to the management canister
    (or that the call targets the [IC Provisional API](#ic-provisional-api) on a development instance).

  Moreover, the signature must be valid and created with a correct key.

  Finally, the system time (of the replica receiving the HTTP request) must not have exceeded the `ingress_expiry` field of the HTTP request containing the call.

  From this point on the user may receive a response from the IC about the status of the call. Only valid IC certificates in responses should be trusted, since responses come from a single replica that can be either honest or malicious. Note that a lack of a valid IC certificate doesn't necessarily mean that the responding replica is malicious; examples of responses that are expected to come without a certificate (and thus aren't necessarily trustworthy) include responses signalling that the message hasn't been accepted, and responses saying that the request is accepted for further processing.

  So far the corresponding IC subnet (as a whole) still behaves as if it does not know about the call.

  At some point, the IC subnet (as a whole) receives the call and sets its (certified) status to `received`.

  The above steps are formalized in this [transition](#api-request-submission).

2.  Once the IC starts processing the call, its (certified) status is set to `processing`. This transition can only happen before the target canister's time (as visible in the [state tree](#state-tree-time)) exceeds the [`ingress_expiry`](#http-call) field of the HTTP request which contained the call. Now the user has the guarantee that the call will have some effect.

3.  The IC is processing the call. For some calls this may be atomic, for others this involves multiple steps.

4.  Eventually, a response is produced and available in the (certified) [state tree](#state-tree-request-status) from which it can be retrieved for a certain amount of time. The response is either a `reply`, indicating success, or a `reject`, indicating some form of error.

5.  In case of high load on the IC, even if the call has not expired yet, the IC can forget the response data and only remember the call as `done`, to prevent a replay attack.

6.  Once the call's expiry time has passed, the IC can remove the call and its response from the (certified) [state tree](#state-tree-request-status) and thus completely forget about it.

This yields the following interaction diagram:
```plantuml
    (*) --> "User creates call" #DDDDDD
       --> "Submitted to node\n(with 202 response)" as submit #DDDDDD
       --> "received"
       --> "processing"
    if "" as X then
      --> "replied"
      --> "done"
      else
      --> "rejected (canister)"
      --> "done"

      "X"        --> "rejected (system)"
      "received" --> "rejected (system)"
                 --> "done"

      "received" --> "pruned" #DDDDDD
      "submit" --> "dropped" #DDDDDD
      "done" --> "pruned" #DDDDDD

    endif
```
State transitions may be instantaneous and not always externally visible. For example, the state of a request may move from `received` via `processing` to `replied` in one go. Similarly, the IC may not implement the `done` state at all, and keep calls in state `replied`/`rejected` until they are pruned.

All gray states are *not* explicitly represented in the state of the IC, and are indistinguishable from "call does not exist".

The characteristic property of the `received` state is that the call has made it past the (potentially malicious) endpoint *into the state of the IC*. It is now pointless (but harmless) to submit the (identical) call again. Before reaching that state, submitting the identical call to further nodes might be a useful safeguard against a malicious or misbehaving node.

The characteristic property of the `processing` state is that *the initial effect of the call has happened or will happen*. This is best explained by an example: Consider a counter canister. It exports a method `inc` that increases the counter. Assume that the canister is bug free, and is not going to be forcibly removed. A user submits a call to call `inc`. If the user sees request status `processing`, the state change is guaranteed to happen. The user can stop monitoring the status and does not have to retry submitting.

A call may be rejected by the IC or the canister. In either case, there is no guarantee about how much processing of the call has happened.

To avoid replay attacks, the transition from `done` or `received` to `pruned` must happen no earlier than the call's `ingress_expiry` field.
If a subnet's time strictly exceeds the call's `ingress_expiry` field, the subnet's time exceeds the call's `ingress_expiry` field by at most 5 minutes, and the call's status is unknown to the IC (i.e., it was never in state `received`, `processing`, `replied`, `rejected`, or `done`), then the call will never be in one of these states.

Calls should stay in `replied` or `rejected` for 5 minutes so that polling users can catch the response under good networking conditions
and low load on the IC. However, in case of high load on the IC, the IC can transition the call to `done` at any time.

When asking the IC about the state or call of a request, the user uses the request id (see [Request ids](#request-id)) to read the request status (see [Request status](#state-tree-request-status)) from the state tree (see [Request: Read state](#http-read-state)).

#### Synchronous canister calling {#http-sync-call-overview}

A synchronous update call, also known as a "call and await", is a type of update call where the replica will attempt to respond to the HTTPS request with a certificate of the call status. 
On the replica, a synchronous call request goes through the same states (`received`, `processing`, `replied`, `rejected`, or `done`) as the ones depicted for the [asynchronous API](#http-async-call-overview).
If the returned certificate indicates that the update call is in a terminal state (`replied`, `rejected`, or `done`), then the user __does not need to poll__ (using [`read_state`](#http-read-state) requests) 
to determine the result of the call. A terminal state means the call has completed its execution.

The synchronous call endpoint is useful for users as it reduces the networking overhead of polling the IC to determine the status of their call. 

The replica will maintain the HTTPS connection for the request and will respond once the call status transitions to a terminal state. 

If an implementation specific timeout for the request is reached while the replica waits for the terminal state, then the replica will reply with an empty body and a 202 HTTP status code. In such cases, the user should use [`read_state`](#http-read-state) to determine the status of the call.

### Request: Call {#http-call}

In order to call a canister, the user makes a POST request to `/api/v3/canister/<effective_canister_id>/call`. The request body consists of an authentication envelope with a `content` map with the following fields:

-   `request_type` (`text`): Always `call`

-   `sender`, `nonce`, `ingress_expiry`: See [Authentication](#authentication). The canister will not start processing a call past its `ingress_expiry`. 

-   `canister_id` (`blob`): The principal of the canister to call.

-   `method_name` (`text`): Name of the canister method to call.

-   `arg` (`blob`): Argument to pass to the canister method.

The HTTP response to this request can have the following forms:

-   200 HTTP status with a non-empty body. This status is returned if the canister call completed within an implementation-specific timeout or was rejected within an implementation-specific timeout.
    
    -   If the update call completed, a certificate for the state of the update call is produced, and returned in a CBOR (see [CBOR](#cbor)) map with the fields specified below:

        -   `status` (`text`): `"replied"`

        -   `certificate` (`blob`):  A certificate (see [Certification](#certification)) with subtrees at `/request_status/<request_id>` and `/time`, where `<request_id>` is the [request ID](#request-id) of the update call. See [Request status](#state-tree-request-status) for more details on the request status.

    -   If a non-replicated pre-processing error occurred (e.g., due to the [canister inspect message](#system-api-inspect-message)), then a body with information about the IC specific error encountered is returned. The body is a CBOR map with the following fields:

        -   `status` (`text`): `"non_replicated_rejection"`

        -   `reject_code` (`nat`): The reject code (see [Reject codes](#reject-codes)).

        -   `reject_message` (`text`): a textual diagnostic message.

        -   `error_code` (`text`): an optional implementation-specific textual error code (see [Error codes](#error-codes)).

-   202 HTTP status with an empty body. This status is returned if an implementation-specific timeout is reached before the canister call completes. Users should use [`read_state`](#http-read-state) to determine the status of the call.

-   4xx HTTP status for client errors (e.g. malformed request). Except for 429 HTTP status, retrying the request will likely have the same outcome.

-   5xx HTTP status when the server has encountered an error or is otherwise incapable of performing the request. The request might succeed if retried at a later time.

This request type can *also* be used to call a query method (but not a composite query method). A user may choose to go this way, instead of via the faster and cheaper [Request: Query call](#http-query) below, if they want to get a *certified* response. Note that the canister state will not be changed by sending a call request type for a query method (except for cycle balance change due to message execution).

### Request: Asynchronous Call {#http-async-call}

In order to call a canister, the user makes a POST request to `/api/v2/canister/<effective_canister_id>/call`. The request body consists of an authentication envelope with a `content` map with the following fields:

-   `request_type` (`text`): Always `call`

-   `sender`, `nonce`, `ingress_expiry`: See [Authentication](#authentication). The canister will not start processing a call past its `ingress_expiry`.

-   `canister_id` (`blob`): The principal of the canister to call.

-   `method_name` (`text`): Name of the canister method to call

-   `arg` (`blob`): Argument to pass to the canister method

The HTTP response to this request can have the following responses:

-   202 HTTP status with empty body. Implying the request was accepted by the IC for further processing. Users should use [`read_state`](#http-read-state) to determine the status of the call.

-   200 HTTP status with non-empty body. Implying an execution pre-processing error occurred. The body of the response contains more information about the IC specific error encountered. The body is a CBOR map with the following fields:

    -   `reject_code` (`nat`): The reject code (see [Reject codes](#reject-codes)).

    -   `reject_message` (`text`): a textual diagnostic message.

    -   `error_code` (`text`): an optional implementation-specific textual error code (see [Error codes](#error-codes)).

-   4xx HTTP status for client errors (e.g. malformed request). Except for 429 HTTP status, retrying the request will likely have the same outcome.

-   5xx HTTP status when the server has encountered an error or is otherwise incapable of performing the request. The request might succeed if retried at a later time.

This request type can *also* be used to call a query method (but not a composite query method). A user may choose to go this way, instead of via the faster and cheaper [Request: Query call](#http-query) below, if they want to get a *certified* response. Note that the canister state will not be changed by sending a call request type for a query method (except for cycle balance change due to message execution).

:::note

The functionality exposed via the [The IC management canister](#ic-management-canister) can be used this way.

:::

### Request: Read state {#http-read-state}

:::note

Requesting paths with the prefix `/subnet` at `/api/v2/canister/<effective_canister_id>/read_state` might be deprecated in the future. Hence, users might want to point their requests for paths with the prefix `/subnet` to `/api/v2/subnet/<subnet_id>/read_state`.

On the IC mainnet, the root subnet ID `tdb26-jop6k-aogll-7ltgs-eruif-6kk7m-qpktf-gdiqx-mxtrf-vb5e6-eqe` can be used to retrieve the list of all IC mainnet's subnets by requesting the prefix `/subnet` at `/api/v2/subnet/tdb26-jop6k-aogll-7ltgs-eruif-6kk7m-qpktf-gdiqx-mxtrf-vb5e6-eqe/read_state`.

:::

In order to read parts of the [The system state tree](#state-tree), the user makes a POST request to `/api/v2/canister/<effective_canister_id>/read_state` or `/api/v2/subnet/<subnet_id>/read_state`. The subnet form should be used when the information to be retrieved is subnet specific, i.e., when requesting paths with the prefix `/time` or `/subnet`, and the subnet form must be used when requesting paths of the form `/subnet/<subnet_id>/metrics`. The request body consists of an authentication envelope with a `content` map with the following fields:

-   `request_type` (`text`): Always `read_state`

-   `sender`, `nonce`, `ingress_expiry`: See [Authentication](#authentication). `ingress_expiry` refers to this request's expiry, not the expiry of any call request referenced in this read state request.

-   `paths` (sequence of paths): A list of at most 1000 paths, where a path is itself a sequence of at most 127 blobs.

The HTTP response to this request can have the following forms:

-   200 HTTP status with a non-empty body consisting of a CBOR (see [CBOR](#cbor)) map with the following fields:

    -   `certificate` (`blob`): A certificate (see [Certification](#certification)).

-   4xx HTTP status for client errors (e.g. malformed request). Except for 429 HTTP status, retrying the request will likely have the same outcome.

-   5xx HTTP status when the server has encountered an error or is otherwise incapable of performing the request. The request might succeed if retried at a later time.

In the following, we list properties of the returned certificate and specify conditions on the requested paths.

If the `certificate` includes a subnet delegation (see [Delegation](#certification-delegation)), then

- for requests to `/api/v2/canister/<effective_canister_id>/read_state`, the `<effective_canister_id>` must be included in the delegation's canister id range,

- for requests to `/api/v2/subnet/<subnet_id>/read_state`, the `<subnet_id>` must match the delegation's subnet id.

The returned certificate reveals all values whose path has a requested path as a prefix except for

-   paths with prefix `/subnet/<subnet_id>/node` which are only contained in the returned certificate if `<effective_canister_id>` belongs to the canister ranges of the subnet `<subnet_id>`, i.e., if `<effective_canister_id>` belongs to the value at the path `/subnet/<subnet_id>/canister_ranges` in the state tree.

The returned certificate also always reveals `/time`, even if not explicitly requested.

:::note

The returned certificate might also reveal the SHA-256 hashes of values whose paths have not been requested
and whose paths might not even be allowed to be requested by the sender of the HTTP request.
This means that unauthorized users might obtain the SHA-256 hashes of ingress message responses
and private custom sections of the canister's module.
Hence, users are advised to use cryptographically strong nonces in their HTTP requests and
canister developers that aim at keeping data confidential are advised to add a secret cryptographic salt to their canister's responses and private custom sections.

:::

All requested paths must have the following form:

-   `/time`. Can always be requested.

-   `/api_boundary_nodes`, `/api_boundary_nodes/<node_id>`, `/api_boundary_nodes/<node_id>/domain`,  `/api_boundary_nodes/<node_id>/ipv4_address`, `/api_boundary_nodes/<node_id>/ipv6_address`. Can always be requested.

-   `/subnet`, `/subnet/<subnet_id>`, `/subnet/<subnet_id>/public_key`, `/subnet/<subnet_id>/canister_ranges`, `/subnet/<subnet_id>/node`, `/subnet/<subnet_id>/node/<node_id>`, `/subnet/<subnet_id>/node/<node_id>/public_key`. Can always be requested.

-   `/subnet/<subnet_id>/metrics`. Can be requested at `/api/v2/subnet/<subnet_id>/read_state` (i.e., if the `<subnet_id>` in the URL matches the `<subnet_id>` in the paths). Cannot be requested at `/api/v2/canister/<effective_canister_id>/read_state`.

-   `/request_status/<request_id>`, `/request_status/<request_id>/status`, `/request_status/<request_id>/reply`, `/request_status/<request_id>/reject_code`, `/request_status/<request_id>/reject_message`, `/request_status/<request_id>/error_code`. Can be requested if no path with such a prefix exists in the state tree or

    -   the sender of the original request referenced by `<request_id>` is the same as the sender of the read state request and

    -   the effective canister id of the original request referenced by `<request_id>` matches `<effective_canister_id>`.

-   `/canisters/<canister_id>/module_hash`. Can be requested if `<canister_id>` matches `<effective_canister_id>`.

-   `/canisters/<canister_id>/controllers`. Can be requested if `<canister_id>` matches `<effective_canister_id>`. The order of controllers in the value at this path may vary depending on the implementation.

-   `/canisters/<canister_id>/metadata/<name>`. Can be requested if `<canister_id>` matches `<effective_canister_id>`, `<name>` is encoded in UTF-8, and

    -   canister with canister id `<canister_id>` does not exist or

    -   canister with canister id `<canister_id>` is empty or

    -   canister with canister id `<canister_id>` does not have `<name>` as its custom section or

    -   `<name>` is a public custom section or

    -   `<name>` is a private custom section and the sender of the read state request is a controller of the canister.

Moreover, all paths with prefix `/request_status/<request_id>` must refer to the same request ID `<request_id>`.

If a path cannot be requested, then the HTTP response to the read state request is undefined.

Note that the paths `/canisters/<canister_id>/certified_data` are not accessible with this method; these paths are only exposed to the canisters themselves via the System API (see [Certified data](#system-api-certified-data)).

See [The system state tree](#state-tree) for details on the state tree.

### Request: Query call {#http-query}

A query call is a fast, but less secure way to call canister methods that do not change the canister state.
Only methods that are explicitly marked as "query methods" and "composite query methods" by the canister can be called this way.
In contrast to a query method, a composite query method can make further calls to query and composite query methods of canisters on the same subnet.

The following limits apply to the evaluation of a query call:

-   The amount of cycles that are used in total (across all calls to query and composite query methods and their callbacks) during evaluation of a query call is at most `MAX_CYCLES_PER_QUERY`.

-   The maximum nesting level of calls during evaluation of a query call is at most `MAX_CALL_DEPTH_COMPOSITE_QUERY`.

-   The wall clock time spent on evaluation of a query call is at most `MAX_WALL_CLOCK_TIME_COMPOSITE_QUERY`.

In order to make a query call to a canister, the user makes a POST request to `/api/v2/canister/<effective_canister_id>/query`. The request body consists of an authentication envelope with a `content` map with the following fields:

-   `request_type` (`text`): Always `"query"`.

-   `sender`, `nonce`, `ingress_expiry`: See [Authentication](#authentication).

-   `canister_id` (`blob`): The principal of the canister to call.

-   `method_name` (`text`): Name of the canister method to call.

-   `arg` (`blob`): Argument to pass to the canister method.

The HTTP response to this request can have the following forms:

-   200 HTTP status with a non-empty body consisting of a CBOR (see [CBOR](#cbor)) map with the following fields:

    -   `status` (`text`): `"replied"`

    -   `reply`: a CBOR map with the field `arg` (`blob`) which contains the reply data.

    -   `signatures` (`[+ node-signature]`): a list containing one node signature for the returned query response.

-   200 HTTP status with a non-empty body consisting of a CBOR (see [CBOR](#cbor)) map with the following fields:

    -   `status` (`text`): `"rejected"`

    -   `reject_code` (`nat`): The reject code (see [Reject codes](#reject-codes)).

    -   `reject_message` (`text`): a textual diagnostic message.

    -   `error_code` (`text`): an optional implementation-specific textual error code (see [Error codes](#error-codes)).

    -   `signatures` (`[+ node-signature]`): a list containing one node signature for the returned query response.

-   4xx HTTP status for client errors (e.g. malformed request). Except for 429 HTTP status, retrying the request will likely have the same outcome.

-   5xx HTTP status when the server has encountered an error or is otherwise incapable of performing the request. The request might succeed if retried at a later time.

:::note

Although `signatures` only contains one node signature, we still declare its type to be a list to prevent future breaking changes
if we include more signatures in a future version of the protocol specification.

:::

A successful response to a query call (200 HTTP status) contains a list with one signature for the returned response produced by the IC node that evaluated the query call. The signature (whose type is denoted as `node-signature`) is a CBOR (see [CBOR](#cbor)) map with the following fields:

-   `timestamp` (`nat`): the timestamp of the signature.

-   `signature` (`blob`): the actual signature.

-   `identity` (`principal`): the principal of the node producing the signature.

Given a query (the `content` map from the request body) `Q`, a response `R`, and a certificate `Cert` that is obtained by requesting the path `/subnet` in a **separate** read state request to `/api/v2/canister/<effective_canister_id>/read_state`, the following predicate describes when the returned response `R` is correctly signed:

```
verify_response(Q, R, Cert)
  = verify_cert(Cert) ∧
    ((Cert.delegation = NoDelegation ∧ SubnetId = RootSubnetId ∧ lookup(["subnet",SubnetId,"canister_ranges"], Cert) = Found Ranges) ∨
     (SubnetId = Cert.delegation.subnet_id ∧ lookup(["subnet",SubnetId,"canister_ranges"], Cert.delegation.certificate) = Found Ranges)) ∧
    effective_canister_id ∈ Ranges ∧
    ∀ {timestamp: T, signature: Sig, identity: NodeId} ∈ R.signatures.
      lookup(["subnet",SubnetId,"node",NodeId,"public_key"], Cert) = Found PK ∧
      if R.status = "replied" then
        verify_signature PK Sig ("\x0Bic-response" · hash_of_map({
          status: "replied",
          reply: R.reply,
          timestamp: T,
          request_id: hash_of_map(Q)}))
      else
        verify_signature PK Sig ("\x0Bic-response" · hash_of_map({
          status: "rejected",
          reject_code: R.reject_code,
          reject_message: R.reject_message,
          error_code: R.error_code,
          timestamp: T,
          request_id: hash_of_map(Q)}))
```

where `RootSubnetId` is the a priori known principal of the root subnet. Moreover, all timestamps in `R.signatures`, the certificate `Cert`, and its optional delegation must be "recent enough".

:::note

This specification leaves it up to the client to define expiry times for the timestamps in `R.signatures`, the certificate `Cert`, and its optional delegation. A reasonable expiry time for timestamps in `R.signatures` and the certificate `Cert` is 5 minutes (analogously to the maximum allowed ingress expiry enforced by the IC mainnet). Delegations require expiry times of at least a week since the IC mainnet refreshes the delegations only after replica upgrades which typically happen once a week.

:::

### Effective canister id {#http-effective-canister-id}

The `<effective_canister_id>` in the URL paths of requests is the *effective* destination of the request.
It must be contained in the canister ranges of a subnet, otherwise the corresponding HTTP request is rejected.

-   If the request is an update call to the Management Canister (`aaaaa-aa`), then:

    -   If the call is to the `provisional_create_canister_with_cycles` method, then any principal can be used as the effective canister id for this call.

    -   If the call is to the `install_chunked_code` method and the `arg` is a Candid-encoded record with a `target_canister` field of type `principal`, then the effective canister id must be that principal.

    -   Otherwise, if the `arg` is a Candid-encoded record with a `canister_id` field of type `principal`, then the effective canister id must be that principal.

    -   Otherwise, the call is rejected by the system independently of the effective canister id.

-   If the request is a query call to the Management Canister (`aaaaa-aa`), then:

    -   If the `arg` is a Candid-encoded record with a `canister_id` field of type `principal`, then the effective canister id must be that principal.

    -   Otherwise, the call is rejected by the system independently of the effective canister id.

-   If the request is an update or query call to a canister that is not the Management Canister (`aaaaa-aa`), then the effective canister id must be the `canister_id` in the request.

:::note

The expectation is that user-side agent code shields users and developers from the notion of effective canister id, in analogy to how the System API interface shields canister developers from worrying about routing.

The Internet Computer blockchain mainnet does not support `provisional_create_canister_with_cycles` and thus all calls to this method are rejected independently of the effective canister id.

In development instances of the Internet Computer Protocol (e.g. testnets), the effective canister id of a request submitted to a node must be a canister id from the canister ranges of the subnet to which the node belongs.

:::

### Authentication {#authentication}

All requests coming in via the HTTPS interface need to be either *anonymous* or *authenticated* using a cryptographic signature. To that end, the following fields are present in the `content` map in all cases:

-   `nonce` (`blob`, optional): Arbitrary user-provided data of length at most 32 bytes, typically randomly generated. This can be used to create distinct requests with otherwise identical fields.

-   `ingress_expiry` (`nat`, required): An upper limit on the validity of the request, expressed in nanoseconds since 1970-01-01 (like [ic0.time()](#system-api-time)). This avoids replay attacks: The IC will not accept requests, or transition call requests from status `received` to status `processing`, if their expiry date is in the past. The IC may refuse to accept requests with an ingress expiry date too far in the future. The acceptance rules for ingress expiry apply not only to update calls but all requests alike (and could have been called `request_expiry`), except for anonymous `query` and anonymous `read_state` requests for which the IC may accept any provided expiry timestamp. Note that the `ingress_expiry` of a `read_state` request is independent of the `ingress_expiry` of an earlier `call` request, they do *not* need to be the same.

-   `sender` (`Principal`, required): The user who issued the request.

The envelope, i.e. the overall request, has the following keys:

-   `content` (`record`): the actual request content

-   `sender_pubkey` (`blob`, optional): Public key used to authenticate this request. Since a user may in the future have more than one key, this field tells the IC which key is used.

-   `sender_delegation` (`array` of maps, optional): a chain of delegations, starting with the one signed by `sender_pubkey` and ending with the one delegating to the key relating to `sender_sig`. Every public key in the chain of delegations should appear exactly once: cycles (a public key delegates to another public key that already previously appeared in the chain) or self-signed delegations (a public key delegates to itself) are not allowed and such requests will be refused by the IC.

-   `sender_sig` (`blob`, optional): Signature to authenticate this request.

The public key must authenticate the `sender` principal:

-   A public key can authenticate a principal if the latter is a self-authenticating id derived from that public key (see [Special forms of Principals](#id-classes)).

-   The fields `sender_pubkey`, `sender_sig`, and `sender_delegation` must be omitted if the `sender` field is the anonymous principal. The fields `sender_pubkey` and `sender_sig` must be set if the `sender` field is not the anonymous principal.

The request id (see [Request ids](#request-id)) is calculated from the content record. This allows the signature to be based on the request id, and implies that signature and public key are not semantically relevant.

The field `sender_pubkey` contains a public key supported by one of the schemes described in [Signatures](#signatures).

Signing transactions can be delegated from one key to another one. If delegation is used, then the `sender_delegation` field contains an array of delegations, each of which is a map with the following fields:

-   `delegation` (`map`): Map with fields:

    -   `pubkey` (`blob`): Public key as described in [Signatures](#signatures).

    -   `expiration` (`nat`): Expiration of the delegation, in nanoseconds since 1970-01-01, analogously to the `ingress_expiry` field above.

    -   `targets` (`array` of `CanisterId`, optional): If this field is set, the delegation only applies for requests sent to the canisters in the list. The list must contain no more than 1000 elements; otherwise, the request will not be accepted by the IC.

-   `signature` (`blob`): Signature on the 32-byte [representation-independent hash](#hash-of-map) of the map contained in the `delegation` field as described in [Signatures](#signatures), using the 27 bytes `\x1Aic-request-auth-delegation` as the domain separator.

    For the first delegation in the array, this signature is created with the key corresponding to the public key from the `sender_pubkey` field, all subsequent delegations are signed with the key corresponding to the public key contained in the preceding delegation.

The `sender_sig` field is calculated by signing the concatenation of the 11 bytes `\x0Aic-request` (the domain separator) and the 32 byte [request id](#request-id) with the secret key that belongs to the key specified in the last delegation or, if no delegations are present, the public key specified in `sender_pubkey`.

The delegation field, if present, must not contain more than 20 delegations.

### Representation-independent hashing of structured data {#hash-of-map}

Structured data, such as (recursive) maps, are authenticated by signing a representation-independent hash of the data. This hash is computed as follows (using SHA256 in the steps below):

1.  For each field that is present in the map (i.e. omitted optional fields are indeed omitted):

    -   concatenate the hash of the field's name (in ascii-encoding, without terminal `\x00`) and the hash of the value (as specified below).

2.  Sort these concatenations from low to high.

3.  Concatenate the sorted elements, and hash the result.

The resulting hash of length 256 bits (32 bytes) is the representation-independent hash.

Field values are hashed as follows:

-   Binary blobs (`canister_id`, `arg`, `nonce`, `module`) are hashed as-is.

-   Strings (`request_type`, `method_name`) are hashed by hashing their binary encoding in UTF-8, without a terminal `\x00`.

-   Natural numbers (`compute_allocation`, `memory_allocation`, `ingress_expiry`) are hashed by hashing their binary encoding using the shortest form [Unsigned LEB128](https://en.wikipedia.org/wiki/LEB128#Unsigned_LEB128) encoding. For example, `0` should be encoded as a single zero byte `[0x00]` and `624485` should be encoded as byte sequence `[0xE5, 0x8E, 0x26]`.

-   Integers are hashed by hashing their encoding using the shortest form [Signed LEB128](https://en.wikipedia.org/wiki/LEB128#Signed_LEB128) encoding. For example, `0` should be encoded as a single zero byte `[0x00]` and `-123456` should be encoded as byte sequence `[0xC0, 0xBB, 0x78]`.

-   Arrays (`paths`) are hashed by hashing the concatenation of the hashes of the array elements.

-   Maps (`sender_delegation`) are hashed by recursively computing their representation-independent hash.

:::tip

Example calculation (where `H` denotes SHA-256 and `·` denotes blob concatenation) of a representation independent hash
for a map with a nested map in a field value:
```
hash_of_map({ "reply": { "arg": "DIDL\x00\x00" } })
  = H(concat (sort [ H("reply") · hash_of_map({ "arg": "DIDL\x00\x00" }) ]))
  = H(concat (sort [ H("reply") · H(concat (sort [ H("arg") · H("DIDL\x00\x00") ])) ]))
```

:::

### Request ids {#request-id}

When signing requests or querying the status of a request (see [Request status](#state-tree-request-status)) in the state tree, the user identifies the request using a *request id*, which is the [representation-independent hash](#hash-of-map) of the `content` map of the original request. A request id must have length of 32 bytes.

:::note

The request id is independent of the representation of the request (currently only CBOR, see [CBOR](#cbor)), and does not change if the specification adds further optional fields to a request type.

:::

:::note

The recommended textual representation of a request id is a hexadecimal string with lower-case letters prefixed with '0x'. E.g., request id consisting of bytes `[00, 01, 02, 03, 04, 05, 06, 07, 08, 09, 0A, 0B, 0C, 0D, 0E, 0F, 10, 11, 12, 13, 14, 15, 16, 17, 18, 19, 1A, 1B, 1C, 1D, 1E, 1F]` should be displayed as `0x000102030405060708090a0b0c0d0e0f101112131415161718191a1b1c1d1e1f`.

:::

:::tip

Example calculation (where `H` denotes SHA-256 and `·` denotes blob concatenation) in which we assume that the optional nonce is not provided and thus omitted:
```
hash_of_map({ request_type: "call", sender: 0x04, ingress_expiry: 1685570400000000000, canister_id: 0x00000000000004D2, method_name: "hello", arg: "DIDL\x00\xFD*"})
 = H(concat (sort
   [ H("request_type") · H("call")
   , H("sender") · H("0x04")
   , H("ingress_expiry") · H(1685570400000000000)
   , H("canister_id") · H("\x00\x00\x00\x00\x00\x00\x04\xD2")
   , H("method_name") · H("hello")
   , H("arg") · H("DIDL\x00\xFD*")
   ]))
 = H(concat (sort
   [ 769e6f87bdda39c859642b74ce9763cdd37cb1cd672733e8c54efaa33ab78af9 · 7edb360f06acaef2cc80dba16cf563f199d347db4443da04da0c8173e3f9e4ed
   , 0a367b92cf0b037dfd89960ee832d56f7fc151681bb41e53690e776f5786998a · e52d9c508c502347344d8c07ad91cbd6068afc75ff6292f062a09ca381c89e71
   , 26cec6b6a9248a96ab24305b61b9d27e203af14a580a5b1ff2f67575cab4a868 · db8e57abc8cda1525d45fdd2637af091bc1f28b35819a40df71517d1501f2c76
   , 0a3eb2ba16702a387e6321066dd952db7a31f9b5cc92981e0a92dd56802d3df9 · 4d8c47c3c1c837964011441882d745f7e92d10a40cef0520447c63029eafe396
   , 293536232cf9231c86002f4ee293176a0179c002daa9fc24be9bb51acdd642b6 · 2cf24dba5fb0a30e26e83b2ac5b9e29e1b161e5c1fa7425e73043362938b9824
   , b25f03dedd69be07f356a06fe35c1b0ddc0de77dcd9066c4be0c6bbde14b23ff · 6c0b2ae49718f6995c02ac5700c9c789d7b7862a0d53e6d40a73f1fcd2f70189
   ]))
 = H(concat
   [ 0a367b92cf0b037dfd89960ee832d56f7fc151681bb41e53690e776f5786998a · e52d9c508c502347344d8c07ad91cbd6068afc75ff6292f062a09ca381c89e71
   , 0a3eb2ba16702a387e6321066dd952db7a31f9b5cc92981e0a92dd56802d3df9 · 4d8c47c3c1c837964011441882d745f7e92d10a40cef0520447c63029eafe396
   , 26cec6b6a9248a96ab24305b61b9d27e203af14a580a5b1ff2f67575cab4a868 · db8e57abc8cda1525d45fdd2637af091bc1f28b35819a40df71517d1501f2c76
   , 293536232cf9231c86002f4ee293176a0179c002daa9fc24be9bb51acdd642b6 · 2cf24dba5fb0a30e26e83b2ac5b9e29e1b161e5c1fa7425e73043362938b9824
   , 769e6f87bdda39c859642b74ce9763cdd37cb1cd672733e8c54efaa33ab78af9 · 7edb360f06acaef2cc80dba16cf563f199d347db4443da04da0c8173e3f9e4ed
   , b25f03dedd69be07f356a06fe35c1b0ddc0de77dcd9066c4be0c6bbde14b23ff · 6c0b2ae49718f6995c02ac5700c9c789d7b7862a0d53e6d40a73f1fcd2f70189
   ])
 = 1d1091364d6bb8a6c16b203ee75467d59ead468f523eb058880ae8ec80e2b101
```

:::

### Reject codes {#reject-codes}

An API request or inter-canister call that is pending in the IC will eventually result in either a *reply* (indicating success, and carrying data) or a *reject* (indicating an error of some sorts). A reject contains a *reject code* that classifies the error and a hopefully helpful *reject message* string.

Reject codes are member of the following enumeration:

-   `SYS_FATAL` (1): Fatal system error, retry unlikely to be useful.

-   `SYS_TRANSIENT` (2): Transient system error, retry might be possible.

-   `DESTINATION_INVALID` (3): Invalid destination (e.g. canister/account does not exist)

-   `CANISTER_REJECT` (4): Explicit reject by the canister.

-   `CANISTER_ERROR` (5): Canister error (e.g., trap, no response)

-   `SYS_UNKNOWN` (6): Response unknown; system stopped waiting for it (e.g., timed out, or system under high load). This code is only applicable to inter-canister calls that used `ic0.call_with_best_effort_response`.

The symbolic names of this enumeration are used throughout this specification, but on all interfaces (HTTPS API, System API), they are represented as positive numbers as given in the list above.

The error message is guaranteed to be a string, i.e. not arbitrary binary data.

When canisters explicitly reject a message (see [Public methods](#system-api-requests)), they can specify the reject message, but *not* the reject code; it is always `CANISTER_REJECT`. In this sense, the reject code is trustworthy: the reject code is always fixed by the protocol, i.e., the canister cannot freely specify the reject code.

### Error codes {#error-codes}

Implementations of the API can provide additional details for rejected messages in the form of a textual label identifying the error condition. API clients can use these labels to handle errors programmatically or suggest recovery paths to the user. The specification reserves error codes matching the regular expression `IC[0-9]+` (e.g., `IC502`) for the DFINITY implementation of the API.

### Status endpoint {#api-status}

Additionally, the Internet Computer provides an API endpoint to obtain various status fields at

    /api/v2/status

For this endpoint, the user performs a GET request, and receives a CBOR (see [CBOR](#cbor)) value with the following fields. The IC may include additional implementation-specific fields.

-   `root_key` (blob, optional): The public key (a DER-encoded BLS key) of the root key of this instance of the Internet Computer Protocol. This *must* be present in short-lived development instances, to allow the agent to fetch the public key. For the Internet Computer, agents must have an independent trustworthy source for this data, and must not be tempted to fetch it from this insecure location.

See [CBOR encoding of requests and responses](#api-cbor) for details on the precise CBOR encoding of this object.

:::note

Future additions may include local time, geographic location, and other useful implementation-specific information such as blockheight. This data may possibly be signed by the node.

:::

### CBOR encoding of requests and responses {#api-cbor}

Requests and responses are specified here as records with named fields and using suggestive human readable syntax. The actual format in the body of the HTTP request or response, however, is CBOR (see [CBOR](#cbor)).

Concretely, it consists of a data item with major type 6 ("Semantic tag") and tag value `55799`, followed by a record.

Requests consist of an envelope record with keys `sender_sig` (a blob), `sender_pubkey` (a blob) and `content` (a record). The first two are metadata that are used for request authentication, while the last one is the actual content of the request.

The following encodings are used:

-   Strings: Major type 3 ("Text string").

-   Blobs: Major type 2 ("Byte string").

-   Nats: Major type 0 ("Unsigned integer") if small enough to fit that type, else the [Bignum](https://www.rfc-editor.org/rfc/rfc8949#name-bignums) format is used.

-   Records: Major type 5 ("Map of pairs of data items"), followed by the fields, where keys are encoded with major type 3 ("Text string").

-   Arrays: Major type 4 ("Array of data items").

As advised by [section "Creating CBOR-Based Protocols"](https://www.rfc-editor.org/rfc/rfc8949#name-creating-cbor-based-protoco) of the CBOR spec, we clarify that:

-   Floating-point numbers may not be used to encode integers.

-   Duplicate keys are prohibited in CBOR maps.

:::tip

A typical request would be (written in [CBOR diagnostic notation](https://www.rfc-editor.org/rfc/rfc8949#name-diagnostic-notation), which can be checked and converted on [cbor.me](https://cbor.me/)):
```
55799({
  "content": {
    "request_type": "call",
    "canister_id": h'ABCD01',
    "method_name": "say_hello",
    "arg": h'0061736d01000000'
  },
  "sender_sig": h'DEADBEEF',
  "sender_pubkey": h'b7a3c12dc0c8c748ab07525b701122b88bd78f600c76342d27f25e5f92444cde'
})
```

:::

### CDDL description of requests and responses {#api-cddl}

This section summarizes the format of the CBOR data passed to and from the entry points described above. You can also [download the file](_attachments/requests.cddl) and see [CDDL](#cddl) for more information.

### Ordering guarantees

The order in which the various messages between canisters are delivered and executed is not fully specified. The guarantee provided by the IC is that if a canister sends two messages to a canister and they both start being executed by the receiving canister, then they do so in the order in which the messages were sent.

More precisely:

-   Messages between any *two* canisters, if delivered to the canister, start executing in order. Note that message delivery can fail for arbitrary reasons (e.g., high system load).

-   If a WebAssembly function, within a single invocation, makes multiple calls to the same canister, they are queued in the order of invocations to `ic0.call_perform`.

-   Responses (including replies with `ic0.msg_reply`, explicit rejects with `ic0.msg_reject` and system-generated error responses) do *not* have any ordering guarantee relative to each other or to method calls.

-   There is no particular order guarantee for ingress messages submitted via the HTTPS interface.

### Synchronicity across nodes

This document describes the Internet Computer as having a single global state that can be modified and queried. In reality, it consists of many nodes, which may not be perfectly in sync.

As long as you talk to one (honest) node only, the observed behavior is nicely sequential. If you issue an update (i.e. state-mutating) call to a canister (e.g. bump a counter), and node A indicates that the call has been executed, and you then issue a query call to node A, then A's response is guaranteed to include the effect of the update call (and you will receive the updated counter value).

If you then (quickly) issue a read request to node B, it may be that B responds to your read query based on the old state of the canister (and you might receive the old counter value).

A related problem is that query calls are not certified, and nodes may be dishonest in their response. In that case, the user might want to get more assurance by querying multiple nodes and comparing the result. However, it is (currently) not possible to query a *specific* state.

:::note

Applications can work around these problems. For the first problem, the query result could be such that the user can tell if the update has been received or not. For the second problem, even if using [certified data](#system-api-certified-data) is not possible, if replies are monotonic in some sense the user can get assurance in their intersection (e.g. if the query returns a list of events that grows over time, then even if different nodes return different lists, the user can get assurance in those events that are reported by many nodes).

:::

## Canister module format {#canister-module-format}

A canister module is a [WebAssembly module](https://webassembly.github.io/spec/core/index.html) that is either in binary format (typically `.wasm`) or gzip-compressed (typically `.wasm.gz`). If the module starts with byte sequence `[0x1f, 0x8b, 0x08]`, then the system decompresses the contents as a gzip stream according to [RFC-1952](https://datatracker.ietf.org/doc/html/rfc1952.html) and then parses the output as a WebAssembly binary.

## Canister interface (System API) {#system-api}

The System API is the interface between the running canister and the Internet Computer. It allows the WebAssembly module of a canister to expose functionality to the users (method entry points) and the IC (e.g. initialization), and exposes functionality of the IC to the canister (e.g. calling other canisters). Because WebAssembly is rather low-level, it also explains how to express higher level concepts (e.g. binary blobs).

We want to leverage advanced WebAssembly features, such as WebAssembly host references. But as they are not yet supported by all tools involved, this section describes an initial System API that does not rely on host references. In section [Outlook: Using Host References](#host-references), we outline some of the proposed uses of WebAssembly host references.

### WebAssembly module requirements {#system-api-module}

In order for a WebAssembly module to be usable as the code for the canister, it needs to conform to the following requirements:

-   It may declare (import or export) at most one memory.

-   It may only import a function if it is listed in [Overview of imports](#system-api-imports).
    In particular, all imported functions belong to the `ic0` module (denoted by the prefix `ic0.`).
    The value of `I ∈ {i32, i64}` specifying whether the imported functions have 32-bit or 64-bit pointers
    is derived from the bit-width of the declared memory defaulting to `I = i32` if the canister declares no memory.

-   It may have a `(start)` function.

-   If it exports a function called `canister_init`, the function must have type `() -> ()`.

-   If it exports a function called `canister_inspect_message`, the function must have type `() -> ()`.

-   If it exports a function called `canister_pre_upgrade`, the function must have type `() -> ()`.

-   If it exports a function called `canister_post_upgrade`, the function must have type `() -> ()`.

-   If it exports a function called `canister_heartbeat`, the function must have type `() -> ()`.

-   If it exports a function called `canister_on_low_wasm_memory`, the function must have type `() -> ()`.

-   If it exports a function called `canister_global_timer`, the function must have type `() -> ()`.

-   If it exports any functions called `canister_update <name>`, `canister_query <name>`, or `canister_composite_query <name>` for some `name`, the functions must have type `() -> ()`.

-   It may not export more than one function called `canister_update <name>`, `canister_query <name>`, or `canister_composite_query <name>` with the same `name`.

-   It may not export other methods the names of which start with the prefix `canister_` besides the methods allowed above.

-   It may not have both `icp:public <name>` and `icp:private <name>` with the same `name` as the custom section name.

-   It may not have other custom sections the names of which start with the prefix `icp:` besides the `icp:public ` and `icp:private `.

-   The IC may reject WebAssembly modules that

    -   declare more than 50,000 functions, or

    -   declare more than 1,000 globals, or

    -   declare more than 16 exported custom sections (the custom section names with prefix `icp:`), or

    -   the number of all exported functions called `canister_update <name>`, `canister_query <name>`, or `canister_composite_query <name>` exceeds 1,000, or

    -   the sum of `<name>` lengths in all exported functions called `canister_update <name>`, `canister_query <name>`, or `canister_composite_query <name>` exceeds 20,000, or

    -   the total size of the custom sections (the sum of `<name>` lengths in their names `icp:public <name>` and `icp:private <name>` plus the sum of their content lengths) exceeds 1MiB.

### Interpretation of numbers

WebAssembly number types (`i32`, `i64`) do not indicate if the numbers are to be interpreted as signed or unsigned. Unless noted otherwise, whenever the System API interprets them as numbers (e.g. memory pointers, buffer offsets, array sizes), they are to be interpreted as unsigned.

### Entry points {#entry-points}

The canister provides entry points which are invoked by the IC under various circumstances:

-   The canister may export a function with name `canister_init` and type `() -> ()`.

-   The canister may export a function with name `canister_pre_upgrade` and type `() -> ()`.

-   The canister may export a function with name `canister_post_upgrade` and type `() -> ()`.

-   The canister may export functions with name `canister_inspect_message` with type `() -> ()`.

-   The canister may export a function with name `canister_heartbeat` with type `() -> ()`.

-   The canister may export a function with name `canister_global_timer` with type `() -> ()`.

-   The canister may export functions with name `canister_update <name>` and type `() -> ()`.

-   The canister may export functions with name `canister_query <name>` and type `() -> ()`.

-   The canister may export functions with name `canister_composite_query <name>` and type `() -> ()`.

-   The canister may export a function with the name `canister_on_low_wasm_memory` and type `() -> ()`.

-   The canister table may contain functions of type `(env : I) -> ()` which may be used as callbacks for inter-canister calls and composite query methods.
    The value of `I ∈ {i32, i64}` specifying whether the imported functions have 32-bit or 64-bit pointers
    is derived from the bit-width of the declared memory defaulting to `I = i32` if the canister declares no memory.

If the execution of any of these entry points traps for any reason, then all changes to the WebAssembly state, as well as the effect of any externally visible system call (like `ic0.msg_reply`, `ic0.msg_reject`, `ic0.call_perform`), are discarded. For upgrades, this transactional behavior applies to the `canister_pre_upgrade`/`canister_post_upgrade` sequence as a whole.

#### Canister initialization {#system-api-init}

If `canister_init` is present, then this is the first exported WebAssembly function invoked by the IC. The argument that was passed along with the canister initialization call (see [IC method](#ic-install_code)) is available to the canister via `ic0.msg_arg_data_size/copy`.

The IC assumes the canister to be fully instantiated if the `canister_init` method entry point returns. If the `canister_init` method entry point traps, then canister installation has failed, and the canister is reverted to its previous state (i.e. empty with `install`, or whatever it was for a `reinstall`).

#### Canister upgrades {#system-api-upgrades}

When a canister is upgraded to a new WebAssembly module, the IC:

1.  Invokes `canister_pre_upgrade` (if exported by the current canister code and `skip_pre_upgrade` is not `opt true`) on the old instance, to give the canister a chance to clean up (e.g. move data to [stable memory](#system-api-stable-memory)).

2.  Instantiates the new module, including the execution of `(start)`, with a fresh WebAssembly state.

3.  Invokes `canister_post_upgrade` (if present) on the new instance, passing the `arg` provided in the `install_code` call ([IC method](#ic-install_code)).

The stable memory is preserved throughout the process; the WebAssembly memory is discarded unless `wasm_memory_persistence` is `opt keep`; any other WebAssembly state is discarded.

During these steps, no other entry point of the old or new canister is invoked. The `canister_init` function of the new canister is *not* invoked.

These steps are atomic: If `canister_pre_upgrade` or `canister_post_upgrade` trap, the upgrade has failed, and the canister is reverted to the previous state. Otherwise, the upgrade has succeeded, and the old instance is discarded.

:::note
The `skip_pre_upgrade` flag can be enabled to skip the execution of the `canister_pre_upgrade` method on the old canister instance.
The main purpose of this mode is recovery from cases when the `canister_pre_upgrade` hook traps unconditionally preventing the normal upgrade path.

Skipping the pre-upgrade can lead to data loss.
Use it only as the last resort and only if the stable memory already contains the entire canister state.
:::

#### Public methods {#system-api-requests}

To define a public method of name `name`, a WebAssembly module exports a function with name `canister_update <name>`, `canister_query <name>`, or `canister_composite_query <name>` and type `() -> ()`. We call this the *method entry point*. The name of the exported function distinguishes update, query, and composite query methods.

:::note

The space in `canister_update <name>`, `canister_query <name>`, and `canister_composite_query <name>`, resp., is intentional. There is exactly one space between `canister_update/canister_query/canister_composite_query` and the `<name>`.

:::

The argument of the call (e.g. the content of the `arg` field in the [API request to call a canister method](#http-call)) is copied into the canister on demand using the System API functions shown below.

Eventually, a method will want to send a response, using `ic0.reply` or `ic0.reject`

#### Heartbeat

For periodic or time-based execution, the WebAssembly module can export a function with name `canister_heartbeat`. The heartbeats scheduling algorithm is implementation-defined.

`canister_heartbeat` is triggered by the IC, and therefore has no arguments and cannot reply or reject. Still, the function `canister_heartbeat` can initiate new calls.

:::note

While an implementation will likely try to keep the interval between `canister_heartbeat` invocations to within a few seconds, this is not formally part of this specification.

:::

#### Global timer

For time-based execution, the WebAssembly module can export a function with name `canister_global_timer`. This function is called if the canister has set its global timer (using the System API function `ic0.global_timer_set`) and the current time (as returned by the System API function `ic0.time`) has passed the value of the global timer.

Once the function `canister_global_timer` is scheduled, the canister's global timer is deactivated. The global timer is also deactivated upon changes to the canister's Wasm module (calling `install_code`, `install_chunked_code`, `uninstall_code` methods of the management canister or if the canister runs out of cycles). In particular, the function `canister_global_timer` won't be scheduled again unless the canister sets the global timer again (using the System API function `ic0.global_timer_set`). The global timer scheduling algorithm is implementation-defined.

`canister_global_timer` is triggered by the IC, and therefore has no arguments and cannot reply or reject. Still, the function `canister_global_timer` can initiate new calls.

:::note

While an implementation will likely try to keep the interval between the value of the global timer and the time-stamp of the `canister_global_timer` invocation within a few seconds, this is not formally part of this specification.

:::

#### On Low Wasm Memory {#on-low-wasm-memory}

A canister can export a function with the name `canister_on_low_wasm_memory`, which is scheduled whenever the canister's remaining wasm memory size in bytes falls from at least a threshold `t` to strictly less than `t`.
The threshold `t` can be defined in the field `wasm_memory_threshold` in the [canister's settings](#ic-update_settings) and by default it is set to 0.

:::note

While the above function is scheduled immediately once the condition above is triggered, it may not necessarily be executed immediately if the canister does not have enough cycles.
If the canister gets frozen immediately after the function is scheduled for execution, the function will run once the canister's unfrozen _if_ the canister's remaining wasm memory size in bytes remains strictly less than the threshold `t`.
:::

#### Callbacks

Callbacks are addressed by their table index (as a proxy for a Wasm `funcref`).

In the reply callback of a [inter-canister method call](#system-api-call), the argument refers to the response to that call. In reject callbacks, no argument is available.

### Replicated and Non-Replicated execution mode

Canister methods can be executed either in *replicated* mode where the method runs on all subnet nodes and the results go through consensus or in *non-replicated* mode where the method runs on a single node and the result does not go through consensus. The trade-off between replicated and non-replicated mode is therefore one between the result's latency and trustworthiness.

The following table captures the modes that different canister methods can be executed in.

| Canister method             | Replicated Mode | Non-Replicated Mode |
| --------------------------- | --------------- | ------------------- |
| canister_update             | Yes             | No                  |
| canister_query              | Yes             | Yes                 |
| canister_composite_query    | No              | Yes                 |
| canister_inspect_message    | No              | Yes                 |
| canister_init               | Yes             | No                  |
| canister_pre_upgrade        | Yes             | No                  |
| canister_post_upgrade       | Yes             | No                  |
| canister_heartbeat          | Yes             | No                  |
| canister_global_timer       | Yes             | No                  |
| canister_on_low_wasm_memory | Yes             | No                  |

### Overview of imports {#system-api-imports}

:::note

The 32-bit stable memory System API (`ic0.stable_size`, `ic0.stable_grow`, `ic0.stable_write`, and `ic0.stable_read`) is DEPRECATED. Canister developers are advised to use the 64-bit stable memory System API instead.

:::

The following sections describe various System API functions, also referred to as system calls, which we summarize here.

All the following functions belong to the `ic0` module (denoted by the prefix `ic0.`).

In the following, the value of `I ∈ {i32, i64}` specifies whether the imported functions have 32-bit or 64-bit pointers.
Given a canister module, the value of `I ∈ {i32, i64}` is derived from the bit-width of the declared memory
defaulting to `I = i32` if the canister declares no memory.

```
    ic0.msg_arg_data_size : () -> I;                                                      // I U RQ NRQ CQ Ry CRy F
    ic0.msg_arg_data_copy : (dst : I, offset : I, size : I) -> ();                        // I U RQ NRQ CQ Ry CRy F
    ic0.msg_caller_size : () -> I;                                                        // *
    ic0.msg_caller_copy : (dst : I, offset : I, size : I) -> ();                          // *
    ic0.msg_reject_code : () -> i32;                                                      // Ry Rt CRy CRt
    ic0.msg_reject_msg_size : () -> I  ;                                                  // Rt CRt
    ic0.msg_reject_msg_copy : (dst : I, offset : I, size : I) -> ();                      // Rt CRt

    ic0.msg_deadline : () -> i64;                                                         // U Q CQ Ry Rt CRy CRt

    ic0.msg_reply_data_append : (src : I, size : I) -> ();                                // U RQ NRQ CQ Ry Rt CRy CRt
    ic0.msg_reply : () -> ();                                                             // U RQ NRQ CQ Ry Rt CRy CRt
    ic0.msg_reject : (src : I, size : I) -> ();                                           // U RQ NRQ CQ Ry Rt CRy CRt

    ic0.msg_cycles_available128 : (dst : I) -> ();                                        // U RQ Rt Ry
    ic0.msg_cycles_refunded128 : (dst : I) -> ();                                         // Rt Ry
    ic0.msg_cycles_accept128 : (max_amount_high : i64, max_amount_low: i64, dst : I)
                           -> ();                                                         // U RQ Rt Ry

    ic0.cycles_burn128 : (amount_high : i64, amount_low : i64, dst : I)
                           -> ();                                                         // I G U RQ Ry Rt C T

    ic0.canister_self_size : () -> I;                                                     // *
    ic0.canister_self_copy : (dst : I, offset : I, size : I) -> ();                       // *
    ic0.canister_cycle_balance128 : (dst : I) -> ();                                      // *
    ic0.canister_liquid_cycle_balance128 : (dst : I) -> ();                               // *
    ic0.canister_status : () -> i32;                                                      // *
    ic0.canister_version : () -> i64;                                                     // *

    ic0.subnet_self_size : () -> I;                                                       // *
    ic0.subnet_self_copy : (dst : I, offset : I, size : I) -> ();                         // *

    ic0.msg_method_name_size : () -> I;                                                   // F
    ic0.msg_method_name_copy : (dst : I, offset : I, size : I) -> ();                     // F
    ic0.accept_message : () -> ();                                                        // F

    ic0.call_new :
      ( callee_src  : I,
        callee_size : I,
        name_src    : I,
        name_size   : I,
        reply_fun   : I,
        reply_env   : I,
        reject_fun  : I,
        reject_env  : I
      ) -> ();                                                                                        // U CQ Ry Rt CRy CRt T
    ic0.call_on_cleanup : (fun : I, env : I) -> ();                                                   // U CQ Ry Rt CRy CRt T
    ic0.call_data_append : (src : I, size : I) -> ();                                                 // U CQ Ry Rt CRy CRt T
    ic0.call_with_best_effort_response : (timeout_seconds : i32) -> ();                               // U CQ Ry Rt CRy CRt T
    ic0.call_cycles_add128 : (amount_high : i64, amount_low: i64) -> ();                              // U Ry Rt T
    ic0.call_perform : () -> ( err_code : i32 );                                                      // U CQ Ry Rt CRy CRt T

    ic0.stable64_size : () -> (page_count : i64);                                                     // * s
    ic0.stable64_grow : (new_pages : i64) -> (old_page_count : i64);                                  // * s
    ic0.stable64_write : (offset : i64, src : i64, size : i64) -> ();                                 // * s
    ic0.stable64_read : (dst : i64, offset : i64, size : i64) -> ();                                  // * s

    ic0.certified_data_set : (src : I, size : I) -> ();                                               // I G U Ry Rt T
    ic0.data_certificate_present : () -> i32;                                                         // *
    ic0.data_certificate_size : () -> I;                                                              // NRQ CQ
    ic0.data_certificate_copy : (dst : I, offset : I, size : I) -> ();                                // NRQ CQ

    ic0.time : () -> (timestamp : i64);                                                               // *
    ic0.global_timer_set : (timestamp : i64) -> i64;                                                  // I G U Ry Rt C T
    ic0.performance_counter : (counter_type : i32) -> (counter : i64);                                // * s
    ic0.is_controller : (src : I, size : I) -> ( result : i32);                                       // * s
    ic0.in_replicated_execution : () -> (result : i32);                                               // * s
    
<<<<<<< HEAD
    ic0.cost_call : (method_name_size: i64, payload_size : i64, dst : I) -> ();                       // * s
    ic0.cost_create_canister : (dst : I) -> ();                                                       // * s
    ic0.cost_http_request : (request_size : i64, max_res_bytes : i64, dst : I) -> ();                 // * s
    ic0.cost_sign_with_ecdsa : (src : I, size : I, ecdsa_curve: i32, dst : I) -> i32;                 // * s
    ic0.cost_sign_with_schnorr : (src : I, size : I, algorithm: i32, dst : I) -> i32;                 // * s
    ic0.cost_vetkd_derive_encrypted_key : (src : I, size : I, vetkd_curve: i32, dst : I) -> i32;      // * s
=======
    ic0.cost_call : (method_name_size: i64, payload_size : i64, dst : I) -> ();           // * s
    ic0.cost_create_canister : (dst : I) -> ();                                           // * s
    ic0.cost_http_request : (request_size : i64, max_res_bytes : i64, dst : I) -> ();     // * s
    ic0.cost_sign_with_ecdsa : (src : I, size : I, ecdsa_curve: i32, dst : I) -> i32;     // * s
    ic0.cost_sign_with_schnorr : (src : I, size : I, algorithm: i32, dst : I) -> i32;     // * s
    ic0.cost_vetkd_derive_key : (src : I, size : I, vetkd_curve: i32, dst : I) -> i32;  // * s
>>>>>>> db3b4cce

    ic0.env_var_count() -> I;                                                                         // *

    ic0.env_var_name_size(index: I) -> I;                                                             // *
    ic0.env_var_name_copy(dst: I, offset: I, size: I, index: I) -> ();                                // *

    ic0.env_var_value_size(name_src: I, name_size: I) -> I;                                           // *
    ic0.env_var_value_copy(name_src: I, name_size: I, dst: I, offset: I, size: I) -> ();              // *

    ic0.debug_print : (src : I, size : I) -> ();                                                      // * s
    ic0.trap : (src : I, size : I) -> ();                                                             // * s
```

The following System API functions are only available if `I = i32`, i.e., if the bit-width of the declared memory is 32
or if the canister declares no memory.

```
    ic0.msg_cycles_available : () -> i64;                                                 // U RQ Rt Ry
    ic0.msg_cycles_refunded : () -> i64;                                                  // Rt Ry
    ic0.msg_cycles_accept : (max_amount : i64) -> (amount : i64);                         // U RQ Rt Ry
    ic0.canister_cycle_balance : () -> i64;                                               // *
    ic0.call_cycles_add : (amount : i64) -> ();                                           // U Ry Rt T
    ic0.stable_size : () -> (page_count : i32);                                           // * s
    ic0.stable_grow : (new_pages : i32) -> (old_page_count : i32);                        // * s
    ic0.stable_write : (offset : i32, src : i32, size : i32) -> ();                       // * s
    ic0.stable_read : (dst : i32, offset : i32, size : i32) -> ();                        // * s
```

The comment after each function lists from where these functions may be invoked:

-   `I`: from `canister_init` or `canister_post_upgrade`

-   `G`: from `canister_pre_upgrade`

-   `U`: from `canister_update …`

-   `RQ`: from `canister_query …` in replicated mode

-   `NRQ`: from `canister_query …` in non-replicated mode

-   `CQ`: from `canister_composite_query …`

-   `Ry`: from a reply callback

-   `Rt`: from a reject callback

-   `CRy`: from a reply callback in composite query

-   `CRt`: from a reject callback in composite query

-   `C`: from a cleanup callback

-   `CC`: from a cleanup callback in composite query

-   `s`: the `(start)` module initialization function

-   `F`: from `canister_inspect_message`

-   `T`: from *system task* (`canister_heartbeat` or `canister_global_timer` or `canister_on_low_wasm_memory`)

-   `*` = `I G U RQ NRQ CQ Ry Rt CRy CRt C CC F T` (NB: Not `(start)`)

If the canister invokes a system call from somewhere else, it will trap.

Since Wasm doesn't have a 128-bit number type, calls requiring 128-bit arguments (e.g., the 128-bit versions of cycle operations) encode such arguments as a pair of 64-bit numbers containing the high and low bits.

### Blob-typed arguments and results

WebAssembly functions parameter and result types can only be primitive number types. To model functions that accept or return blobs or text values, the following idiom is used:

To provide access to a string or blob `foo`, the System API provides two functions:
```
ic0.foo_size : () -> I; I ∈ {i32, i64}
ic0.foo_copy : (dst : I, offset : I, size : I) -> (); I ∈ {i32, i64}
```

The `*_size` function indicates the size, in bytes, of `foo`. The `*_copy` function copies `size` bytes from `foo[offset..offset+size]` to `memory[dst..dst+size]`. This traps if `offset+size` is greater than the size of `foo`, or if `dst+size` exceeds the size of the Wasm memory.

Dually, a System API function that conceptually takes a blob or string as a parameter `foo` has two parameters:

```
ic0.set_foo : (src : I, size : I) -> …; I ∈ {i32, i64}
```

which copies, at the time of function invocation, the data referred to by `src`/`size` out of the canister. Unless otherwise noted, this traps if `src+size` exceeds the size of the WebAssembly memory.

### Method arguments

The canister can access an argument. For `canister_init`, `canister_post_upgrade` and method entry points, the argument is the argument of the call; in a reply callback, it refers to the received reply. So the lifetime of the argument data is a single WebAssembly function execution, not the whole method call tree.

-   `ic0.msg_arg_data_size : () → I` and `ic0.msg_arg_data_copy : (dst : I, offset : I, size : I) → ()`; `I ∈ {i32, i64}`

    The message argument data.

-   `ic0.msg_caller_size : () → I` and `ic0.msg_caller_copy : (dst : I, offset : I, size : I) → ()`; `I ∈ {i32, i64}`

    The identity of the caller, which may be a canister id or a user id. During canister installation or upgrade, this is the id of the user or canister requesting the installation or upgrade. During a system task (heartbeat or global timer), this is the id of the management canister.

-   `ic0.msg_reject_code : () → i32`

    Returns the reject code, if the current function is invoked as a reject callback.

    It returns the special "no error" code `0` if the callback is *not* invoked as a reject callback; this allows canisters to use a single entry point for both the reply and reject callback, if they choose to do so.

-   `ic0.msg_reject_msg_size : () → I` and `ic0.msg_reject_msg_copy : (dst : I, offset : I, size : I) → ()`; `I ∈ {i32, i64}`

    The reject message. Traps if there is no reject message (i.e. if `reject_code` is `0`).

-   `ic0.msg_deadline : () -> i64`

    The deadline, in nanoseconds since 1970-01-01, after which the caller might stop waiting for a response.

    For update methods and their callbacks, if the method was called via a bounded-wait inter-canister call the deadline is computed based on the time the call was made, and the `timeout_seconds` parameter provided by the caller. For other calls (including ingress messages and all calls to query and composite query methods, including calls in replicated mode) a deadline of 0 is returned.

### Responding {#responding}

Eventually, the canister will want to respond to the original call, either by replying (indicating success) or rejecting (signalling an error):

-   `ic0.msg_reply_data_append : (src : I, size : I) → ()`; `I ∈ {i32, i64}`

    Appends data it to the (initially empty) data reply. Traps if the total appended data exceeds the [maximum response size](https://internetcomputer.org/docs/developer-docs/backend/resource-limits#resource-constraints-and-limits).

    This traps if the current call already has been or does not need to be responded to.

    Any data assembled, but not replied using `ic0.msg_reply`, gets discarded at the end of the current message execution. In particular, the reply buffer gets reset when the canister yields control without calling `ic0.msg_reply`.

:::note

This can be invoked multiple times within the same message execution to build up the argument with data from various places on the Wasm heap. This way, the canister does not have to first copy all the pieces from various places into one location.

:::

-   `ic0.msg_reply : () → ()`

    Replies to the sender with the data assembled using `ic0.msg_reply_data_append`.

    This function can be called at most once (a second call will trap), and must be called exactly once to indicate success.

    See [Cycles](#system-api-cycles) for how this interacts with cycles available on this call.

-   `ic0.msg_reject : (src : I, size : I) → ()`; `I ∈ {i32, i64}`

    Rejects the call. The data referred to by `src`/`size` is used for the diagnostic message.

    This system call traps if `src+size` exceeds the size of the WebAssembly memory, or if the current call already has been or does not need to be responded to, or if the data referred to by `src`/`size` is not valid UTF8.

    The other end will receive this reject with reject code `CANISTER_REJECT`, see [Reject codes](#reject-codes).

    Possible reply data assembled using `ic0.msg_reply_data_append` is discarded.

    See [Cycles](#system-api-cycles) for how this interacts with cycles available on this call.

### Ingress message inspection {#system-api-inspect-message}

A canister can inspect ingress messages before executing them. When the IC receives an update call from a user, the IC will use the canister method `canister_inspect_message` to determine whether the message shall be accepted. If the canister is empty (i.e. does not have a Wasm module), then the ingress message will be rejected. If the canister is not empty and does not implement `canister_inspect_message`, then the ingress message will be accepted.

In `canister_inspect_message`, the canister can determine the name of the method called by the message using `ic0.msg_method_name_size : () → I` and `ic0.msg_method_name_copy : (dst : I, offset : I, size : I) → ()`; `I ∈ {i32, i64}`.

In `canister_inspect_message`, the canister can accept the message by invoking `ic0.accept_message : () → ()`. This function traps if invoked twice. If the canister traps in `canister_inspect_message` or does not call `ic0.accept_message`, then the access is denied.

:::note

The `canister_inspect_message` is executed by a single node and thus its outcome depends on the state of this node.
In particular, the `canister_inspect_message` might be executed on a state that does not reflect the changes
made by a previously successfully completed update call if the `canister_inspect_message` is executed by a node
that is not up-to-date in terms of its state.

:::

:::note

The `canister_inspect_message` is *not* invoked for query calls, inter-canister calls or calls to the management canister.

:::

### Self-identification {#system-api-canister-self}

A canister can learn about its own identity:

-   `ic0.canister_self_size : () → I` and `ic0.canister_self_copy: (dst : I, offset : I, size : I) → ()`; `I ∈ {i32, i64}`

    These functions allow the canister to query its own canister id (as a blob).

A canister can learn about the subnet it is running on:

-   `ic0.subnet_self_size : () → I` and `ic0.subnet_self_copy: (dst : I, offset : I, size : I) → ()`; `I ∈ {i32, i64}`

    These functions allow the canister to query the subnet id (as a blob) of the subnet on which the canister is running.

### Canister status {#system-api-canister-status}

This function allows a canister to find out if it is running, stopping or stopped (see [IC method](#ic-canister_status) and [IC method](#ic-stop_canister) for context).

-   `ic0.canister_status : () → i32`

    returns the current status of the canister:

    Status `1` indicates running, `2` indicates stopping, and `3` indicates stopped.

    Observing the canister status is particularly useful during `canister_post_upgrade`. Confirming that the status is 3 (stopped) helps prevent accidentally upgrading a canister that has not fully stopped.

### Canister version {#system-api-canister-version}

For each canister, the system maintains a *canister version*. Upon canister creation, it is set to 0, and it is **guaranteed** to be incremented upon every change of the canister's code, settings, running status (Running, Stopping, Stopped), cycles balance, and memory (WASM and stable memory), i.e., upon every successful management canister call of methods `update_settings`, `load_canister_snapshot`, `install_code`, `install_chunked_code`, `uninstall_code`, `start_canister`, and `stop_canister` on that canister, code uninstallation due to that canister running out of cycles, canister's running status transitioning from Stopping to Stopped, and successful execution of update methods, replicated query methods, response callbacks, heartbeats, and global timers. The system can arbitrarily increment the canister version also if the canister's code, settings, running status, and memory do not change.

-   `ic0.canister_version : () → i64`

    returns the current canister version.

During the canister upgrade process, `canister_pre_upgrade` sees the old counter value, and `canister_post_upgrade` sees the new counter value.

### Inter-canister method calls {#system-api-call}

When handling an update call (or a callback), a canister can do further calls to another canister. Calls are assembled in a builder-like fashion, starting with `ic0.call_new`, adding more attributes using the `ic0.call_*` functions, and eventually performing the call with `ic0.call_perform`.

-   `ic0.call_new :
    ( callee_src  : I,
      callee_size : I,
      name_src    : I,
      name_size   : I,
      reply_fun   : I,
      reply_env   : I,
      reject_fun  : I,
      reject_env  : I,
    ) → ()`; `I ∈ {i32, i64}`

Begins assembling a call to the canister specified by `callee_src/_size` at method `name_src/_size`.

The IC records two mandatory callback functions, represented by a table entry index `*_fun` and some additional value `*_env`. When the response comes back, the table is read at the corresponding index, expected to be a function of type `(env : I) -> ()`, and passed the corresponding `*_env` value.

The reply callback is executed upon successful completion of the method call, which can query the reply using `ic0.msg_arg_data_*`.

The reject callback is executed if the method call fails asynchronously or the other canister explicitly rejects the call. The reject code and message can be queried using `ic0.msg_reject_code` and `ic0.msg_reject_msg_*`.

Subsequent calls to the following functions set further attributes of that call, until the call is concluded (with `ic0.call_perform`) or discarded (by returning without calling `ic0.call_perform` or by starting a new call with `ic0.call_new`.)

-   `ic0.call_on_cleanup : (fun : I, env : I) → ()`; `I ∈ {i32, i64}`

If a cleanup callback (of type `(env : I) -> ()`) is specified for this call, it is executed if and only if the `reply` or the `reject` callback was executed and trapped (for any reason).

During the execution of the `cleanup` function, only a subset of the System API is available (namely `ic0.debug_print`, `ic0.trap` and the `ic0.stable_*` functions). The cleanup function is expected to run swiftly (within a fixed, yet to be specified cycle limit) and serves to free resources associated with the callback.

If this traps (e.g. runs out of cycles), the state changes from the `cleanup` function are discarded, as usual, and no further actions are taken related to that call. Canisters likely want to avoid this from happening.

There must be at most one call to `ic0.call_on_cleanup` between `ic0.call_new` and `ic0.call_perform`.

-   `ic0.call_with_best_effort_response : (timeout_seconds : i32) -> ()`

    Turns the call into a *bounded-wait call*, by relaxing the response delivery guarantee to be best effort, and asking the system to respond at the latest after `timeout_seconds` have elapsed. Best effort means the system may also respond with a `SYS_UNKNOWN` reject code, signifying that the call **may or may not** have been processed by the callee. Then, even if the callee produces a response, it will not be delivered to the caller.

    Any value for `timeout_seconds` is permitted, but is silently bounded from above by the `MAX_CALL_TIMEOUT` system constant; i.e., larger timeouts are treated as equivalent to `MAX_CALL_TIMEOUT` and do not cause an error. The implementation may add a specific [error code](#error-codes) to a reject message to indicate the cause, in particular whether the timeout expired. Note that the reject callback may be executed (possibly significantly) later than the specified time (e.g., if the caller is under high load), or before timeout expiration (e.g., if the system is under load).

    A caller that receives a `SYS_UNKNOWN` reject code, yet needs to learn the call outcome, must find an out-of-band way of doing so. For example, if the callee provides idempotent function calls, the caller can simply retry the call. Sample causes of `SYS_UNKNOWN` include the call not being delivered in time, call processing not completing in time, reply delivery taking too long, and the system shedding load.

    This method can be called only in between `ic0.call_new` and `ic0.call_perform`, and at most once at that. Otherwise, it traps. A different timeout can be specified for each call.

-   `ic0.call_data_append : (src : I, size : I) -> ()`; `I ∈ {i32, i64}`

    Appends the specified bytes to the argument of the call. Initially, the argument is empty. Traps if the total appended data exceeds the [maximum inter-canister call payload](https://internetcomputer.org/docs/developer-docs/backend/resource-limits#resource-constraints-and-limits).

    This may be called multiple times between `ic0.call_new` and `ic0.call_perform`.

-   `ic0.call_cycles_add : (amount : i64) -> ()`

    This system call moves cycles from the canister balance onto the call under construction, to be transferred with that call.

    The cycles are deducted from the balance as shown by `ic0.canister_cycle_balance128` immediately, and moved back if the call cannot be performed (e.g. if `ic0.call_perform` signals an error, if the canister invokes `ic0.call_new`, or returns without calling `ic0.call_perform`).

    This system call may be called multiple times between `ic0.call_new` and `ic0.call_perform`.

    This system call traps if there is no call under construction, i.e., if not called between `ic0.call_new` and `ic0.call_perform`.

    This system call traps if trying to transfer more cycles than returned by `ic0.canister_liquid_cycle_balance128`.

-   `ic0.call_cycles_add128 : (amount_high : i64, amount_low : i64) -> ()`

    This system call moves cycles from the canister balance onto the call under construction, to be transferred with that call.

    The amount of cycles it moves is represented by a 128-bit value which can be obtained by combining the `amount_high` and `amount_low` parameters.

    The cycles are deducted from the balance as shown by `ic0.canister_cycle_balance128` immediately, and moved back if the call cannot be performed (e.g. if `ic0.call_perform` signals an error, if the canister invokes `ic0.call_new`, or returns without calling `ic0.call_perform`).

    This system call may be called multiple times between `ic0.call_new` and `ic0.call_perform`.

    This system call traps if there is no call under construction, i.e., if not called between `ic0.call_new` and `ic0.call_perform`.

    This system call traps if trying to transfer more cycles than returned by `ic0.canister_liquid_cycle_balance128`.

-   `ic0.call_perform  : () -> ( err_code : i32 )`

    This concludes assembling the call. It queues the call message to the given destination, but does not actually act on it until the current WebAssembly function returns without trapping.

    This deducts `MAX_CYCLES_PER_RESPONSE` cycles from the canister balance and sets them aside for response processing.

    The returned `err_code` is always one of `0` and `2`. An `err_code` of `0` means that no error occurred and that the IC could enqueue the call. In this case, the call will either be delivered, returned because the destination canister does not exist, returned due to a lack of resources within the IC, or returned because of an out of cycles condition. This also means that exactly one of the reply or reject callbacks will be executed.

    A non-zero value of `err_code` (`2`) indicates that the call could not be performed and the semantics of that value are the same as for the corresponding `SYS_FATAL` [reject code](#reject-codes). The non-zero value of `err_code` (`2`) could arise due to a lack of resources within the IC, but also if the call would reduce the current cycle balance to a level below where the canister would be frozen. No callbacks are executed in this case.

    After `ic0.call_perform` and before the next call to `ic0.call_new`, all other `ic0.call_*` function calls trap.

### Cycles {#system-api-cycles}

Each canister maintains a balance of *cycles*, which are used to pay for platform usage. Cycles are represented by 128-bit values.

:::note

This specification currently does not go into details about which actions cost how many cycles and/or when. In general, you must assume that the canister's cycle balance can change arbitrarily between method executions, and during each System API function call, unless explicitly mentioned otherwise.

:::

-   `ic0.canister_cycle_balance : () → i64`

    Indicates the current cycle balance of the canister. It is the canister balance before the execution of the current message, minus a reserve to pay for the execution of the current message and calls finalized via `ic0.call_perform`, minus any cycles queued up to be sent via `ic0.call_cycles_add` and `ic0.call_cycles_add128`. After execution of the message, the IC may add unused cycles from the reserve back to the balance.

:::note

This call traps if the current balance does not fit into a 64-bit value. Canisters that need to deal with larger cycles balances should use `ic0.canister_cycle_balance128` instead.

:::

-   `ic0.canister_cycle_balance128 : (dst : I) → ()`; `I ∈ {i32, i64}`

    Indicates the current cycle balance of the canister by copying the value at the location `dst` in the canister memory. It is the canister balance before the execution of the current message, minus a reserve to pay for the execution of the current message and calls finalized via `ic0.call_perform`, minus any cycles queued up to be sent via `ic0.call_cycles_add` and `ic0.call_cycles_add128`. After execution of the message, the IC may add unused cycles from the reserve back to the balance.

-   `ic0.canister_liquid_cycle_balance128 : (dst : I) → ()`; `I ∈ {i32, i64}`

    Indicates the current amount of cycles that is available for spending in calls and execution by copying the value at the location `dst` in the canister memory. This amount of cycles can be safely attached to a call via `ic0.call_cycles_add128` as long as the memory usage of the canister does not increase for the rest of the current message execution. Hence, it is recommended to never attach the entire `ic0.canister_liquid_cycle_balance128` to a call, but leave some slack based on the expected canister memory usage and freezing threshold.

-   `ic0.msg_cycles_available : () → i64`

    Returns the amount of cycles that were transferred by the caller of the current call, and is still available in this message.

    Initially, in the update method entry point, this is the amount that the caller passed to the canister. When cycles are accepted (`ic0.msg_cycles_accept`), this reports fewer cycles accordingly. When the call is responded to (reply or reject), all available cycles are refunded to the caller, and this will return 0.

:::note

This call traps if the amount of cycles available does not fit into a 64-bit value. Please use `ic0.msg_cycles_available128` instead.

:::

-   `ic0.msg_cycles_available128 : (dst : I) → ()`; `I ∈ {i32, i64}`

    Indicates the number of cycles transferred by the caller of the current call, still available in this message. The amount of cycles is represented by a 128-bit value. This call copies this value starting at the location `dst` in the canister memory.

    Initially, in the update method entry point, this is the amount that the caller passed to the canister. When cycles are accepted (`ic0.msg_cycles_accept128`), this reports fewer cycles accordingly. When the call is responded to (reply or reject), all available cycles are refunded to the caller, and this will report 0 cycles.

-   `ic0.msg_cycles_accept : (max_amount : i64) → (amount : i64)`

    This moves cycles from the call to the canister balance. It moves as many cycles as possible, up to these constraints:

    It moves no more cycles than `max_amount`.

    It moves no more cycles than available according to `ic0.msg_cycles_available`, and

    It can be called multiple times, each time possibly adding more cycles to the balance.

    The return value indicates how many cycles were actually moved.

    This system call does not trap.

:::tip

Example: To accept all cycles provided in a call, invoke `ic0.msg_cycles_accept(ic0.msg_cycles_available())` in the method handler or a callback handler, *before* calling reply or reject.

:::

-   `ic0.msg_cycles_accept128 : (max_amount_high : i64, max_amount_low : i64, dst : I) → ()`; `I ∈ {i32, i64}`

    This moves cycles from the call to the canister balance. It moves as many cycles as possible, up to these constraints:

    It moves no more cycles than the amount obtained by combining `max_amount_high` and `max_amount_low`. Cycles are represented by 128-bit values.

    It moves no more cycles than available according to `ic0.msg_cycles_available128`, and

    It can be called multiple times, each time possibly adding more cycles to the balance.

    This call also copies the amount of cycles that were actually moved starting at the location `dst` in the canister memory.

    This does not trap.

-   `ic0.cycles_burn128 : (amount_high : i64, amount_low : i64, dst : I) -> ()`; `I ∈ {i32, i64}`

    This burns cycles from the canister. It burns as many cycles as possible, up to these constraints:

    It burns no more cycles than the amount obtained by combining `amount_high` and `amount_low`. Cycles are represented by 128-bit values.

    It burns no more cycles than the amount of cycles available for spending `liquid_balance(balance, reserved_balance, freezing_limit)`, where `reserved_balance` are cycles reserved for resource payments and `freezing_limit` is the amount of idle cycles burned by the canister during its `freezing_threshold`.

    It can be called multiple times, each time possibly burning more cycles from the balance.

    This call also copies the amount of cycles that were actually burned starting at the location `dst` in the canister memory.

    This system call does not trap.

-   `ic0.msg_cycles_refunded : () → i64`

    This function can only be used in a callback handler (reply or reject), and indicates the amount of cycles that came back with the response as a refund. The refund has already been added to the canister balance automatically.

:::note

This call traps if the amount of cycles refunded does not fit into a 64-bit value. In general, it is recommended to use `ic0.msg_cycles_refunded128` instead.

:::

-   `ic0.msg_cycles_refunded128 : (dst : I) → ()`; `I ∈ {i32, i64}`

    This function can only be used in a callback handler (reply or reject), and indicates the amount of cycles that came back with the response as a refund. The refund has already been added to the canister balance automatically.

### Stable memory {#system-api-stable-memory}

:::note

The 32-bit stable memory System API (`ic0.stable_size`, `ic0.stable_grow`, `ic0.stable_write`, and `ic0.stable_read`) is DEPRECATED. Canister developers are advised to use the 64-bit stable memory System API instead.

:::

Canisters have the ability to store and retrieve data from a secondary memory. The purpose of this *stable memory* is to provide space to store data beyond upgrades. The interface mirrors roughly the memory-related instructions of WebAssembly, and tries to be forward compatible with exposing this feature as an additional memory.

The stable memory is initially empty and can be grown up to the [Wasm stable memory limit](https://internetcomputer.org/docs/developer-docs/backend/resource-limits#resource-constraints-and-limits) (provided the subnet has capacity).

-   `ic0.stable_size : () → (page_count : i32)`

    returns the current size of the stable memory in WebAssembly pages. (One WebAssembly page is 64KiB)

    This system call traps if the size of the stable memory exceeds 2<sup>32</sup> bytes.

-   `ic0.stable_grow : (new_pages : i32) → (old_page_count : i32)`

    tries to grow the memory by `new_pages` many pages containing zeroes.

    This system call traps if the *previous* size of the memory exceeds 2<sup>32</sup> bytes.

    If the *new* size of the memory exceeds 2<sup>32</sup> bytes or growing is unsuccessful, then it returns `-1`.

    Otherwise, it grows the memory and returns the *previous* size of the memory in pages.

-   `ic0.stable_write : (offset : i32, src : i32, size : i32) → ()`

    copies the data referred to by `src`/`size` out of the canister and replaces the corresponding segment starting at `offset` in the stable memory.

    This system call traps if the size of the stable memory exceeds 2<sup>32</sup> bytes.

    It also traps if `src+size` exceeds the size of the WebAssembly memory or `offset+size` exceeds the size of the stable memory.

-   `ic0.stable_read : (dst : i32, offset : i32, size : i32) → ()`

    copies the data referred to by `offset`/`size` out of the stable memory and replaces the corresponding bytes starting at `dest` in the canister memory.

    This system call traps if the size of the stable memory exceeds 2<sup>32</sup> bytes.

    It also traps if `dst+size` exceeds the size of the WebAssembly memory or `offset+size` exceeds the size of the stable memory

-   `ic0.stable64_size : () → (page_count : i64)`

    returns the current size of the stable memory in WebAssembly pages. (One WebAssembly page is 64KiB)

-   `ic0.stable64_grow : (new_pages : i64) → (old_page_count : i64)`

    tries to grow the memory by `new_pages` many pages containing zeroes.

    If successful, returns the *previous* size of the memory (in pages). Otherwise, returns `-1`.

-   `ic0.stable64_write : (offset : i64, src : i64, size : i64) → ()`

    Copies the data from location \[src, src+size) of the canister memory to location \[offset, offset+size) in the stable memory.

    This system call traps if `src+size` exceeds the size of the WebAssembly memory or `offset+size` exceeds the size of the stable memory.

-   `ic0.stable64_read : (dst : i64, offset : i64, size : i64) → ()`

    Copies the data from location \[offset, offset+size) of the stable memory to the location \[dst, dst+size) in the canister memory.

    This system call traps if `dst+size` exceeds the size of the WebAssembly memory or `offset+size` exceeds the size of the stable memory.

### System time {#system-api-time}

The canister can query the IC for the current time.

`ic0.time : () -> i64`

The time is given as nanoseconds since 1970-01-01. The IC guarantees that

-   the time, as observed by the canister, is monotonically increasing, even across canister upgrades.

-   within an invocation of one entry point, the time is constant.

The times observed by different canisters are unrelated, and calls from one canister to another may appear to travel "backwards in time".

:::note

While an implementation will likely try to keep the time returned by `ic0.time` close to the real time, this is not formally part of this specification.

:::

### Global timer

The canister can set a global timer to make the system schedule a call to the exported `canister_global_timer` Wasm method after the specified time. The time must be provided as nanoseconds since 1970-01-01.

`ic0.global_timer_set : (timestamp : i64) -> i64`

The function returns the previous value of the timer. If no timer is set before invoking the function, then the function returns zero.

Passing zero as an argument to the function deactivates the timer and thus prevents the system from scheduling calls to the canister's `canister_global_timer` Wasm method.

### Performance counter {#system-api-performance-counter}

The canister can query one of the "performance counters", which is a deterministic monotonically increasing integer approximating the amount of work the canister has done. Developers might use this data to profile and optimize the canister performance.

`ic0.performance_counter : (counter_type : i32) -> i64`

The argument `type` decides which performance counter to return:

-   0 : current execution instruction counter. The number of WebAssembly instructions the canister has executed since the beginning of the current [Message execution](#rule-message-execution).

-   1 : call context instruction counter.

    - For replicated message execution, it is the number of WebAssembly instructions the canister has executed within the call context of the current [Message execution](#rule-message-execution) since [Call context creation](#call-context-creation). The counter monotonically increases across all [message executions](#rule-message-execution) in the call context until the corresponding [call context is removed](#call-context-removal).

    - For non-replicated message execution, it is the number of WebAssembly instructions the canister has executed within the corresponding `composite_query_helper` in [Query call](#query-call). The counter monotonically increases across the executions of the composite query method and the composite query callbacks until the corresponding `composite_query_helper` returns (ignoring WebAssembly instructions executed within any further downstream calls of `composite_query_helper`).

In the future, the IC might expose more performance counters.

### Replicated execution check {#system-api-replicated-execution-check}

The canister can check whether it is currently running in replicated or non replicated execution.

`ic0.in_replicated_execution : () -> (result: i32)`

Returns 1 if the canister is being run in replicated mode and 0 otherwise.

### Controller check {#system-api-controller-check}

The canister can check whether a given principal is one of its controllers.

`ic0.is_controller : (src : I, size : I) -> (result: i32)`; `I ∈ {i32, i64}`

Checks whether the principal identified by `src`/`size` is one of the controllers of the canister. If yes, then a value of 1 is returned, otherwise a 0 is returned. It can be called multiple times.

This system call traps if `src+size` exceeds the size of the WebAssembly memory or the principal identified by `src`/`size` is not a valid binary encoding of a principal.

### Certified data {#system-api-certified-data}

For each canister, the IC keeps track of "certified data", a canister-defined blob. For fresh canisters (upon install or reinstall), this blob is the empty blob (`""`).

-   `ic0.certified_data_set : (src : I, size : I) -> ()`; `I ∈ {i32, i64}`

    The canister can update the certified data with this call. The passed data must be no larger than 32 bytes. This can be used any number of times.

When executing a query or composite query method via a query call (i.e. in non-replicated mode), the canister can fetch a certificate that authenticates to third parties the value last set via `ic0.certified_data_set`. The certificate is not available in composite query method callbacks and in query and composite query methods evaluated on canisters other than the target canister of the query call.

-   `ic0.data_certificate_present : () -> i32`

    returns `1` if a certificate is present, and `0` otherwise.

    This will return `1` when called from a query or composite query method on the target canister of a query call.

    This will return `0` for update methods, if a query or composite query method is executed in replicated mode (e.g. when invoked via an update call or inter-canister call), and in composite query method callbacks and in query and composite query methods evaluated on canisters other than the target canister of a query call.

-   `ic0.data_certificate_size : () → I` and `ic0.data_certificate_copy : (dst : I, offset : I, size : I) → ()`; `I ∈ {i32, i64}`

    Copies the certificate for the current value of the certified data to the canister.

    The certificate is a blob as described in [Certification](#certification) that contains the values at path `/canister/<canister_id>/certified_data` and at path `/time` of [The system state tree](#state-tree).

    If this `certificate` includes a subnet delegation, then the id of the current canister will be included in the delegation's canister id range.

    This traps if `ic0.data_certificate_present()` returns `0`.

### Cycle cost calculation {#system-api-cycle-cost}

Inter-canister calls have an implicit cost, and some calls to the management canister require the caller to attach cycles to the call explicitly.  
The various cost factors may change over time, so the following system calls give the canister programmatic, up-to-date information about the costs.

These system calls return costs in Cycles, represented by 128 bits, which will be written to the heap memory starting at offset `dst`. Note that the cost calculation is only correct for correct inputs, e.g., a method name length argument should not exceed 20'000, because such an argument would be rejected by `ic0.call_new`. The cost API will still return a number in this case, but it would not have a real meaning. 

-   `ic0.cost_call : (method_name_size: i64, payload_size : i64, dst : I) -> ()`; `I ∈ {i32, i64}`

    This system call returns the amount of cycles that a canister needs to be above the freezing threshold in order to successfully make an inter-canister call. This includes the base cost for an inter-canister call, the cost for each byte transmitted in the request, the cost for the transmission of the largest possible response, and the cost for executing the largest possible response callback. The last two are cost _reservations_, which must be possible for a call to succeed, but they will be partially refunded if the real response and callback are smaller. So the cost of the actual inter-canister call may be less than this system call predicts, but it cannot be more. 
    `method_name_size` is the byte length of the method name, and `payload_size` is the byte length of the argument to the method. 

-   `ic0.cost_create_canister : (dst : I) -> ()`; `I ∈ {i32, i64}`

    The cost of creating a canister on the same subnet as the calling canister via [`create_canister`](#ic-create_canister). Note that canister creation via a call to the CMC can have a different cost if the target subnet has a different replication factor.

-   `ic0.cost_http_request(request_size : i64, max_res_bytes : i64, dst : I) -> ()`; `I ∈ {i32, i64}`

    The cost of a canister http outcall via [`http_request`](#ic-http_request). `request_size` is the sum of the byte lengths of the following components of an http request: 
    - url
    - headers - i.e., the sum of the lengths of all keys and values 
    - body
    - transform - i.e., the sum of the transform method name length and the length of the transform context
    
    `max_res_bytes` is the maximum response length the caller wishes to accept (the caller should provide the default value of `2,000,000` if no maximum response length is provided in the actual request to the management canister). 

-   `ic0.cost_sign_with_ecdsa(src : I, size : I, ecdsa_curve: i32, dst : I) -> i32`; `I ∈ {i32, i64}`

-   `ic0.cost_sign_with_schnorr(src : I, size : I, algorithm: i32, dst : I) -> i32`; `I ∈ {i32, i64}`

-   `ic0.cost_vetkd_derive_key(src : I, size : I, vetkd_curve: i32, dst : I) -> i32`; `I ∈ {i32, i64}`

    These system calls accept a key name via a textual representation for the specific signing scheme / key of a given size stored in the heap memory starting at offset `src`. They also accept an `i32` with the following interpretations:
    - `ecdsa_curve: 0 → secp256k1`
    - `algorithm: 0 → bip340secp256k1, 1 → ed25519`
    - `vetkd_curve: 0 → bls12_381`

    See [`sign_with_ecdsa`](#ic-sign_with_ecdsa), [`sign_with_schnorr`](#ic-sign_with_schnorr) and [`vetkd_encrypted_key`](#ic-vetkd_encrypted_key) for more information.

    These system calls trap if `src` + `size` or `dst` + 16 exceed the size of the WebAssembly memory. Otherwise, they return an `i32` with the following meaning:
    - `0`: Success. The result can be found at the memory address `dst`.
    - `1`: Invalid curve or algorithm. Memory at `dst` is left unchanged.
    - `2`: Invalid key name for the given combination of signing scheme and (valid) curve/algorithm. Memory at `dst` is left unchanged.

### Environment Variables

The following system calls provide access to the canister's environment variables:

-   `ic0.env_var_count() -> I`; `I ∈ {i32, i64}`

    Returns the number of environment variables set for this canister.

-   `ic0.env_var_name_size(index: I) -> I`; `I ∈ {i32, i64}`

    Gets the size in bytes of the name of the environment variable at the given index.

    This system call traps if:
      - If the index is out of bounds (>= than value provided by `ic0.env_var_count`)

-   `ic0.env_var_name_copy(dst: I, offset: I, size: I, index: I) -> ()`; `I ∈ {i32, i64}`

    Copies the name of the environment variable at the given index into memory.

    This system call traps if:
      - The index is out of bounds (>= than value provided by `ic0.env_var_count`)
      - `offset+size` is greater than the size of the environment variable name
      - `dst+size` exceeds the size of the WebAssembly memory


-   `ic0.env_var_value_size(name_src: I, name_size: I) -> I`; `I ∈ {i32, i64}`

    Gets the size in bytes of the value for the environment variable with the given name.

    This system call traps if:
      - `name_src+name_size` exceeds the size of the WebAssembly memory
      - If the data referred to by `name_src`/`name_size` is not valid UTF8. 
      - The name does not match any existing environment variable.

-   `ic0.env_var_value_copy(name_src: I, name_size: I, dst: I, offset: I, size: I) -> ()`; `I ∈ {i32, i64}`

    Copies the value of the environment variable with the given name into memory.

    This system call traps if:
      - `name_src+name_size` exceeds the size of the WebAssembly memory
      - If the data referred to by `name_src`/`name_size` is not valid UTF8. 
      - The name does not match any existing environment variable.
      - `offset+size` is greater than the size of the environment variable value
      - `dst+size` exceeds the size of the WebAssembly memory

These system calls allow canisters to:
- Enumerate all environment variables
- Access variable names by index
- Look up values by name

### Debugging aids

In a local canister execution environment, the canister needs a way to emit textual trace messages. On the "real" network, these do not do anything.

-   `ic0.debug_print : (src : I, size : I) -> ()`; `I ∈ {i32, i64}`

    When executing in an environment that supports debugging, this copies out the data specified by `src` and `size`, and logs, prints or stores it in an environment-appropriate way. The copied data may likely be a valid string in UTF8-encoding, but the environment should be prepared to handle binary data (e.g. by printing it in escaped form). The data does typically not include a terminating `\0` or `\n`.

    Semantically, this function is always a no-op, and never traps, even if the `src+size` exceeds the size of the memory, or if this function is executed from `(start)`. If the environment cannot perform the print, it just skips it.

Similarly, the System API allows the canister to effectively trap, but give some indication about why it trapped:

-   `ic0.trap : (src : I, size : I) -> ()`; `I ∈ {i32, i64}`

    This function always traps.

    The environment may copy out the data specified by `src` and `size`, and log, print or store it in an environment-appropriate way, or include it in system-generated reject messages where appropriate. The copied data may likely be a valid string in UTF8-encoding, but the environment should be prepared to handle binary data (e.g. by printing it in escaped form or substituting invalid characters).

### Outlook: Using Host References {#host-references}

The Internet Computer aims to make the most of the WebAssembly platform, and embraces WebAssembly features. With WebAssembly host references, we can make the platform more secure, the interfaces more abstract and more compositional. The above `ic0` System API does not yet use WebAssembly host references. Once they become available on our platform, a new version of the System API using host references will be available via the `ic` module. The changes will be, at least

1.  The introduction of a `api_nonce` reference, which models the capability to use the System API. It is passed as an argument to `canister_init`, `canister_update <name>` etc., and expected as an argument by almost all System API function calls. (The debugging aids remain unconstrained.)

2.  The use of references, instead of binary blobs, to address principals (user ids, canister ids), e.g. in `ic0.msg_caller` or in `ic0.call_new`. Additional functions will be provided to convert between the transparent binary representation of principals and references.

3.  Making the builder interface to create calls build calls identified by a reference, rather than having an implicit partial call in the background.

A canister may only use the old *or* the new interface; the IC detects which interface the canister intends to use based on the names and types of its function imports and exports.

## The IC management canister {#ic-management-canister}

The interfaces above provide the fundamental ability for external users and canisters to contact other canisters. But the Internet Computer provides additional functionality, such as canister and user management. This functionality is exposed to external users and canisters via the *IC management canister*.

:::note

The *IC management canister* is just a facade; it does not actually exist as a canister (with isolated state, Wasm code, etc.).

:::

The IC management canister address is `aaaaa-aa` (i.e. the empty blob).

It is possible to use the management canister via external requests (a.k.a. ingress messages). The cost of processing that request is charged to the canister that is being managed. Most methods only permit the controllers to call them. Calls to `raw_rand` and `deposit_cycles` are never accepted as ingress messages.

### Interface overview {#ic-candid}

The [interface description](_attachments/ic.did) below, in [Candid syntax](https://github.com/dfinity/candid/blob/master/spec/Candid.md), describes the available functionality.
``` candid name= ic-interface file file=_attachments/ic.did
```

The binary encoding of arguments and results are as per Candid specification.

### IC method `create_canister` {#ic-create_canister}

This method can only be called by canisters, i.e., it cannot be called by external users via ingress messages.

Before deploying a canister, the administrator of the canister first has to register it with the IC, to get a canister id (with an empty canister behind it), and then separately install the code.

The optional `settings` parameter can be used to set the following settings:

-   `controllers` (`vec principal`)

    A list of at most 10 principals. The principals in this list become the *controllers* of the canister.
    Note that the caller of the `create_canister` call is not a controller of the canister
    unless it is a member of the `controllers` list.

    Default value: A list containing only the caller of the `create_canister` call.

-   `compute_allocation` (`nat`)

    Must be a number between 0 and 100, inclusively. It indicates how much compute power should be guaranteed to this canister, expressed as a percentage of the maximum compute power that a single canister can allocate. If the IC cannot provide the requested allocation, for example because it is oversubscribed, the call will be rejected.

    Default value: 0

-   `memory_allocation` (`nat`)

    Must be a number between 0 and 2<sup>48</sup> (i.e 256TB), inclusively.
    It indicates the maximum amount of memory that the canister is allowed to use in total (i.e., any attempt to grow memory usage beyond the memory allocation will fail) and also guarantees availability of this amount of memory.
    If the IC cannot guarantee the requested memory allocation, for example because it is oversubscribed, then the call will be rejected.
    If set to 0, then memory growth of the canister will have no explicit limit but will only be best-effort and subject to the available memory on the IC.

    Default value: 0

-   `freezing_threshold` (`nat`)

    Must be a number between 0 and 2<sup>64</sup>-1, inclusively, and indicates a length of time in seconds.

    A canister is considered frozen whenever the IC estimates that the canister would be depleted of cycles before `freezing_threshold` seconds pass, given the canister's current size and the IC's current cost for storage.

    Calls to a frozen canister will be rejected with `SYS_TRANSIENT` reject code. Additionally, a canister cannot perform calls if that would, due the cost of the call and transferred cycles, would push the balance into frozen territory; these calls fail with `ic0.call_perform` returning a non-zero error code.

    Default value: 2592000 (approximately 30 days).

-   `reserved_cycles_limit` (`nat`)

    Must be a number between 0 and 2<sup>128</sup>-1, inclusively, and indicates the upper limit on `reserved_cycles` of the canister.

    An operation that allocates resources such as compute and memory will fail if the new value of `reserved_cycles` exceeds this limit.

    Default value: 5_000_000_000_000 (5 trillion cycles).

-   `wasm_memory_limit` (`nat`)

    Must be a number between 0 and 2<sup>48</sup>-1 (i.e., 256TB), inclusively, and indicates the upper limit on the WASM heap memory consumption of the canister.

    An operation (update method, canister init, canister post_upgrade) that causes the WASM heap memory consumption to exceed this limit will trap.
    The WASM heap memory limit is ignored for query methods, response callback handlers, global timers, heartbeats, and canister pre_upgrade.

    If set to 0, then there's no upper limit on the WASM heap memory consumption of the canister subject to the available memory on the IC.

    Default value: 0 (i.e., no explicit limit).

    Note: in a future release of this specification, the default value and whether the limit is enforced for global timers and heartbeats might change.

-   `log_visibility` (`log_visibility`)

    Controls who can access the canister's logs through the `fetch_canister_logs` endpoint of the management canister. Can be one of:
    - `controllers`: Only the canister's controllers can fetch logs
    - `public`: Anyone can fetch the canister's logs
    - `allowed_viewers` (`vec principal`): Only principals in the provided list and the canister's controllers can fetch logs, the maximum length of the list is 10

    Default value: `controllers`.

-   `wasm_memory_threshold` (`nat`)

    Must be a number between 0 and 2<sup>64</sup>-1, inclusively, and indicates the threshold on the remaining wasm memory size of the canister in bytes:
    if the remaining wasm memory size of the canister is below the threshold, execution of the ["on low wasm memory" hook](#on-low-wasm-memory) is scheduled.

    Default value: 0 (i.e., the "on low wasm memory" hook is never scheduled).

-   `environment_variables` (`environment_variables`)

    A record containing key-value pairs where both key and value are UTF-8 encoded strings. These variables are accessible to the canister during execution and can be used to configure canister behavior without code changes. Each key must be unique.

    The maximum number of environment variables is implementation-defined. The maximum length of keys and values is implementation-defined.

    Default value: `null` (i.e., no environment variables provided).

The optional `sender_canister_version` parameter can contain the caller's canister version. If provided, its value must be equal to `ic0.canister_version`.

Until code is installed, the canister is `Empty` and behaves like a canister that has no public methods.

Cycles to pay for the call must be explicitly transferred with the call, i.e., they are not automatically deducted from the caller's balance implicitly (e.g., as for inter-canister calls).

### IC method `update_settings` {#ic-update_settings}

This method can be called by canisters as well as by external users via ingress messages.

Only *controllers* of the canister can update settings. See [IC method](#ic-create_canister) for a description of settings.

Not including a setting in the `settings` record means not changing that field. The defaults described above are only relevant during canister creation.

The optional `sender_canister_version` parameter can contain the caller's canister version. If provided, its value must be equal to `ic0.canister_version`.

### IC method `upload_chunk` {#ic-upload_chunk}

This method can be called by canisters as well as by external users via ingress messages.

Canisters have associated some storage space (hence forth chunk storage) where they can hold chunks of Wasm modules that are too lage to fit in a single message. This method allows the controllers of a canister (and the canister itself) to upload such chunks. The method returns the hash of the chunk that was stored. The size of each chunk must be at most 1MiB. The maximum number of chunks in the chunk store is `CHUNK_STORE_SIZE` chunks. The storage cost of each chunk is fixed and corresponds to storing 1MiB of data.

### IC method `clear_chunk_store` {#ic-clear_chunk_store}

This method can be called by canisters as well as by external users via ingress messages.

Canister controllers (and the canister itself) can clear the entire chunk storage of a canister.

### IC method `stored_chunks` {#ic-stored_chunks}

This method can be called by canisters as well as by external users via ingress messages.

Canister controllers (and the canister itself) can list the hashes of chunks in the chunk storage of a canister.

### IC method `install_code` {#ic-install_code}

This method can be called by canisters as well as by external users via ingress messages.

This method installs code into a canister.

Only controllers of the canister can install code.

-   If `mode = variant { install }`, the canister must be empty before. This will instantiate the canister module and invoke its `canister_init` method (if present), as explained in Section "[Canister initialization](#system-api-init)", passing the `arg` to the canister.

-   If `mode = variant { reinstall }`, if the canister was not empty, its existing code and state (including stable memory) is removed before proceeding as for `mode = install`.

    Note that this is different from `uninstall_code` followed by `install_code`, as `uninstall_code` generates a synthetic reject response to all callers of the uninstalled canister that the uninstalled canister did not yet reply to and ensures that callbacks to outstanding calls made by the uninstalled canister won't be executed (i.e., upon receiving a response from a downstream call made by the uninstalled canister, the cycles attached to the response are refunded, but no callbacks are executed).

-   If `mode = variant { upgrade }` or `mode = variant { upgrade = opt record { skip_pre_upgrade = .., wasm_memory_persistence = .. } }`, this will perform an upgrade of a non-empty canister as described in [Canister upgrades](#system-api-upgrades), passing `arg` to the `canister_post_upgrade` method of the new instance. If `skip_pre_upgrade = opt true`, then the `canister_pre_upgrade` method on the old instance is not executed. If `wasm_memory_persistence = opt keep`, then the WebAssembly memory is preserved.

This is atomic: If the response to this request is a `reject`, then this call had no effect.

:::note

Some canisters may not be able to make sense of callbacks after upgrades; these should be stopped first, to wait for all outstanding callbacks, or be uninstalled first, to prevent outstanding callbacks from being invoked (by marking the corresponding call contexts as deleted). It is expected that the canister admin (or their tooling) does that separately.

:::

The `wasm_module` field specifies the canister module to be installed. The system supports multiple encodings of the `wasm_module` field, as described in [Canister module format](#canister-module-format):

-   If the `wasm_module` starts with byte sequence `[0x00, 'a', 's', 'm']`, the system parses `wasm_module` as a raw WebAssembly binary.

-   If the `wasm_module` starts with byte sequence `[0x1f, 0x8b, 0x08]`, the system parses `wasm_module` as a gzip-compressed WebAssembly binary.

The optional `sender_canister_version` parameter can contain the caller's canister version. If provided, its value must be equal to `ic0.canister_version`.

This method traps if the canister's cycle balance decreases below the canister's freezing limit after executing the method.

### IC method `install_chunked_code` {#ic-install_chunked_code}

This method can be called by canisters as well as by external users via ingress messages.

This method installs code that had previously been uploaded in chunks.

Only controllers of the target canister can call this method.

The `mode`, `arg`, and `sender_canister_version` parameters are as for `install_code`.
The `target_canister` specifies the canister where the code should be installed.
The optional `store_canister` specifies the canister in whose chunk storage the chunks are stored (this parameter defaults to `target_canister` if not specified).
For the call to succeed, the caller must be a controller of the `store_canister` or the caller must be the `store_canister`. The `store_canister` must be on the same subnet as the target canister.

The `chunk_hashes_list` specifies a list of hash values `[h1,...,hk]` with `k <= MAX_CHUNKS_IN_LARGE_WASM`. The system looks up in the chunk store of `store_canister` (or that of the target canister if `store_canister` is not specified) blobs corresponding to `h1,...,hk` and concatenates them to obtain a blob of bytes referred to as `wasm_module` in `install_code`. It then checks that the SHA-256 hash of `wasm_module` is equal to the `wasm_module_hash` parameter and calls `install_code` with parameters `(record {mode; target_canister; wasm_module; arg; sender_canister_version})`.

### IC method `uninstall_code` {#ic-uninstall_code}

This method can be called by canisters as well as by external users via ingress messages.

This method removes a canister's code and state, making the canister *empty* again.

Only controllers of the canister can uninstall code.

Uninstalling a canister's code will reject all calls that the canister has not yet responded to, and drop the canister's code and state. Outstanding responses to the canister will not be processed, even if they arrive after code has been installed again. Cycles attached to such responses will still be refunded though.

The canister is now [empty](#canister-lifecycle). In particular, any incoming or queued calls will be rejected.

A canister after *uninstalling* retains its *cycle* balances, *controllers*, history, status, and allocations.

The optional `sender_canister_version` parameter can contain the caller's canister version. If provided, its value must be equal to `ic0.canister_version`.

### IC method `canister_status` {#ic-canister_status}

This method can be called by canisters as well as by external users via ingress messages.

Indicates various information about the canister. It contains:

-   The status of the canister. It could be one of `running`, `stopping` or `stopped`.

-   The "settings" of the canister containing:

    -   The controllers of the canister. The order of returned controllers may vary depending on the implementation.

    -   The compute and memory allocation of the canister.

    -   The freezing threshold of the canister in seconds.

    -   The reserved cycles limit of the canister, i.e., the maximum number of cycles that can be in the canister's reserved balance after increasing the canister's memory allocation and/or actual memory usage.

    -   The canister log visibility of the canister.

    -   The WASM heap memory limit of the canister in bytes (the value of `0` means that there is no explicit limit).

    -   The "low wasm memory" threshold, which is used to determine when the [canister_on_low_wasm_memory](#on-low-wasm-memory) function is executed.
    
    -   The environment variables of the canister, which is a record containing key-value pairs used to configure the canister's behavior.

-   A SHA256 hash of the module installed on the canister. This is `null` if the canister is empty.

-   The actual memory usage of the canister, representing the total memory consumed by the canister.

-   A record containing detailed breakdown of memory usage into individual components (see [Memory Metrics](#ic-canister_status-memory_metrics) for more details).

-   The cycle balance of the canister.

-   The reserved cycles balance of the canister, i.e., the number of cycles reserved when increasing the canister's memory allocation and/or actual memory usage.

-   The idle cycle consumption of the canister, i.e., the number of cycles burned by the canister per day due to its compute and memory allocation and actual memory usage.

-   Statistics regarding the query call execution of the canister, i.e., a record containing the following fields:

    * `num_calls_total`: the total number of query and composite query methods evaluated on the canister,

    * `num_instructions_total`: the total number of WebAssembly instructions executed during the evaluation of query and composite query methods,

    * `request_payload_bytes_total`: the total number of query and composite query method payload bytes, and

    * `response_payload_bytes_total`: the total number of query and composite query response payload (reply data or reject message) bytes.

Only the controllers of the canister or the canister itself can request its status.

#### Memory Metrics {#ic-canister_status-memory_metrics}

    * `wasm_memory_size`: Represents the Wasm memory usage of the canister, i.e. the heap memory used by the canister's WebAssembly code.

    * `stable_memory_size`: Represents the stable memory usage of the canister.

    * `global_memory_size`: Represents the memory usage of the global variables that the canister is using.

    * `wasm_binary_size`: Represents the memory occupied by the Wasm binary that is currently installed on the canister. This is the size of the binary uploaded via `install_code` or `install_chunked_code`, e.g., the compressed size if the uploaded binary is gzipped.

    * `custom_sections_size`: Represents the memory used by custom sections defined by the canister, which may include additional metadata or configuration data.

    * `canister_history_size`: Represents the memory used for storing the canister's history.

    * `wasm_chunk_store_size`: Represents the memory used by the Wasm chunk store of the canister.

    * `snapshots_size`: Represents the memory consumed by all snapshots that belong to this canister.

All sizes are expressed in bytes.

### IC method `canister_info` {#ic-canister_info}

This method can only be called by canisters, i.e., it cannot be called by external users via ingress messages.

Provides the history of the canister, its current module SHA-256 hash, and its current controllers. Every canister can call this method on every other canister (including itself). Users cannot call this method.

The canister history consists of a list of canister changes (canister creation, code uninstallation, code deployment, snapshot restoration, or canister settings change). Every canister change consists of the system timestamp at which the change was performed, the canister version after performing the change, the change's origin (a user or a canister), and its details. The change origin includes the principal (called *originator* in the following) that initiated the change and, if the originator is a canister, the originator's canister version when the originator initiated the change (if available). Code deployments are described by their mode (code install, code reinstall, code upgrade) and the SHA-256 hash of the newly deployed canister module. Loading a snapshot is described by the canister version, snapshot ID and timestamp at which the snapshot was taken. Canister settings changes are described by the complete updated set of canister controllers following the change, along with a [hash of the environment variables](#hash-of-map), if any variables were modified. Note that the order of controllers stored in the canister history may vary depending on the implementation.

The system can drop the oldest canister changes from the list to keep its length bounded (at least `20` changes are guaranteed to remain in the list). The system also drops all canister changes if the canister runs out of cycles.

The following parameters should be supplied for the call:

-   `canister_id`: the canister ID of the canister to retrieve information about.

-   `num_requested_changes`: optional, specifies the number of requested canister changes. If not provided, the default value of `0` will be used.

The returned response contains the following fields:

-   `total_num_changes`: the total number of canister changes that have been ever recorded in the history. This value does not change if the system drops the oldest canister changes from the list of changes.

-   `recent_changes`: the list containing the most recent canister changes. If `num_requested_changes` is provided, then this list contains that number of changes or, if more changes are requested than available in the history, then this list contains all changes available in the history. If `num_requested_changes` is not specified, then this list is empty.

-   `module_hash`: the SHA-256 hash of the currently installed canister module (or `null` if the canister is empty).

-   `controllers`: the current set of canister controllers. The order of returned controllers may vary depending on the implementation.

### IC method `stop_canister` {#ic-stop_canister}

This method can be called by canisters as well as by external users via ingress messages.

The controllers of a canister may stop a canister (e.g., to prepare for a canister upgrade).

When this method successfully returns, then the canister status is `stopped` at that point.
However, note that the canister might be restarted at any time due to a concurrent call.

The execution of this method proceeds as follows:

- The immediate effect is that the status of the canister is changed to `stopping` (unless the canister is already stopped).
- The IC now rejects all calls to a stopping canister, indicating that the canister is stopping. Responses to a stopping canister are processed as usual.
- When all outstanding responses have been processed (so that there are no open call contexts), the canister status is changed to `stopped`.
- If the canister status is changed to `stopped` within an implementation-specific timeout, then this method successfully returns.
- Otherwise, this method returns an error (the canister status is still `stopping` and might eventually become `stopped` if all outstanding responses have been processed and the canister has not been restarted by a separate call).

### IC method `start_canister` {#ic-start_canister}

This method can be called by canisters as well as by external users via ingress messages.

A canister may be started by its controllers.

If the canister status was `stopped` or `stopping` then the canister status is simply set to `running`. In the latter case all `stop_canister` calls which are processing fail (and are rejected).

If the canister was already `running` then the status stays unchanged.

### IC method `delete_canister` {#ic-delete_canister}

This method can be called by canisters as well as by external users via ingress messages.

This method deletes a canister from the IC.

Only controllers of the canister can delete it and the canister must already be stopped. Deleting a canister cannot be undone, any state stored on the canister is permanently deleted and its cycles are discarded. Once a canister is deleted, its ID cannot be reused.

### IC method `deposit_cycles` {#ic-deposit_cycles}

This method can only be called by canisters, i.e., it cannot be called by external users via ingress messages.

This method deposits the cycles included in this call into the specified canister.

### IC method `raw_rand` {#ic-raw_rand}

This method can only be called by canisters, i.e., it cannot be called by external users via ingress messages.

This method takes no input and returns 32 pseudo-random bytes to the caller. The return value is unknown to any part of the IC at time of the submission of this call. A new return value is generated for each call to this method.

### IC method `ecdsa_public_key` {#ic-ecdsa_public_key}

This method can only be called by canisters, i.e., it cannot be called by external users via ingress messages.

This method returns a [SEC1](https://www.secg.org/sec1-v2.pdf) encoded ECDSA public key for the given canister using the given derivation path. If the `canister_id` is unspecified, it will default to the canister id of the caller. The `derivation_path` is a vector of variable length byte strings. Each byte string may be of arbitrary length, including empty. The total number of byte strings in the `derivation_path` must be at most 255. The `key_id` is a struct specifying both a curve and a name. The availability of a particular `key_id` depends on the implementation.

For curve `secp256k1`, the public key is derived using a generalization of BIP32 (see [ia.cr/2021/1330, Appendix D](https://ia.cr/2021/1330)). To derive (non-hardened) [BIP32](https://github.com/bitcoin/bips/blob/master/bip-0032.mediawiki)-compatible public keys, each byte string (`blob`) in the `derivation_path` must be a 4-byte big-endian encoding of an unsigned integer less than 2<sup>31</sup>. If the `derivation_path` contains a byte string that is not a 4-byte big-endian encoding of an unsigned integer less than 2<sup>31</sup>, then a derived public key will be returned, but that key derivation process will not be compatible with the [BIP32](https://github.com/bitcoin/bips/blob/master/bip-0032.mediawiki) standard.

The return value is an extended public key consisting of an ECDSA `public_key`, encoded in [SEC1](https://www.secg.org/sec1-v2.pdf) compressed form, and a `chain_code`, which can be used to deterministically derive child keys of the `public_key`.

This call requires that an ECDSA key with ID `key_id` was generated by the IC. Otherwise, the call is rejected.

### IC method `sign_with_ecdsa` {#ic-sign_with_ecdsa}

This method can only be called by canisters, i.e., it cannot be called by external users via ingress messages.

This method returns a new [ECDSA](https://nvlpubs.nist.gov/nistpubs/FIPS/NIST.FIPS.186-4.pdf) signature of the given `message_hash` that can be separately verified against a derived ECDSA public key. This public key can be obtained by calling `ecdsa_public_key` with the caller's `canister_id`, and the same `derivation_path` and `key_id` used here.

The signatures are encoded as the concatenation of the [SEC1](https://www.secg.org/sec1-v2.pdf) encodings of the two values r and s. For curve `secp256k1`, this corresponds to 32-byte big-endian encoding.

This call requires that an ECDSA key with ID `key_id` was generated by the IC, the signing functionality for that key was enabled, and `message_hash` is 32 bytes long. Otherwise, the call is is rejected.

Cycles to pay for the call must be explicitly transferred with the call, i.e., they are not automatically deducted from the caller's balance implicitly (e.g., as for inter-canister calls).

### IC method `schnorr_public_key` {#ic-schnorr_public_key}

This method can only be called by canisters, i.e., it cannot be called by external users via ingress messages.

This method returns a (derived) Schnorr public key for the given canister using the given derivation path. If the `canister_id` is unspecified, it will default to the canister id of the caller. The `derivation_path` is a vector of variable length byte strings. Each byte string may be of arbitrary length, including empty. The total number of byte strings in the `derivation_path` must be at most 255. The `key_id` is a struct specifying both an algorithm and a name. The availability of a particular `key_id` depends on the implementation.

The return value is an extended Schnorr public key consisting of a Schnorr `public_key` and a `chain_code`. The chain code can be used to deterministically derive child keys of the `public_key`. Both the derivation and the encoding of the public key depends on the key ID's `algorithm`:

-   For algorithm `bip340secp256k1`, the public key is derived using the generalization of BIP32 defined in [ia.cr/2021/1330, Appendix D](https://ia.cr/2021/1330). To derive (non-hardened) [BIP32](https://github.com/bitcoin/bips/blob/master/bip-0032.mediawiki)-compatible public keys, each byte string (`blob`) in the `derivation_path` must be a 4-byte big-endian encoding of an unsigned integer less than 2<sup>31</sup>. If the `derivation_path` contains a byte string that is not a 4-byte big-endian encoding of an unsigned integer less than 2<sup>31</sup>, then a derived public key will be returned, but that key derivation process will not be compatible with the [BIP32](https://github.com/bitcoin/bips/blob/master/bip-0032.mediawiki) standard.

    The public key is encoded in [SEC1](https://www.secg.org/sec1-v2.pdf) compressed form. To use BIP32 public keys to verify BIP340 Schnorr signatures, the first byte of the (33-byte) SEC1-encoded public key must be removed (see [BIP-340, Public Key Conversion](https://github.com/bitcoin/bips/blob/master/bip-0340.mediawiki#public-key-conversion)).

-   For algorithm `ed25519`, the public key is derived using the scheme specified in [Ed25519 hierarchical key derivation](#ed25519-key-derivation).

    The public key is encoded in standard 32-byte compressed form (see [RFC8032, 5.1.2 Encoding](https://datatracker.ietf.org/doc/html/rfc8032#section-5.1.2)).

This call requires that a Schnorr key with ID `key_id` was generated by the IC. Otherwise, the call is rejected.

#### Ed25519 hierarchical key derivation {#ed25519-key-derivation}

This section describes a child key derivation (CKD) function for computing child public keys from Ed25519 parent public keys.
The section is inspired by [BIP32](https://github.com/bitcoin/bips/blob/master/bip-0032.mediawiki) and uses similar wording and structure.

##### Motivation

To support the Ed25519 variant of threshold Schnorr signatures on the Internet Computer, a key derivation scheme compatible with Ed25519 signatures is required.
For a respective signing service on the Internet Computer to be efficient, the signing subnet maintains only a single master key pair and _derives_ signing child keys for each canister.
Although there exist various hierarchical key derivation schemes (e.g., [BIP32](https://github.com/bitcoin/bips/blob/master/bip-0032.mediawiki), [SLIP10](https://github.com/satoshilabs/slips/blob/master/slip-0010.md), [BIP32-Ed25519](https://input-output-hk.github.io/adrestia/static/Ed25519_BIP.pdf), [Schnorrkel](https://github.com/w3f/schnorrkel)), all of the analyzed schemes are either incompatible in a threshold setting (e.g., use hardened key derivation only), comply with clamping which adds unnecessary complexity, or otherwise rely on non-standard primitives.
For these reasons, a new derivation scheme is specified here.
This scheme does not make use of _clamping_ (see [RFC8032, Section 5.1.5, Item 2](https://datatracker.ietf.org/doc/html/rfc8032#section-5.1.5)), because it is unnecessary in the given setting, and satisfies the following requirements:

- Off-chain availability: New public keys can be computed off-chain from a master public key without requiring interaction with the IC.
- Hierarchical derivation: Derived keys are organized in a tree such that from any public key it is possible to derive new child keys. The first level is used to derive unique canister-specific keys from the master key.
- Simplicity: The scheme is simple to implement using existing libraries.

##### Conventions

We will assume the elliptic curve (EC) operations using the field and curve parameters as defined by Ed25519 (see [RFC8032, Section 5.1](https://datatracker.ietf.org/doc/html/rfc8032#section-5.1)). Variables below are either:

- Integers modulo the order of the curve's prime order subgroup (referred to as L).
- Points on the curve.
- Byte sequences.

Addition (+) of two points is defined as application of the EC group operation.
Concatenation (||) is the operation of appending one byte sequence onto another.

We assume the following functions:

- point(p): returns the point resulting from EC point multiplication (repeated application of the EC group operation) of the Ed25519 base point with the integer p.
- ser<sub>P</sub>(P): serializes the point to a byte sequence using standard 32-byte compressed form (see [RFC8032, 5.1.2 Encoding](https://datatracker.ietf.org/doc/html/rfc8032#section-5.1.2)).
- utf8(s): returns the UTF-8 encoding of string s.
- parse<sub>512</sub>(p): interprets a 64-byte sequence as a 512-bit number, most significant byte first.
- HKDF(salt,IKM,info,N) -> OKM: HMAC-based key derivation function (see [RFC5869](https://datatracker.ietf.org/doc/html/rfc5869)) using HMAC-SHA512 (see [RFC4231](https://datatracker.ietf.org/doc/html/rfc4231)) calculating N-bytes long output key material (OKM) from (byte sequences) salt, input key material (IKM), and application specific information *info*.

##### Extended keys

Public keys are extended with an extra 32 bytes of entropy, which extension is called chain code.
An extended public key is represented as (K, c), with K = point(k) and c being the chain code, for some private key k.
Each extended key can have an arbitrary number of child keys.
The scheme does not support hardened derivation of child keys.

##### Child key derivation (CKD) function

Given a parent extended public key and an index i, it is possible to compute the corresponding child extended public key.
The function CKDpub computes a child extended public key from a parent extended public key and an index i, where i is a byte sequence of arbitrary length (including empty).

CKDpub((K<sub>par</sub>, c<sub>par</sub>), i) → (K<sub>i</sub>, c<sub>i</sub>):
- let IKM = ser<sub>P</sub>(K<sub>par</sub>) || i.
- let OKM = HKDF(c<sub>par</sub>, IKM, utf8("Ed25519"), 96).
- Split OKM into a 64-byte and a 32-byte sequence, tweak and c<sub>i</sub>.
- let K<sub>i</sub> = K<sub>par</sub> + point(parse<sub>512</sub>(tweak) mod L).
- return (K<sub>i</sub>, c<sub>i</sub>).

##### Key tree

A key tree can be built by repeatedly applying CKDpub, starting with one root, called the master extended public key M.
Computing CKDpub(M, i) for different values of i results in a number of level-0 derived keys.
As each of these is again an extended key, CKDpub can be applied to those as well.
The sequence of indices used when repeatedly applying CKDpub is called the _derivation path_.

The function KTpub computes a child extended public key from a parent extended public key and a derivation path d.

KTpub((K<sub>par</sub>, c<sub>par</sub>), d) → (K<sub>d</sub>, c<sub>d</sub>):
- let (K<sub>d</sub>, c<sub>d</sub>) = (K<sub>par</sub>, c<sub>par</sub>)
- for all indices i in d:
  (K<sub>d</sub>, c<sub>d</sub>) = CKDpub((K<sub>d</sub>, c<sub>d</sub>), i)
- return (K<sub>d</sub>, c<sub>d</sub>).

### IC method `sign_with_schnorr` {#ic-sign_with_schnorr}

This method can only be called by canisters, i.e., it cannot be called by external users via ingress messages.

This method returns a Schnorr signature of the given `message` that can be verified against a (derived) public key obtained by calling `schnorr_public_key` using the caller's `canister_id` and the given `derivation_path` and `key_id`.

The encoding of the signature depends on the key ID's `algorithm`:

-   For algorithm `bip340secp256k1`, the signature is encoded in 64 bytes according to [BIP340](https://github.com/bitcoin/bips/blob/master/bip-0340.mediawiki).

-   For algorithm `ed25519`, the signature is encoded in 64 bytes according to [RFC8032, 5.1.6 Sign](https://datatracker.ietf.org/doc/html/rfc8032#section-5.1.6).

This call requires that a Schnorr key with ID `key_id` was generated by the IC and the signing functionality for that key was enabled. Otherwise, the call is rejected.

This call accepts an optional auxiliary parameter `aux`. The auxiliary parameter type `schnorr_aux` is an enumeration. The only currently supported variant is `bip341` which allows passing a Merkle tree root hash, which is required to implement Taproot signatures as defined in [BIP341](https://github.com/bitcoin/bips/blob/master/bip-0341.mediawiki). The `bip341` variant is only allowed for `bip340secp256k1` signatures, and if provided the `merkle_root_hash` must be generated in accordance with BIP341's specification for `taproot_output_script`. Specifically it should be either an empty bytestring (for the `script == None` case) or else 32 bytes generated using the procedure documented as `taproot_tree_helper`. If no auxiliary parameter is provided, then `bip340secp256k1` signatures are generated in accordance with BIP340.

On the Internet Computer, the tuple of the requested master key, the calling canister, and derivation path determines which private key is used to generate the signature, and which public key is returned by `schnorr_public_key`.

When using BIP341 signatures, the actual signature that is created will be relative to the Schnorr signature derived as described in BIP341's `taproot_sign_script`. The key returned by `schnorr_public_key` is the value identified in BIP341 as `internal_pubkey`.

Cycles to pay for the call must be explicitly transferred with the call, i.e., they are not automatically deducted from the caller's balance implicitly (e.g., as for inter-canister calls).

### IC method `vetkd_public_key` {#ic-vetkd_public_key}

:::note

The vetKD API is considered EXPERIMENTAL. Canister developers must be aware that the API may evolve in a non-backward-compatible way.

:::

This method can only be called by canisters, i.e., it cannot be called by external users via ingress messages.

This method returns the vetKD public (verification) key derived from the vetKD master public key with ID `key_id` for the canister with the given `canister_id` and the given `context`.

If the `canister_id` is unspecified, it will default to the canister id of the caller. The `context` is a byte string of variable length. The `key_id` is a struct specifying both a curve and a name. The availability of a particular `key_id` depends on the implementation.

The public key returned for an empty `context` is called _canister public key_. Given this canister public key, the public key for a particular `context` can also be derived offline.

For curve `bls12_381_g2`, the returned `public_key` is a G<sub>2</sub> element in compressed form in [BLS Signatures Draft RFC](https://datatracker.ietf.org/doc/html/draft-irtf-cfrg-bls-signature-05#name-bls12-381) encoding.

This call requires that a vetKD master key with ID `key_id` was generated by the IC and the key derivation functionality for that key was enabled, and that the `canister_id` meets the requirement of a canister id. Otherwise, the call is is rejected.

### IC method `vetkd_derive_key` {#ic-vetkd_derive_key}

:::note

The vetKD API is considered EXPERIMENTAL. Canister developers must be aware that the API may evolve in a non-backward-compatible way.

:::

This method can only be called by canisters, i.e., it cannot be called by external users via ingress messages.

This method returns a vetKD key (aka vetKey) encrypted under `transport_public_key` and derived from the vetKD master key with ID `key_id` based on the caller's `input` for a given `context`.

Both the `input` and the `context` are byte strings of variable length. While both are inputs to the underlying key derivation algorithm (implicitly together with the calling canister's ID), `input` is intended as the primary differentiator when deriving different keys, while `context` is intended as domain separator.
The `key_id` is a struct specifying both a curve and a name. The availability of a particular `key_id` depends on the implementation.

Both the encrypted and the decrypted form of the vetKD key can be verified by using the respective vetKD public (verification) key, which can be obtained by calling the IC method `vetkd_public_key`.

For curve `bls12_381_g2`, the following holds:

-   The `transport_public_key` is a G<sub>1</sub> element in compressed form in [BLS Signatures Draft RFC](https://datatracker.ietf.org/doc/html/draft-irtf-cfrg-bls-signature-05#name-bls12-381) encoding. Transport public keys are created by calculating *tpk = g<sub>1</sub><sup>tsk</sup>*, where the transport secret key *tsk* is chosen uniformly at random from Z<sub>p</sub>.

-   The returned `encrypted_key` is the blob `E1 · E2 · E3`, where E<sub>1</sub> and E<sub>3</sub> are G<sub>1</sub> elements, and E<sub>2</sub> is a G<sub>2</sub> element, all in compressed form in [BLS Signatures Draft RFC](https://datatracker.ietf.org/doc/html/draft-irtf-cfrg-bls-signature-05#name-bls12-381) encoding.

    The encrypted key can be verified by ensuring *e(E<sub>1</sub>, g<sub>2</sub>) == e(g<sub>1</sub>, E<sub>2</sub>)*, and *e(E<sub>3</sub>, g<sub>2</sub>) == e(tpk, E<sub>2</sub>) \* e(H(dpk · `input`), dpk)*, where *dpk* is the derived (vetKD) public key associated with the respective `context`, `key_id`, and the canister ID of the caller.

-   The decrypted vetKD key *k* is obtained by calculating E<sub>3</sub> \* E<sub>1</sub><sup>-tsk</sup>, where tsk ∈ Z<sub>p</sub> is the transport secret key that was used to generate the `transport_public_key`.

    The key can be verified by ensuring *e(k, g<sub>2</sub>) == e(H(dpk · `input`), dpk)*, where *dpk* is the derived (vetKD) public key associated with the respective `context`, `key_id`, and the canister ID of the caller. Such verification protects against untrusted canisters returning invalid keys.

where

-   g<sub>1</sub>, g<sub>2</sub> are generators of G<sub>1</sub>, G<sub>2</sub>, which are groups of prime order *p*,

-   \* denotes the group operation in G<sub>1</sub>, G<sub>2</sub>, and G<sub>T</sub>,

-   e: `G1 x G2 → GT` is the pairing (see [BLS Signatures Draft RFC, Appendix A](https://datatracker.ietf.org/doc/html/draft-irtf-cfrg-bls-signature-05#name-bls12-381)),

-   H hashes into G<sub>1</sub> according to the [BLS12-381 message augmentation scheme ciphersuite in the BLS Signatures Draft RFC](https://datatracker.ietf.org/doc/html/draft-irtf-cfrg-bls-signature#name-message-augmentation-2) (see also [Hashing to Elliptic Curves Draft RFC](https://datatracker.ietf.org/doc/html/draft-irtf-cfrg-hash-to-curve#name-suites-for-bls12-381)),

-   `·` and · denote concatenation

This call requires that a vetKD master key with ID `key_id` was generated by the IC and the key derivation functionality for that key was enabled. Otherwise, the call is is rejected.

Cycles to pay for the call must be explicitly transferred with the call, i.e., they are not automatically deducted from the caller's balance implicitly (e.g., as for inter-canister calls).

### IC method `http_request` {#ic-http_request}

This method can only be called by canisters, i.e., it cannot be called by external users via ingress messages.

This method makes an HTTP request to a given URL and returns the HTTP response, possibly after a transformation.

The canister should aim to issue *idempotent* requests, meaning that it must not change the state at the remote server, or the remote server has the means to identify duplicated requests. Otherwise, the risk of failure increases.

The responses for all identical requests must match too. However, a web service could return slightly different responses for identical idempotent requests. For example, it may include some unique identification or a timestamp that would vary across responses.

For this reason, the calling canister can supply a transformation function, which the IC uses to let the canister sanitize the responses from such unique values. The transformation function is executed separately on the corresponding response received for a request. The final response will only be available to the calling canister.

Currently, the `GET`, `HEAD`, and `POST` methods are supported for HTTP requests.

It is important to note the following for the usage of the `POST` method:

- The calling canister must make sure that the remote server is able to handle idempotent requests sent from multiple sources. This may require, for example, to set a certain request header to uniquely identify the request.

- There are no confidentiality guarantees on the request content. There is no guarantee that all sent requests are as specified by the canister. If the canister receives a response, then at least one request that was sent matched the canister's request, and the response was to that request.

For security reasons, only HTTPS connections are allowed (URLs must start with `https://`). The IC uses industry-standard root CA lists to validate certificates of remote web servers.

The **size** of an HTTP request from the canister or an HTTP response from the remote HTTP server is the total number of bytes representing the names and values of HTTP headers and the HTTP body. The maximal size for the request from the canister is `2MB` (`2,000,000B`). Each request can specify a maximal size for the response from the remote HTTP server. The upper limit on the maximal size for the response is `2MB` (`2,000,000B`) and this value also applies if no maximal size value is specified. An error will be returned when the request or response is larger than the maximal size.

The following parameters should be supplied for the call:

-   `url` - the requested URL. The URL must be valid according to [RFC-3986](https://www.ietf.org/rfc/rfc3986.txt), it might contain non-ASCII characters according to [RFC-3987](https://www.ietf.org/rfc/rfc3987.txt), and its length must not exceed `8192`. The URL may specify a custom port number.

-   `max_response_bytes` - optional, specifies the maximal size of the response in bytes. If provided, the value must not exceed `2MB` (`2,000,000B`). The call will be charged based on this parameter. If not provided, the maximum of `2MB` will be used.

-   `method` - currently, only GET, HEAD, and POST are supported

-   `headers` - list of HTTP request headers and their corresponding values

-   `body` - optional, the content of the request's body

-   `transform` - an optional record that includes a function that transforms raw responses to sanitized responses, and a byte-encoded context that is provided to the function upon invocation, along with the response to be sanitized. If provided, the calling canister itself must export this function.

Cycles to pay for the call must be explicitly transferred with the call, i.e., they are not automatically deducted from the caller's balance implicitly (e.g., as for inter-canister calls).

The returned response (and the response provided to the `transform` function, if specified) contains the following fields:

-   `status` - the response status (e.g., 200, 404)

-   `headers` - list of HTTP response headers and their corresponding values

-   `body` - the response's body

The `transform` function may, for example, transform the body in any way, add or remove headers, modify headers, etc. The maximal number of bytes representing the response produced by the `transform` function is equal to `max_response_bytes`, if provided, otherwise the default value of `2MB` (`2,000,000B`) is used as the limit. Note that the number of bytes representing the response produced by the `transform` function includes the serialization overhead of the encoding produced by the canister.

When the transform function is invoked by the system due to a canister HTTP request, the caller's identity is the principal of the management canister. This information can be used by developers to implement access control mechanism for this function.

The following additional limits apply to HTTP requests and HTTP responses from the remote sever:

-   the number of headers must not exceed `64`,

-   the number of bytes representing a header name or value must not exceed `8KiB`, and

-   the total number of bytes representing the header names and values must not exceed `48KiB`.

If the request headers provided by the canister do not contain a `user-agent` header (case-insensitive),
then the IC sends a `user-agent` header (case-insensitive) with the value `ic/1.0`
in addition to the headers provided by the canister. Such an additional header does not contribute
to the above limits on HTTP request headers.

:::note

Currently, the Internet Computer mainnet only supports URLs that resolve to IPv6 destinations (i.e., the domain has a `AAAA` DNS record) in HTTP requests.

:::

:::warning

If you do not specify the `max_response_bytes` parameter, the maximum of a `2MB` response will be charged for, which is expensive in terms of cycles. Always set the parameter to a reasonable upper bound of the expected (network and transformed) response size to not incur unnecessary cycles costs for your request.

:::

### IC method `node_metrics_history` {#ic-node_metrics_history}

This method can only be called by canisters, i.e., it cannot be called by external users via ingress messages.

:::note

The node metrics management canister API is considered EXPERIMENTAL. Canister developers must be aware that the API may evolve in a non-backward-compatible way.

:::

Given a subnet ID as input, this method returns a time series of node metrics (field `node_metrics`). The timestamps are represented as nanoseconds since 1970-01-01 (field `timestamp_nanos`) at which the metrics were sampled. The returned timestamps are all timestamps after (and including) the provided timestamp (field `start_at_timestamp_nanos`) for which node metrics are available. The maximum number of returned timestamps is 60 and no two returned timestamps belong to the same UTC day.

Note that a sample will only include metrics for nodes whose metrics changed compared to the previous sample. This means that if a node disappears in one sample and later reappears its metrics will restart from 0 and consumers of this API need to adjust for these resets when aggregating over multiple samples.

A single metric entry is a record with the following fields:

- `node_id` (`principal`): the principal characterizing a node;

- `num_blocks_proposed_total` (`nat64`): the number of blocks proposed by this node;

- `num_block_failures_total` (`nat64`): the number of failed block proposals by this node.

### IC method `subnet_info` {#ic-subnet_info}

This method can only be called by canisters, i.e., it cannot be called by external users via ingress messages.

Given a subnet ID as input, this method returns a record `subnet_info` containing metadata about that subnet.

Currently, the only field returned is the `replica_version` (`text`) of the targeted subnet.

### IC method `take_canister_snapshot` {#ic-take_canister_snapshot}

This method can be called by canisters as well as by external users via ingress messages.

This method takes a snapshot of the specified canister. A snapshot consists of the wasm memory, stable memory, certified variables, wasm chunk store and wasm binary.

Subsequent `take_canister_snapshot` calls will create a new snapshot. However, a `take_canister_snapshot` call might fail if the maximum number of snapshots per canister is reached. This error can be avoided by providing a snapshot ID via the optional `replace_snapshot` parameter. The snapshot identified by the specified ID will be deleted once a new snapshot has been successfully created.

It's important to note that a snapshot will increase the memory footprint of the canister. Thus, the canister's balance must have a sufficient amount of cycles to not become frozen.

Only controllers can take a snapshot of a canister and load it back to the canister.

:::note

It's important to stop a canister before taking a snapshot to ensure that all outstanding callbacks are completed. Failing to do so may cause the canister to not make sense of the callbacks if its state is restored using the snapshot.
It is expected that the canister controllers (or their tooling) do this separately.

:::

### IC method `load_canister_snapshot` {#ic-load_canister_snapshot}

This method can be called by canisters as well as by external users via ingress messages.

This method loads a snapshot identified by `snapshot_id` onto the canister. It fails if no snapshot with the specified `snapshot_id` can be found.

The snapshot can only be loaded onto the canister for which the snapshot was taken.

Only controllers can take a snapshot of a canister and load it back to the canister.

:::note

It's important to stop a canister before loading a snapshot to ensure that all outstanding callbacks are completed. Failing to do so may cause the canister to not make sense of the callbacks if its state is restored.
It is expected that the canister controllers (or their tooling) do this separately.

:::

The optional `sender_canister_version` parameter can contain the caller's canister version. If provided, its value must be equal to `ic0.canister_version`.

### IC method `list_canister_snapshots` {#ic-list_canister_snapshots}

This method can be called by canisters as well as by external users via ingress messages.

This method lists the snapshots of the canister identified by `canister_id`. Only controllers of the canister can list its snapshots.

### IC method `delete_canister_snapshot` {#ic-delete_canister_snapshot}

This method can be called by canisters as well as by external users via ingress messages.

This method deletes a specified snapshot that belongs to an existing canister. An error will be returned if the snapshot is not found. 

A snapshot cannot be found if it was never created, it was previously deleted, replaced by a new snapshot through a `take_canister_snapshot` request, or if the canister itself has been deleted or run out of cycles.

A snapshot may be deleted only by the controllers of the canister for which the snapshot was taken.

### IC method `fetch_canister_logs` {#ic-fetch_canister_logs}

This method can only be called by external users via non-replicated calls, i.e., it cannot be called by canisters, cannot be called via replicated calls, and cannot be called from composite query calls.

Given a canister ID as input, this method returns a vector of logs of that canister including its trap messages.
The canister logs are *not* collected in canister methods running in non-replicated mode (NRQ, CQ, CRy, CRt, CC, and F modes, as defined in [Overview of imports](#system-api-imports)) and the canister logs are *purged* when the canister is reinstalled or uninstalled.
The total size of all returned logs does not exceed 4KiB.
If new logs are added resulting in exceeding the maximum total log size of 4KiB, the oldest logs will be removed.
Logs persist across canister upgrades and they are deleted if the canister is reinstalled or uninstalled.

The log visibility is defined in the `log_visibility` field of `canister_settings` and can be one of the following variants:

- `controllers`: only the canister's controllers can fetch logs (default);
- `public`: everyone can fetch logs;
- `allowed_viewers` (`vec principal`): only principals in the provided list and the canister's controllers can fetch logs, the maximum length of the list is 10.

A single log is a record with the following fields:

- `idx` (`nat64`): the unique sequence number of the log for this particular canister;
- `timestamp_nanos` (`nat64`): the timestamp as nanoseconds since 1970-01-01 at which the log was recorded;
- `content` (`blob`): the actual content of the log;

:::warning

The response of a query comes from a single replica, and is therefore not appropriate for security-sensitive applications.
Replica-signed queries may improve security because the recipient can verify the response comes from the correct subnet.

:::

## The IC Bitcoin API {#ic-bitcoin-api}

The Bitcoin API exposed by the management canister is DEPRECATED.
Developers should interact with the Bitcoin canisters (`ghsi2-tqaaa-aaaan-aaaca-cai` for Bitcoin mainnet and `g4xu7-jiaaa-aaaan-aaaaq-cai` for Bitcoin testnet) directly.
Information about Bitcoin and the IC Bitcoin integration can be found in the [Bitcoin developer guides](https://developer.bitcoin.org/devguide/) and  the [Bitcoin integration documentation](https://internetcomputer.org/docs/developer-docs/integrations/bitcoin/bitcoin-how-it-works).

### IC method `bitcoin_get_utxos` {#ic-bitcoin_get_utxos}

:::note

This method is DEPRECATED. Canister developers are advised to call the method of the same name on the Bitcoin (mainnet or testnet) canister.

:::

This method can only be called by canisters, i.e., it cannot be called by external users via ingress messages.

Given a `get_utxos_request`, which must specify a Bitcoin address and a Bitcoin network (`mainnet` or `testnet`), the function returns all unspent transaction outputs (UTXOs) associated with the provided address in the specified Bitcoin network based on the current view of the Bitcoin blockchain available to the Bitcoin component. The UTXOs are returned sorted by block height in descending order.

The following address formats are supported:

-   Pay to public key hash (P2PKH)

-   Pay to script hash (P2SH)

-   Pay to witness public key hash (P2WPKH)

-   Pay to witness script hash (P2WSH)

-   Pay to taproot (P2TR)

If the address is malformed, the call is rejected.

The optional `filter` parameter can be used to restrict the set of returned UTXOs, either providing a minimum number of confirmations or a page reference when pagination is used for addresses with many UTXOs. In the first case, only UTXOs with at least the provided number of confirmations are returned, i.e., transactions with fewer than this number of confirmations are not considered. In other words, if the number of confirmations is `c`, an output is returned if it occurred in a transaction with at least `c` confirmations and there is no transaction that spends the same output with at least `c` confirmations.

There is an upper bound of 144 on the minimum number of confirmations. If a larger minimum number of confirmations is specified, the call is rejected. Note that this is not a severe restriction as the minimum number of confirmations is typically set to a value around 6 in practice.

It is important to note that the validity of transactions is not verified in the Bitcoin component. The Bitcoin component relies on the proof of work that goes into the blocks and the verification of the blocks in the Bitcoin network. For a newly discovered block, a regular Bitcoin (full) node therefore provides a higher level of security than the Bitcoin component, which implies that it is advisable to set the number of confirmations to a reasonably large value, such as 6, to gain confidence in the correctness of the returned UTXOs.

There is an upper bound of 10,000 UTXOs that can be returned in a single request. For addresses that contain sufficiently many UTXOs, a partial set of the address's UTXOs are returned along with a page reference.

In the second case, a page reference (a series of bytes) must be provided, which instructs the Bitcoin component to collect UTXOs starting from the corresponding "page".

A `get_utxos_request` without the optional `filter` results in a request that considers the full blockchain, which is equivalent to setting `min_confirmations` to 0.

The recommended workflow is to issue a request with the desired number of confirmations. If the `next_page` field in the response is not empty, there are more UTXOs than in the returned vector. In that case, the `page` field should be set to the `next_page` bytes in the subsequent request to obtain the next batch of UTXOs.

### IC method `bitcoin_get_balance` {#ic-bitcoin_get_balance}

:::note

This method is DEPRECATED. Canister developers are advised to call the method of the same name on the Bitcoin (mainnet or testnet) canister.

:::

This method can only be called by canisters, i.e., it cannot be called by external users via ingress messages.

Given a `get_balance_request`, which must specify a Bitcoin address and a Bitcoin network (`mainnet` or `testnet`), the function returns the current balance of this address in `Satoshi` (10^8 Satoshi = 1 Bitcoin) in the specified Bitcoin network. The same address formats as for [`bitcoin_get_utxos`](#ic-bitcoin_get_utxos) are supported.

If the address is malformed, the call is rejected.

The optional `min_confirmations` parameter can be used to limit the set of considered UTXOs for the calculation of the balance to those with at least the provided number of confirmations in the same manner as for the [`bitcoin_get_utxos`](#ic-bitcoin_get_utxos) call.

Given an address and the optional `min_confirmations` parameter, `bitcoin_get_balance` iterates over all UTXOs, i.e., the same balance is returned as when calling [`bitcoin_get_utxos`](#ic-bitcoin_get_utxos) for the same address and the same number of confirmations and, if necessary, using pagination to get all UTXOs for the same tip hash.

### IC method `bitcoin_send_transaction` {#ic-bitcoin_send_transaction}

:::note

This method is DEPRECATED. Canister developers are advised to call the method of the same name on the Bitcoin (mainnet or testnet) canister.

:::

This method can only be called by canisters, i.e., it cannot be called by external users via ingress messages.

Given a `send_transaction_request`, which must specify a `blob` of a Bitcoin transaction and a Bitcoin network (`mainnet` or `testnet`), several checks are performed:

-   The transaction is well formed.

-   The transaction only consumes unspent outputs with respect to the current (longest) blockchain, i.e., there is no block on the (longest) chain that consumes any of these outputs.

-   There is a positive transaction fee.

If at least one of these checks fails, the call is rejected.

If the transaction passes these tests, the transaction is forwarded to the specified Bitcoin network. Note that the function does not provide any guarantees that the transaction will make it into the mempool or that the transaction will ever appear in a block.

### IC method `bitcoin_get_current_fee_percentiles` {#ic-bitcoin_get_current_fee_percentiles}

:::note

This method is DEPRECATED. Canister developers are advised to call the method of the same name on the Bitcoin (mainnet or testnet) canister.

:::

This method can only be called by canisters, i.e., it cannot be called by external users via ingress messages.

The transaction fees in the Bitcoin network change dynamically based on the number of pending transactions. It must be possible for a canister to determine an adequate fee when creating a Bitcoin transaction.

This function returns fee percentiles, measured in millisatoshi/vbyte (1000 millisatoshi = 1 satoshi), over the last 10,000 transactions in the specified network, i.e., over the transactions in the last approximately 4-10 blocks.

The [standard nearest-rank estimation method](https://en.wikipedia.org/wiki/Percentile#The_nearest-rank_method), inclusive, with the addition of a 0th percentile is used. Concretely, for any i from 1 to 100, the ith percentile is the fee with rank `⌈i * 100⌉`. The 0th percentile is defined as the smallest fee (excluding coinbase transactions).

### IC method `bitcoin_get_block_headers` {#ic-bitcoin_get_block_headers}

:::note

This method is DEPRECATED. Canister developers are advised to call the method of the same name on the Bitcoin (mainnet or testnet) canister.

:::

This method can only be called by canisters, i.e., it cannot be called by external users via ingress messages.

Given a start height, an optional end height, and a Bitcoin network (`mainnet` or `testnet`), the function returns the block headers in the provided range. The range is inclusive, i.e., the block headers at the start and end heights are returned as well.
An error is returned when an end height is specified that is greater than the tip height.

If no end height is specified, all blocks until the tip height, i.e., the largest available height, are returned. However, if the range from the start height to the end height or the tip height is large, only a prefix of the requested block headers may be returned in order to bound the size of the response.

The response is guaranteed to contain the block headers in order: if it contains any block headers, the first block header occurs at the start height, the second block header occurs at the start height plus one and so forth.

The response is a record consisting of the tip height and the vector of block headers.
The block headers are 80-byte blobs in the [standard Bitcoin format](https://developer.bitcoin.org/reference/block_chain.html#block-headers).

## The IC Provisional API {#ic-provisional-api}

The IC Provisional API for creating canisters and topping up canisters out of thin air is only available in local development instances.

### IC method `provisional_create_canister_with_cycles` {#ic-provisional_create_canister_with_cycles}

This method can be called by canisters as well as by external users via ingress messages.

As a provisional method on development instances, the `provisional_create_canister_with_cycles` method is provided. It behaves as `create_canister`, but initializes the canister's balance with `amount` fresh cycles (using `DEFAULT_PROVISIONAL_CYCLES_BALANCE` if `amount = null`). If `specified_id` is provided, the canister is created under this id. Note that canister creation using `create_canister` or `provisional_create_canister_with_cycles` with `specified_id = null` can fail after calling `provisional_create_canister_with_cycles` with provided `specified_id`. In that case, canister creation should be retried.

The optional `sender_canister_version` parameter can contain the caller's canister version. If provided, its value must be equal to `ic0.canister_version`.

Cycles added to this call via `ic0.call_cycles_add` and `ic0.call_cycles_add128` are returned to the caller.

This method is only available in local development instances.

### IC method `provisional_top_up_canister` {#ic-provisional_top_up_canister}

This method can be called by canisters as well as by external users via ingress messages.

As a provisional method on development instances, the `provisional_top_up_canister` method is provided. It adds `amount` cycles to the balance of canister identified by `amount`.

Cycles added to this call via `ic0.call_cycles_add` and `ic0.call_cycles_add128` are returned to the caller.

Any user can top-up any canister this way.

This method is only available in local development instances.

## Certification {#certification}

Some parts of the IC state are exposed to users in a tamperproof way via certification: the IC can reveal a *partial state tree* which includes just the data of interest, together with a signature on the root hash of the state tree. This means that a user can be sure that the response is correct, even if the user happens to be communicating with a malicious node, or has received the certificate via some other untrusted way.

To validate a value using a certificate, the user conceptually

1.  checks the validity of the partial tree using `verify_cert`,

2.  looks up the value in the certificate using `lookup` at a given path, which uses the subroutine `lookup_path` on the certificate's tree.

This mechanism is used in the `read_state` request type, and eventually also for other purposes.

### Root of trust

The root of trust is the *root public key*, which must be known to the user a priori. In a local canister execution environment, the key can be fetched via the [`/api/v2/status`](#api-status) endpoint.

### Certificate

A certificate consists of

-   a tree

-   a signature on the tree root hash valid under some *public key*

-   an optional *delegation* that links that public key to *root public key*.

The IC will certify states by issuing certificates where the tree is a partial state tree. The state tree can be pruned by replacing subtrees with their root hashes (yielding a new and potentially smaller but still valid certificate) to only include paths pertaining to relevant data but still preserving enough information to recover the *tree root hash*.

More formally, a certificate is described by the following data structure:
```
Certificate = {
  tree : HashTree
  signature : Signature
  delegation : NoDelegation | Delegation
}
HashTree
  = Empty
  | Fork HashTree HashTree
  | Labeled Label HashTree
  | Leaf blob
  | Pruned Hash
Label = Blob
Hash = Blob
Signature = Blob
```

A certificate is validated with regard to the root of trust by the following algorithm (which uses `check_delegation` defined in [Delegation](#certification-delegation)):

    verify_cert(cert) =
      let root_hash = reconstruct(cert.tree)
      // see section Delegations below
      if check_delegation(cert.delegation) = false then return false
      let bls_key = delegation_key(cert.delegation)
      verify_bls_signature(bls_key, cert.signature, domain_sep("ic-state-root") · root_hash)

    reconstruct(Empty)       = H(domain_sep("ic-hashtree-empty"))
    reconstruct(Fork t1 t2)  = H(domain_sep("ic-hashtree-fork") · reconstruct(t1) · reconstruct(t2))
    reconstruct(Labeled l t) = H(domain_sep("ic-hashtree-labeled") · l · reconstruct(t))
    reconstruct(Leaf v)      = H(domain_sep("ic-hashtree-leaf") · v)
    reconstruct(Pruned h)    = h

    domain_sep(s) = byte(|s|) · s

where `H` is the SHA-256 hash function,

    verify_bls_signature : PublicKey -> Signature -> Blob -> Bool

is the [BLS signature verification function](https://datatracker.ietf.org/doc/html/draft-irtf-cfrg-bls-signature-04#section-4), ciphersuite BLS\_SIG\_BLS12381G1\_XMD:SHA-256\_SSWU\_RO\_NUL\_. See that document also for details on the encoding of BLS public keys and signatures.

All state trees include the time at path `/time` (see [Time](#state-tree-time)). Users that get a certificate with a state tree can look up the timestamp to guard against working on obsolete data.

### Lookup {#lookup}

Given a (verified) tree, the user can fetch the value at a given path, which is a sequence of labels (blobs). In this document, we write paths suggestively with slashes as separators; the actual encoding is not actually using slashes as delimiters.

The following algorithm looks up a `path` in a certificate, and returns either

-   `Found v`: the requested `path` has an associated value `v` in the tree,

-   `Absent`: the requested path is not in the tree,

-   `Unknown`: it cannot be syntactically determined if the requested `path` was pruned or not; i.e., there exist at least two trees (one containing the requested path and one *not* containing the requested path) from which the given tree can be obtained by pruning some subtrees,

-   `Error`: the requested path does not have an associated value in the tree, but the requested path is in the tree:

```html

lookup(path, cert) = lookup_path(path, cert.tree)

lookup_path([], Empty) = Absent
lookup_path([], Leaf v) = Found v
lookup_path([], Pruned _) = Unknown
lookup_path([], Labeled _ _) = Error
lookup_path([], Fork _ _) = Error

lookup_path(l::ls, tree) =
  match find_label(l, flatten_forks(tree)) with
  | Absent -> Absent
  | Unknown -> Unknown
  | Error -> Error
  | Found subtree -> lookup_path ls subtree

flatten_forks(Empty) = []
flatten_forks(Fork t1 t2) = flatten_forks(t1) · flatten_forks(t2)
flatten_forks(t) = [t]

find_label(l, _ · Labeled l1 t · _)                | l == l1     = Found t
find_label(l, _ · Labeled l1 _ · Labeled l2 _ · _) | l1 < l < l2 = Absent
find_label(l,                    Labeled l2 _ · _) |      l < l2 = Absent
find_label(l, _ · Labeled l1 _ )                   | l1 < l      = Absent
find_label(l, [Leaf _])                                          = Absent
find_label(l, [])                                                = Absent
find_label(l, _)                                                 = Unknown

```

The IC will only produce well-formed state trees, and the above algorithm assumes well-formed trees. These have the property that labeled subtrees appear in strictly increasing order of labels, and are not mixed with leaves. More formally:

    well_formed(tree) =
      (tree = Leaf _) ∨ (well_formed_forest(flatten_forks(tree)))

    well_formed_forest(trees) =
      strictly_increasing([l | Label l _ ∈ trees]) ∧
      ∀ Label _ t ∈ trees. well_formed(t) ∧
      ∀ t ∈ trees. t ≠ Leaf _

### Delegation {#certification-delegation}

The root key can delegate certification authority to other keys.

A certificate by the root subnet does not have a delegation field. A certificate by other subnets include a delegation, which is itself a certificate that proves that the subnet is listed in the root subnet's state tree (see [Subnet information](#state-tree-subnet)), and reveals its public key.

:::note

The certificate included in the delegation (if present) must not itself again contain a delegation.

:::

```
Delegation = {
   subnet_id : Principal;
   certificate : Certificate;
 }
```

A delegation is verified using the following algorithm:
```
check_delegation(NoDelegation) = true
check_delegation(Delegation d) = verify_cert(d.certificate) and lookup(["subnet",d.subnet_id,"public_key"],d.certificate) = Found _ and d.certificate.delegation = NoDelegation
```

The delegation key (a BLS key) is computed by the following algorithm:
```
delegation_key(NoDelegation) : public_bls_key = root_public_key
delegation_key(Delegation d) : public_bls_key =
  match lookup(["subnet",d.subnet_id,"public_key"],d.certificate) with
    Found der_key -> extract_der(der_key)
```

where `root_public_key` is the a priori known root key and
```
extract_der : Blob -> Blob
```

implements DER decoding of the public key, following [RFC5480](https://datatracker.ietf.org/doc/html/rfc5480) using OID 1.3.6.1.4.1.44668.5.3.1.2.1 for the algorithm and 1.3.6.1.4.1.44668.5.3.2.1 for the curve.

Delegations are *scoped*, i.e., they indicate which set of canister principals the delegatee subnet may certify for. This set can be obtained from a delegation `d` using `lookup(["subnet",d.subnet_id,"canister_ranges"],d.certificate)`, which must be present, and is encoded as described in [Subnet information](#state-tree-subnet). The various applications of certificates describe if and how the subnet scope comes into play.

### Encoding of certificates {#certification-encoding}

The binary encoding of a certificate is a CBOR (see [CBOR](#cbor)) value according to the following CDDL (see [CDDL](#cddl)). You can also [download the file](_attachments/certificates.cddl).

The values in the [The system state tree](#state-tree) are encoded to blobs as follows:

-   natural numbers are leb128-encoded.

-   text values are UTF-8-encoded

-   blob values are encoded as is

### Example

Consider the following tree-shaped data (all single character strings denote labels, all other denote values)

    ─┬╴ "a" ─┬─ "x" ─╴"hello"
     │       └╴ "y" ─╴"world"
     ├╴ "b" ──╴ "good"
     ├╴ "c"
     └╴ "d" ──╴ "morning"

A possible hash tree for this labeled tree might be, where `┬` denotes a fork. This is not a typical encoding (a fork with `Empty` on one side can be avoided), but it is valid.

    ─┬─┬╴"a" ─┬─┬╴"x" ─╴"hello"
     │ │      │ └╴Empty
     │ │      └╴  "y" ─╴"world"
     │ └╴"b" ──╴"good"
     └─┬╴"c" ──╴Empty
       └╴"d" ──╴"morning"

This tree has the following CBOR (see [CBOR](#cbor)) encoding

    8301830183024161830183018302417882034568656c6c6f810083024179820345776f726c6483024162820344676f6f648301830241638100830241648203476d6f726e696e67

and the following root hash

    eb5c5b2195e62d996b84c9bcc8259d19a83786a2f59e0878cec84c811f669aa0

Pruning this tree with the following paths

      /a/y
      /ax
      /d

would lead to this tree (with pruned subtree represented by their hash):

    ─┬─┬╴"a" ─┬─ 1B4FEFF9BEF8131788B0C9DC6DBAD6E81E524249C879E9F10F71CE3749F5A638
     │ │      └╴ "y" ─╴"world"
     │ └╴"b" ──╴7B32AC0C6BA8CE35AC82C255FC7906F7FC130DAB2A090F80FE12F9C2CAE83BA6
     └─┬╴EC8324B8A1F1AC16BD2E806EDBA78006479C9877FED4EB464A25485465AF601D
       └╴"d" ──╴"morning"

Note that the `"b"` label is included (without content) to prove the absence of the `/ax` path.

This tree encodes to CBOR as

    83018301830241618301820458201b4feff9bef8131788b0c9dc6dbad6e81e524249c879e9f10f71ce3749f5a63883024179820345776f726c6483024162820458207b32ac0c6ba8ce35ac82c255fc7906f7fc130dab2a090f80fe12f9c2cae83ba6830182045820ec8324b8a1f1ac16bd2e806edba78006479c9877fed4eb464a25485465af601d830241648203476d6f726e696e67

and (obviously) the same root hash.

In the pruned tree, the `lookup_path` function behaves as follows:

    lookup_path(["a", "a"], pruned_tree) = Unknown
    lookup_path(["a", "y"], pruned_tree) = Found "world"
    lookup_path(["aa"],     pruned_tree) = Absent
    lookup_path(["ax"],     pruned_tree) = Absent
    lookup_path(["b"],      pruned_tree) = Unknown
    lookup_path(["bb"],     pruned_tree) = Unknown
    lookup_path(["d"],      pruned_tree) = Found "morning"
    lookup_path(["e"],      pruned_tree) = Absent

## The HTTP Gateway protocol {#http-gateway}

The HTTP Gateway Protocol has been moved into its own [specification](./http-gateway-protocol-spec.md).

## Abstract behavior {#abstract-behavior}

The previous sections describe the interfaces, i.e. outer edges of the Internet Computer, but give only intuitive and vague information in prose about what these interfaces actually do.

The present section aims to address that question with great precision, by describing the *abstract state* of the whole Internet Computer, and how this state can change in response to API function calls, or spontaneously (modeling asynchronous, distributed or non-deterministic execution).

The design of this abstract specification (e.g. how and where pending messages are stored) are *not* to be understood to in any way prescribe a concrete implementation or software architecture. The goals here are formal precision and clarity, but not implementability, so this can lead to different ways of phrasing.

### Notation

We specify the behavior of the Internet Computer using ad-hoc pseudocode.

The manipulated values are primitive values (numbers, text, binary blobs), aggregate values (lists, unordered lists a.k.a. bags, partial maps, records with fixed fields, named constructors) and functions.

We use a concatenation operator `·` with various types: to extend sets and maps, or to concatenate lists with lists or lists with elements.

The shape of values is described using a hand-wavy type system. We use `Foo = Nat` to define type aliases; now `Foo` can be used instead of `Nat`. Often, the right-hand side is a more complex type here, e.g. a record, or multiple possible types separated by a vertical bar (`|`). Partial maps are written as `Key ↦ Value` and the function type as `Argument → Result`.

:::note

All values are immutable! State change is specified by describing the new state, not by changing the existing state.

:::

Record fields are accessed using dot-notation (e.g. `S.request_id > 0`). To create a new record from an existing record `R` with some fields changed, the syntax `R where field = new_value` is used. This syntax can also be used to create new records with some deeply nested field changed: `R where some_map[key].field = new_value`.

In the state transitions, upper-case variables (`S`, `C`, `Req_id`) are free variables: The state transition may be taken for any possible value of these variables. `S` always refers to the previous state. A state transition often comes with a list of *conditions*, which may restrict the values of these free variables. The *state after* is usually described using the record update syntax by starting with `S where`.

For example, the condition `S.messages = Older_messages · M · Younger_messages` says that `M` is some message in field `messages` of the record `S`, and that `Younger_messages` and `Older_messages` are the other messages in the state. If the "state after" specifies `S with messages = Older_messages · Younger_messages`, then the message `M` is removed from the state.

### Abstract state

In this specification, we describe the Internet Computer as a state machine. In particular, there is a single piece of data that describes the complete state of the IC, called `S`.

Of course, this is a huge simplification: The real Internet Computer is distributed and has a multi-component architecture, and the state is spread over many different components, some physically separated. But this simplification allows us to have a concise description of the behavior, and to easily make global decisions (such as, "is there any pending message"), without having to specify the bookkeeping that allows such global decisions.

#### Identifiers

Principals (canister ids and user ids) are blobs, but some of them have special form, as explained in [Special forms of Principals](#id-classes).
```
type Principal = Blob
```
The function
```
mk_self_authenticating_id : PublicKey -> Principal
mk_self_authenticating_id pk = H(pk) · 0x02
```
calculates self-authenticating ids.

The function
```
mk_derived_id : Principal -> Blob -> Principal
mk_derived_id p nonce = H(|p| · p · nonce) · 0x03
```
calculates derived ids. With `|p|` we denote the length of the principal, in bytes, encoded as a single byte.

The principal of the anonymous user is fixed:
```
anonymous_id : Principal
anonymous_id = 0x04
```
The principal of the management canister is the empty blob (i.e. `aaaaa-aa`):
```
ic_principal : Principal = ""
```
These function domains and fixed values are mutually disjoint.

Method names can be arbitrary pieces of text:
```
MethodName = Text
```
#### Abstract canisters {#abstract-canisters}

The [WebAssembly System API](#system-api) is relatively low-level, and some of its details (e.g. that the argument data is queried using separate calls, and that closures are represented by a function pointer and a number, that method names need to be mangled) would clutter this section. Therefore, we abstract over the WebAssembly details as follows:

-   The state of a WebAssembly module (memory, tables, globals) is hidden behind an abstract `WasmState`. The `WasmState` contains the `StableMemory`, which can be extracted using `pre_upgrade` and passed to `post_upgrade`.

-   A canister module `CanisterModule` consists of an initial state, and a (pure) function that models function invocation. It either indicates that the canister function traps, or returns a new state together with a description of the invoked asynchronous System API calls.
    ```
    WasmState = (abstract)
    StableMemory = (abstract)
    Callback = (abstract)
    ChunkStore = Hash -> Blob

    Arg = Blob;
    CallerId = Principal;

    Timestamp = Nat;
    CanisterVersion = Nat;
    Env = {
      time : Timestamp;
      controllers : List Principal;
      global_timer : Nat;
      balance : Nat;
      reserved_balance : Nat;
      reserved_balance_limit : Nat;
      compute_allocation : Nat;
      memory_allocation : Nat;
      memory_usage_raw_module : Nat;
      memory_usage_canister_history : Nat;
      memory_usage_chunk_store : Nat;
      memory_usage_snapshots : Nat;
      freezing_threshold : Nat;
      subnet_id : Principal;
      subnet_size : Nat;
      certificate : NoCertificate | Blob;
      status : Running | Stopping | Stopped;
      canister_version : CanisterVersion;
    }

    RejectCode = Nat
    Response = Reply Blob | Reject (RejectCode, Text)
    MethodCall = {
      callee : CanisterId;
      method_name: MethodName;
      arg: Blob;
      transferred_cycles: Nat;
      callback: Callback;
      timeout_seconds : NoTimeout | Nat;
    }

    UpdateFunc = WasmState -> Trap { cycles_used : Nat; } | Return {
      new_state : WasmState;
      new_calls : List MethodCall;
      new_certified_data : NoCertifiedData | Blob;
      new_global_timer : NoGlobalTimer | Nat;
      response : NoResponse | Response;
      cycles_accepted : Nat;
      cycles_used : Nat;
    }
    QueryFunc = WasmState -> Trap { cycles_used : Nat; } | Return {
      response : Response;
      cycles_accepted : Nat;
      cycles_used : Nat;
    }
    CompositeQueryFunc = WasmState -> Trap { cycles_used : Nat; } | Return {
      new_state : WasmState;
      new_calls : List MethodCall;
      response : NoResponse | Response;
      cycles_used : Nat;
    }
    SystemTaskFunc = WasmState -> Trap { cycles_used : Nat; } | Return {
      new_state : WasmState;
      new_calls : List MethodCall;
      new_certified_data : NoCertifiedData | Blob;
      new_global_timer : NoGlobalTimer | Nat;
      cycles_used : Nat;
    }

    AvailableCycles = Nat
    RefundedCycles = Nat

    CanisterModule = {
      init : (CanisterId, Arg, CallerId, Env) -> Trap { cycles_used : Nat; } | Return {
        new_state : WasmState;
        new_certified_data : NoCertifiedData | Blob;
        new_global_timer : NoGlobalTimer | Nat;
        cycles_used : Nat;
      }
      pre_upgrade : (WasmState, Principal, Env) -> Trap { cycles_used : Nat; } | Return {
        new_state : WasmState;
        new_certified_data : NoCertifiedData | Blob;
        cycles_used : Nat;
      }
      post_upgrade : (WasmState, Arg, CallerId, Env) -> Trap { cycles_used : Nat; } | Return {
        new_state : WasmState;
        new_certified_data : NoCertifiedData | Blob;
        new_global_timer : NoGlobalTimer | Nat;
        cycles_used : Nat;
      }
      update_methods : MethodName ↦ ((Arg, CallerId, Deadline, Env, AvailableCycles) -> UpdateFunc)
      query_methods : MethodName ↦ ((Arg, CallerId, Env) -> QueryFunc)
      composite_query_methods : MethodName ↦ ((Arg, CallerId, Env) -> CompositeQueryFunc)
      heartbeat : (Env) -> SystemTaskFunc
      global_timer : (Env) -> SystemTaskFunc
      on_low_wasm_memory : (Env) -> SystemTaskFunc
      callbacks : (Callback, Response, Deadline, RefundedCycles, Env, AvailableCycles) -> UpdateFunc
      composite_callbacks : (Callback, Response, Env) -> UpdateFunc
      inspect_message : (MethodName, WasmState, Arg, CallerId, Env) -> Trap | Return {
        status : Accept | Reject;
      }
    }
    ```

This high-level interface presents a pure, mathematical model of a canister, and hides the bookkeeping required to provide the System API as seen in Section [Canister interface (System API)](#system-api).

The `CanisterId` parameter of `init` is merely passed through to the canister, via the `canister.self` system call.

The `Env` parameter provides synchronous read-only access to portions of the system state and canister metadata that are always available.

The parsing of a blob to a canister module and its public and private custom sections is modelled via the (possibly implicitly failing) functions
```
parse_wasm_mod : Blob -> CanisterModule
parse_public_custom_sections : Blob -> Text ↦ Blob
parse_private_custom_sections : Blob -> Text ↦ Blob
```

The concrete mapping of this abstract `CanisterModule` to actual WebAssembly concepts and the System API is described separately in section [Abstract Canisters to System API](#concrete-canisters).

#### Call contexts

The Internet Computer provides certain messaging guarantees: If a user or a canister calls another canister, it will eventually get a single response (a reply or a rejection), even if some canister code along the way fails.

To ensure that only one response is generated, and also to detect when no response can be generated any more, the IC maintains a *call context*. The `needs_to_respond` field is set to `false` once the call has received a response. Further attempts to respond will now fail.
```
Request = {
    nonce : Blob;
    ingress_expiry : Nat;
    sender : UserId;
    canister_id : CanisterId;
    method_name : Text;
    arg : Blob;
  }
CallId = (abstract)
CallOrigin
  = FromUser {
      request : Request;
    }
  | FromCanister {
      calling_context : CallId;
      callback: Callback;
      deadline : NoDeadline | Timestamp | Expired Timestamp;
    }
  | FromSystemTask
CallCtxt = {
  canister : CanisterId;
  origin : CallOrigin;
  needs_to_respond : bool;
  deleted : bool;
  available_cycles : Nat;
}
```
#### Calls and Messages

Calls into and within the IC are implemented as messages passed between canisters. During their lifetime, messages change shape: they begin as a call to a public method, which is resolved to a WebAssembly function that is then executed, potentially generating a response which is then delivered.

Therefore, a message can have different shapes:
```
Queue = Unordered | Queue { from : System | CanisterId; to : CanisterId }
EntryPoint
  = PublicMethod MethodName Principal Blob
  | Callback Callback Response RefundedCycles
  | Heartbeat
  | GlobalTimer
  | OnLowWasmMemory
Message
  = CallMessage {
      origin : CallOrigin;
      caller : Principal;
      callee : CanisterId;
      method_name : Text;
      arg : Blob;
      transferred_cycles : Nat;
      queue : Queue;
    }
  | FuncMessage {
      call_context : CallId;
      receiver : CanisterId;
      entry_point : EntryPoint;
      queue : Queue;
    }
  | ResponseMessage {
      origin : CallOrigin;
      response : Response;
      refunded_cycles : Nat;
    }
```

The `queue` field is used to describe the message ordering behavior. Its concrete value is only used to determine when the relative order of two messages must be preserved, and is otherwise not interpreted. Response messages are not ordered so they have no `queue` field.

A reference implementation would likely maintain a separate list of `messages` for each such queue to efficiently find eligible messages; this document uses a single global list for a simpler and more concise system state.

#### API requests

We distinguish between API requests (type `Request`) passed to `/api/v2/…/call` and `/api/v3/…/call`, which may be present in the IC state, and the *read-only* API requests passed to `/api/v2/…/read_state` and `/api/v2/…/query`, which are only ephemeral.

These are the read-only messages:
```
Path = List(Blob)
APIReadRequest
  = StateRead = {
    nonce : Blob;
    ingress_expiry : Nat;
    sender : UserId;
    paths : List(Path);
  }
  | CanisterQuery = {
    nonce : Blob;
    ingress_expiry : Nat;
    sender : UserId;
    canister_id : CanisterId;
    method_name : Text;
    arg : Blob;
  }
```

Signed delegations contain the (unsigned) delegation data in a nested record, next to the signature of that data.
```
PublicKey = Blob
Signature = Blob
SignedDelegation = {
  delegation : {
    pubkey : PublicKey;
    targets : [CanisterId] | Unrestricted;
    expiration : Timestamp
  };
  signature : Signature
}
```

For the signatures in a `Request`, we assume that the following function implements signature verification as described in [Authentication](#authentication). This function picks the corresponding signature scheme according to the DER-encoded metadata in the public key.
```
verify_signature : PublicKey -> Signature -> Blob -> Bool
Envelope = {
  content : Request | APIReadRequest;
  sender_pubkey : PublicKey | NoPublicKey;
  sender_sig : Signature | NoSignature;
  sender_delegation: [SignedDelegation]
}
```

The evolution of a `Request` goes through these states, as explained in [Overview of canister calling](#http-call-overview):
```
RequestStatus
  = Received
  | Processing
  | Rejected (RejectCode, Text)
  | Replied Blob
  | Done
```

A `Path` may refer to a request by way of a *request id*, as specified in [Request ids](#request-id):
```
RequestId = { b ∈ Blob | |b| = 32 }
hash_of_map: Request -> RequestId
```

#### The system state

Finally, we can describe the state of the IC as a record having the following fields:
```
CanState
 = EmptyCanister | {
  wasm_state : WasmState;
  module : CanisterModule;
  raw_module : Blob;
  public_custom_sections: Text ↦ Blob;
  private_custom_sections: Text ↦ Blob;
}
CanStatus
  = Running
  | Stopping (List (CallOrigin, Nat))
  | Stopped
ChangeOrigin
  = FromUser {
      user_id : PrincipalId;
    }
  | FromCanister {
      canister_id : PrincipalId;
      canister_version : CanisterVersion | NoCanisterVersion;
    }
CodeDeploymentMode
  = Install
  | Reinstall
  | Upgrade
SnapshotId = (abstract)
ChangeDetails
  = Creation {
      controllers : [PrincipalId];
      environment_variables_hash: opt Blob;
    }
  | CodeUninstall
  | CodeDeployment {
      mode : CodeDeploymentMode;
      module_hash : Blob;
    }
  | LoadSnapshot {
      canister_version : CanisterVersion;
      snapshot_id : SnapshotId;
      taken_at_timestamp : Timestamp;
    }
  | SettingsChange {
      controllers: opt [PrincipalId];
      environment_variables_hash: opt Blob;
  }
Change = {
  timestamp_nanos : Timestamp;
  canister_version : CanisterVersion;
  origin : ChangeOrigin;
  details : ChangeDetails;
}
CanisterHistory = {
  total_num_changes : Nat;
  recent_changes : [Change];
}
CanisterLogVisibility
  = Controllers
  | Public
  | AllowedViewers [Principal]
CanisterLog = {
  idx : Nat;
  timestamp_nanos : Nat;
  content : Blob;
}
OnLowWasmMemoryHookStatus
  = ConditionNotSatisfied
  | Ready
  | Executed
QueryStats = {
  timestamp : Timestamp;
  num_instructions : Nat;
  request_payload_bytes : Nat;
  response_payload_bytes : Nat;
}
Subnet = {
  subnet_id : Principal;
  subnet_size : Nat;
}
Snapshot = {
  wasm_state : WasmState;
  raw_module : Blob;
  chunk_store : ChunkStore;
  certified_data : Blob;
  canister_version : CanisterVersion;
  taken_at_timestamp : Timestamp;
}
S = {
  requests : Request ↦ (RequestStatus, Principal);
  canisters : CanisterId ↦ CanState;
  snapshots: CanisterId ↦ SnapshotId ↦ Snapshot;
  controllers : CanisterId ↦ Set Principal;
  compute_allocation : CanisterId ↦ Nat;
  memory_allocation : CanisterId ↦ Nat;
  freezing_threshold : CanisterId ↦ Nat;
  canister_status: CanisterId ↦ CanStatus;
  canister_version: CanisterId ↦ CanisterVersion;
  canister_subnet : CanisterId ↦ Subnet;
  time : CanisterId ↦ Timestamp;
  global_timer : CanisterId ↦ Timestamp;
  balances: CanisterId ↦ Nat;
  reserved_balances: CanisterId ↦ Nat;
  reserved_balance_limits: CanisterId ↦ Nat;
  wasm_memory_limit: CanisterId ↦ Nat;
  wasm_memory_threshold: CanisterId ↦ Nat;
  environment_variables: CanisterId ↦ (Text ↦ Text)
  on_low_wasm_memory_hook_status: CanisterId ↦ OnLowWasmMemoryHookStatus;
  certified_data: CanisterId ↦ Blob;
  canister_history: CanisterId ↦ CanisterHistory;
  canister_log_visibility: CanisterId ↦ CanisterLogVisibility;
  canister_logs: CanisterId ↦ [CanisterLog];
  query_stats: CanisterId ↦ [QueryStats];
  system_time : Timestamp
  call_contexts : CallId ↦ CallCtxt;
  messages : List Message; // ordered!
  root_key : PublicKey
}
```

To convert `CanStatus` into `status : Running | Stopping | Stopped` from `Env`, we define the following conversion function:
```
simple_status(Running) = Running
simple_status(Stopping _) = Stopping
simple_status(Stopped) = Stopped
```

To convert `CallOrigin` into `ChangeOrigin`, we define the following conversion function:
```
change_origin(principal, _, FromUser { … }) = FromUser {
    user_id = principal
  }
change_origin(principal, sender_canister_version, FromCanister { … }) = FromCanister {
    canister_id = principal
    canister_version = sender_canister_version
  }
change_origin(principal, sender_canister_version, FromSystemTask) = FromCanister {
    canister_id = principal
    canister_version = sender_canister_version
  }
```

#### Cycle bookkeeping and resource consumption

The main cycle balance of canister `A` in state `S` can be obtained with `S.balances(A)`.
In addition to the main balance, each canister has a reserved balance `S.reserved_balances(A)`.
The reserved balance contains cycles that were set aside from the main balance for future payments for the consumption of resources such as compute and memory.
The reserved cycles can only be used for resource payments and cannot be transferred back to the main balance.

The (unspecified) function `idle_cycles_burned_rate(compute_allocation, memory_allocation, memory_usage, subnet_size)` determines the idle resource consumption rate in cycles per day of a canister given its current compute and memory allocation, memory usage, and subnet size. The function `freezing_limit(compute_allocation, memory_allocation, freezing_threshold, memory_usage, subnet_size)` determines the freezing limit in cycles of a canister given its current compute and memory allocation, freezing threshold in seconds, memory usage, and subnet size. The value `freezing_limit(compute_allocation, memory_allocation, freezing_threshold, memory_usage, subnet_size)` is derived from `idle_cycles_burned_rate(compute_allocation, memory_allocation, memory_usage, subnet_size)` and `freezing_threshold` as follows:
```
freezing_limit(compute_allocation, memory_allocation, freezing_threshold, memory_usage, subnet_size) = idle_cycles_burned_rate(compute_allocation, memory_allocation, memory_usage, subnet_size) * freezing_threshold / (24 * 60 * 60)
```

The (unspecified) functions `memory_usage_wasm_state(wasm_state)`, `memory_usage_raw_module(raw_module)`, `memory_usage_canister_history(canister_history)`, `memory_usage_chunk_store(chunk_store)`, and `memory_usage_snapshots(snapshots)` determine the canister's memory usage in bytes consumed by its Wasm state, raw Wasm binary, canister history, chunk store, and snapshots, respectively.

The freezing limit of canister `A` in state `S` can be obtained as follows:
```
freezing_limit(S, A) =
  freezing_limit(
    S.compute_allocation[A],
    S.memory_allocation[A],
    S.freezing_threshold[A],
    memory_usage_wasm_state(S.canisters[A].wasm_state) +
      memory_usage_raw_module(S.canisters[A].raw_module) +
      memory_usage_canister_history(S.canister_history[A]) +
      memory_usage_chunk_store(S.chunk_store[A]) +
      memory_usage_snapshots(S.snapshots[A]),
    S.canister_subnet[A].subnet_size,
  )
```

The amount of cycles that is available for spending in calls and execution is computed by the function `liquid_balance(balance, reserved_balance, freezing_limit)`:
```
liquid_balance(balance, reserved_balance, freezing_limit) = balance - max(freezing_limit - reserved_balance, 0)
```

The "liquid" balance of canister `A` in state `S` can be obtained as follows:
```
liquid_balance(S, A) =
  liquid_balance(
    S.balances[A],
    S.reserved_balances[A],
    freezing_limit(S, A),
  )
```

The reasoning behind this is that resource payments first drain the reserved balance and only when the reserved balance gets to zero, they start draining the main balance.

The amount of cycles that need to be reserved after operations that allocate resources is modeled with an unspecified function `cycles_to_reserve(S, CanisterId, compute_allocation, memory_allocation, snapshots, CanState)` that depends on the old IC state, the id of the canister, the new allocations of the canister, the snapshots of the canister, and the new state of the canister.

#### Initial state

The initial state of the IC is

```
{
  requests = ();
  canisters = ();
  snapshots = ();
  controllers = ();
  compute_allocation = ();
  memory_allocation = ();
  freezing_threshold = ();
  canister_status = ();
  canister_version = ();
  canister_subnet = ();
  time = ();
  global_timer = ();
  balances = ();
  reserved_balances = ();
  reserved_balance_limits = ();
  wasm_memory_limit = ();
  wasm_memory_threshold = ();
  on_low_wasm_memory_hook_status = ();
  certified_data = ();
  canister_history = ();
  canister_log_visibility = ();
  canister_logs = ();
  query_stats = ();
  system_time = T;
  call_contexts = ();
  messages = [];
  root_key = PublicKey;
}
```

for some time stamp `T`, some DER-encoded BLS public key `PublicKey`, and using `()` to denote the empty map or bag.

### Invariants

The following is an incomplete list of invariants that should hold for the abstract state `S`, and are not already covered by the type annotations in this section.

-   No pair of update, query, and composite query methods in a CanisterModule can have the same name:
    ```
    ∀ (_ ↦ CanState) ∈ S.canisters:
      dom(CanState.module.update_methods) ∩ dom(CanState.module.query_methods) = ∅
      dom(CanState.module.update_methods) ∩ dom(CanState.module.composite_query_methods) = ∅
      dom(CanState.module.query_methods) ∩ dom(CanState.module.composite_query_methods) = ∅
    ```

-   Deleted call contexts were not awaiting a response:
    ```
    ∀ (_ ↦ Ctxt) ∈ S.call_contexts:
      if Ctxt.deleted then Ctxt.needs_to_respond = false
    ```
-   Responded call contexts have no available\_cycles left:
    ```
    ∀ (_ ↦ Ctxt) ∈ S.call_contexts:
      if Ctxt.needs_to_respond = false then Ctxt.available_cycles = 0
    ```
-   A stopped canister does not have any call contexts (in particular, a stopped canister does not have any call contexts marked as deleted):
    ```
    ∀ (_ ↦ Ctxt) ∈ S.call_contexts:
      S.canister_status[Ctxt.canister] ≠ Stopped
    ```
-   Referenced call contexts exist, unless the origins have expired deadlines:

    ```
    ∀ CallMessage {origin = FromCanister O, …} ∈ S.messages. O.deadline ≠ Expired _ ⇒ O.calling_context ∈ dom(S.call_contexts)
    ∀ ResponseMessage {origin = FromCanister O, …} ∈ S.messages. O.deadline ≠ Expired _ ⇒ O.calling_context ∈ dom(S.call_contexts)
    ∀ (_ ↦ {needs_to_respond = true, origin = FromCanister O, …}) ∈ S.call_contexts: O.deadline ≠ Expired _ ⇒ O.calling_context ∈ dom(S.call_contexts)
    ∀ (_ ↦ Stopping Origins) ∈ S.canister_status: ∀(FromCanister O, _) ∈ Origins. O.deadline ≠ Expired _ ⇒ O.calling_context ∈ dom(S.call_contexts)
    ```
### State transitions

Based on this abstract notion of the state, we can describe the behavior of the IC. There are three classes of behaviors:

-   Potentially state changing API requests that are submitted via `/api/v2/…/call` and `/api/v3/…/call`. These transitions describe checks that the request must pass to be considered received.

-   Spontaneous transitions that model the internal behavior of the IC, by describing conditions on the state that allow the transition to happen, and the state after.

-   Responses to reads (i.e. `/api/v2/…/read_state` and `/api/v2/…/query`). By definition, these do *not* change the state of the IC, and merely describe the response based on the read request (or query, respectively) and the current state.

The state transitions are not complete with regard to error handling. For example, the behavior of sending a request to a non-existent canister is not specified here. For now, we trust implementors to make sensible decisions there.

We model the [The IC management canister](#ic-management-canister) with one state transition per method. There, we assume a function
```
candid : Value -> Blob
```
that represents Candid encoding; this is implicitly taking the method types, as declared in [Interface overview](#ic-candid), into account. We model the parsing of Candid values in the "Conditions" section using `candid` as well, by treating it as a non-deterministic function.

#### Envelope Authentication

The following predicate describes when an envelope `E` correctly signs the enclosed request with a key belonging to a user `U`, at time `T`: It returns which canister ids this envelope may be used at (as a set of principals).
```
verify_envelope({ content = C }, U, T)
  = { p : p is CanisterID } if U = anonymous_id
verify_envelope({ content = C, sender_pubkey = PK, sender_sig = Sig, sender_delegation = DS}, U, T)
  = TS if U = mk_self_authenticating_id E.sender_pubkey
  ∧ (PK', TS) = verify_delegations(DS, PK, T, { p : p is CanisterId })
  ∧ verify_signature PK' Sig ("\x0Aic-request" · hash_of_map(C))
verify_delegations([], PK, T, TS) = (PK, TS)
verify_delegations([D] · DS, PK, T, TS)
  = verify_delegations(DS, D.pubkey, T, TS ∩ delegation_targets(D))
  if verify_signature PK D.signature ("\x1Aic-request-auth-delegation" · hash_of_map(D.delegation))
   ∧ D.delegation.expiration ≥ T
delegation_targets(D)
  = if D.targets = Unrestricted
    then { p : p is CanisterId }
    else D.targets
```
#### Effective canister ids

A `Request` has an effective canister id according to the rules in [Effective canister id](#http-effective-canister-id):
```
is_effective_canister_id(Request {canister_id = ic_principal, method = provisional_create_canister_with_cycles, …}, p)
is_effective_canister_id(Request {canister_id = ic_principal, method = install_chunked_code, arg = candid({target_canister = p, …}), …}, p)
is_effective_canister_id(Request {canister_id = ic_principal, arg = candid({canister_id = p, …}), …}, p)
is_effective_canister_id(Request {canister_id = p, …}, p), if p ≠ ic_principal
```

#### API Request submission {#api-request-submission}

After a replica (i.e., a node belonging to an IC subnet) receives a call in an HTTP request to `/api/v2/canister/<ECID>/call` or `/api/v3/canister/<ECID>/call`
and if the replica accepts the call and subsequently the IC subnet (as a whole) receives the call, then the call gets added to the IC state as `Received`.

This can only happen if the target canister is not frozen and

- the target canister is not empty, the target canister is running, and ingress message inspection succeeds for calls to a regular canister;

- the management canister method can be called via ingress messages and the caller is a controller of the target canister for calls to the management canister
  (or the call targets the [IC Provisional API](#ic-provisional-api) on a development instance).

Moreover, the signature must be valid and created with a correct key. Due to this check, the envelope is discarded after this point.

Finally, the system time (of the replica receiving the HTTP request) must not have exceeded the `ingress_expiry` field of the HTTP request containing the call.

Submitted request
`E : Envelope`

Conditions  

```html

E.content.canister_id ∈ verify_envelope(E, E.content.sender, S.system_time)
|E.content.nonce| <= 32
E.content ∉ dom(S.requests)
S.system_time <= E.content.ingress_expiry
is_effective_canister_id(E.content, ECID)
liquid_balance(S, E.content.canister_id) ≥ 0
( E.content.canister_id = ic_principal
  E.content.arg = candid({canister_id = CanisterId, …})
  E.content.sender ∈ S.controllers[CanisterId]
  E.content.method_name ∈
    { "install_code", "install_chunked_code", "uninstall_code", "update_settings", "start_canister", "stop_canister",
      "canister_status", "delete_canister", "upload_chunk", "clear_chunk_store", "stored_chunks",
      "provisional_top_up_canister" }
) ∨ (
  E.content.canister_id = ic_principal
  E.content.method_name ∈
    { "provisional_create_canister_with_cycles" }
) ∨ (
  E.content.canister_id ≠ ic_principal
  S.canisters[E.content.canister_id] ≠ EmptyCanister
  S.canister_status[E.content.canister_id] = Running
  Env = {
    time = S.time[E.content.canister_id];
    controllers = S.controllers[E.content.canister_id];
    global_timer = S.global_timer[E.content.canister_id];
    balance = S.balances[E.content.canister_id];
    reserved_balance = S.reserved_balances[E.content.canister_id];
    reserved_balance_limit = S.reserved_balance_limits[E.content.canister_id];
    compute_allocation = S.compute_allocation[E.content.canister_id];
    memory_allocation = S.memory_allocation[E.content.canister_id];
    memory_usage_raw_module = memory_usage_raw_module(S.canisters[E.content.canister_id].raw_module);
    memory_usage_canister_history = memory_usage_canister_history(S.canister_history[E.content.canister_id]);
    memory_usage_chunk_store = memory_usage_chunk_store(S.chunk_store[E.content.canister_id]);
    memory_usage_snapshots = memory_usage_snapshots(S.snapshots[E.content.canister_id]);
    freezing_threshold = S.freezing_threshold[E.content.canister_id];
    subnet_id = S.canister_subnet[E.content.canister_id].subnet_id;
    subnet_size = S.canister_subnet[E.content.canister_id].subnet_size;
    certificate = NoCertificate;
    status = simple_status(S.canister_status[E.content.canister_id]);
    canister_version = S.canister_version[E.content.canister_id];
  }
  S.canisters[E.content.canister_id].module.inspect_message
    (E.content.method_name, S.canisters[E.content.canister_id].wasm_state, E.content.arg, E.content.sender, Env) = Return {status = Accept;}
)

```

State after  

```html

S with
    requests[E.content] = (Received, ECID)

```

:::note

This is not instantaneous (the IC takes some time to agree it accepts the request) nor guaranteed (a node could just drop the request, or maybe it did not pass validation). But once the request has entered the IC state like this, it will be acted upon.

:::

#### Request rejection

The IC may reject a received message for internal reasons (high load, low resources) or expiry. The precise conditions are not specified here, but the reject code must indicate this to be a system error.

Conditions  

```html

S.requests[R] = (Received, ECID)
Code = SYS_FATAL or Code = SYS_TRANSIENT

```

State after  

```html

S with
    requests[R] = (Rejected (Code, Msg), ECID)

```

#### Initiating canister calls

A first step in processing a canister update call is to create a `CallMessage` in the message queue.

The `request` field of the `FromUser` origin establishes the connection to the API message. One could use the corresponding `hash_of_map` for this purpose, but this formulation is more abstract.

The IC does not make any guarantees about the order of incoming messages.

Conditions  

```html

S.requests[R] = (Received, ECID)
S.system_time <= R.ingress_expiry
C = S.canisters[R.canister_id]

```

State after  

```html

S with
    requests[R] = (Processing, ECID)
    messages =
      CallMessage {
        origin = FromUser { request = R };
        caller = R.sender;
        callee = R.canister_id;
        method_name = R.method_name;
        arg = R.arg;
        transferred_cycles = 0;
        queue = Unordered;
      } · S.messages

```

#### Calls to stopped/stopping canisters are rejected

A call to a canister which is stopping, or stopped is automatically rejected.

Conditions  

```html

S.messages = Older_messages · CallMessage CM · Younger_messages
(CM.queue = Unordered) or (∀ CallMessage M' | FuncMessage M' ∈ Older_messages. M'.queue ≠ CM.queue)
S.canisters[CM.callee] ≠ EmptyCanister
S.canister_status[CM.callee] = Stopped or S.canister_status[CM.callee] = Stopping
```

State after:

```html

messages = Older_messages · Younger_messages  ·
  ResponseMessage {
      origin = CM.origin;
      response = Reject (CANISTER_ERROR, <implementation-specific>);
      refunded_cycles = CM.transferred_cycles;
  }

```

#### Calls to frozen canisters are rejected

A call to a canister which is frozen is automatically rejected.

Conditions  

```html

S.messages = Older_messages · CallMessage CM · Younger_messages
(CM.queue = Unordered) or (∀ CallMessage M' | FuncMessage M' ∈ Older_messages. M'.queue ≠ CM.queue)
S.canisters[CM.callee] ≠ EmptyCanister
liquid_balance(S, CM.callee) < 0
```

State after:

```html

messages = Older_messages · Younger_messages  ·
  ResponseMessage {
      origin = CM.origin;
      response = Reject (SYS_TRANSIENT, <implementation-specific>);
      refunded_cycles = CM.transferred_cycles;
  }

```

#### Call context creation {#call-context-creation}

Before invoking a heartbeat, a global timer, or a message to a public entry point, a call context is created for bookkeeping purposes. For these invocations the canister must be running (so not stopped or stopping). Additionally, these invocations only happen for "real" canisters, not the IC management canister.

This "bookkeeping transition" must be immediately followed by the corresponding ["Message execution" transition](#rule-message-execution).

*Call context creation: Public entry points*

For a message to a public entry point, the method is looked up in the list of exports. This happens for both ingress and inter-canister messages.

The position of the message in the queue is unchanged.

Conditions  

```html

S.messages = Older_messages · CallMessage CM · Younger_messages
(CM.queue = Unordered) or (∀ CallMessage M' | FuncMessage M' ∈ Older_messages. M'.queue ≠ CM.queue)
S.canisters[CM.callee] ≠ EmptyCanister
S.canister_status[CM.callee] = Running
liquid_balance(S, CM.callee) ≥ MAX_CYCLES_PER_MESSAGE
Ctxt_id ∉ dom(S.call_contexts)

```

State after  

```html

S with
    messages =
      Older_messages ·
      FuncMessage {
        call_context = Ctxt_id;
        receiver = CM.callee;
        entry_point = PublicMethod CM.method_name CM.caller CM.arg;
        queue = CM.queue;
      } ·
      Younger_messages
    call_contexts[Ctxt_id] = {
      canister = CM.callee;
      origin = CM.origin;
      needs_to_respond = true;
      deleted = false;
      available_cycles = CM.transferred_cycles;
    }
    balances[CM.callee] = S.balances[CM.callee] - MAX_CYCLES_PER_MESSAGE

```

*Call context creation: Heartbeat*

If canister `C` exports a method with name `canister_heartbeat`, the IC will create the corresponding call context.

Conditions  

```html

S.canisters[C] ≠ EmptyCanister
S.canister_status[C] = Running
liquid_balance(S, C) ≥ MAX_CYCLES_PER_MESSAGE
Ctxt_id ∉ dom(S.call_contexts)

```

State after  

```html

S with
    messages =
      FuncMessage {
        call_context = Ctxt_id;
        receiver = C;
        entry_point = Heartbeat;
        queue = Queue { from = System; to = C };
      }
      · S.messages
    call_contexts[Ctxt_id] = {
      canister = C;
      origin = FromSystemTask;
      needs_to_respond = false;
      deleted = false;
      available_cycles = 0;
    }
    balances[C] = S.balances[C] - MAX_CYCLES_PER_MESSAGE

```

*Call context creation: Global timer*

If canister `C` exports a method with name `canister_global_timer`, the global timer of canister `C` is set, and the current time for canister `C` has passed the value of the global timer, the IC will create the corresponding call context and deactivate the global timer.

Conditions  

```html

S.canisters[C] ≠ EmptyCanister
S.canister_status[C] = Running
S.global_timer[C] ≠ 0
S.time[C] ≥ S.global_timer[C]
liquid_balance(S, C) ≥ MAX_CYCLES_PER_MESSAGE
Ctxt_id ∉ dom(S.call_contexts)

```

State after  

```html

S with
    messages =
      FuncMessage {
        call_context = Ctxt_id;
        receiver = C;
        entry_point = GlobalTimer;
        queue = Queue { from = System; to = C };
      }
      · S.messages
    call_contexts[Ctxt_id] = {
      canister = C;
      origin = FromSystemTask;
      needs_to_respond = false;
      deleted = false;
      available_cycles = 0;
    }
    global_timer[C] = 0
    balances[C] = S.balances[C] - MAX_CYCLES_PER_MESSAGE

```

*Call context creation: On low wasm memory*

If `S.on_low_wasm_memory_hook_status[C]` is `Ready` for a canister `C`, the IC will create the corresponding call context and set `S.on_low_wasm_memory_hook_status[C]` to `Executed`.

Conditions

```html

S.canisters[C] ≠ EmptyCanister
S.canister_status[C] = Running
S.on_low_wasm_memory_hook_status[C] = Ready
liquid_balance(S, C) ≥ MAX_CYCLES_PER_MESSAGE
Ctxt_id ∉ dom(S.call_contexts)

```

State after

```html

S with
    messages =
      FuncMessage {
        call_context = Ctxt_id;
        receiver = C;
        entry_point = OnLowWasmMemory;
        queue = Queue { from = System; to = C };
      }
      · S.messages
    call_contexts[Ctxt_id] = {
      canister = C;
      origin = FromSystemTask;
      needs_to_respond = false;
      deleted = false;
      available_cycles = 0;
    }
    on_low_wasm_memory_hook_status[C] = Executed
    balances[C] = S.balances[C] - MAX_CYCLES_PER_MESSAGE

```

The IC can execute any message that is at the head of its queue, i.e. there is no older message with the same abstract `queue` field. The actual message execution, if successful, may enqueue further messages and --- if the function returns a response --- record this response. The new call and response messages are enqueued at the end.

Note that new messages are executed only if the canister is Running and is not frozen.

#### Scheduling on low wasm memory hook {#rule-on-low-wasm-memory}

This transition is executed immediately after [Message execution](#rule-message-execution) and IC Management Canister execution (update call).

Conditions

```html
Total_memory_usage = memory_usage_wasm_state(S.canisters[C].wasm_state) +
  memory_usage_raw_module(S.canisters[C].raw_module) +
  memory_usage_canister_history(S.canister_history[C]) +
  memory_usage_chunk_store(S.chunk_store[C]) +
  memory_usage_snapshots(S.snapshots[C])

if S.memory_allocation[C] = 0:
  Wasm_memory_capacity = S.wasm_memory_limit[C]
else:
  Wasm_memory_capacity = min(S.memory_allocation[C] - (Total_memory_usage - |S.canisters[C].wasm_state.store.mem|), S.wasm_memory_limit[C])

if Wasm_memory_capacity < |S.canisters[C].wasm_state.store.mem| + S.wasm_memory_threshold[C]:
  if S.on_low_wasm_memory_hook_status[C] = ConditionNotSatisfied:
    On_low_wasm_memory_hook_status = Ready
  else:
    On_low_wasm_memory_hook_status = S.on_low_wasm_memory_hook_status[C]
else:
  On_low_wasm_memory_hook_status = ConditionNotSatisfied
```

State after

```html
S with
  on_low_wasm_memory_hook_status[C] = On_low_wasm_memory_hook_status
```

#### Message execution {#rule-message-execution}

The transition models the actual execution of a message, whether it is an initial call to a public method or a response. In either case, a call context already exists (see transition "Call context creation").

For convenience, we first define a function that extracts the deadline from a call context. Note that user and system messages have no deadline.

```html

deadline_of_context(ctxt) = match ctxt.origin with
    FromCanister O if O.deadline ≠ Expired _ → O.deadline
    FromCanister O if O.deadline = Expired ts → ts
    otherwise → NoDeadline

```

Conditions  

```html

S.messages = Older_messages · FuncMessage M · Younger_messages
(M.queue = Unordered) or (∀ CallMessage M' | FuncMessage M' ∈ Older_messages. M'.queue ≠ M.queue)
(∀ FuncMessage M' ∈ Older_messages · Younger_messages. M'.receiver ≠ M.receiver or M.entry_point ≠ OnLowWasmMemory)
S.on_low_wasm_memory_hook_status[M.receiver] ≠ Ready
S.canisters[M.receiver] ≠ EmptyCanister
Mod = S.canisters[M.receiver].module
Ctxt = S.call_contexts[M.call_context]
Deadline = deadline_of_context(Ctxt)

Is_response = M.entry_point == Callback _ _ _

Env = {
  time = S.time[M.receiver];
  controllers = S.controllers[M.receiver];
  global_timer = S.global_timer[M.receiver];
  balance = S.balances[M.receiver]
  reserved_balance = S.reserved_balances[M.receiver];
  reserved_balance_limit = S.reserved_balance_limits[M.receiver];
  compute_allocation = S.compute_allocation[M.receiver];
  memory_allocation = S.memory_allocation[M.receiver];
  memory_usage_raw_module = memory_usage_raw_module(S.canisters[M.receiver].raw_module);
  memory_usage_canister_history = memory_usage_canister_history(S.canister_history[M.receiver]);
  memory_usage_chunk_store = memory_usage_chunk_store(S.chunk_store[M.receiver]);
  memory_usage_snapshots = memory_usage_snapshots(S.snapshots[M.receiver]);
  freezing_threshold = S.freezing_threshold[M.receiver];
  subnet_id = S.canister_subnet[M.receiver].subnet_id;
  subnet_size = S.canister_subnet[M.receiver].subnet_size;
  certificate = NoCertificate;
  status = simple_status(S.canister_status[M.receiver]);
  canister_version = S.canister_version[M.receiver];
}

Available = Ctxt.available_cycles
( M.entry_point = PublicMethod Name Caller Arg
  F = Mod.update_methods[Name](Arg, Caller, Deadline, Env, Available)
  New_canister_version = S.canister_version[M.receiver] + 1
  Wasm_memory_limit = S.wasm_memory_limit[M.receiver]
)
or
( M.entry_point = PublicMethod Name Caller Arg
  F = query_as_update(Mod.query_methods[Name], Arg, Caller, Env, Available)
  New_canister_version = S.canister_version[M.receiver]
  Wasm_memory_limit = 0
)
or
( M.entry_point = Callback Callback Response RefundedCycles
  F = Mod.callbacks(Callback, Response, Deadline, RefundedCycles, Env, Available)
  New_canister_version = S.canister_version[M.receiver] + 1
  Wasm_memory_limit = 0
)
or
( M.entry_point = Heartbeat
  F = system_task_as_update(Mod.heartbeat, Env)
  New_canister_version = S.canister_version[M.receiver] + 1
  Wasm_memory_limit = 0
)
or
( M.entry_point = GlobalTimer
  F = system_task_as_update(Mod.global_timer, Env)
  New_canister_version = S.canister_version[M.receiver] + 1
  Wasm_memory_limit = 0
)
or
( M.entry_point = OnLowWasmMemory
  F = system_task_as_update(Mod.on_low_wasm_memory, Env)
  New_canister_version = S.canister_version[M.receiver] + 1
  Wasm_memory_limit = 0
)

R = F(S.canisters[M.receiver].wasm_state)

```

State after  

```html

if
  R = Return res
  validate_sender_canister_version(res.new_calls, S.canister_version[M.receiver])
  res.cycles_used ≤ (if Is_response then MAX_CYCLES_PER_RESPONSE else MAX_CYCLES_PER_MESSAGE)
  res.cycles_accepted ≤ Available
  (res.cycles_used + ∑ [ MAX_CYCLES_PER_RESPONSE + call.transferred_cycles | call ∈ res.new_calls ]) ≤
    (S.balances[M.receiver] + res.cycles_accepted + (if Is_response then MAX_CYCLES_PER_RESPONSE else MAX_CYCLES_PER_MESSAGE))
  Cycles_reserved = cycles_to_reserve(S, A.canister_id, S.compute_allocation[A.canister_id], S.memory_allocation[A.canister_id], S.snapshots[A.canister_id], New_state)
  New_balance =
      (S.balances[M.receiver] + res.cycles_accepted + (if Is_response then MAX_CYCLES_PER_RESPONSE else MAX_CYCLES_PER_MESSAGE))
      - (res.cycles_used + ∑ [ MAX_CYCLES_PER_RESPONSE + call.transferred_cycles | call ∈ res.new_calls ])
      - Cycles_reserved
  New_reserved_balance = S.reserved_balances[M.receiver] + Cycles_reserved
  Min_balance = if Is_response then 0 else freezing_limit(
    S.compute_allocation[M.receiver],
    S.memory_allocation[M.receiver],
    S.freezing_threshold[M.receiver],
    memory_usage_wasm_state(res.new_state) +
      memory_usage_raw_module(S.canisters[M.receiver].raw_module) +
      memory_usage_canister_history(S.canister_history[M.receiver]) +
      memory_usage_chunk_store(S.chunk_store[M.receiver]) +
      memory_usage_snapshots(S.snapshots[M.receiver]),
    S.canister_subnet[M.receiver].subnet_size,
  )
  New_reserved_balance ≤ S.reserved_balance_limits[M.receiver]
  liquid_balance(
    New_balance,
    New_reserved_balance,
    Min_balance
  ) ≥ 0
  Total_memory_usage = memory_usage_wasm_state(res.new_state) +
    memory_usage_raw_module(S.canisters[M.receiver].raw_module) +
    memory_usage_canister_history(S.canister_history[M.receiver]) +
    memory_usage_chunk_store(S.chunk_store[M.receiver]) +
    memory_usage_snapshots(S.snapshots[M.receiver])
  (S.memory_allocation[M.receiver] = 0) or (Total_memory_usage ≤ S.memory_allocation[M.receiver])
  (Wasm_memory_limit = 0) or |res.new_state.store.mem| <= Wasm_memory_limit
  (res.response = NoResponse) or Ctxt.needs_to_respond
then
  S with
    canisters[M.receiver].wasm_state = res.new_state;
    canister_version[M.receiver] = New_canister_version;
    messages =
      Older_messages ·
      Younger_messages ·
      [ CallMessage {
          origin = FromCanister {
            call_context = M.call_context;
            callback = call.callback;
            deadline = if call.timeout_seconds ≠ NoTimeout
                        then S.time[M.receiver] + call.timeout_seconds * 10^9
                        else NoDeadline

          };
          caller = M.receiver;
          callee = call.callee;
          method_name = call.method_name;
          arg = call.arg;
          transferred_cycles = call.transferred_cycles
          queue = Queue { from = M.receiver; to = call.callee };
        }
      | call ∈ res.new_calls ] ·
      [ ResponseMessage {
          origin = Ctxt.origin;
          response = res.response;
          refunded_cycles = Available - res.cycles_accepted;
        }
      | res.response ≠ NoResponse ]

    if res.response = NoResponse:
       call_contexts[M.call_context].available_cycles = Available - res.cycles_accepted
    else
       call_contexts[M.call_context].needs_to_respond = false
       call_contexts[M.call_context].available_cycles = 0

    if res.new_certified_data ≠ NoCertifiedData:
      certified_data[M.receiver] = res.new_certified_data

    if res.new_global_timer ≠ NoGlobalTimer:
      global_timer[M.receiver] = res.new_global_timer

    balances[M.receiver] = New_balance
    reserved_balances[M.receiver] = New_reserved_balance

    canister_logs[M.receiver] = S.canister_logs[M.receiver] · canister_logs
else
  S with
    messages = Older_messages · Younger_messages
    balances[M.receiver] =
      (S.balances[M.receiver] + (if Is_response then MAX_CYCLES_PER_RESPONSE else MAX_CYCLES_PER_MESSAGE))
      - min (R.cycles_used, (if Is_response then MAX_CYCLES_PER_RESPONSE else MAX_CYCLES_PER_MESSAGE))

```

Depending on whether this is a call message and a response messages, we have either set aside `MAX_CYCLES_PER_MESSAGE` or `MAX_CYCLES_PER_RESPONSE`, either in the call context creation rule or the Callback invocation rule.

The cycle consumption of executing this message is modeled via the unspecified `cycles_used` variable; the variable takes some value between 0 and `MAX_CYCLES_PER_MESSAGE`/`MAX_CYCLES_PER_RESPONSE` (for call execution and response execution, respectively).

The logs produced by the canister during message execution are modeled via the unspecified `canister_logs` variable; the variable stores a list of logs (each of type `CanisterLog`) with consecutive sequence numbers, timestamps equal to `S.time[M.receiver]`, and contents produced by the canister calling `ic0.debug_print`, `ic0.trap`, or produced by the WebAssembly runtime when the canister WebAssembly module traps.

This transition detects certain behavior that will appear as a trap (and which an implementation may implement by trapping directly in a system call):

-   Responding if the present call context does not need to be responded to

-   Accepting more cycles than are available on the call context

-   Sending out more cycles than available to the canister

-   Consuming more cycles than allowed (and reserved)

If message execution [*traps* (in the sense of a Wasm function)](#system-api-module), the message gets dropped. No response is generated (as some other message may still fulfill this calling context). Any state mutation is discarded. If the message was a call, the associated cycles are held by its associated call context and will be refunded to the caller, see [Call context starvation](#rule-starvation).

If message execution [*returns* (in the sense of a Wasm function)](#system-api-module), the state is updated and possible outbound calls and responses are enqueued.

Note that returning does *not* imply that the call associated with this message now *succeeds* in the sense defined in [section responding](#responding); that would require a (unique) call to `ic0.reply`. Note also that the state changes are persisted even when the IC is set to synthesize a [CANISTER\_ERROR](#reject-codes) reject immediately afterward (which happens when this returns without calling `ic0.reply` or `ic0.reject`, the corresponding call has not been responded to and there are no outstanding callbacks, see [Call context starvation](#rule-starvation)).

The function `validate_sender_canister_version` checks that `sender_canister_version` matches the actual canister version of the sender in all calls to the methods of the management canister that take `sender_canister_version`:
```
validate_sender_canister_version(new_calls, canister_version_from_system) =
  ∀ call ∈ new_calls. (call.callee = ic_principal and (call.method = 'create_canister' or call.method = 'update_settings' or call.method = 'install_code' or call.method = `install_chunked_code` or call.method = 'uninstall_code' or call.method = 'provisional_create_canister_with_cycles') and call.arg = candid(A) and A.sender_canister_version = n) => n = canister_version_from_system
```

The functions `query_as_update` and `system_task_as_update` turns a query function (note that composite query methods cannot be called when executing a message during this transition) resp the heartbeat or global timer into an update function; this is merely a notational trick to simplify the rule:
```
query_as_update(f, arg, caller, env, available) = λ wasm_state →
  match f(arg, caller, env, available)(wasm_state) with
    Trap trap → Trap trap
    Return res → Return {
      new_state = wasm_state;
      new_calls = [];
      new_certified_data = NoCertifiedData;
      new_global_timer = NoGlobalTimer;
      response = res.response;
      cycles_accepted = res.cycles_accepted;
      cycles_used = res.cycles_used;
    }
    
system_task_as_update(f, env) = λ wasm_state →
  match f(env)(wasm_state) with
    Trap trap → Trap trap
    Return res → Return {
      new_state = res.new_state;
      new_calls = res.new_calls;
      new_certified_data = res.new_certified_data;
      new_global_timer = res.new_global_timer;
      response = NoResponse;
      cycles_accepted = 0;
      cycles_used = res.cycles_used;
    }
```

Note that by construction, a query function will either trap or return with a response; it will never send calls, and it will never change the state of the canister.

#### Spontaneous request rejection {#request-rejection}

The system can reject a request at any point in time, e.g., because it is overloaded.

Condition:
```html
S.messages = Older_messages · CallMessage CM · Younger_messages
```

State after, with `reject_code` being an arbitrary reject code:
```html
S.messages =
    Older_messages
    · Younger_messages
    · ResponseMessage {
        origin = CM.origin;
        response = Reject (reject_code, <implementation-specific>);
        refunded_cycles = CM.transferred_cycles;
      }
```

#### Call expiry {#call-expiry}

These transitions expire bounded-wait calls. The transition can be taken before the specified call deadline (e.g., due to high system load), and we thus ignore the caller time in these transitions. We define two variants of the transition, one that expires messages, and one that expires calls that are in progress (i.e., have open downstream call contexts).

The first transition defines the expiry of messages.

Condition:

```html
S.messages = Older_messages · M · Younger_messages
M = CallMessage _ ∨ M = ResponseMessage _
M.origin = FromCanister O
O.deadline = timestamp
```

State after:

```html
S.messages = Older_messages · (M with origin = FromCanister O with deadline = Expired timestamp) · Younger_messages ·
    ResponseMessage {
        origin = FromCanister O with deadline = NoDeadline;
        response = Reject (SYS_UNKNOWN, <implementation-specific>);
        refunded_cycles = 0;
    }
```

The next two transitions define the expiry of calls that are being processed by the callee. The first transition deals with regular calls.

Condition:

```html
ctxt_id ∈ S.call_contexts
S.call_contexts[ctxt_id].origin = FromCanister O
S.call_contexts[ctxt_id].needs_to_respond = true
O.deadline = timestamp
```

State after:

```html
S.call_contexts[ctxt_id].origin = FromCanister O with deadline = Expired timestamp
S.messages = S.messages · ResponseMessage {
    origin = FromCanister O with deadline = NoDeadline;
    response = Reject (SYS_UNKNOWN, <implementation-specific>);
    refunded_cycles = 0;
}
```

The second transition deals with the special case of a call that's trying to stop the `target_canister`

Condition:

```html
S.canister_status[target_canister] = Stopping (prefix · (FromCanister O, stop_ts) · suffix)
O.deadline = timestamp
```

State after:

```html
S.canister_status[target_canister] =
    Stopping (prefix · (FromCanister O with deadline = Expired timestamp, stop_ts) · suffix)
S.messages = S.messages · ResponseMessage {
    origin = FromCanister O with deadline = NoDeadline;
    response = Reject (SYS_UNKNOWN, <implementation-specific>);
    refunded_cycles = 0;
}
```

#### Call context starvation {#rule-starvation}

If the call context needs to respond (in particular, if the call context is not for a system task) and there is no call, downstream call context, or response that references a call context, then a reject is synthesized. The error message below is *not* indicative. In particular, if the IC has an idea about *why* this starved, it can put that in there (e.g. the initial message handler trapped with an out-of-memory access).

Conditions  

```html

S.call_contexts[Ctxt_id].needs_to_respond = true
∀ CallMessage {origin = FromCanister O, …} ∈ S.messages. O.calling_context ≠ Ctxt_id ∨ O.deadline = Expired _
∀ ResponseMessage {origin = FromCanister O, …} ∈ S.messages. O.calling_context ≠ Ctxt_id ∨ O.deadline = Expired _
∀ (_ ↦ {needs_to_respond = true, origin = FromCanister O, …}) ∈ S.call_contexts: O.calling_context ≠ Ctxt_id ∨ O.deadline = Expired _
∀ (_ ↦ Stopping Origins) ∈ S.canister_status: ∀(FromCanister O, _) ∈ Origins. O.calling_context ≠ Ctxt_id ∨ O.deadline = Expired _

```

State after  

```html

S with
    call_contexts[Ctxt_id].needs_to_respond = false
    call_contexts[Ctxt_id].available_cycles = 0
    messages =
      S.messages ·
      ResponseMessage {
        origin = S.call_contexts[Ctxt_id].origin;
        response = Reject (CANISTER_ERROR, <implementation-specific>);
        refunded_cycles = S.call_contexts[Ctxt_id].available_cycles;
      }

```

#### Call context removal {#call-context-removal}

If there is no call, downstream call context, or response that references a call context, and the call context does not need to respond (because it has already responded or its origin is a system task that does not await a response), then the call context can be removed.

Conditions  

```html

S.call_contexts[Ctxt_id].needs_to_respond = false
∀ CallMessage {origin = FromCanister O, …} ∈ S.messages. O.calling_context ≠ Ctxt_id ∨ O.deadline = Expired _
∀ ResponseMessage {origin = FromCanister O, …} ∈ S.messages. O.calling_context ≠ Ctxt_id ∨ O.deadline = Expired _
∀ (_ ↦ {needs_to_respond = true, origin = FromCanister O, …}) ∈ S.call_contexts: O.calling_context ≠ Ctxt_id ∨ O.deadline = Expired _
∀ (_ ↦ Stopping Origins) ∈ S.canister_status: ∀(FromCanister O, _) ∈ Origins. O.calling_context ≠ Ctxt_id ∨ O.deadline = Expired _

```

State after  

```html

S with
    call_contexts[Ctxt_id] = (deleted)

```

#### IC Management Canister: Canister creation

The IC chooses an appropriate canister id (referred to as `CanisterId`) and subnet id (referred to as `SubnetId`, `SubnetId ∈ Subnets`, where `Subnets` is the under-specified set of subnet ids on the IC) and instantiates a new (empty) canister identified by `CanisterId` on the subnet identified by `SubnetId` with subnet size denoted by `SubnetSize`. The *controllers* are set such that the sender of this request is the only controller, unless the `settings` say otherwise. All cycles on this call are now the canister's initial cycles.

This is also when the System Time of the new canister starts ticking.

Conditions  

```html

S.messages = Older_messages · CallMessage M · Younger_messages
(M.queue = Unordered) or (∀ CallMessage M' | FuncMessage M' ∈ Older_messages. M'.queue ≠ M.queue)
M.callee = ic_principal
M.method_name = 'create_canister'
M.arg = candid(A)
is_system_assigned Canister_id
Canister_id ∉ dom(S.canisters)
SubnetId ∈ Subnets
if A.settings.controllers is not null:
  New_controllers = A.settings.controllers
else:
  New_controllers = [M.caller]

if New_memory_allocation > 0:
  memory_usage_canister_history(New_canister_history) ≤ New_memory_allocation

if A.settings.compute_allocation is not null:
  New_compute_allocation = A.settings.compute_allocation
else:
  New_compute_allocation = 0
if A.settings.memory_allocation is not null:
  New_memory_allocation = A.settings.memory_allocation
else:
  New_memory_allocation = 0
if A.settings.freezing_threshold is not null:
  New_freezing_threshold = A.settings.freezing_threshold
else:
  New_freezing_threshold = 2592000
if A.settings.reserved_cycles_limit is not null:
  New_reserved_balance_limit = A.settings.reserved_cycles_limit
else:
  New_reserved_balance_limit = 5_000_000_000_000
if A.settings.wasm_memory_limit is not null:
  New_wasm_memory_limit = A.settings.wasm_memory_limit
else:
  New_wasm_memory_limit = 0
if A.settings.wasm_memory_threshold is not null:
  New_wasm_memory_threshold = A.settings.wasm_memory_threshold
else:
  New_wasm_memory_threshold = 0
if A.settings.environment_variables is not null:
  New_environment_variables = A.settings.environment_variables
else:
  New_environment_variables = S.environment_variables[A.canister_id]

Cycles_reserved = cycles_to_reserve(S, Canister_id, New_compute_allocation, New_memory_allocation, null, EmptyCanister.wasm_state)
New_balance = M.transferred_cycles - Cycles_reserved
New_reserved_balance = Cycles_reserved
New_reserved_balance <= New_reserved_balance_limit
if New_compute_allocation > 0 or New_memory_allocation > 0 or Cycles_reserved > 0:
  liquid_balance(S', Canister_id) ≥ 0

New_canister_history = {
  total_num_changes = 1
  recent_changes = {
    timestamp_nanos = CurrentTime
    canister_version = 0
    origin = change_origin(M.caller, A.sender_canister_version, M.origin)
    details = Creation {
      controllers = New_controllers
      environment_variables_hash = if A.settings.environment_variables is not null then
        opt hash_of_map(A.settings.environment_variables)
      else
        null
    }
  }
}

if A.settings.log_visibility is not null:
  New_canister_log_visibility = A.settings.log_visibility
else:
  New_canister_log_visibility = Controllers

```

State after  

```html

S' = S with
    canisters[Canister_id] = EmptyCanister
    snapshots[A.canister_id] = null
    time[Canister_id] = CurrentTime
    global_timer[Canister_id] = 0
    controllers[Canister_id] = New_controllers
    chunk_store[Canister_id] = ()
    compute_allocation[Canister_id] = New_compute_allocation
    memory_allocation[Canister_id] = New_memory_allocation
    freezing_threshold[Canister_id] = New_freezing_threshold
    balances[Canister_id] = New_balance
    reserved_balances[Canister_id] = New_reserved_balance
    reserved_balance_limits[Canister_id] = New_reserved_balance_limit
    wasm_memory_limit[Canister_id] = New_wasm_memory_limit
    wasm_memory_threshold[Canister_id] = New_wasm_memory_threshold
    environment_variables[Canister_id] = New_environment_variables
    on_low_wasm_memory_hook_status[Canister_id] = ConditionNotSatisfied
    certified_data[Canister_id] = ""
    query_stats[Canister_id] = []
    canister_history[Canister_id] = New_canister_history
    canister_log_visibility[Canister_id] = New_canister_log_visibility
    canister_logs[Canister_id] = []
    messages = Older_messages · Younger_messages ·
      ResponseMessage {
        origin = M.origin
        response = Reply (candid({canister_id = Canister_id}))
        refunded_cycles = 0
      }
    canister_status[Canister_id] = Running
    canister_version[Canister_id] = 0
    canister_subnet[Canister_id] = Subnet {
      subnet_id : SubnetId
      subnet_size : SubnetSize
    }

```

This uses the predicate
```
is_system_assigned : Principal -> Bool
```
which characterizes all system-assigned ids.

To avoid clashes with potential user ids or is derived from users or canisters, we require (somewhat handwavy) that

-   `is_system_assigned (mk_self_authenticating_id pk) = false` for possible public keys `pk` and

-   `is_system_assigned (mk_derived_id p dn) = false` for any `p` that could be a user id or canister id.

-   `is_system_assigned p = false` for `|p| > 29`.

-   `is_system_assigned ic_principal = false`.

#### IC Management Canister: Changing settings

Only the controllers of the given canister can update the canister settings.

Conditions  

```html

S.messages = Older_messages · CallMessage M · Younger_messages
(M.queue = Unordered) or (∀ CallMessage M' | FuncMessage M' ∈ Older_messages. M'.queue ≠ M.queue)
M.callee = ic_principal
M.method_name = 'update_settings'
M.arg = candid(A)
M.caller ∈ S.controllers[A.canister_id]

Total_memory_usage = memory_usage_wasm_state(S.canisters[A.canister_id].wasm_state) +
  memory_usage_raw_module(S.canisters[A.canister_id].raw_module) +
  memory_usage_canister_history(New_canister_history) +
  memory_usage_chunk_store(S.chunk_store[A.canister_id]) +
  memory_usage_snapshots(S.snapshots[A.canister_id])

if New_memory_allocation > 0:
  Total_memory_usage ≤ New_memory_allocation

if New_wasm_memory_limit > 0:
  |S.canisters[A.canister_id].wasm_state.store.mem| ≤ New_wasm_memory_limit

if A.settings.compute_allocation is not null:
  New_compute_allocation = A.settings.compute_allocation
else:
  New_compute_allocation = S.compute_allocation[A.canister_id]
if A.settings.memory_allocation is not null:
  New_memory_allocation = A.settings.memory_allocation
else:
  New_memory_allocation = S.memory_allocation[A.canister_id]
if A.settings.freezing_threshold is not null:
  New_freezing_threshold = A.settings.freezing_threshold
else:
  New_freezing_threshold = S.freezing_threshold[A.canister_id]
if A.settings.reserved_cycles_limit is not null:
  New_reserved_balance_limit = A.settings.reserved_cycles_limit
else:
  New_reserved_balance_limit = S.reserved_balance_limits[A.canister_id]
if A.settings.wasm_memory_limit is not null:
  New_wasm_memory_limit = A.settings.wasm_memory_limit
else:
  New_wasm_memory_limit = S.wasm_memory_limit[A.canister_id]
if A.settings.wasm_memory_threshold is not null:
  New_wasm_memory_threshold = A.settings.wasm_memory_threshold
else:
  New_wasm_memory_threshold = S.wasm_memory_threshold[A.canister_id]
if A.settings.environment_variables is not null:
  New_environment_variables = A.settings.environment_variables
else:
  New_environment_variables = S.environment_variables[A.canister_id]

Cycles_reserved = cycles_to_reserve(S, A.canister_id, New_compute_allocation, New_memory_allocation, S.snapshots[A.canister_id], S.canisters[A.canister_id].wasm_state)
New_balance = S.balances[A.canister_id] - Cycles_reserved
New_reserved_balance = S.reserved_balances[A.canister_id] + Cycles_reserved
New_reserved_balance ≤ New_reserved_balance_limit
if New_compute_allocation > S.compute_allocation[A.canister_id] or New_memory_allocation > S.memory_allocation[A.canister_id] or Cycles_reserved > 0:
  liquid_balance(S', A.canister_id) ≥ 0

S.canister_history[A.canister_id] = {
  total_num_changes = N;
  recent_changes = H;
}

if A.settings.controllers is not null or A.settings.environment_variables is not null:
  New_canister_history = {
    total_num_changes = N + 1;
    recent_changes = H · SettingsChange {
      controllers = if A.settings.controllers is not null then
          opt A.settings.controllers;
        else 
          null;
      environment_variables_hash = if A.settings.environment_variables is not null then
          opt hash_of_map(A.settings.environment_variables);
        else
          null;
    }
  }
else:
  New_canister_history = S.canister_history[A.canister_id]

```

State after  

```html

S' = S with
    if A.settings.controllers is not null:
      controllers[A.canister_id] = A.settings.controllers
      canister_history[A.canister_id] = New_canister_history
    compute_allocation[A.canister_id] = New_compute_allocation
    memory_allocation[A.canister_id] = New_memory_allocation
    freezing_threshold[A.canister_id] = New_freezing_threshold
    balances[A.canister_id] = New_balance
    reserved_balances[A.canister_id] = New_reserved_balance
    reserved_balance_limits[A.canister_id] = New_reserved_balance_limit
    wasm_memory_limit[A.canister_id] = New_wasm_memory_limit
    wasm_memory_threshold[A.canister_id] = New_wasm_memory_threshold
    canister_version[A.canister_id] = S.canister_version[A.canister_id] + 1
    if A.settings.log_visibility is not null:
      canister_log_visibility[A.canister_id] = A.settings.log_visibility
    messages = Older_messages · Younger_messages ·
      ResponseMessage {
        origin = M.origin
        response = Reply (candid())
        refunded_cycles = M.transferred_cycles
      }

```

#### IC Management Canister: Canister status

The controllers of a canister can obtain detailed information about the canister.

The `Memory_usage` is the (in this specification underspecified) total size of storage in bytes.

The `Memory_metrics` are the (in this specification underspecified) detailed metrics on the memory consumption of the canister (see [Memory Metrics](#ic-canister_status-memory_metrics) for more details).

The `idle_cycles_burned_per_day` is the idle consumption of resources in cycles per day.

Conditions  

```html

S.messages = Older_messages · CallMessage M · Younger_messages
(M.queue = Unordered) or (∀ CallMessage M' | FuncMessage M' ∈ Older_messages. M'.queue ≠ M.queue)
M.callee = ic_principal
M.method_name = 'canister_status'
M.arg = candid(A)
M.caller ∈ S.controllers[A.canister_id] ∪ {A.canister_id}

```

State after  

```html

S with
    messages = Older_messages · Younger_messages ·
      ResponseMessage {
        origin = M.origin
        response = candid({
          status = simple_status(S.canister_status[A.canister_id]);
          settings = {
            controllers = S.controllers[A.canister_id];
            compute_allocation = S.compute_allocation[A.canister_id];
            memory_allocation = S.memory_allocation[A.canister_id];
            freezing_threshold = S.freezing_threshold[A.canister_id];
            reserved_cycles_limit = S.reserved_balance_limit[A.canister_id];
            wasm_memory_limit = S.wasm_memory_limit[A.canister_id];
            wasm_memory_threshold = S.wasm_memory_threshold[A.canister_id];
            environment_variables = S.environment_variables[A.canister_id];
          }
          module_hash =
            if S.canisters[A.canister_id] = EmptyCanister
            then null
            else opt (SHA-256(S.canisters[A.canister_id].raw_module));
          memory_size = Memory_usage;
          memory_metrics = Memory_metrics;
          cycles = S.balances[A.canister_id];
          reserved_cycles = S.reserved_balances[A.canister_id]
          idle_cycles_burned_per_day = idle_cycles_burned_rate(
            S.compute_allocation[A.canister_id],
            S.memory_allocation[A.canister_id],
            memory_usage_wasm_state(S.canisters[A.canister_id].wasm_state) +
              memory_usage_raw_module(S.canisters[A.canister_id].raw_module) +
              memory_usage_canister_history(S.canister_history[A.canister_id]) +
              memory_usage_chunk_store(S.chunk_store[A.canister_id]) +
              memory_usage_snapshots(S.snapshots[A.canister_id]),
            S.freezing_threshold[A.canister_id],
            S.canister_subnet[A.canister_id].subnet_size,
          );
          query_stats = noise(SUM {{num_calls_total: 1,
                                    num_instructions_total: single_query_stats.num_instructions,
                                    request_payload_bytes_total: single_query_stats.request_payload_bytes,
                                    response_payload_bytes_total: single_query_stats.response_payload_bytes} |
                                   single_query_stats <- S.query_stats[A.canister_id];
                                   single_query_stats.timestamp <= S.time[A.canister_id] - T})
        })
        refunded_cycles = M.transferred_cycles
      }

```

where `T` is an unspecified time delay of query statistics and `noise` is an unspecified probabilistic function
modelling information loss due to aggregating query statistics in a distributed system.

#### IC Management Canister: Canister information

Every canister can retrieve the canister history, current module hash, and current controllers of every other canister (including itself).

Conditions  

```html

S.messages = Older_messages · CallMessage M · Younger_messages
(M.queue = Unordered) or (∀ CallMessage M' | FuncMessage M' ∈ Older_messages. M'.queue ≠ M.queue)
M.callee = ic_principal
M.method_name = 'canister_info'
M.arg = candid(A)
if A.num_requested_changes = null then From = |S.canister_history[A.canister_id].recent_changes|
else From = max(0, |S.canister_history[A.canister_id].recent_changes| - A.num_requested_changes)
End = |S.canister_history[A.canister_id].recent_changes| - 1

```

State after  

```html

S with
    messages = Older_messages · Younger_messages ·
      ResponseMessage {
        origin = M.origin
        response = candid({
          total_num_changes = S.canister_history[A.canister_id].total_num_changes;
          recent_changes = S.canister_history[A.canister_id].recent_changes[From..End];
          module_hash =
            if S.canisters[A.canister_id] = EmptyCanister
            then null
            else opt (SHA-256(S.canisters[A.canister_id].raw_module));
          controllers = S.controllers[A.canister_id];
        })
        refunded_cycles = M.transferred_cycles
      }

```

#### IC Management Canister: Upload Chunk

A controller of a canister, or the canister itself can upload chunks to the chunk store of that canister.

Conditions

```html

S.messages = Older_messages · CallMessage M · Younger_messages
(M.queue = Unordered) or (∀ CallMessage M' | FuncMessage M' ∈ Older_messages. M'.queue ≠ M.queue)
M.callee = ic_principal
M.method_name = 'upload_chunk'
M.arg = candid(A)
|dom(S.chunk_store[A.canister_id]) ∪ {SHA-256(A.chunk)}| <= CHUNK_STORE_SIZE
M.caller ∈ S.controllers[A.canister_id] ∪ {A.canister_id}


```

State after

```html

S with
    chunk_store[A.canister_id](SHA-256(A.chunk)) = A.chunk
    messages = Older_messages · Younger_messages ·
      ResponseMessage {
        origin = M.origin
        response = candid({hash: hash})
        refunded_cycles = M.transferred_cycles
      }

```

#### IC Management Canister: Clear chunk store

The controller of a canister, or the canister itself can clear the chunk store of that canister.

```html

S.messages = Older_messages · CallMessage M · Younger_messages
(M.queue = Unordered) or (∀ CallMessage M' | FuncMessage M' ∈ Older_messages. M'.queue ≠ M.queue)
M.callee = ic_principal
M.method_name = 'clear_chunk_store'
M.arg = candid(A)
M.caller ∈ S.controllers[A.canister_id] ∪ {A.canister_id}
```

State after

```html

S with
    chunk_store[A.canister_id] = ()
    messages = Older_messages · Younger_messages ·
      ResponseMessage {
        origin = M.origin
        response = candid()
        refunded_cycles = M.transferred_cycles
      }

```

#### IC Management Canister: List stored chunks

The controller of a canister, or the canister itself can list the hashes of the chunks stored in the chunk store.

```html

S.messages = Older_messages · CallMessage M · Younger_messages
(M.queue = Unordered) or (∀ CallMessage M' | FuncMessage M' ∈ Older_messages. M'.queue ≠ M.queue)
M.callee = ic_principal
M.method_name = 'stored_chunks'
M.arg = candid(A)
M.caller ∈ S.controllers[A.canister_id] ∪ {A.canister_id}

```

State after

```html

S with
    messages = Older_messages · Younger_messages ·
      ResponseMessage {
        origin = M.origin
        response = candid([{hash: hash} | hash <- dom(S.chunk_store[A.canister_id])])
        refunded_cycles = M.transferred_cycles
      }

```




#### IC Management Canister: Code installation

Only the controllers of the given canister can install code. This transition installs new code over a canister. This involves invoking the `canister_init` method (see [Canister initialization](#system-api-init)), which must succeed.

Conditions  

```html

S.messages = Older_messages · CallMessage M · Younger_messages
(M.queue = Unordered) or (∀ CallMessage M' | FuncMessage M' ∈ Older_messages. M'.queue ≠ M.queue)
M.callee = ic_principal
M.method_name = 'install_code'
M.arg = candid(A)
Mod = parse_wasm_mod(A.wasm_module)
Public_custom_sections = parse_public_custom_sections(A.wasm_module);
Private_custom_sections = parse_private_custom_sections(A.wasm_module);
(A.mode = install and S.canisters[A.canister_id] = EmptyCanister) or A.mode = reinstall
M.caller ∈ S.controllers[A.canister_id]

dom(Mod.update_methods) ∩ dom(Mod.query_methods) = ∅
dom(Mod.update_methods) ∩ dom(Mod.composite_query_methods) = ∅
dom(Mod.query_methods) ∩ dom(Mod.composite_query_methods) = ∅

Env = {
  time = S.time[A.canister_id];
  controllers = S.controllers[A.canister_id];
  global_timer = 0;
  balance = S.balances[A.canister_id];
  reserved_balance = S.reserved_balances[A.canister_id];
  reserved_balance_limit = S.reserved_balance_limits[A.canister_id];
  compute_allocation = S.compute_allocation[A.canister_id];
  memory_allocation = S.memory_allocation[A.canister_id];
  memory_usage_raw_module = memory_usage_raw_module(A.wasm_module);
  memory_usage_canister_history = memory_usage_canister_history(New_canister_history);
  memory_usage_chunk_store = memory_usage_chunk_store(New_chunk_store);
  memory_usage_snapshots = memory_usage_snapshots(S.snapshots[A.canister_id]);
  freezing_threshold = S.freezing_threshold[A.canister_id];
  subnet_id = S.canister_subnet[A.canister_id].subnet_id;
  subnet_size = S.canister_subnet[A.canister_id].subnet_size;
  certificate = NoCertificate;
  status = simple_status(S.canister_status[A.canister_id]);
  canister_version = S.canister_version[A.canister_id] + 1;
}
Mod.init(A.canister_id, A.arg, M.caller, Env) = Return {new_state = New_state; new_certified_data = New_certified_data; new_global_timer = New_global_timer; cycles_used = Cycles_used;}
Cycles_reserved = cycles_to_reserve(S, A.canister_id, S.compute_allocation[A.canister_id], S.memory_allocation[A.canister_id], S.snapshots[A.canister_id], New_state)
New_balance = S.balances[A.canister_id] - Cycles_used - Cycles_reserved
New_reserved_balance = S.reserved_balances[A.canister_id] + Cycles_reserved
New_reserved_balance ≤ S.reserved_balance_limits[A.canister_id]

liquid_balance(S, A.canister_id) ≥ MAX_CYCLES_PER_MESSAGE

liquid_balance(S', A.canister_id) ≥ 0

Total_memory_usage = memory_usage_wasm_state(New_state) +
  memory_usage_raw_module(A.wasm_module) +
  memory_usage_canister_history(New_canister_history) +
  memory_usage_chunk_store(S.chunk_store[A.canister_id]) +
  memory_usage_snapshots(S.snapshots[A.canister_id])

if S.memory_allocation[A.canister_id] > 0:
  Total_memory_usage ≤ S.memory_allocation[A.canister_id]

(S.wasm_memory_limit[A.canister_id] = 0) or |New_state.store.mem| <= S.wasm_memory_limit[A.canister_id]

S.canister_history[A.canister_id] = {
  total_num_changes = N;
  recent_changes = H;
}
New_canister_history = {
  total_num_changes = N + 1;
  recent_changes = H · {
    timestamp_nanos = S.time[A.canister_id];
    canister_version = S.canister_version[A.canister_id] + 1
    origin = change_origin(M.caller, A.sender_canister_version, M.origin);
    details = CodeDeployment {
      mode = A.mode;
      module_hash = SHA-256(A.wasm_module);
    };
  };
}

```

State after  

```html

S' = S with
    canisters[A.canister_id] = {
      wasm_state = New_state;
      module = Mod;
      raw_module = A.wasm_module;
      public_custom_sections = Public_custom_sections;
      private_custom_sections = Private_custom_sections;
    }
    certified_data[A.canister_id] = New_certified_data
    if New_global_timer ≠ NoGlobalTimer:
      global_timer[A.canister_id] = New_global_timer
    else:
      global_timer[A.canister_id] = 0
    canister_version[A.canister_id] = S.canister_version[A.canister_id] + 1
    balances[A.canister_id] = New_balance
    reserved_balances[A.canister_id] = New_reserved_balance
    canister_history[A.canister_id] = New_canister_history
    canister_logs[A.canister_id] = New_canister_logs
    messages = Older_messages · Younger_messages ·
      ResponseMessage {
        origin = M.origin;
        response = Reply (candid());
        refunded_cycles = M.transferred_cycles;
      }

```

The logs produced by the canister during the execution of the WebAssembly `start` and `canister_init` functions are modeled via the unspecified `New_canister_logs` variable; the variable stores a list of logs (each of type `CanisterLog`) with consecutive sequence numbers, timestamps equal to `S.time[A.canister_id]`, and contents produced by the canister calling `ic0.debug_print`, `ic0.trap`, or produced by the WebAssembly runtime when the canister WebAssembly module traps.

#### IC Management Canister: Code upgrade

Only the controllers of the given canister can install new code. This changes the code of an *existing* canister, preserving the state in the stable memory. This involves invoking the `canister_pre_upgrade` method, if the `skip_pre_upgrade` flag is not set to `opt true`, on the old and `canister_post_upgrade` method on the new canister, which must succeed and must not invoke other methods. If the `wasm_memory_persistence` flag is set to `opt keep`, then the WebAssembly memory is preserved.

In the following, the `initial_wasm_store` is the store of the WebAssembly module after instantiation (as per WebAssembly spec) of the WebAssembly module contained in `A.wasm_module`, before executing a potential `(start)` function. The store `initialize_store(State, A.wasm_module)` is the store of the WebAssembly module after instantiation (as per WebAssembly spec) of the WebAssembly module contained in `A.wasm_module` while reusing the WebAssembly memory of `State`.

If the old canister module exports a private custom section with the name "enhanced-orthogonal-persistence", then the `wasm_memory_persistence` option must be set to `opt keep` or `opt replace`, i.e., the option must not be `null`.

If the `wasm_memory_persistence` option is set to `opt keep`, then the new canister module must export a private custom section with the name "enhanced-orthogonal-persistence".

Conditions  

```html

S.messages = Older_messages · CallMessage M · Younger_messages
(M.queue = Unordered) or (∀ CallMessage M' | FuncMessage M' ∈ Older_messages. M'.queue ≠ M.queue)
M.callee = ic_principal
M.method_name = 'install_code'
M.arg = candid(A)
Mod = parse_wasm_mod(A.wasm_module)
Public_custom_sections = parse_public_custom_sections(A.wasm_module)
Private_custom_sections = parse_private_custom_sections(A.wasm_module)
M.caller ∈ S.controllers[A.canister_id]
S.canisters[A.canister_id] = { wasm_state = Old_state; module = Old_module, …}

dom(Mod.update_methods) ∩ dom(Mod.query_methods) = ∅
dom(Mod.update_methods) ∩ dom(Mod.composite_query_methods) = ∅
dom(Mod.query_methods) ∩ dom(Mod.composite_query_methods) = ∅

Env = {
  time = S.time[A.canister_id];
  controllers = S.controllers[A.canister_id];
  global_timer = S.global_timer[A.canister_id];
  balance = S.balances[A.canister_id];
  reserved_balance = S.reserved_balances[A.canister_id];
  reserved_balance_limit = S.reserved_balance_limits[A.canister_id];
  compute_allocation = S.compute_allocation[A.canister_id];
  memory_allocation = S.memory_allocation[A.canister_id];
  memory_usage_raw_module = memory_usage_raw_module(S.canisters[A.canister_id].raw_module);
  memory_usage_canister_history = memory_usage_canister_history(S.canister_history[A.canister_id]);
  memory_usage_chunk_store = memory_usage_chunk_store(S.chunk_store[A.canister_id]);
  memory_usage_snapshots = memory_usage_snapshots(S.snapshots[A.canister_id]);
  freezing_threshold = S.freezing_threshold[A.canister_id];
  subnet_id = S.canister_subnet[A.canister_id].subnet_id;
  subnet_size = S.canister_subnet[A.canister_id].subnet_size;
  certificate = NoCertificate;
  status = simple_status(S.canister_status[A.canister_id]);
  canister_version = S.canister_version[A.canister_id];
}

(
  (A.mode = upgrade U and U.skip_pre_upgrade ≠ true)
  Env1 = Env with {
    global_timer = S.global_timer[A.canister_id];
    canister_version = S.canister_version[A.canister_id];
  }
  Old_module.pre_upgrade(Old_State, M.caller, Env1) = Return {new_state = Intermediate_state; new_certified_data = New_certified_data; cycles_used = Cycles_used;}
)
or
(
  (A.mode = upgrade U and U.skip_pre_upgrade = true)
  Intermediate_state = Old_state
  New_certified_data = NoCertifiedData
  Cycles_used = 0
)

(
  (A.mode = upgrade U and U.wasm_memory_persistence ≠ keep)
  Persisted_state = {store = initial_wasm_store; self_id = A.canister_id; stable_mem = Intermediate_state.stable_memory}
)
or
(
  (A.mode = upgrade U and U.wasm_memory_persistence = keep)
  Persisted_state = initialize_store(Intermediate_state, A.wasm_module)
)

(A.mode = upgrade U and U.wasm_memory_persistence = keep)
or
(A.mode = upgrade U and U.wasm_memory_persistence = replace)
or
(S.canisters[A.canister_id].private_custom_sections["enhanced-orthogonal-persistence"] = null)

not (A.mode = upgrade U and U.wasm_memory_persistence = keep and Private_custom_sections["enhanced-orthogonal-persistence"] = null)

Env2 = Env with {
  memory_usage_raw_module = memory_usage_raw_module(A.wasm_module);
  memory_usage_canister_history = memory_usage_canister_history(New_canister_history);
  global_timer = 0;
  canister_version = S.canister_version[A.canister_id] + 1;
}

Mod.post_upgrade(Persisted_state, A.arg, M.caller, Env2) = Return {new_state = New_state; new_certified_data = New_certified_data'; new_global_timer = New_global_timer; cycles_used = Cycles_used';}

Cycles_reserved = cycles_to_reserve(S, A.canister_id, S.compute_allocation[A.canister_id], S.memory_allocation[A.canister_id], S.snapshots[A.canister_id], New_state)
New_balance = S.balances[A.canister_id] - Cycles_used - Cycles_used' - Cycles_reserved
New_reserved_balance = S.reserved_balances[A.canister_id] + Cycles_reserved
New_reserved_balance ≤ S.reserved_balance_limits[A.canister_id]

liquid_balance(S, A.canister_id) ≥ MAX_CYCLES_PER_MESSAGE

liquid_balance(S', A.canister_id) ≥ 0

Total_memory_usage = memory_usage_wasm_state(New_state) +
  memory_usage_raw_module(A.wasm_module) +
  memory_usage_canister_history(New_canister_history) +
  memory_usage_chunk_store(S.chunk_store[A.canister_id]) +
  memory_usage_snapshots(S.snapshots[A.canister_id])

if S.memory_allocation[A.canister_id] > 0:
  Total_memory_usage ≤ S.memory_allocation[A.canister_id]

(S.wasm_memory_limit[A.canister_id] = 0) or |New_state.store.mem| <= S.wasm_memory_limit[A.canister_id]

S.canister_history[A.canister_id] = {
  total_num_changes = N;
  recent_changes = H;
}
New_canister_history = {
  total_num_changes = N + 1;
  recent_changes = H · {
    timestamp_nanos = S.time[A.canister_id];
    canister_version = S.canister_version[A.canister_id] + 1
    origin = change_origin(M.caller, A.sender_canister_version, M.origin);
    details = CodeDeployment {
      mode = Upgrade;
      module_hash = SHA-256(A.wasm_module);
    };
  };
}
```

State after  

```html

S' = S with
    canisters[A.canister_id] = {
      wasm_state = New_state;
      module = Mod;
      raw_module = A.wasm_module;
      public_custom_sections = Public_custom_sections;
      private_custom_sections = Private_custom_sections;
    }
    if New_certified_data' ≠ NoCertifiedData:
      certified_data[A.canister_id] = New_certified_data'
    else if New_certified_data ≠ NoCertifiedData:
      certified_data[A.canister_id] = New_certified_data
    if New_global_timer ≠ NoGlobalTimer:
      global_timer[A.canister_id] = New_global_timer
    else:
      global_timer[A.canister_id] = 0
    canister_version[A.canister_id] = S.canister_version[A.canister_id] + 1
    balances[A.canister_id] = New_balance;
    reserved_balances[A.canister_id] = New_reserved_balance;
    canister_history[A.canister_id] = New_canister_history
    canister_logs[A.canister_id] = S.canister_logs[A.canister_id] · canister_logs
    messages = Older_messages · Younger_messages ·
      ResponseMessage {
        origin = M.origin;
        response = Reply (candid());
        refunded_cycles = M.transferred_cycles;
      }

```

The logs produced by the canister during the execution of the WebAssembly `canister_pre_upgrade`, `start`, and `canister_post_upgrade` functions are modeled via the unspecified `canister_logs` variable; the variable stores a list of logs (each of type `CanisterLog`) with consecutive sequence numbers, timestamps equal to `S.time[A.canister_id]`, and contents produced by the canister calling `ic0.debug_print`, `ic0.trap`, or produced by the WebAssembly runtime when the canister WebAssembly module traps.

#### IC Management Canister: Install chunked code

Conditions

```html

S.messages = Older_messages · CallMessage M · Younger_messages
(M.queue = Unordered) or (∀ CallMessage M' | FuncMessage M' ∈ Older_messages. M'.queue ≠ M.queue)
M.callee = ic_principal
M.method_name = 'install_chunked_code'
M.arg = candid(A)
if A.store_canister = null then
  store_canister = A.target_canister
else
  store_canister = A.store_canister
M.caller ∈ S.controllers[A.target_canister]
M.caller ∈ S.controllers[store_canister] ∪ {store_canister}
S.canister_subnet[A.target_canister] = S.canister_subnet[strorage_canister]
∀ h ∈ A.chunk_hashes_list. h ∈ dom(S.chunk_store[store_canister])
A.chunk_hashes_list = [h1,h2,...,hk]
wasm_module = S.chunk_store[store_canister][h1] || ... || S.chunk_store[store_canister][hk]
A.wasm_module_hash = SHA-256(wasm_module)
M' = M with
    method_name = 'install_code'
    arg = candid(record {A.mode; A.target_canister; wasm_module; A.arg; A.sender_canister_version})

```

State after

```html

S with
    messages = Older_messages · CallMessage M' · Younger_messages

```

#### IC Management Canister: Code uninstallation {#rule-uninstall}

Upon uninstallation, the canister is reverted to an empty canister, and all outstanding call contexts are rejected and marked as deleted.

Conditions  

```html

S.messages = Older_messages · CallMessage M · Younger_messages
(M.queue = Unordered) or (∀ CallMessage M' | FuncMessage M' ∈ Older_messages. M'.queue ≠ M.queue)
M.callee = ic_principal
M.method_name = 'uninstall_code'
M.arg = candid(A)
M.caller ∈ S.controllers[A.canister_id]
S.canister_history[A.canister_id] = {
  total_num_changes = N;
  recent_changes = H;
}

```

State after  

```html

S with
    canisters[A.canister_id] = EmptyCanister
    certified_data[A.canister_id] = ""
    chunk_store = ()
    canister_history[A.canister_id] = {
      total_num_changes = N + 1;
      recent_changes = H · {
          timestamp_nanos = S.time[A.canister_id];
          canister_version = S.canister_version[A.canister_id] + 1
          origin = change_origin(M.caller, A.sender_canister_version, M.origin);
          details = CodeUninstall;
        };
    }
    canister_logs[A.canister_id] = []
    canister_version[A.canister_id] = S.canister_version[A.canister_id] + 1
    global_timer[A.canister_id] = 0

    messages = Older_messages · Younger_messages ·
      ResponseMessage {
        origin = M.origin
        response = Reply (candid())
        refunded_cycles = M.transferred_cycles
      } ·
      [ ResponseMessage {
          origin = Ctxt.origin
          response = Reject (CANISTER_REJECT, <implementation-specific>)
          refunded_cycles = Ctxt.available_cycles
        }
      | Ctxt_id ↦ Ctxt ∈ S.call_contexts
      , Ctxt.canister = A.canister_id
      , Ctxt.needs_to_respond = true
      ]

      for Ctxt_id ↦ Ctxt ∈ S.call_contexts:
        if Ctxt.canister = A.canister_id:
          call_contexts[Ctxt_id].deleted := true
          call_contexts[Ctxt_id].needs_to_respond := false
          call_contexts[Ctxt_id].available_cycles := 0

```

#### IC Management Canister: Stopping a canister

The controllers of a canister can stop a canister. Stopping a canister goes through two steps. First, the status of the canister is set to `Stopping`; as explained above, a stopping canister rejects all incoming requests and continues processing outstanding responses. When a stopping canister has no more open call contexts, its status is changed to `Stopped` and a response is generated. Note that when processing responses, a stopping canister can make calls to other canisters and thus create new call contexts. In addition, a canister which is stopped or stopping will accept (and respond) to further `stop_canister` requests.

We encode this behavior via three (types of) transitions:

1.  First, any `stop_canister` call sets the state of the canister to `Stopping`; we record in the IC state the origin (and cycles) of all `stop_canister` calls which arrive at the canister while it is stopping (or stopped). Note that every such `stop_canister` call can be rejected by the system at any time (the canister stays stopping in this case), e.g., if the `stop_canister` call could not be responded to for a long time.

2.  Next, when the canister has no open call contexts (so, in particular, all outstanding responses to the canister have been processed), the status of the canister is set to `Stopped`.

3.  Finally, each pending `stop_canister` call (which are encoded in the status) is responded to, to indicate that the canister is stopped.

Conditions

```html

S.messages = Older_messages · CallMessage M · Younger_messages
(M.queue = Unordered) or (∀ CallMessage M' | FuncMessage M' ∈ Older_messages. M'.queue ≠ M.queue)
M.callee = ic_principal
M.method_name = 'stop_canister'
M.arg = candid(A)
S.canister_status[A.canister_id] = Running
M.caller ∈ S.controllers[A.canister_id]

```

State after  

```html

S with
    messages = Older_messages · Younger_messages
    canister_status[A.canister_id] = Stopping [(M.origin, M.transferred_cycles)]
    canister_version[A.canister_id] = S.canister_version[A.canister_id] + 1

```

Conditions  

```html

S.messages = Older_messages · CallMessage M · Younger_messages
(M.queue = Unordered) or (∀ CallMessage M' | FuncMessage M' ∈ Older_messages. M'.queue ≠ M.queue)
M.callee = ic_principal
M.method_name = 'stop_canister'
M.arg = candid(A)
S.canister_status[A.canister_id] = Stopping Origins
M.caller ∈ S.controllers[A.canister_id]

```

State after  

```html

S with
    messages = Older_messages · Younger_messages
    canister_status[A.canister_id] = Stopping (Origins · [(M.origin, M.transferred_cycles)])
    canister_version[A.canister_id] = S.canister_version[A.canister_id] + 1

```

The status of a stopping canister which has no open call contexts is set to `Stopped`, and all pending `stop_canister` calls are replied to.

Conditions  

```html

S.canister_status[CanisterId] = Stopping Origins
∀ Ctxt_id. S.call_contexts[Ctxt_id].canister ≠ CanisterId

```

State after  

```html

S with
    canister_status[CanisterId] = Stopped
    canister_version[A.canister_id] = S.canister_version[A.canister_id] + 1
    messages = S.Messages ·
        [ ResponseMessage {
            origin = O
            response = Reply (candid())
            refunded_cycles = C
          }
        | (O, C) ∈ Origins
        ]

```

Sending a `stop_canister` message to an already stopped canister is acknowledged (i.e. responded with success) and the canister version is incremented, but is otherwise a no-op:

Conditions  

```html

S.messages = Older_messages · CallMessage M · Younger_messages
(M.queue = Unordered) or (∀ CallMessage M' | FuncMessage M' ∈ Older_messages. M'.queue ≠ M.queue)
M.callee = ic_principal
M.method_name = 'stop_canister'
M.arg = candid(A)
S.canister_status[A.canister_id] = Stopped
M.caller ∈ S.controllers[A.canister_id]

```

State after  

```html

S with
    canister_version[A.canister_id] = S.canister_version[A.canister_id] + 1
    messages = Older_messages · Younger_messages ·
      ResponseMessage {
        origin = M.origin;
        response = Reply (candid());
        refunded_cycles = M.transferred_cycles;
      }

```

Pending `stop_canister` calls may be rejected by the system at any time (the canister stays stopping in this case):

Conditions

```html

S.canister_status[CanisterId] = Stopping (Older_origins · (O, C) · Younger_origins)

```

State after

```html

S with
    canister_status[CanisterId] = Stopping (Older_origins · Younger_origins)
    messages = S.Messages ·
      ResponseMessage {
        origin = O
        response = Reject (SYS_TRANSIENT, <implementation-specific>)
        refunded_cycles = C
      }

```

#### IC Management Canister: Starting a canister

The controllers of a canister can start a `stopped` canister. If the canister is already running, the command has no effect on the canister (except for incrementing its canister version).

Conditions  

```html

S.messages = Older_messages · CallMessage M · Younger_messages
(M.queue = Unordered) or (∀ CallMessage M' | FuncMessage M' ∈ Older_messages. M'.queue ≠ M.queue)
M.callee = ic_principal
M.method_name = 'start_canister'
M.arg = candid(A)
S.canister_status[A.canister_id] = Running or S.canister_status[A.canister_id] = Stopped
M.caller ∈ S.controllers[A.canister_id]

```

State after  

```html

S with
    canister_status[A.canister_id] = Running
    canister_version[A.canister_id] = S.canister_version[A.canister_id] + 1
    messages = Older_messages · Younger_messages ·
        ResponseMessage{
            origin = M.origin
            response = Reply (candid())
            refunded_cycles = M.transferred_cycles
        }

```

If the status of the canister was 'stopping', then the canister status is set to `running`. The pending `stop_canister` request(s) are rejected.

Conditions  

```html

S.messages = Older_messages · CallMessage M · Younger_messages
(M.queue = Unordered) or (∀ CallMessage M' | FuncMessage M' ∈ Older_messages. M'.queue ≠ M.queue)
M.callee = ic_principal
M.method_name = 'start_canister'
M.arg = candid(A)
S.canister_status[A.canister_id] = Stopping Origins
M.caller ∈ S.controllers[A.canister_id]

```

State after  

```html

S with
    canister_status[A.canister_id] = Running
    canister_version[A.canister_id] = S.canister_version[A.canister_id] + 1
    messages = Older_messages · Younger_messages ·
        ResponseMessage{
            origin = M.origin
            response = Reply (candid())
            refunded_cycles = M.transferred_cycles
        } ·
        [ ResponseMessage {
            origin = O
            response = Reject (CANISTER_ERROR, <implementation-specific>)
            refunded_cycles = C
          }
        | (O, C) ∈ Origins
        ]

```

#### IC Management Canister: Canister deletion

Conditions  

```html

S.messages = Older_messages · CallMessage M · Younger_messages
(M.queue = Unordered) or (∀ CallMessage M' | FuncMessage M' ∈ Older_messages. M'.queue ≠ M.queue)
M.callee = ic_principal
M.method_name = 'delete_canister'
M.arg = candid(A)
S.canister_status[A.canister_id] = Stopped
M.caller ∈ S.controllers[A.canister_id]

```

State after  

```html

S with
    canisters[A.canister_id] = (deleted)
    snapshots[A.canister_id] = (deleted)
    controllers[A.canister_id] = (deleted)
    compute_allocation[A.canister_id] = (deleted)
    memory_allocation[A.canister_id] = (deleted)
    freezing_threshold[A.canister_id] = (deleted)
    canister_status[A.canister_id] = (deleted)
    canister_version[A.canister_id] = (deleted)
    canister_subnet[A.canister_id] = (deleted)
    time[A.canister_id] = (deleted)
    global_timer[A.canister_id] = (deleted)
    balances[A.canister_id] = (deleted)
    reserved_balances[A.canister_id] = (deleted)
    reserved_balance_limits[A.canister_id] = (deleted)
    wasm_memory_limit[A.canister_id] = (deleted)
    wasm_memory_threshold[A.canister_id] = (deleted)
    on_low_wasm_memory_hook_status[A.canister_id] = (deleted)
    certified_data[A.canister_id] = (deleted)
    canister_history[A.canister_id] = (deleted)
    canister_log_visibility[A.canister_id] = (deleted)
    canister_logs[A.canister_id] = (deleted)
    query_stats[A.canister_id] = (deleted)
    chunk_store[A.canister_id] = (deleted)
    messages = Older_messages · Younger_messages ·
      ResponseMessage {
        origin = M.origin
        response = Reply (candid())
        refunded_cycles = M.transferred_cycles
      }

```

#### IC Management Canister: Depositing cycles

Conditions  

```html

S.messages = Older_messages · CallMessage M · Younger_messages
(M.queue = Unordered) or (∀ CallMessage M' | FuncMessage M' ∈ Older_messages. M'.queue ≠ M.queue)
M.callee = ic_principal
M.method_name = 'deposit_cycles'
M.arg = candid(A)
A.canister_id ∈ dom(S.balances)

```

State after  

```html

S with
    balances[A.canister_id] =
      S.balances[A.canister_id] + M.transferred_cycles
    messages = Older_messages · Younger_messages ·
      ResponseMessage {
        origin = M.origin
        response = Reply (candid())
        refunded_cycles = 0
      }

```

#### IC Management Canister: Random numbers

The management canister can produce pseudo-random bytes. It always returns a 32-byte `blob`:

The precise guarantees around the randomness, e.g. unpredictability, are not captured in this formal semantics.

Conditions  

```html

S.messages = Older_messages · CallMessage M · Younger_messages
(M.queue = Unordered) or (∀ CallMessage M' | FuncMessage M' ∈ Older_messages. M'.queue ≠ M.queue)
M.callee = ic_principal
M.method_name = 'raw_rand'
M.arg = candid()
|B| = 32

```

State after  

```html

S with
    messages = Older_messages · Younger_messages ·
      ResponseMessage {
        origin = M.origin
        response = Reply (candid(B))
        refunded_cycles = M.transferred_cycles
      }

```

#### IC Management Canister: Node Metrics

:::note

The node metrics management canister API is considered EXPERIMENTAL. Canister developers must be aware that the API may evolve in a non-backward-compatible way.

:::

The management canister returns metrics for nodes on a given subnet. The definition of the metrics values
is not captured in this formal semantics.

Conditions

```html

S.messages = Older_messages · CallMessage M · Younger_messages
(M.queue = Unordered) or (∀ CallMessage M' | FuncMessage M' ∈ Older_messages. M'.queue ≠ M.queue)
M.callee = ic_principal
M.method_name = 'node_metrics_history'
M.arg = candid(A)
R = <implementation-specific>

```

State after

```html

S with
    messages = Older_messages · Younger_messages ·
      ResponseMessage {
        origin = M.origin
        response = Reply (candid(R))
        refunded_cycles = M.transferred_cycles
      }

```

#### IC Management Canister: Subnet information

The management canister returns subnet metadata given a subnet ID.

Conditions

```html
S.messages = Older_messages · CallMessage M · Younger_messages 
(M.queue = Unordered) or (∀ CallMessage M' | FuncMessage M' ∈ Older_messages. M'.queue ≠ M.queue) 
M.callee = ic_principal 
M.method_name = 'subnet_info'
R = <implementation-specific> 
```

State after

```html
S with 
    messages = Older_messages · Younger_messages · 
      ResponseMessage { 
        origin = M.origin 
        response = Reply (candid(R)) 
        refunded_cycles = M.transferred_cycles 
      }
```


#### IC Management Canister: Canister creation with cycles

This is a variant of `create_canister`, which sets the initial cycle balance based on the `amount` argument.

Conditions  

```html

S.messages = Older_messages · CallMessage M · Younger_messages
(M.queue = Unordered) or (∀ CallMessage M' | FuncMessage M' ∈ Older_messages. M'.queue ≠ M.queue)
M.callee = ic_principal
M.method_name = 'provisional_create_canister_with_cycles'
M.arg = candid(A)
is_system_assigned Canister_id
Canister_id ∉ dom(S.canisters)
if A.specified_id is not null:
  Canister_id = A.specified_id
if A.settings.controllers is not null:
  New_controllers = A.settings.controllers
else:
  New_controllers = [M.caller]

if New_memory_allocation > 0:
  memory_usage_canister_history(New_canister_history) ≤ New_memory_allocation

if A.settings.compute_allocation is not null:
  New_compute_allocation = A.settings.compute_allocation
else:
  New_compute_allocation = 0
if A.settings.memory_allocation is not null:
  New_memory_allocation = A.settings.memory_allocation
else:
  New_memory_allocation = 0
if A.settings.freezing_threshold is not null:
  New_freezing_threshold = A.settings.freezing_threshold
else:
  New_freezing_threshold = 2592000
if A.settings.reserved_cycles_limit is not null:
  New_reserved_balance_limit = A.settings.reserved_cycles_limit
else:
  New_reserved_balance_limit = 5_000_000_000_000
if A.settings.wasm_memory_limit is not null:
  New_wasm_memory_limit = A.settings.wasm_memory_limit
else:
  New_wasm_memory_limit = 0
if A.settings.wasm_memory_threshold is not null:
  New_wasm_memory_threshold = A.settings.wasm_memory_threshold
else:
  New_wasm_memory_threshold = 0
if A.settings.environment_variables is not null:
  New_environment_variables = A.settings.environment_variables
else:
  New_environment_variables = S.environment_variables[A.canister_id]


Cycles_reserved = cycles_to_reserve(S, Canister_id, New_compute_allocation, New_memory_allocation,  null, EmptyCanister.wasm_state)
if A.amount is not null:
  New_balance = A.amount - Cycles_reserved
else:
  New_balance = DEFAULT_PROVISIONAL_CYCLES_BALANCE - Cycles_reserved
New_reserved_balance = Cycles_reserved
New_reserved_balance ≤ New_reserved_balance_limit
if New_compute_allocation > 0 or New_memory_allocation > 0 or Cycles_reserved > 0:
  liquid_balance(S', Canister_id) ≥ 0

New_canister_history {
  total_num_changes = 1
  recent_changes = {
    timestamp_nanos = CurrentTime
    canister_version = 0
    origin = change_origin(M.caller, A.sender_canister_version, M.origin)
    details = Creation {
      controllers = New_controllers
      environment_variables_hash = if A.settings.environment_variables is not null then
        opt hash_of_map(A.settings.environment_variables)
      else
        null
    }
  }
}

if A.settings.log_visibility is not null:
  New_canister_log_visibility = A.settings.log_visibility
else:
  New_canister_log_visibility = Controllers

```

State after  

```html

S' = S with
    canisters[Canister_id] = EmptyCanister
    snapshots[Canister_id] = null
    time[Canister_id] = CurrentTime
    global_timer[Canister_id] = 0
    controllers[Canister_id] = New_controllers
    compute_allocation[Canister_id] = New_compute_allocation
    memory_allocation[Canister_id] = New_memory_allocation
    freezing_threshold[Canister_id] = New_freezing_threshold
    balances[Canister_id] = New_balance
    reserved_balances[Canister_id] = New_reserved_balance
    reserved_balance_limits[Canister_id] = New_reserved_balance_limit
    wasm_memory_limit[Canister_id] = New_wasm_memory_limit
    wasm_memory_threshold[Canister_id] = New_wasm_memory_threshold
    on_low_wasm_memory_hook_status[Canister_id] = ConditionNotSatisfied
    certified_data[Canister_id] = ""
    canister_history[Canister_id] = New_canister_history
    canister_log_visibility[Canister_id] = New_canister_log_visibility
    canister_logs[Canister_id] = []
    query_stats[CanisterId] = []
    messages = Older_messages · Younger_messages ·
      ResponseMessage {
        origin = M.origin
        response = Reply (candid({canister_id = Canister_id}))
        refunded_cycles = M.transferred_cycles
      }
    canister_status[Canister_id] = Running
    canister_version[Canister_id] = 0
    canister_subnet[Canister_id] = Subnet {
      subnet_id : SubnetId
      subnet_size : SubnetSize
    }

```

#### IC Management Canister: Top up canister

Conditions  

```html

S.messages = Older_messages · CallMessage M · Younger_messages
(M.queue = Unordered) or (∀ CallMessage M' | FuncMessage M' ∈ Older_messages. M'.queue ≠ M.queue)
M.callee = ic_principal
M.method_name = 'provisional_top_up_canister'
M.arg = candid(A)
A.canister_id ∈ dom(S.canisters)

```

State after  

```html

S with
    balances[A.canister_id] = S.balances[A.canister_id] + A.amount
    messages = Older_messages · Younger_messages ·
      ResponseMessage {
        origin = M.origin
        response = Reply (candid())
        refunded_cycles = M.transferred_cycles
      }

```

#### IC Management Canister: Take canister snapshot

Only the controllers of the given canister can take a snapshot. 
A snapshot will be identified internally by a system-generated opaque `Snapshot_id`.


```html

S.messages = Older_messages · CallMessage M · Younger_messages
(M.queue = Unordered) or (∀ msg ∈ Older_messages. msg.queue ≠ M.queue)
M.callee = ic_principal
M.method_name = 'take_canister_snapshot'
M.arg = candid(A)
M.caller ∈ S.controllers[A.canister_id]
if A.replace_snapshot is not null:
  A.replace_snapshot ∈ dom(S.snapshots[A.canister_id])
else:
  |dom(S.snapshots[A.canister_id])| < MAX_SNAPSHOTS

New_snapshot = Snapshot {
  wasm_state = S.canisters[A.canister_id].wasm_state;
  raw_module = S.canisters[A.canister_id].raw_module;
  chunk_store = S.chunk_store[A.canister_id];
  certified_data = S.certified_data[A.canister_id];
  canister_version = S.canister_version[A.canister_id];
  take_at_timestamp = S.time[A.canister_id];
}
Cycles_reserved = cycles_to_reserve(S, A.canister_id, S.compute_allocation[A.canister_id], S.memory_allocation[A.canister_id], New_snapshot, S.canisters[A.canister_id])
New_balance = S.balances[A.canister_id] - Cycles_used - Cycles_reserved
New_reserved_balance = S.reserved_balances[A.canister_id] + Cycles_reserved
New_reserved_balance ≤ S.reserved_balance_limits[A.canister_id]

liquid_balance(S, A.canister_id) ≥ 0
```

State after  

```html

S' = S with
    snapshots[A.canister_id][A.replace_snapshot] = (deleted)
    snapshots[A.canister_id][Snapshot_id] = New_snapshot
    balances[A.canister_id] = New_balance
    reserved_balances[A.canister_id] = New_reserved_balance
    messages = Older_messages · Younger_messages ·
      ResponseMessage {
        origin = M.origin;
        response = Reply (candid({
          id = Snapshot_id;
          taken_at_timestamp = S.time[A.canister_id];
          total_size = memory_usage_snapshots([Snapshot_id → New_snapshot]);
        }));
        refunded_cycles = M.transferred_cycles;
      }

```


#### IC Management Canister: Load canister snapshot


Only the controllers of the given canister can load a snapshot.

```html

S.messages = Older_messages · CallMessage M · Younger_messages
(M.queue = Unordered) or (∀ msg ∈ Older_messages. msg.queue ≠ M.queue)
M.callee = ic_principal
M.method_name = 'load_canister_snapshot'
M.arg = candid(A)
M.caller ∈ S.controllers[A.canister_id]
A.snapshot_id ∈ dom(S.snapshots[A.canister_id])
Snapshot = S.snapshots[A.canister_id][A.snapshot_id]

New_state = {
  wasm_state = Snapshot.wasm_state;
  raw_module = Snapshot.raw_module;
  module = parse_wasm_mod(Snapshot.raw_module);
  public_custom_sections = parse_public_custom_sections(Snapshot.raw_module);
  private_custom_sections = parse_private_custom_sections(Snapshot.raw_module);
}
Cycles_reserved = cycles_to_reserve(S, A.canister_id, S.compute_allocation[A.canister_id], S.memory_allocation[A.canister_id], S.snapshots[A.canister_id], New_state)
New_balance = S.balances[A.canister_id] - Cycles_used - Cycles_reserved
New_reserved_balance = S.reserved_balances[A.canister_id] + Cycles_reserved
New_reserved_balance ≤ S.reserved_balance_limits[A.canister_id]

S.canister_history[A.canister_id] = {
  total_num_changes = N;
  recent_changes = H;
}
New_canister_history = {
  total_num_changes = N + 1;
  recent_changes = H · {
    timestamp_nanos = S.time[A.canister_id];
    canister_version = S.canister_version[A.canister_id] + 1
    origin = change_origin(M.caller, A.sender_canister_version, M.origin);
    details = LoadSnapshot {
      snapshot_id = A.snapshot_id
      canister_version = Snapshot.canister_version
      taken_at_timestamp = Snapshot.take_at_timestamp
    };
  };
}

liquid_balance(S', A.canister_id) ≥ 0

if S.memory_allocation[A.canister_id] > 0:
  memory_usage_wasm_state(New_state.wasm_state) +
    memory_usage_raw_module(New_state.raw_module) +
    memory_usage_canister_history(New_canister_history) +
    memory_usage_chunk_store(S.chunk_store[A.canister_id]) +
    memory_usage_snapshots(S.snapshots[A.canister_id]) ≤ S.memory_allocation[A.canister_id]

```

State after  

```html

S' = S with
    canisters[A.canister_id] = New_state
    chunk_store[A.canister_id] = Snapshot.chunk_store
    certified_data[A.canister_id] = Snapshot.certified_data
    balances[A.canister_id] = New_balance
    reserved_balances[A.canister_id] = New_reserved_balance
    canister_history[A.canister_id] = New_canister_history
    canister_version[A.canister_id] = S.canister_version[A.canister_id] + 1
    messages = Older_messages · Younger_messages ·
      ResponseMessage {
        origin = M.origin;
        response = Reply (candid());
        refunded_cycles = M.transferred_cycles;
      }

```

#### IC Management Canister: List canister snapshots

Only the controllers of the given canister can get a list of the existing snapshots.

```html

S.messages = Older_messages · CallMessage M · Younger_messages
(M.queue = Unordered) or (∀ msg ∈ Older_messages. msg.queue ≠ M.queue)
M.callee = ic_principal
M.method_name = 'list_canister_snapshots'
M.arg = candid(A)
M.caller ∈ S.controllers[A.canister_id]

Snapshots = [{
  id = Snapshot_id;
  taken_at_timestamp = Snapshot.taken_at_timestamp;
  total_size = memory_usage_snapshots([Snapshot_id → Snapshot]);
} | Snapshot_id → Snapshot ∈ S.snapshots[A.canister_id]]

```

State after

```html

S with
    messages = Older_messages · Younger_messages ·
      ResponseMessage {
        origin = M.origin
        response = Reply (candid(Snapshots))
        refunded_cycles = M.transferred_cycles
      }

```
#### IC Management Canister: Delete canister snapshot

A snapshot may be deleted only by the controllers of the canister for which the snapshot was taken.

```html

S.messages = Older_messages · CallMessage M · Younger_messages
(M.queue = Unordered) or (∀ msg ∈ Older_messages. msg.queue ≠ M.queue)
M.callee = ic_principal
M.method_name = 'delete_canister_snapshot'
M.arg = candid(A)
M.caller ∈ S.controllers[A.canister_id]
A.snapshot_id ∈ dom(S.snapshots[A.canister_id])

```

State after

```html

S with
    S.snapshots[A.canister_id][A.snapshot_id] = (deleted)
    messages = Older_messages · Younger_messages ·
      ResponseMessage {
        origin = M.origin
        response = Reply (candid());
        refunded_cycles = M.transferred_cycles
      }

```

#### Callback invocation

When an inter-canister call has been responded to, we can queue the call to the callback.

This "bookkeeping transition" must be immediately followed by the corresponding ["Message execution" transition](#rule-message-execution).

Conditions  

```html

S.messages = Older_messages · ResponseMessage RM · Younger_messages
RM.origin = FromCanister {
    call_context = Ctxt_id
    callback = Callback
    deadline = D
  }
Ctxt_id ∈ dom(S.call_contexts)
not S.call_contexts[Ctxt_id].deleted
S.call_contexts[Ctxt_id].canister ∈ dom(S.balances)
D ≠ Expired _

```

State after  

```html

S with
    balances[S.call_contexts[Ctxt_id].canister] =
      S.balances[S.call_contexts[Ctxt_id].canister] + RM.refunded_cycles
    messages =
      Older_messages ·
      FuncMessage {
        call_context = Ctxt_id
        receiver = S.call_contexts[Ctxt_id].canister
        entry_point = Callback Callback RM.response RM.refunded_cycles
        queue = Unordered
      } ·
      Younger_messages

```

If the responded call context does not exist anymore, because the canister has been uninstalled since, the refunded cycles are still added to the canister balance, but no function invocation is enqueued.

Conditions  

```html

S.messages = Older_messages · ResponseMessage RM · Younger_messages
RM.origin = FromCanister {
    call_context = Ctxt_id
    callback = Callback
    deadline = D
  }
Ctxt_id ∈ dom(S.call_contexts)
S.call_contexts[Ctxt_id].deleted
S.call_contexts[Ctxt_id].canister ∈ dom(S.balances)
D ≠ Expired _

```

State after  

```html

S with
    balances[S.call_contexts[Ctxt_id].canister] =
      S.balances[S.call_contexts[Ctxt_id].canister] + RM.refunded_cycles + MAX_CYCLES_PER_RESPONSE
    messages = Older_messages · Younger_messages

```

#### Dropping expired messages {#message-timeout}

Condition:
```html
S.messages = Older_messages · M · Younger_messages
M = ResponseMessage _ ∨ M = CallMessage _
M.origin = FromCanister O
O.deadline = Expired _
```

State after

```html
S.messages = Older_messages · Younger_messages
```

#### Respond to user request

When an ingress method call has been responded to, we can record the response in the list of queries.

Conditions  

```html

S.messages = Older_messages · ResponseMessage RM · Younger_messages
RM.origin = FromUser { request = M }
S.requests[M] = (Processing, ECID)

```

State after  

```html

S with
    messages = Older_messages · Younger_messages
    requests[M] =
      | (Replied R, ECID)        if M.response = Reply R
      | (Rejected (c, R), ECID)  if M.response = Reject (c, R)

```

NB: The refunded cycles, `RM.refunded_cycles` are, by construction, empty.

#### Update call request clean up

The IC will keep the data for a replied or rejected update `call` request around for a certain, implementation defined amount of time, to allow users to poll for the data with `read_state` requests . After that time, the data of the request will be dropped:

Conditions  

```html

(S.requests[M] = (Replied _, ECID)) or (S.requests[M] = (Rejected _, ECID))

```

State after  

```html

S with
    requests[M] = (Done, ECID)

```

At the same or some later point, the request will be removed from the state of the IC. This must happen no earlier than the ingress expiry time set in the request.

Conditions  

```html

(S.requests[M] = (Replied _, _)) or (S.requests[M] = (Rejected _, _)) or (S.requests[M] = (Done, _))
M.ingress_expiry < S.system_time

```

State after  

```html

S with
    requests[M] = (deleted)

```

#### Canister out of cycles

Once a canister runs out of cycles, its code is uninstalled (cf. [IC Management Canister: Code uninstallation](#rule-uninstall)), the canister changes in the canister history are dropped (their total number is preserved), and the allocations are set to zero (NB: allocations are currently not modeled in the formal model):

Conditions  

```html

S.balances[CanisterId] = 0
S.reserved_balances[CanisterId] = 0
S.canister_history[CanisterId] = {
  total_num_changes = N;
  recent_changes = H;
}

```

State after  

```html

S with
    canisters[CanisterId] = EmptyCanister
    snapshots[CanisterId] = null
    certified_data[CanisterId] = ""
    canister_history[CanisterId] = {
      total_num_changes = N;
      recent_changes = [];
    }
    canister_logs[CanisterId] = []
    canister_version[CanisterId] = S.canister_version[CanisterId] + 1
    global_timer[CanisterId] = 0

    messages = S.messages ·
      [ ResponseMessage {
          origin = Ctxt.origin
          response = Reject (CANISTER_REJECT, <implementation-specific>)
          refunded_cycles = Ctxt.available_cycles
        }
      | Ctxt_id ↦ Ctxt ∈ S.call_contexts
      , Ctxt.canister = CanisterId
      , Ctxt.needs_to_respond = true
      ]

    for Ctxt_id ↦ Ctxt ∈ S.call_contexts:
      if Ctxt.canister = CanisterId:
        call_contexts[Ctxt_id].deleted := true
        call_contexts[Ctxt_id].needs_to_respond := false
        call_contexts[Ctxt_id].available_cycles := 0

```

#### Time progressing, cycle consumption, and canister version increments

Time progresses. Abstractly, it does so independently for each canister, and in unspecified intervals.

Conditions  

```html

T0 = S.time[CanisterId]
T1 > T0

```

State after  

```html

S with
    time[CanisterId] = T1

```

The canister cycle balances similarly deplete at an unspecified rate, but stay non-negative.
If the canister has a positive reserved balance, then the reserved balance depletes before the main balance:

Conditions  

```html
R0 = S.reserved_balances[CanisterId]
0 ≤ R1 < R0

```

State after

```html

S with
    reserved_balances[CanisterId] = R1

```

Once the reserved balance reaches zero, then the main balance starts depleting:

Conditions

```html
S.reserved_balances[CanisterId] = 0
B0 = S.balances[CanisterId]
0 ≤ B1 < B0

```

State after  

```html

S with
    balances[CanisterId] = B1

```

Similarly, the system time, used to expire requests, progresses:

Conditions  

```html

T0 = S.system_time
T1 > T0

```

State after  

```html

S with
    system_time = T1

```

Finally, the canister version can be incremented arbitrarily:

Conditions  

```html

N0 = S.canister_version[CanisterId]
N1 > N0

```

State after  

```html

S with
    canister_version[CanisterId] = N1

```

#### Trimming canister history

The list of canister changes can be trimmed, but the total number of recorded canister changes cannot be altered. At least 20 changes are guaranteed to remain in the list of changes.

Conditions  

```html

S.canister_history[CanisterId] = {
    total_num_changes = N;
    recent_changes = Older_changes · Newer_changes;
  }
|Newer_changes| ≥ 20

```

State after  

```html

S with
    canister_history[CanisterId] = {
      total_num_changes = N;
      recent_changes = Newer_changes;
    }

```

#### Trimming canister logs

Canister logs can be trimmed if their total length exceeds 4KiB.

Conditions

```html

S.canister_logs[CanisterId] = Older_logs · Newer_logs
SUM { |l| | l <- Older_logs } > 4KiB

```

State after

```html

S with
    canister_logs[CanisterId] = Newer_logs

```

#### IC Management Canister: Canister logs (query call) {#ic-mgmt-canister-fetch-canister-logs}

This section specifies management canister query calls.
They are calls to `/api/v2/canister/<effective_canister_id>/query`
with CBOR body `Q` such that `Q.canister_id = ic_principal`.

The management canister offers the method `fetch_canister_logs`
that can be called as a query call and
returns logs of a requested canister.

Conditions

```html

Q.canister_id = ic_principal
Q.method_name = 'fetch_canister_logs'
Q.arg = candid(A)
A.canister_id = effective_canister_id
(S[A.canister_id].canister_log_visibility = Public)
  or
  (S[A.canister_id].canister_log_visibility = Controllers and Q.sender in S[A.canister_id].controllers)
  or
  (S[A.canister_id].canister_log_visibility = AllowedViewers Principals and (Q.sender in S[A.canister_id].controllers or Q.sender in Principals))

```

Query response `R`:

```html

{status: "replied"; reply: {arg: candid(S.canister_logs[A.canister_id])}, signatures: Sigs}

```

where the query `Q`, the response `R`, and a certificate `Cert'` that is obtained by requesting the path `/subnet` in a **separate** read state request to `/api/v2/canister/<effective_canister_id>/read_state` satisfy the following:

```html

verify_response(Q, R, Cert') ∧ lookup(["time"], Cert') = Found S.system_time // or "recent enough"

```

#### Query call {#query-call}

This section specifies query calls `Q` whose `Q.canister_id` is a non-empty canister `S.canisters[Q.canister_id]`. Query calls to the management canister, i.e., `Q.canister_id = ic_principal`, are specified in Section [Canister logs](#ic-mgmt-canister-fetch-canister-logs).

Canister query calls to `/api/v2/canister/<ECID>/query` can be executed directly. They can only be executed against non-empty canisters which have a status of `Running` and are also not frozen.

In query and composite query methods evaluated on the target canister of the query call, a certificate is provided to the canister that is valid, contains a current state tree (or "recent enough"; the specification is currently vague about how old the certificate may be), and reveals the canister's [Certified Data](#system-api-certified-data).

Composite query methods can call query methods and composite query methods up to a maximum depth `MAX_CALL_DEPTH_COMPOSITE_QUERY` of the call graph. The total amount of cycles consumed by executing a (composite) query method and all (transitive) calls it makes must be at most `MAX_CYCLES_PER_QUERY`. This limit applies in addition to the limit `MAX_CYCLES_PER_MESSAGE` for executing a single (composite) query method and `MAX_CYCLES_PER_RESPONSE` for executing a single callback of a (composite) query method.

We define an auxiliary method that handles calls from composite query methods by performing a call graph traversal. It can also be (trivially) invoked for query methods that do not make further calls.
```
composite_query_helper(S, Cycles, Depth, Root_canister_id, Caller, Canister_id, Method_name, Arg) =
  let Mod = S.canisters[Canister_id].module
  let Cert <- { Cert | verify_cert(Cert) and
                       lookup(["canister", Canister_id, "certified_data"], Cert) = Found S.certified_data[Canister_id] and
                       lookup(["time"], Cert) = Found S.system_time // or "recent enough"
              }
  if Canister_id ≠ Root_canister_id
  then
    Cert := NoCertificate // no certificate available in query and composite query methods evaluated on canisters other than the target canister of the query call
  let Env = { time = S.time[Canister_id];
              controllers = S.controllers[Canister_id];
              global_timer = S.global_timer[Canister_id];
              balance = S.balances[Canister_id];
              reserved_balance = S.reserved_balances[Canister_id];
              reserved_balance_limit = S.reserved_balance_limits[Canister_id];
              compute_allocation = S.compute_allocation[Canister_id];
              memory_allocation = S.memory_allocation[Canister_id];
              memory_usage_raw_module = memory_usage_raw_module(S.canisters[Canister_id].raw_module);
              memory_usage_canister_history = memory_usage_canister_history(S.canister_history[Canister_id]);
              memory_usage_chunk_store = memory_usage_chunk_store(S.chunk_store[Canister_id]);
              memory_usage_snapshots = memory_usage_snapshots(S.snapshots[Canister_id]);
              freezing_threshold = S.freezing_threshold[Canister_id];
              subnet_id = S.canister_subnet[Canister_id].subnet_id;
              subnet_size = S.canister_subnet[Canister_id].subnet_size;
              certificate = Cert;
              status = simple_status(S.canister_status[Canister_id]);
              canister_version = S.canister_version[Canister_id];
            }
  if S.canisters[Canister_id] ≠ EmptyCanister and
     S.canister_status[Canister_id] = Running and
     (Method_name ∈ dom(Mod.query_methods) or Method_name ∈ dom(Mod.composite_query_methods)) and
     Cycles >= MAX_CYCLES_PER_MESSAGE
  then
     let W = S.canisters[Canister_id].wasm_state
     let F = if Method_name ∈ dom(Mod.query_methods) then Mod.query_methods[Method_name] else Mod.composite_query_methods[Method_name]
     if liquid_balance(S, Canister_id) < 0
     then
       Return (Reject (SYS_TRANSIENT, <implementation-specific>), Cycles, S)
     let R = F(Arg, Caller, Env)(W)
     if R = Trap trap
     then Return (Reject (CANISTER_ERROR, <implementation-specific>), Cycles - trap.cycles_used, S)
     else if R = Return {new_state = W'; new_calls = Calls; response = Response; cycles_used = Cycles_used}
     then
        W := W'
        if Cycles_used > MAX_CYCLES_PER_MESSAGE
        then
           Return (Reject (CANISTER_ERROR, <implementation-specific>), Cycles - MAX_CYCLES_PER_MESSAGE, S) // single message execution out of cycles
        Cycles := Cycles - Cycles_used
        if Response = NoResponse
        then
           while Calls ≠ []
           do
              if Depth = MAX_CALL_DEPTH_COMPOSITE_QUERY
              then
                 Return (Reject (CANISTER_ERROR, <implementation-specific>), Cycles, S) // max call graph depth exceeded
              let Calls' · Call · Calls''  = Calls
              Calls := Calls' · Calls''
              if S.canister_subnet[Canister_id].subnet_id ≠ S.canister_subnet[Call.callee].subnet_id
              then
                 Return (Reject (CANISTER_ERROR, <implementation-specific>), Cycles, S) // calling to another subnet
              let (Response', Cycles', S') = composite_query_helper(S, Cycles, Depth + 1, Root_canister_id, Canister_id, Call.callee, Call.method_name, Call.arg)
              Cycles := Cycles'
              S := S'
              if Cycles < MAX_CYCLES_PER_RESPONSE
              then
                 Return (Reject (CANISTER_ERROR, <implementation-specific>), Cycles, S) // composite query out of cycles
              Env.Cert = NoCertificate // no certificate available in composite query callbacks
              let F' = Mod.composite_callbacks(Call.callback, Response', Env)
              let R'' = F'(W')
              if R'' = Trap trap''
              then Return (Reject (CANISTER_ERROR, <implementation-specific>), Cycles - trap''.cycles_used, S)
              else if R'' = Return {new_state = W''; new_calls = Calls''; response = Response''; cycles_used = Cycles_used''}
              then
                 W := W''
                 if Cycles_used'' > MAX_CYCLES_PER_RESPONSE
                 then
                    Return (Reject (CANISTER_ERROR, <implementation-specific>), Cycles - MAX_CYCLES_PER_RESPONSE, S) // single message execution out of cycles
                 Cycles := Cycles - Cycles_used''
                 if Response'' = NoResponse
                 then
                    Calls := Calls'' · Calls
                 else
                    Return (Response'', Cycles, S)
           Return (Reject (CANISTER_ERROR, <implementation-specific>), Cycles, S) // canister did not respond
        else
           Return (Response, Cycles, S)
  else
     Return (Reject (CANISTER_ERROR, <implementation-specific>), Cycles, S)
```

Submitted request  
`E`

Conditions  

```html

E.content = CanisterQuery Q
Q.canister_id ∈ verify_envelope(E, Q.sender, S.system_time)
|Q.nonce| <= 32
is_effective_canister_id(E.content, ECID)
S.system_time <= Q.ingress_expiry or Q.sender = anonymous_id

```

Query response `R`:

-   if `composite_query_helper(S, MAX_CYCLES_PER_QUERY, 0, Q.canister_id, Q.sender, Q.canister_id, Q.method_name, Q.arg) = (Reject (RejectCode, RejectMsg), _, S')` then
    ```
    {status: "rejected"; reject_code: RejectCode; reject_message: RejectMsg; error_code: <implementation-specific>, signatures: Sigs}
    ```

-   Else if `composite_query_helper(S, MAX_CYCLES_PER_QUERY, 0, Q.canister_id, Q.sender, Q.canister_id, Q.method_name, Q.arg) = (Reply Res, _, S')` then
    ```
    {status: "replied"; reply: {arg: Res}, signatures: Sigs}
    ```

where the query `Q`, the response `R`, and a certificate `Cert'` that is obtained by requesting the path `/subnet` in a **separate** read state request to `/api/v2/canister/<effective_canister_id>/read_state` satisfy the following:

```html

verify_response(Q, R, Cert') ∧ lookup(["time"], Cert') = Found S.system_time // or "recent enough"

```

State after

```html

S' with
    query_stats[Q.receiver] = S'.query_stats[Q.receiver] · {
        timestamp = S'.time[Q.receiver]
        num_instructions = <implementation-specific>
        request_payload_bytes = |Q.Arg|
        response_payload_bytes =
          if R.status = "rejected" then |R.reject_message|
          else |R.reply.arg|
    }

```

#### Certified state reads

:::note

Requesting paths with the prefix `/subnet` at `/api/v2/canister/<effective_canister_id>/read_state` might be deprecated in the future. Hence, users might want to point their requests for paths with the prefix `/subnet` to `/api/v2/subnet/<subnet_id>/read_state`.

On the IC mainnet, the root subnet ID `tdb26-jop6k-aogll-7ltgs-eruif-6kk7m-qpktf-gdiqx-mxtrf-vb5e6-eqe` can be used to retrieve the list of all IC mainnet's subnets by requesting the prefix `/subnet` at `/api/v2/subnet/tdb26-jop6k-aogll-7ltgs-eruif-6kk7m-qpktf-gdiqx-mxtrf-vb5e6-eqe/read_state`.

:::

The user can read elements of the *state tree*, using a `read_state` request to `/api/v2/canister/<ECID>/read_state` or `/api/v2/subnet/<subnet_id>/read_state`.

Submitted request to `/api/v2/canister/<ECID>/read_state`
`E`

Conditions  

```html

E.content = ReadState RS
TS = verify_envelope(E, RS.sender, S.system_time)
|E.content.nonce| <= 32
S.system_time <= RS.ingress_expiry or RS.sender = anonymous_id
∀ path ∈ RS.paths. may_read_path_for_canister(S, R.sender, path)
∀ (["request_status", Rid] · _) ∈ RS.paths.  ∀ R ∈ dom(S.requests). hash_of_map(R) = Rid => R.canister_id ∈ TS

```

Read response  
A record with

-   `{certificate: C}`

The predicate `may_read_path_for_canister` is defined as follows, implementing the access control outlined in [Request: Read state](#http-read-state):
```
may_read_path_for_canister(S, _, ["time"]) = True
may_read_path_for_canister(S, _, ["subnet"]) = True
may_read_path_for_canister(S, _, ["subnet", sid]) = True
may_read_path_for_canister(S, _, ["subnet", sid, "public_key"]) = True
may_read_path_for_canister(S, _, ["subnet", sid, "canister_ranges"]) = True
may_read_path_for_canister(S, _, ["subnet", sid, "node"]) = True
may_read_path_for_canister(S, _, ["subnet", sid, "node", nid]) = True
may_read_path_for_canister(S, _, ["subnet", sid, "node", nid, "public_key"]) = True
may_read_path_for_canister(S, _, ["request_status", Rid]) =
may_read_path_for_canister(S, _, ["request_status", Rid, "status"]) =
may_read_path_for_canister(S, _, ["request_status", Rid, "reply"]) =
may_read_path_for_canister(S, _, ["request_status", Rid, "reject_code"]) =
may_read_path_for_canister(S, _, ["request_status", Rid, "reject_message"]) =
may_read_path_for_canister(S, _, ["request_status", Rid, "error_code"]) =
  ∀ (R ↦ (_, ECID')) ∈ dom(S.requests). hash_of_map(R) = Rid => RS.sender == R.sender ∧ ECID == ECID'
may_read_path_for_canister(S, _, ["canister", cid, "module_hash"]) = cid == ECID
may_read_path_for_canister(S, _, ["canister", cid, "controllers"]) = cid == ECID
may_read_path_for_canister(S, _, ["canister", cid, "metadata", name]) = cid == ECID ∧ UTF8(name) ∧
  (cid ∉ dom(S.canisters[cid]) ∨
   S.canisters[cid] = EmptyCanister ∨
   name ∉ (dom(S.canisters[cid].public_custom_sections) ∪ dom(S.canisters[cid].private_custom_sections)) ∨
   name ∈ dom(S.canisters[cid].public_custom_sections) ∨
   (name ∈ dom(S.canisters[cid].private_custom_sections) ∧ RS.sender ∈ S.controllers[cid])
  )
may_read_path_for_canister(S, _, _) = False
```

where `UTF8(name)` holds if `name` is encoded in UTF-8.

Submitted request to `/api/v2/subnet/<subnet_id>/read_state`
`E`

Conditions  

```html

E.content = ReadState RS
TS = verify_envelope(E, RS.sender, S.system_time)
|E.content.nonce| <= 32
S.system_time <= RS.ingress_expiry
∀ path ∈ RS.paths. may_read_path_for_subnet(S, RS.sender, path)

```

Read response  
A record with

-   `{certificate: C}`


The predicate `may_read_path_for_subnet` is defined as follows, implementing the access control outlined in [Request: Read state](#http-read-state):
```
may_read_path_for_subnet(S, _, ["time"]) = True
may_read_path_for_subnet(S, _, ["subnet"]) = True
may_read_path_for_subnet(S, _, ["subnet", sid]) = True
may_read_path_for_subnet(S, _, ["subnet", sid, "public_key"]) = True
may_read_path_for_subnet(S, _, ["subnet", sid, "canister_ranges"]) = True
may_read_path_for_subnet(S, _, ["subnet", sid, "metrics"]) = sid == subnet_id
may_read_path_for_subnet(S, _, ["subnet", sid, "node"]) = True
may_read_path_for_subnet(S, _, ["subnet", sid, "node", nid]) = True
may_read_path_for_subnet(S, _, ["subnet", sid, "node", nid, "public_key"]) = True
may_read_path_for_subnet(S, _, _) = False
```
The response is a certificate `cert`, as specified in [Certification](#certification), which passes `verify_cert` (assuming `S.root_key` as the root of trust), and where for every `path` documented in [The system state tree](#state-tree) that has a path in `RS.paths` or `["time"]` as a prefix, we have
```
lookup_in_tree(path, cert.tree) = lookup_in_tree(path, state_tree(S))
```
where `state_tree` constructs a labeled tree from the IC state `S` and the (so far underspecified) set of subnets `subnets`, as per [The system state tree](#state-tree)
```
state_tree(S) = {
  "time": S.system_time;
  "subnet": { subnet_id : { "public_key" : subnet_pk; "canister_ranges" : subnet_ranges; "metrics" : <implementation-specific>; "node": { node_id : { "public_key" : node_pk } | (node_id, node_pk) ∈ subnet_nodes } } | (subnet_id, subnet_pk, subnet_ranges, subnet_nodes) ∈ subnets };
  "request_status": { request_id(R): request_status_tree(T) | (R ↦ (T, _)) ∈ S.requests };
  "canister":
    { canister_id :
        { "module_hash" : SHA256(C.raw_module) | if C ≠ EmptyCanister } ∪
        { "controllers" : CBOR(S.controllers[canister_id]) } ∪
        { "metadata": { name: blob | (name, blob) ∈ S.canisters[canister_id].public_custom_sections ∪ S.canisters[canister_id].private_custom_sections } }
    | (canister_id, C) ∈ S.canisters };
}

request_status_tree(Received) =
  { "status": "received" }
request_status_tree(Processing) =
  { "status": "processing" }
request_status_tree(Rejected (code, msg)) =
  { "status": "rejected"; "reject_code": code; "reject_message": msg; "error_code": <implementation-specific>}
request_status_tree(Replied arg) =
  { "status": "replied"; "reply": arg }
request_status_tree(Done) =
  { "status": "done" }
```

and where `lookup_in_tree` is a function that returns `Found v` for a value `v`, `Absent`, or `Error`, appropriately. See the Section [Lookup](#lookup) for more details.

### Abstract Canisters to System API {#concrete-canisters}

In Section [Abstract canisters](#abstract-canisters) we introduced an abstraction over the interface to a canister, to avoid cluttering the abstract specification of the Internet Computer from WebAssembly details. In this section, we will fill the gap and explain how the abstract canister interface maps to the [concrete System API](#system-api) and the WebAssembly concepts as defined in the [WebAssembly specification](https://webassembly.github.io/spec/core/index.html).

#### The concrete `WasmState`

The abstract `WasmState` above models the WebAssembly *store* `S`, which encompasses the functions, tables, memories and globals of the WebAssembly program, plus additional data maintained by the IC, such as the stable memory:
```
WasmState = {
  store : S; // a store as per WebAssembly spec
  self_id : CanId;
  stable_mem : Blob
}
```
As explained in Section "[WebAssembly module requirements](#system-api-module)", the WebAssembly module imports at most *one* memory and at most *one* table; in the following, *the* memory (resp. table) and the fields `mem` and `table` of `S` refer to that. Any system call that accesses the memory (resp. table) will trap if the module does not import the memory (resp. table).

We model `mem` as an array of bytes, and `table` as an array of execution functions.

The abstract `Callback` type above models an entry point for responses:
```
I ∈ {i32, i64}
Closure = {
    fun   : I,
    env   : I,
}
Callback = {
  on_reply : Closure;
  on_reject : Closure;
  on_cleanup : Closure | NoClosure;
}
```

#### The execution state

We can model the execution of WebAssembly functions as stateful functions that have access to the WebAssembly store. In order to also model the behavior of the system imports, which have access to additional data structures, we extend the state as follows:
```
Params = {
  arg : NoArg | Blob;
  caller : Principal;
  reject_code : 0 | SYS_FATAL | SYS_TRANSIENT | …;
  reject_message : Text;
  sysenv : Env;
  cycles_refunded : Nat;
  method_name : NoText | Text;
  deadline : NoDeadline | Timestamp;
}
ExecutionState = {
  wasm_state : WasmState;
  params : Params;
  response : NoResponse | Response;
  cycles_accepted : Nat;
  cycles_available : Nat;
  cycles_used : Nat;
  balance : Nat;
  reply_params : { arg : Blob };
  pending_call : MethodCall | NoPendingCall;
  calls : List MethodCall;
  new_certified_data : NoCertifiedData | Blob;
  new_global_timer : NoGlobalTimer | Nat;
  ingress_filter : Accept | Reject;
  context : I | G | U | Q | CQ | Ry | Rt | CRy | CRt | C | CC | F | T | s;
}
```

This allows us to model WebAssembly functions, including host-provided imports, as functions with implicit mutable access to an `ExecutionState`, dubbed *execution functions*. Syntactically, we express this using an implicit argument of type `ref ExecutionState` in angle brackets (e.g. `func<es>(x)` for the invocation of a WebAssembly function with type `(x : i32) -> ()`). The lifetime of the `ExecutionState` data structure is that of one such function invocation.

:::warning

It is nonsensical to pass to an execution function a WebAssembly store `S` that comes from a different WebAssembly module than one defining the function.

:::

The "liquid" balance of a canister with a given `ExecutionState` can be obtained as follows:
```
liquid_balance(es) =
  liquid_balance(
    es.balance,
    es.params.sysenv.reserved_balance,
    freezing_limit(
      es.params.sysenv.compute_allocation,
      es.params.sysenv.memory_allocation,
      es.params.sysenv.freezing_threshold,
      memory_usage_wasm_state(es.wasm_state) +
        es.params.sysenv.memory_usage_raw_module +
        es.params.sysenv.memory_usage_canister_history +
        es.params.sysenv.memory_usage_chunk_store +
        es.params.sysenv.memory_usage_snapshots,
      es.params.sysenv.subnet_size,
    )
  )
```

-   For more convenience when creating a new `ExecutionState`, we define the following partial records:
    ```
    empty_params = {
      arg = NoArg;
      caller = ic_principal;
      reject_code = 0;
      reject_message = "";
      sysenv = (undefined);
      cycles_refunded = 0;
      method_name = NoText;
      deadline = NoDeadline;
    }
    empty_execution_state = {
      wasm_state = (undefined);
      params = (undefined);
      response = NoResponse;
      cycles_accepted = 0;
      cycles_available = 0;
      cycles_used = 0;
      balance = 0;
      reply_params = { arg = "" };
      pending_call = NoPendingCall;
      calls = [];
      new_certified_data = NoCertifiedData;
      new_global_timer = NoGlobalTimer;
      ingress_filter = Reject;
      context = (undefined);
    }
    ```

#### The concrete `CanisterModule`

Finally, we can specify the abstract `CanisterModule` that models a concrete WebAssembly module.

-   The `initial_wasm_store` mentioned below is the store of the WebAssembly module after *instantiation* (as per WebAssembly spec) of the WebAssembly module contained in the [canister module](#canister-module-format), before executing a potential `(start)` function.

-   We define a helper function
    ```
    start : (WasmState) -> Trap { cycles_used : Nat; } | Return {
        new_state : WasmState;
        cycles_used : Nat;
      }
    ```

    modelling execution of a potential `(start)` function.

    If the WebAssembly module does not export a function called under the name `start`, then
    ```
    start = λ (wasm_state) →
      Return {
        new_state = wasm_state;
        cycles_used = 0;
      }
    ```

    Otherwise, if the WebAssembly module exports a function `func` under the name `start`, it is
    ```
    start = λ (wasm_state) →
      let es = ref {empty_execution_state with
        wasm_state = wasm_state;
        context = s;
      }
      try func<es>() with Trap then Trap {cycles_used = es.cycles_used;}
      Return {
        new_state = es.wasm_state;
        cycles_used = es.cycles_used;
      }
    ```

    Note that `params` are undefined in the `(start)` function's execution state which is fine because the System API does not have access to that part of the execution state during the execution of the `(start)` function.

-   The `init` field of the `CanisterModule` is defined as follows:

    If the WebAssembly module does not export a function called under the name `canister_init`, then
    ```
    init = λ (self_id, arg, caller, sysenv) →
      match start({store = initial_wasm_store; self_id = self_id; stable_mem = ""}) with
        Trap trap → Trap trap
        Return res → Return {
            new_state = res.wasm_state;
            new_certified_data = NoCertifiedData;
            new_global_timer = NoGlobalTimer;
            cycles_used = res.cycles_used;
          }
    ```

    Otherwise, if the WebAssembly module exports a function `func` under the name `canister_init`, it is
    ```
    init = λ (self_id, arg, caller, sysenv) →
      match start({store = initial_wasm_store; self_id = self_id; stable_mem = ""}) with
        Trap trap → Trap trap
        Return res →
          let es = ref {empty_execution_state with
              wasm_state = res.wasm_state
              params = empty_params with {
                  arg = arg;
                  caller = caller;
                  sysenv = sysenv with {
                      balance = sysenv.balance - res.cycles_used
                    }
                }
              balance = sysenv.balance - res.cycles_used
              context = I
            }
          try func<es>() with Trap then Trap {cycles_used = res.cycles_used + es.cycles_used;}
          Return {
              new_state = es.wasm_state;
              new_certified_data = es.new_certified_data;
              new_global_timer = es.new_global_timer;
              cycles_used = res.cycles_used + es.cycles_used;
            }
    ```

-   The `pre_upgrade` field of the `CanisterModule` is defined as follows:

    If the WebAssembly module does not export a function called under the name `canister_pre_upgrade`, then it simply returns the current state:
    ```
    pre_upgrade = λ (old_state, caller, sysenv) → Return {new_state = old_state; new_certified_data = NoCertifiedData; cycles_used = 0;}
    ```

    Otherwise, if the WebAssembly module exports a function `func` under the name `canister_pre_upgrade`, it is
    ```
    pre_upgrade = λ (old_state, caller, sysenv) →
      let es = ref {empty_execution_state with
          wasm_state = old_state
          params = empty_params with { caller = caller; sysenv }
          balance = sysenv.balance
          context = G
        }
      try func<es>() with Trap then Trap {cycles_used = es.cycles_used;}
      Return {
        new_state = es.wasm_state;
        new_certified_data = es.new_certified_data;
        cycles_used = es.cycles_used;
      }
    ```

-   The `post_upgrade` field of the `CanisterModule` is defined as follows:

    If the WebAssembly module does not export a function called under the name `canister_post_upgrade`, then
    ```
    post_upgrade = λ (wasm_state, arg, caller, sysenv) →
      match start(wasm_state) with
        Trap trap → Trap trap
        Return res → Return {
            new_state = res.wasm_state;
            new_certified_data = NoCertifiedData;
            new_global_timer = NoGlobalTimer;
            cycles_used = res.cycles_used;
          }
    ```

    Otherwise, if the WebAssembly module exports a function `func` under the name `canister_post_upgrade`, it is
    ```
    post_upgrade = λ (wasm_state, arg, caller, sysenv) →
      match start(wasm_state) with
        Trap trap → Trap trap
        Return res →
          let es = ref {empty_execution_state with
              wasm_state = res.wasm_state
              params = empty_params with {
                  arg = arg;
                  caller = caller;
                  sysenv = sysenv with {
                      balance = sysenv.balance - res.cycles_used
                    }
                }
              balance = sysenv.balance - res.cycles_used
              context = I
            }
          try func<es>() with Trap then Trap {cycles_used = res.cycles_used + es.cycles_used;}
          Return {
              new_state = es.wasm_state;
              new_certified_data = es.new_certified_data;
              new_global_timer = es.new_global_timer;
              cycles_used = res.cycles_used + es.cycles_used;
            }
    ```

-   The partial map `update_methods` of the `CanisterModule` is defined for all method names `method` for which the WebAssembly program exports a function `func` named `canister_update <method>`, and has value
    ```
    update_methods[method] = λ (arg, caller, deadline, sysenv, available) → λ wasm_state →
      let es = ref {empty_execution_state with
          wasm_state = wasm_state;
          params = empty_params with {
              arg = arg;
              caller = caller;
              deadline = deadline;
              sysenv;
          }
          balance = sysenv.balance
          cycles_available = available;
          context = U
        }
      try func<es>() with Trap then Trap {cycles_used = es.cycles_used;}
      discard_pending_call<es>()
      Return {
        new_state = es.wasm_state;
        new_calls = es.calls;
        new_certified_data = es.new_certified_data;
        new_global_timer = es.new_global_timer;
        response = es.response;
        cycles_accepted = es.cycles_accepted;
        cycles_used = es.cycles_used;
      }
    ```

-   The partial map `query_methods` of the `CanisterModule` is defined for all method names `method` for which the WebAssembly program exports a function `func` named `canister_query <method>`, and has value
    ```
    query_methods[method] = λ (arg, caller, sysenv, available) → λ wasm_state →
      let es = ref {empty_execution_state with
          wasm_state = wasm_state;
          params = empty_params with { arg = arg; caller = caller; sysenv }
          balance = sysenv.balance
          cycles_available = available
          context = Q
        }
      try func<es>() with Trap then Trap {cycles_used = es.cycles_used;}
      Return {
        response = es.response;
        cycles_accepted = es.cycles_accepted;
        cycles_used = es.cycles_used;
      }
    ```

    By construction, the (possibly modified) `es.wasm_state` is discarded.

-   The partial map `composite_query_methods` of the `CanisterModule` is defined for all method names `method` for which the WebAssembly program exports a function `func` named `canister_composite_query <method>`, and has value
    ```
    composite_query_methods[method] = λ (arg, caller, sysenv) → λ wasm_state →
      let es = ref {empty_execution_state with
          wasm_state = wasm_state;
          params = empty_params with { arg = arg; caller = caller; sysenv }
          balance = sysenv.balance
          context = CQ
        }
      try func<es>() with Trap then Trap {cycles_used = es.cycles_used;}
      discard_pending_call<es>()
      Return {
        new_state = es.wasm_state;
        new_calls = es.calls;
        response = es.response;
        cycles_used = es.cycles_used;
      }
    ```

-   The function `heartbeat` of the `CanisterModule` is defined if the WebAssembly program exports a function `func` named `canister_heartbeat`, and has value
    ```
    heartbeat = λ (sysenv) → λ wasm_state →
      let es = ref {empty_execution_state with
        wasm_state = wasm_state;
        params = empty_params with { arg = NoArg; caller = ic_principal; sysenv }
        balance = sysenv.balance
        context = T
      }
      try func<es>() with Trap then Trap {cycles_used = es.cycles_used;}
      discard_pending_call<es>()
      Return {
        new_state = es.wasm_state;
        new_calls = es.calls;
        new_certified_data = es.certified_data;
        new_global_timer = es.new_global_timer;
        cycles_used = es.cycles_used;
      }
    ```

    otherwise it is

```html

heartbeat = λ (sysenv) → λ wasm_state → Trap {cycles_used = 0;}

```

-   The function `global_timer` of the `CanisterModule` is defined if the WebAssembly program exports a function `func` named `canister_global_timer`, and has value
    ```
    global_timer = λ (sysenv) → λ wasm_state →
      let es = ref {empty_execution_state with
        wasm_state = wasm_state;
        params = empty_params with { arg = NoArg; caller = ic_principal; sysenv }
        balance = sysenv.balance
        context = T
      }
      try func<es>() with Trap then Trap {cycles_used = es.cycles_used;}
      discard_pending_call<es>()
      Return {
        new_state = es.wasm_state;
        new_calls = es.calls;
        new_certified_data = es.certified_data;
        new_global_timer = es.new_global_timer;
        cycles_used = es.cycles_used;
      }
    ```

    otherwise it is

```html

global_timer = λ (sysenv) → λ wasm_state → Trap {cycles_used = 0;}

```

-   The function `on_low_wasm_memory` of the `CanisterModule` is defined if the WebAssembly program exports a function `func` named `canister_on_low_wasm_memory`, and has value
    ```
    on_low_wasm_memory = λ (sysenv) → λ wasm_state →
      let es = ref {empty_execution_state with
        wasm_state = wasm_state;
        params = empty_params with { arg = NoArg; caller = ic_principal; sysenv }
        balance = sysenv.balance
        context = T
      }
      try func<es>() with Trap then Trap {cycles_used = es.cycles_used;}
      discard_pending_call<es>()
      Return {
        new_state = es.wasm_state;
        new_calls = es.calls;
        new_certified_data = es.certified_data;
        new_global_timer = es.new_global_timer;
        cycles_used = es.cycles_used;
      }
    ```

    otherwise it is

    ```html
    on_low_wasm_memory = λ (sysenv) → λ wasm_state → Trap {cycles_used = 0;}
    ```

-   The function `callbacks` of the `CanisterModule` is defined as follows
    ```
    I ∈ {i32, i64}
    callbacks = λ(callbacks, response, deadline, refunded_cycles, sysenv, available) → λ wasm_state →
      let params0 = empty_params with {
        sysenv;
        cycles_refunded = refund_cycles;
        deadline;
      }
      let (fun, env, params, context) = match response with
        Reply data ->
          (callbacks.on_reply.fun, callbacks.on_reply.env,
            { params0 with data}, Ry)
        Reject (reject_code, reject_message)->
          (callbacks.on_reject.fun, callbacks.on_reject.env,
            { params0 with reject_code; reject_message}, Rt)
      let es = ref {empty_execution_state with
        wasm_state = wasm_state;
        params = params;
        balance = sysenv.balance;
        cycles_available = available;
        context = context;
      }
      try
        if fun > |es.wasm_state.store.table| then Trap
        let func = es.wasm_state.store.table[fun]
        if typeof(func) ≠ func (I) -> () then Trap
        func<es>(env)
        discard_pending_call<es>()
        Return {
          new_state = es.wasm_state;
          new_calls = es.calls;
          new_certified_data = es.certified_data;
          new_global_timer = es.new_global_timer;
          response = es.response;
          cycles_accepted = es.cycles_accepted;
          cycles_used = es.cycles_used;
        }
      with Trap
        if callbacks.on_cleanup = NoClosure then Trap {cycles_used = es.cycles_used;}
        if callbacks.on_cleanup.fun > |es.wasm_state.store.table| then Trap {cycles_used = es.cycles_used;}
        let func = es.wasm_state.store.table[callbacks.on_cleanup.fun]
        if typeof(func) ≠ func (I) -> () then Trap {cycles_used = es.cycles_used;}

      let es' = ref { empty_execution_state with
        wasm_state = wasm_state;
        context = C;
      }
      try func<es'>(callbacks.on_cleanup.env) with Trap then Trap {cycles_used = es.cycles_used + es'.cycles_used;}
      Return {
        new_state = es'.wasm_state;
        new_calls = [];
        new_certified_data = NoCertifiedData;
        new_global_timer = es'.new_global_timer;
        response = NoResponse;
        cycles_accepted = 0;
        cycles_used = es.cycles_used + es'.cycles_used;
      }
    ```

    Note that if the initial callback handler traps, the cleanup callback (if present) is executed, and the canister has the chance to update its state.

-   The function `composite_callbacks` of the `CanisterModule` is defined as follows
    ```
    I ∈ {i32, i64}
    composite_callbacks = λ(callbacks, response, sysenv) → λ wasm_state →
      let params0 = empty_params with {
        sysenv
      }
      let (fun, env, params, context) = match response with
        Reply data ->
          (callbacks.on_reply.fun, callbacks.on_reply.env,
            { params0 with data}, CRy)
        Reject (reject_code, reject_message)->
          (callbacks.on_reject.fun, callbacks.on_reject.env,
            { params0 with reject_code; reject_message}, CRt)
      let es = ref {empty_execution_state with
        wasm_state = wasm_state;
        params = params;
        balance = sysenv.balance;
        context = context;
      }
      try
        if fun > |es.wasm_state.store.table| then Trap
        let func = es.wasm_state.store.table[fun]
        if typeof(func) ≠ func (I) -> () then Trap
        func<es>(env)
        discard_pending_call<es>()
        Return {
          new_state = es.wasm_state;
          new_calls = es.calls;
          response = es.response;
          cycles_used = es.cycles_used;
        }
      with Trap
        if callbacks.on_cleanup = NoClosure then Trap {cycles_used = es.cycles_used;}
        if callbacks.on_cleanup.fun > |es.wasm_state.store.table| then Trap {cycles_used = es.cycles_used;}
        let func = es.wasm_state.store.table[callbacks.on_cleanup.fun]
        if typeof(func) ≠ func (I) -> () then Trap {cycles_used = es.cycles_used;}

      let es' = ref { empty_execution_state with
        wasm_state = wasm_state;
        context = CC;
      }
      try func<es'>(callbacks.on_cleanup.env) with Trap then Trap {cycles_used = es.cycles_used + es'.cycles_used;}
      Return {
        new_state = es'.wasm_state;
        new_calls = [];
        response = NoResponse;
        cycles_used = es.cycles_used + es'.cycles_used;
      }
    ```

    Note that if the initial callback handler traps, the cleanup callback (if present) is executed.

-   The `inspect_message` field of the `CanisterModule` is defined as follows.

    If the WebAssembly module does not export a function called under the name `canister_inspect_message`, then access is always granted:
    ```
    inspect_message = λ (method_name, wasm_state, arg, caller, sysenv) →
      Return {status = Accept;}
    ```

    Otherwise, if the WebAssembly module exports a function `func` under the name `canister_inspect_message`, it is
    ```
    inspect_message = λ (method_name, wasm_state, arg, caller, sysenv) →
      let es = ref {empty_execution_state with
          wasm_state = wasm_state;
          params = empty_params with {
            arg = arg;
            caller = caller;
            method_name = method_name;
            sysenv
          }
          balance = sysenv.balance;
          cycles_available = 0; // ingress requests have no funds
          context = F;
        }
       try func<es>() with Trap then Trap
       Return {status = es.ingress_filter;};
    ```

#### Helper functions

In the following section, we use the these helper functions
```
I ∈ {i32, i64}
copy_to_canister<es>(dst : I, offset : I, size : I, data : blob) =
  if offset+size > |data| then Trap {cycles_used = es.cycles_used;}
  if dst+size > |es.wasm_state.store.mem| then Trap {cycles_used = es.cycles_used;}
  es.wasm_state.store.mem[dst..dst+size] := data[offset..offset+size]

I ∈ {i32, i64}
copy_from_canister<es>(src : I, size : I) blob =
  if src+size > |es.wasm_state.store.mem| then Trap {cycles_used = es.cycles_used;}
  return es.wasm_state.store.mem[src..src+size]
```

Cycles are represented by 128-bit values so they require 16 bytes of memory.
```
I ∈ {i32, i64}
copy_cycles_to_canister<es>(dst : I, data : blob) =
  let size = 16;
  if dst+size > |es.wasm_state.store.mem| then Trap {cycles_used = es.cycles_used;}
  es.wasm_state.store.mem[dst..dst+size] := data[0..size]
```

Helper function to get sorted keys from environment variables map.
get_sorted_env_keys<es>(env_vars : (text -> text)) =
  let keys = []
  for (key, _) in env_vars:
    keys := keys · [key]
  return sort_lexicographically(keys)

#### System imports

Upon *instantiation* of the WebAssembly module, we can provide the following functions as imports.

The pseudo-code below does *not* explicitly enforce the restrictions of which imports are available in which contexts; for that the table in [Overview of imports](#system-api-imports) is authoritative, and is assumed to be part of the implementation.
```
I ∈ {i32, i64}
ic0.msg_arg_data_size<es>() : I =
  if es.context ∉ {I, U, RQ, NRQ, CQ, Ry, CRy, F} then Trap {cycles_used = es.cycles_used;}
  return |es.params.arg|

I ∈ {i32, i64}
ic0.msg_arg_data_copy<es>(dst : I, offset : I, size : I) =
  if es.context ∉ {I, U, RQ, NRQ, CQ, Ry, CRy, F} then Trap {cycles_used = es.cycles_used;}
  copy_to_canister<es>(dst, offset, size, es.params.arg)

I ∈ {i32, i64}
ic0.msg_caller_size() : I =
  if es.context = s then Trap {cycles_used = es.cycles_used;}
  return |es.params.caller|

I ∈ {i32, i64}
ic0.msg_caller_copy(dst : I, offset : I, size : I) =
  if es.context = s then Trap {cycles_used = es.cycles_used;}
  copy_to_canister<es>(dst, offset, size, es.params.caller)

ic0.msg_reject_code<es>() : i32 =
  if es.context ∉ {Ry, Rt, CRy, CRt} then Trap {cycles_used = es.cycles_used;}
  es.params.reject_code

I ∈ {i32, i64}
ic0.msg_reject_msg_size<es>() : I =
  if es.context ∉ {Rt, CRt} then Trap {cycles_used = es.cycles_used;}
  return |es.params.reject_msg|

I ∈ {i32, i64}
ic0.msg_reject_msg_copy<es>(dst : I, offset : I, size : I) =
  if es.context ∉ {Rt, CRt} then Trap {cycles_used = es.cycles_used;}
  copy_to_canister<es>(dst, offset, size, es.params.reject_msg)

ic0.msg_deadline<es>() : i64 =
    if es.context ∉ {U, Q, CQ, Ry, Rt, CRy, CRt} then Trap {cycles_used = es.cycles_used;}
    if es.params.deadline = Timestamp t
        then return t
        else return 0

I ∈ {i32, i64}
ic0.msg_reply_data_append<es>(src : I, size : I) =
  if es.context ∉ {U, RQ, NRQ, CQ, Ry, Rt, CRy, CRt} then Trap {cycles_used = es.cycles_used;}
  if es.response ≠ NoResponse then Trap {cycles_used = es.cycles_used;}
  es.reply_params.arg := es.reply_params.arg · copy_from_canister<es>(src, size)

ic0.msg_reply<es>() =
  if es.context ∉ {U, RQ, NRQ, CQ, Ry, Rt, CRy, CRt} then Trap {cycles_used = es.cycles_used;}
  if es.response ≠ NoResponse then Trap {cycles_used = es.cycles_used;}
  es.response := Reply (es.reply_params.arg)
  es.cycles_available := 0

I ∈ {i32, i64}
ic0.msg_reject<es>(src : I, size : I) =
  if es.context ∉ {U, RQ, NRQ, CQ, Ry, Rt, CRy, CRt} then Trap {cycles_used = es.cycles_used;}
  if es.response ≠ NoResponse then Trap {cycles_used = es.cycles_used;}
  es.response := Reject (CANISTER_REJECT, copy_from_canister<es>(src, size))
  es.cycles_available := 0

ic0.msg_cycles_available<es>() : i64 =
  if es.context ∉ {U, RQ, Rt, Ry} then Trap {cycles_used = es.cycles_used;}
  if es.cycles_available >= 2^64 then Trap {cycles_used = es.cycles_used;}
  return es.cycles_available

I ∈ {i32, i64}
ic0.msg_cycles_available128<es>(dst : I) =
  if es.context ∉ {U, RQ, Rt, Ry} then Trap {cycles_used = es.cycles_used;}
  let amount = es.cycles_available
  copy_cycles_to_canister<es>(dst, amount.to_little_endian_bytes())

ic0.msg_cycles_refunded<es>() : i64 =
  if es.context ∉ {Rt, Ry} then Trap {cycles_used = es.cycles_used;}
  if es.params.cycles_refunded >= 2^64 then Trap {cycles_used = es.cycles_used;}
  return es.params.cycles_refunded

I ∈ {i32, i64}
ic0.msg_cycles_refunded128<es>(dst : I) =
  if es.context ∉ {Rt, Ry} then Trap {cycles_used = es.cycles_used;}
  let amount = es.params.cycles_refunded
  copy_cycles_to_canister<es>(dst, amount.to_little_endian_bytes())

ic0.msg_cycles_accept<es>(max_amount : i64) : i64 =
  if es.context ∉ {U, RQ, Rt, Ry} then Trap {cycles_used = es.cycles_used;}
  let amount = min(max_amount, es.cycles_available)
  es.cycles_available := es.cycles_available - amount
  es.cycles_accepted := es.cycles_accepted + amount
  es.balance := es.balance + amount
  return amount

I ∈ {i32, i64}
ic0.msg_cycles_accept128<es>(max_amount_high : i64, max_amount_low : i64, dst : I) =
  if es.context ∉ {U, RQ, Rt, Ry} then Trap {cycles_used = es.cycles_used;}
  let max_amount = max_amount_high * 2^64 + max_amount_low
  let amount = min(max_amount, es.cycles_available)
  es.cycles_available := es.cycles_available - amount
  es.cycles_accepted := es.cycles_accepted + amount
  es.balance := es.balance + amount
  copy_cycles_to_canister<es>(dst, amount.to_little_endian_bytes())

I ∈ {i32, i64}
ic0.cycles_burn128<es>(amount_high : i64, amount_low : i64, dst : I) =
  if es.context ∉ {I, G, U, RQ, Ry, Rt, C, T} then Trap {cycles_used = es.cycles_used;}
  let amount = amount_high * 2^64 + amount_low
  let burned_amount = min(amount, liquid_balance(es))
  es.balance := es.balance - burned_amount
  copy_cycles_to_canister<es>(dst, burned_amount.to_little_endian_bytes())

I ∈ {i32, i64}
ic0.canister_self_size<es>() : I =
  if es.context = s then Trap {cycles_used = es.cycles_used;}
  return |es.wasm_state.self_id|

I ∈ {i32, i64}
ic0.canister_self_copy<es>(dst : I, offset : I, size : I) =
  if es.context = s then Trap {cycles_used = es.cycles_used;}
  copy_to_canister<es>(dst, offset, size, es.wasm_state.self_id)

I ∈ {i32, i64}
ic0.subnet_self_size<es>() : I =
  if es.context = s then Trap {cycles_used = es.cycles_used;}
  return |es.params.sysenv.subnet_id|

I ∈ {i32, i64}
ic0.subnet_self_copy<es>(dst : I, offset : I, size : I) =
  if es.context = s then Trap {cycles_used = es.cycles_used;}
  copy_to_canister<es>(dst, offset, size, es.params.sysenv.subnet_id)

ic0.canister_cycle_balance<es>() : i64 =
  if es.context = s then Trap {cycles_used = es.cycles_used;}
  if es.balance >= 2^64 then Trap {cycles_used = es.cycles_used;}
  return es.balance

I ∈ {i32, i64}
ic0.canister_cycle_balance128<es>(dst : I) =
  if es.context = s then Trap {cycles_used = es.cycles_used;}
  let amount = es.balance
  copy_cycles_to_canister<es>(dst, amount.to_little_endian_bytes())

I ∈ {i32, i64}
ic0.canister_liquid_cycle_balance128<es>(dst : I) =
  if es.context = s then Trap {cycles_used = es.cycles_used;}
  copy_cycles_to_canister<es>(dst, liquid_balance(es).to_little_endian_bytes())

ic0.canister_status<es>() : i32 =
  if es.context = s then Trap {cycles_used = es.cycles_used;}
  match es.params.sysenv.canister_status with
    Running  -> return 1
    Stopping -> return 2
    Stopped  -> return 3

ic0.canister_version<es>() : i64 =
  if es.context = s then Trap {cycles_used = es.cycles_used;}
  return es.params.sysenv.canister_version

I ∈ {i32, i64}
ic0.msg_method_name_size<es>() : I =
  if es.context ∉ {F} then Trap {cycles_used = es.cycles_used;}
  return |es.method_name|

I ∈ {i32, i64}
ic0.msg_method_name_copy<es>(dst : I, offset : I, size : I) =
  if es.context ∉ {F} then Trap {cycles_used = es.cycles_used;}
  copy_to_canister<es>(dst, offset, size, es.params.method_name)

ic0.accept_message<es>() =
  if es.context ∉ {F} then Trap {cycles_used = es.cycles_used;}
  if es.ingress_filter = Accept then Trap {cycles_used = es.cycles_used;}
  es.ingress_filter = Accept

I ∈ {i32, i64}
ic0.call_new<es>(
    callee_src  : I,
    callee_size : I,
    name_src    : I,
    name_size   : I,
    reply_fun   : I,
    reply_env   : I,
    reject_fun  : I,
    reject_env  : I,
  ) =
  if es.context ∉ {U, CQ, Ry, Rt, CRy, CRt, T} then Trap {cycles_used = es.cycles_used;}

  discard_pending_call<es>()

  callee := copy_from_canister<es>(callee_src, callee_size);
  method_name := copy_from_canister<es>(name_src, name_size);

  es.pending_call = MethodCall {
    callee = callee;
    method_name = callee;
    arg = "";
    transferred_cycles = 0;
    callback = Callback {
      on_reply = Closure { fun = reply_fun; env = reply_env }
      on_reject = Closure { fun = reject_fun; env = reject_env }
      on_cleanup = NoClosure
    };
  }

ic0.call_with_best_effort_response<es>(timeout_seconds : i32) =
  if
      es.context ∉ {U, CQ, Ry, Rt, CRy, CRt, T}
      or es.pending_call = NoPendingCall
      or es.pending_call.timeout_seconds ≠ NoTimeout
  then Trap {cycles_used = es.cycles_used;}
  es.pending_call.timeout_seconds := min(timeout_seconds, MAX_CALL_TIMEOUT)

I ∈ {i32, i64}
ic0.call_on_cleanup<es> (fun : I, env : I) =
  if es.context ∉ {U, CQ, Ry, Rt, CRy, CRt, T} then Trap {cycles_used = es.cycles_used;}
  if es.pending_call = NoPendingCall then Trap {cycles_used = es.cycles_used;}
  if es.pending_call.callback.on_cleanup ≠ NoClosure then Trap {cycles_used = es.cycles_used;}
  es.pending_call.callback.on_cleanup := Closure { fun = fun; env = env}

I ∈ {i32, i64}
ic0.call_data_append<es> (src : I, size : I) =
  if es.context ∉ {U, CQ, Ry, Rt, CRy, CRt, T} then Trap {cycles_used = es.cycles_used;}
  if es.pending_call = NoPendingCall then Trap {cycles_used = es.cycles_used;}
  es.pending_call.arg := es.pending_call.arg · copy_from_canister<es>(src, size)

ic0.call_cycles_add<es>(amount : i64) =
  if es.context ∉ {U, Ry, Rt, T} then Trap {cycles_used = es.cycles_used;}
  if es.pending_call = NoPendingCall then Trap {cycles_used = es.cycles_used;}
  if liquid_balance(es) < amount then Trap {cycles_used = es.cycles_used;}

  es.balance := es.balance - amount
  es.pending_call.transferred_cycles := es.pending_call.transferred_cycles + amount

ic0.call_cycles_add128<es>(amount_high : i64, amount_low : i64) =
  if es.context ∉ {U, Ry, Rt, T} then Trap {cycles_used = es.cycles_used;}
  if es.pending_call = NoPendingCall then Trap {cycles_used = es.cycles_used;}
  let amount = amount_high * 2^64 + amount_low
  if liquid_balance(es) < amount then Trap {cycles_used = es.cycles_used;}

  es.balance := es.balance - amount
  es.pending_call.transferred_cycles := es.pending_call.transferred_cycles + amount

ic0.call_peform<es>() : ( err_code : i32 ) =
  if es.context ∉ {U, CQ, Ry, Rt, CRy, CRt, T} then Trap {cycles_used = es.cycles_used;}
  if es.pending_call = NoPendingCall then Trap {cycles_used = es.cycles_used;}

  // `system_cannot_do_this_call_now` abstracts over resource issues preventing the call from being made
  if liquid_balance(es) < MAX_CYCLES_PER_RESPONSE or system_cannot_do_this_call_now()
  then
    discard_pending_call<es>()
    return <implementation-specific>
  or
    es.balance := es.balance - MAX_CYCLES_PER_RESPONSE
    es.calls := es.calls · es.pending_call
    es.pending_call := NoPendingCall
    return 0

// helper function
discard_pending_call<es>() =
  if es.pending_call ≠ NoPendingCall then
    es.balance := es.balance + es.pending_call.transferred_cycles
    es.pending_call := NoPendingCall

ic0.stable_size<es>() : (page_count : i32) =
  if |es.wasm_state.store.mem| > 2^32 then Trap {cycles_used = es.cycles_used;}
  page_count := |es.wasm_state.stable_mem| / 64k
  return page_count

ic0.stable_grow<es>(new_pages : i32) : (old_page_count : i32) =
  if |es.wasm_state.store.mem| > 2^32 then Trap {cycles_used = es.cycles_used;}
  if arbitrary() then return -1
  else
    old_size := |es.wasm_state.stable_mem| / 64k
    if old_size + new_pages > 2^16 then return -1
    es.wasm_state.stable_mem :=
      es.wasm_state.stable_mem · repeat(0x00, new_pages * 64k)
    return old_size

ic0.stable_write<es>(offset : i32, src : i32, size : i32)
  if |es.wasm_state.store.mem| > 2^32 then Trap {cycles_used = es.cycles_used;}
  if src+size > |es.wasm_state.store.mem| then Trap {cycles_used = es.cycles_used;}
  if offset+size > |es.wasm_state.stable_mem| then Trap {cycles_used = es.cycles_used;}

  es.wasm_state.stable_mem[offset..offset+size] := es.wasm_state.store.mem[src..src+size]

ic0.stable_read<es>(dst : i32, offset : i32, size : i32)
  if |es.wasm_state.store.mem| > 2^32 then Trap {cycles_used = es.cycles_used;}
  if offset+size > |es.wasm_state.stable_mem| then Trap {cycles_used = es.cycles_used;}
  if dst+size > |es.wasm_state.store.mem| then Trap {cycles_used = es.cycles_used;}

  es.wasm_state.store.mem[offset..offset+size] := es.wasm_state.stable.mem[src..src+size]

ic0.stable64_size<es>() : (page_count : i64) =
  return |es.wasm_state.stable_mem| / 64k

ic0.stable64_grow<es>(new_pages : i64) : (old_page_count : i64) =
  if arbitrary()
  then return -1
  else
    old_size := |es.wasm_state.stable_mem| / 64k
    es.wasm_state.stable_mem :=
      es.wasm_state.stable_mem · repeat(0x00, new_pages * 64k)
    return old_size

ic0.stable64_write<es>(offset : i64, src : i64, size : i64)
  if src+size > |es.wasm_state.store.mem| then Trap {cycles_used = es.cycles_used;}
  if offset+size > |es.wasm_state.stable_mem| then Trap {cycles_used = es.cycles_used;}

  es.wasm_state.stable_mem[offset..offset+size] := es.wasm_state.store.mem[src..src+size]

ic0.stable64_read<es>(dst : i64, offset : i64, size : i64)
  if offset+size > |es.wasm_state.stable_mem| then Trap {cycles_used = es.cycles_used;}
  if dst+size > |es.wasm_state.store.mem| then Trap {cycles_used = es.cycles_used;}

  es.wasm_state.store.mem[offset..offset+size] := es.wasm_state.stable.mem[src..src+size]

I ∈ {i32, i64}
ic0.certified_data_set<es>(src : I, size : I) =
  if es.context ∉ {I, G, U, Ry, Rt, T} then Trap {cycles_used = es.cycles_used;}
  es.new_certified_data := es.wasm_state[src..src+size]

ic0.data_certificate_present<es>() : i32 =
  if es.context = s then Trap {cycles_used = es.cycles_used;}
  if es.params.sysenv.certificate = NoCertificate
  then return 0
  else return 1

I ∈ {i32, i64}
ic0.data_certificate_size<es>() : I =
  if es.context ∉ {NRQ, CQ} then Trap {cycles_used = es.cycles_used;}
  if es.params.sysenv.certificate = NoCertificate then Trap {cycles_used = es.cycles_used;}
  return |es.params.sysenv.certificate|

I ∈ {i32, i64}
ic0.data_certificate_copy<es>(dst : I, offset : I, size : I) =
  if es.context ∉ {NRQ, CQ} then Trap {cycles_used = es.cycles_used;}
  if es.params.sysenv.certificate = NoCertificate then Trap {cycles_used = es.cycles_used;}
  copy_to_canister<es>(dst, offset, size, es.params.sysenv.certificate)

ic0.time<es>() : i64 =
  if es.context = s then Trap {cycles_used = es.cycles_used;}
  return es.params.sysenv.time

ic0.global_timer_set<es>(timestamp: i64) : i64 =
  if es.context ∉ {I, G, U, Ry, Rt, C, T} then Trap {cycles_used = es.cycles_used;}
  let prev_global_timer = es.new_global_timer
  es.new_global_timer := timestamp
  if prev_global_timer = NoGlobalTimer
  then return es.params.sysenv.global_timer
  else return prev_global_timer

ic0.performance_counter<es>(counter_type : i32) : i64 =
  arbitrary()

I ∈ {i32, i64}
ic0.is_controller<es>(src : I, size : I) : (result: i32) =
  bytes = copy_from_canister<es>(src, size)
  if bytes encode a principal then
    if bytes ∉ es.params.sysenv.controllers
    then return 0
    else return 1
  else
    Trap {cycles_used = es.cycles_used;}

ic0.in_replicated_execution<es>() : i32 =
  if es.params.sysenv.certificate = NoCertificate
  then return 1
  else return 0

I ∈ {i32, i64}
ic0.cost_call<es>(method_name_size: i64, payload_size: i64, dst: I) : () = 
  copy_cycles_to_canister<es>(dst, arbitrary())

I ∈ {i32, i64}
ic0.cost_create_canister<es>(dst: I) : () = 
  copy_cycles_to_canister<es>(dst, arbitrary())

I ∈ {i32, i64}
ic0.cost_http_request<es>(request_size: i64, max_res_bytes: i64, dst: I) : () = 
  copy_cycles_to_canister<es>(dst, arbitrary())

I ∈ {i32, i64}
ic0.cost_sign_with_ecdsa<es>(src: I, size: I, ecdsa_curve: i32, dst: I) : i32 = 
  known_keys = arbitrary()
  known_curves = arbitrary()
  key_name = copy_from_canister<es>(src, size)
  if ecdsa_curve ∉ known_curves then
    return 1
  if key_name ∉ known_keys then
    return 2
  copy_cycles_to_canister<es>(dst, arbitrary())
  return 0

I ∈ {i32, i64}
ic0.cost_sign_with_schnorr<es>(src: I, size: I, algorithm: i32, dst: I) : i32 = 
  known_keys = arbitrary()
  known_algorithms = arbitrary()
  key_name = copy_from_canister<es>(src, size)
  if algorithm ∉ known_algorithms then
    return 1
  if key_name ∉ known_keys then
    return 2
  copy_cycles_to_canister<es>(dst, arbitrary())
  return 0

I ∈ {i32, i64}
ic0.cost_vetkd_derive_key<es>(src: I, size: I, vetkd_curve: i32, dst: I) : i32 = 
  known_keys = arbitrary()
  known_curves = arbitrary()
  key_name = copy_from_canister<es>(src, size)
  if vetkd_curve ∉ known_curves then
    return 1
  if key_name ∉ known_keys then
    return 2
  copy_cycles_to_canister<es>(dst, arbitrary())
  return 0

I ∈ {i32, i64}
ic0.env_var_count<es>() : I =
  if es.context = s then Trap {cycles_used = es.cycles_used;}
  return |es.params.sysenv.environment_variables|

I ∈ {i32, i64}
ic0.env_var_name_size<es>(index : I) : I =
  if es.context = s then Trap {cycles_used = es.cycles_used;}
  if index >= |es.params.sysenv.environment_variables| then Trap {cycles_used = es.cycles_used;}
  let sorted_keys = get_sorted_env_keys<es>(es.params.sysenv.environment_variables)
  return |sorted_keys[index]|

I ∈ {i32, i64}
ic0.env_var_name_copy<es>(dst : I, offset : I, size : I, index : I) =
  if es.context = s then Trap {cycles_used = es.cycles_used;}
  if index >= |es.params.sysenv.environment_variables| then Trap {cycles_used = es.cycles_used;}
  let sorted_keys = get_sorted_env_keys<es>(es.params.sysenv.environment_variables)
  let name_var = sorted_keys[index]
  copy_to_canister<es>(dst, offset, size, name_var)

I ∈ {i32, i64}
ic0.env_var_value_size<es>(name_src : I, name_size : I) : I =
  if es.context = s then Trap {cycles_used = es.cycles_used;}
  let name_var = copy_from_canister<es>(name_src, name_size)
  if !is_valid_utf8(name_var) then Trap {cycles_used = es.cycles_used;}
  let value_var = es.params.sysenv.environment_variables[name_var]
  if value_var = null then Trap {cycles_used = es.cycles_used;}
  return |value_var|

I ∈ {i32, i64}
ic0.env_var_value_copy<es>(name_src : I, name_size : I, dst : I, offset : I, size : I) =
  if es.context = s then Trap {cycles_used = es.cycles_used;}
  let name_var = copy_from_canister<es>(name_src, name_size)
  if !is_valid_utf8(name_var) then Trap {cycles_used = es.cycles_used;}
  let value_var = es.params.sysenv.environment_variables[name_var]
  if value_var = null then Trap {cycles_used = es.cycles_used;}
  copy_to_canister<es>(dst, offset, size, value_var)

I ∈ {i32, i64}
ic0.debug_print<es>(src : I, size : I) =
  return

I ∈ {i32, i64}
ic0.trap<es>(src : I, size : I) =
  Trap {cycles_used = es.cycles_used;}
```
<Changelog/><|MERGE_RESOLUTION|>--- conflicted
+++ resolved
@@ -1538,21 +1538,12 @@
     ic0.is_controller : (src : I, size : I) -> ( result : i32);                                       // * s
     ic0.in_replicated_execution : () -> (result : i32);                                               // * s
     
-<<<<<<< HEAD
     ic0.cost_call : (method_name_size: i64, payload_size : i64, dst : I) -> ();                       // * s
     ic0.cost_create_canister : (dst : I) -> ();                                                       // * s
     ic0.cost_http_request : (request_size : i64, max_res_bytes : i64, dst : I) -> ();                 // * s
     ic0.cost_sign_with_ecdsa : (src : I, size : I, ecdsa_curve: i32, dst : I) -> i32;                 // * s
     ic0.cost_sign_with_schnorr : (src : I, size : I, algorithm: i32, dst : I) -> i32;                 // * s
-    ic0.cost_vetkd_derive_encrypted_key : (src : I, size : I, vetkd_curve: i32, dst : I) -> i32;      // * s
-=======
-    ic0.cost_call : (method_name_size: i64, payload_size : i64, dst : I) -> ();           // * s
-    ic0.cost_create_canister : (dst : I) -> ();                                           // * s
-    ic0.cost_http_request : (request_size : i64, max_res_bytes : i64, dst : I) -> ();     // * s
-    ic0.cost_sign_with_ecdsa : (src : I, size : I, ecdsa_curve: i32, dst : I) -> i32;     // * s
-    ic0.cost_sign_with_schnorr : (src : I, size : I, algorithm: i32, dst : I) -> i32;     // * s
-    ic0.cost_vetkd_derive_key : (src : I, size : I, vetkd_curve: i32, dst : I) -> i32;  // * s
->>>>>>> db3b4cce
+    ic0.cost_vetkd_derive_key : (src : I, size : I, vetkd_curve: i32, dst : I) -> i32;                // * s
 
     ic0.env_var_count() -> I;                                                                         // *
 
