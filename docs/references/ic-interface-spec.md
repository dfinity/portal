import Changelog from './_attachments/interface-spec-changelog.md';

# The Internet Computer Interface Specification


## Introduction

Welcome to *the Internet Computer*! We speak of "the" Internet Computer, because although under the hood a large number of physical computers are working together in a blockchain protocol, in the end we have the appearance of a single, shared, secure and world-wide accessible computer. Developers who want to build decentralized applications (or *dapps* for short) that run on the Internet Computer blockchain and end-users who want to use those dapps need to know very little, if anything, about the underlying protocol. However, knowing some details about the interfaces that the Internet Computer exposes can allow interested developers and architects to take fuller advantages of the unique features that the Internet Computer provides.

### Target audience

This document describes this *external* view of the Internet Computer, i.e. the low-level interfaces it provides to dapp developers and users, and what will happen when they use these interfaces.

:::note

While this document describes the external interface and behavior of the Internet Computer, it is not intended as end-user or end-developer documentation. Most developers will interact with the Internet Computer through additional tooling like the SDK, Canister Development Kits and Motoko. Please see the [developer docs](https://internetcomputer.org/docs/home) for suitable documentation.

:::

The target audience of this document are

-   those who use these low-level interfaces (e.g. implement agents, canister developments kits, emulators, other tooling).

-   those who implement these low-level interfaces (e.g. developers of the Internet Computer implementation)

-   those who want to understand the intricacies of the Internet Computer's behavior in great detail (e.g. to do a security analysis)

:::note

This document is a rigorous, technically dense reference. It is not an introduction to the Internet Computer, and as such most useful to those who understand the high-level concepts. Please see more high-level documentation first.

:::

### Scope of this document

If you think of the Internet Computer as a distributed engine that executes WebAssembly-based dapps, then this document describes exclusively the aspect of executing those dapps. To the extent possible, this document will *not* talk about consensus protocols, nodes, subnets, orthogonal persistence or governance.

This document tries to be implementation agnostic: It would apply just as well to a (hypothetical) compatible reimplementation of the Internet Computer. This implies that this document does not cover interfaces towards those running the Internet Computer (e.g. data center operators, protocol developers, governance users), as topics like node update, monitoring, logging are inherently tied to the actual *implementation* and its architecture.

### Overview of the Internet Computer

Dapps on the Internet Computer, or *IC* for short, are implemented as *canister smart contracts*, or *canisters* for short. If you want to build on the Internet Computer as a dapp developer, you first create a *canister module* that contains the WebAssembly code and configuration for your dapp, and deploy it using the [HTTPS interface](#http-interface). You can create canister modules using the Motoko language and the SDK, which is more convenient. If you want to use your own tooling, however, then this document describes [what a canister module looks like](#canister-module-format) and how the [WebAssembly code can interact with the IC](#system-api).

Once your dapp is running on the Internet Computer, it is a canister smart contract, and users can interact with it. They can use the [HTTPS interface](#http-interface) to interact with the canister according to the [System API](#system-api).

The user can also use the HTTPS interface to issue read-only queries, which are faster, but cannot change the state of a canister.

```plantuml
    actor Developer
    actor User
    participant "Internet Computer" as IC
    participant "Canister 1" as Can1
    Developer -> IC : /submit create canister
    create Can1
    IC -> Can1 : create
    Developer <-- IC : canister-id=1
    Developer -> IC : /submit install module
    IC -> Can1 : initialize
    |||
    User -> IC : /submit call "hello"
    IC -> Can1 : hello
    return "Hello world!"
    User <-- IC : "Hello World!"
```
**A typical use of the Internet Computer. (This is a simplified view; some of the arrows represent multiple interaction steps or polling.)**

Sections "[HTTPS Interface](#http-interface)" and "[Canister interface (System API)](#system-api)" describe these interfaces, together with a brief description of what they do. Afterwards, you will find a [more formal description](#abstract-behavior) of the Internet Computer that describes its abstract behavior with more rigor.

### Nomenclature

To get some consistency in this document, we try to use the following terms with precision:

We avoid the term "client", as it could be the client of the Internet Computer or the client inside the distributed network that makes up the Internet Computer. Instead, we use the term *user* to denote the external entity interacting with the Internet Computer, even if in most cases it will be some code (sometimes called "agent") acting on behalf of a (human) user.

The public entry points of canisters are called *methods*. Methods can be declared to be either *update methods* (state mutation is preserved, can call update and query methods of arbitrary canisters), *query methods* (state mutation is discarded, no further calls can be made), or *composite query* methods (state mutation is discarded, can call query and composite query methods of canisters on the same subnet).

Methods can be *called*, from *caller* to *callee*, and will eventually incur a *response* which is either a *reply* or a *reject*. A method may have *parameters*, which are provided with concrete *arguments* in a method call.

External calls can be update calls, which can *only* call update and query methods, and query calls, which can *only* call query and composite query methods. Inter-canister calls issued while evaluating an update call can call update and query methods (just like update calls). Inter-canister calls issued while evaluating a query call (to a composite query method) can call query and composite query methods (just like query calls). Note that calls from a canister to itself also count as "inter-canister". Update and query call offer a security/efficiency trade-off.
Update calls are executed in *replicated* mode, i.e. execution takes place in parallel on multiple replicas who need to arrive at a consensus on what the result of the call is. Query calls are fast but offer less guarantees since they are executed in *non-replicated* mode, by a single replica.

Internally, a call or a response is transmitted as a *message* from a *sender* to a *receiver*. Messages do not have a response.

WebAssembly *functions* are exported by the WebAssembly module or provided by the System API. These are *invoked* and can either *trap* or *return*, possibly with a return value. A trap is caused by an irrecoverable error in the WebAssembly module (e.g., division by zero) or System API execution (e.g., running out of memory or exceeding the instruction limit for a single message execution imposed by the Internet Computer). Functions, too, have parameters and take arguments.

External *users* interact with the Internet Computer by issuing *requests* on the HTTPS interface. Requests have responses which can either be replies or rejects. Some requests cause internal messages to be created.

Canisters and users are identified by a *principal*, sometimes also called an *id*.

## Pervasive concepts

Before going into the details of the four public interfaces described in this document (namely the agent-facing [HTTPS interface](#http-interface), the canister-facing [System API](#system-api), the [virtual Management canister](#ic-management-canister) and the [System State Tree](#state-tree)), this section introduces some concepts that transcend multiple interfaces.

### Unspecified constants and limits

This specification may refer to certain constants and limits without specifying their concrete value (yet), i.e. they are implementation defined. Many are resource limits which are relevant only to specify the error-handling behavior of the IC (which, as mentioned above, is also not yet precisely described in this document). This list is not complete.

-   `MAX_CYCLES_PER_MESSAGE`

    Amount of cycles that a canister has to have before a message is attempted to be executed, which is deducted from the canister balance before message execution. See [Message execution](#rule-message-execution).

-   `MAX_CYCLES_PER_RESPONSE`

    Amount of cycles that the IC sets aside when a canister performs a call. This is used to pay for processing the response message, and unused cycles after the execution of the response are refunded. See [Message execution](#rule-message-execution).

-   `MAX_CYCLES_PER_QUERY`

    Maximum amount of cycles that can be used in total (across all calls to query and composite query methods and their callbacks) during evaluation of a query call.

-   `CHUNK_STORE_SIZE`

    Maximum number of chunks that can be stored within the chunk store of a canister.

-   `MAX_CHUNKS_IN_LARGE_WASM`

    Maximum number of chunks that can comprise a large Wasm module.

-   `DEFAULT_PROVISIONAL_CYCLES_BALANCE`

    Amount of cycles allocated to a new canister by default, if not explicitly specified. See [IC method](#ic-provisional_create_canister_with_cycles).

-   `MAX_CALL_DEPTH_COMPOSITE_QUERY`

    Maximum nesting level of calls during evaluation of a query call to a composite query method.

-   `MAX_WALL_CLOCK_TIME_COMPOSITE_QUERY`

    Maximum wall clock time spent on evaluation of a query call.

-   `MAX_SNAPSHOTS`

    Maximum number of canister snapshots per canister.

-   `MAX_CALL_TIMEOUT`

    The maximum timeout (in seconds) for an inter-canister call.

-   `MAX_ENV_VAR_NAME_LENGTH`

    The maximum length of an environment variable name.

-   `MAX_ENV_VAR_VALUE_LENGTH`

    The maximum length of an environment variable value.

-   `MAX_ENV_VAR_COUNT`

    The maximum number of environment variables allowed.

### Principals {#principal}

Principals are generic identifiers for canisters, users and possibly other concepts in the future. As far as most uses of the IC are concerned they are *opaque* binary blobs with a length between 0 and 29 bytes, and there is intentionally no mechanism to tell canister ids and user ids apart.

There is, however, some structure to them to encode specific authentication and authorization behavior.

#### Special forms of Principals {#id-classes}

In this section, `H` denotes SHA-224, `·` denotes blob concatenation and `|p|` denotes the length of `p` in bytes, encoded as a single byte.

There are several classes of ids:

1.  *Opaque ids*.

    These are always generated by the IC and have no structure of interest outside of it.

:::note

Typically, these end with the byte `0x01`, but users of the IC should not need to care about that.

:::

2.  *Self-authenticating ids*.

    These have the form `H(public_key) · 0x02` (29 bytes).

    An external user can use these ids as the `sender` of a request if they own the corresponding private key. The public key uses one of the encodings described in [Signatures](#signatures).

3.  *Derived ids*

    These have the form `H(|registering_principal| · registering_principal · derivation_nonce) · 0x03` (29 bytes).

    These ids are treated specially when an id needs to be registered. In such a request, whoever requests an id can provide a `derivation_nonce`. By hashing that together with the principal of the caller, every principal has a space of ids that only they can register ids from.

:::note

Derived IDs are currently not explicitly used in this document, but they may be used internally or in the future.

:::

4.  *Anonymous id*

    This has the form `0x04`, and is used for the anonymous caller. It can be used in call and query requests without a signature.

5.  *Reserved ids*

    These have the form of `blob · 0x7f`, `0 ≤ |blob| < 29`.

    These ids can be useful for applications that want to re-use the [Textual representation of principals](#textual-ids) but want to indicate explicitly that the blob does not address any canisters or a user.

When the IC creates a *fresh* id, it never creates a self-authenticating id, reserved id, an anonymous id or an id derived from what could be a canister or user.

#### Textual representation of principals {#textual-ids}

We specify a *canonical textual format* that is recommended whenever principals need to be printed or read in textual format, e.g. in log messages, transactions browser, command line tools, source code.

The textual representation of a blob `b` is `Grouped(Base32(CRC32(b) · b))` where

-   `CRC32` is a four byte check sequence, calculated as defined by ISO 3309, ITU-T V.42, and [elsewhere](https://www.w3.org/TR/2003/REC-PNG-20031110/#5CRC-algorithm), and stored as big-endian, i.e., the most significant byte comes first and then the less significant bytes come in descending order of significance (MSB B2 B1 LSB).

-   `Base32` is the Base32 encoding as defined in [RFC 4648](https://datatracker.ietf.org/doc/html/rfc4648#section-6), with no padding character added.

-   The middle dot denotes concatenation.

-   `Grouped` takes an ASCII string and inserts the separator `-` (dash) every 5 characters. The last group may contain less than 5 characters. A separator never appears at the beginning or end.

The textual representation is conventionally printed with *lower case letters*, but parsed case-insensitively.

Because the maximum size of a principal is 29 bytes, the textual representation will be no longer than 63 characters (10 times 5 plus 3 characters with 10 separators in between them).

:::tip

The canister with id `0xABCD01` has check sequence `0x233FF206` ([online calculator](https://crccalc.com/?crc=ABCD01&method=crc32&datatype=hex&outtype=hex)); the final id is thus `em77e-bvlzu-aq`.

Example encoding from hex, and decoding to hex, in bash (the following can be pasted into a terminal as is):
```
function textual_encode() {
  ( echo "$1" | xxd -r -p | /usr/bin/crc32 /dev/stdin; echo -n "$1" ) |
  xxd -r -p | base32 | tr A-Z a-z |
  tr -d = | fold -w5 | paste -sd'-' -
}

function textual_decode() {
  echo -n "$1" | tr -d - | tr a-z A-Z |
  fold -w 8 | xargs -n1 printf '%-8s' | tr ' ' = |
  base32 -d | xxd -p | tr -d '\n' | cut -b9- | tr a-z A-Z
}
```

:::

### Canister lifecycle {#canister-lifecycle}

Dapps on the Internet Computer are called *canisters*. Conceptually, they consist of the following pieces of state:

-   A canister id (a [principal](#principal))

-   Their *controllers* (a possibly empty list of [principal](#principal))

-   A cycle balance

-   A reserved cycles balance, which are cycles set aside from the main cycle balance for resource payments.

-   The *canister status*, which is one of `running`, `stopping` or `stopped`.

-   Resource reservations

A canister can be *empty* (e.g. directly after creation) or *non-empty*. A non-empty canister also has

-   code, in the form of a canister module

-   memories (heap and stable memory)

-   globals

-   possibly further data that is specific to the implementation of the IC (e.g. queues)

Canisters are empty after creation and uninstallation, and become non-empty through [code installation](#ic-install_code).

If an empty canister receives a response, that response is dropped, as if the canister trapped when processing the response. The cycles set aside for its processing and the cycles carried on the responses are added to the canister's *cycles* balance.

#### Canister cycles {#canister-cycles}

The IC relies on *cycles*, a utility token, to manage its resources. A canister pays for the resources it uses from its *cycle balances*. A *cycle\_balance* is stored as 128-bit unsigned integers and operations on them are saturating. In particular, if *cycles* are added to a canister that would bring its main cycle balance beyond 2<sup>128</sup>-1, then the balance will be capped at 2<sup>128</sup>-1 and any additional cycles will be lost.

When both the main and the reserved cycles balances of a canister fall to zero, the canister is *deallocated*. This has the same effect as

-   uninstalling the canister (as described in [IC method](#ic-uninstall_code))

-   setting all resource reservations to zero

Afterwards the canister is empty. It can be reinstalled after topping up its main balance.

:::note

Once the IC frees the resources of a canister, its id, *cycle* balances, *controllers*, canister *version*, and the total number of canister changes are preserved on the IC for a minimum of 10 years. What happens to the canister after this period is currently unspecified.

:::

#### Canister status {#canister-status}

The canister status can be used to control whether the canister is processing calls:

-   In status `running`, calls to the canister are processed as normal.

-   In status `stopping`, calls to the canister are rejected by the IC with reject code `CANISTER_ERROR` (5), but responses to the canister are processed as normal.

-   In status `stopped`, calls to the canister are rejected by the IC with reject code `CANISTER_ERROR` (5), and there are no outstanding responses.

In all cases, calls to the [management canister](#ic-management-canister) are processed, regardless of the state of the managed canister.

The controllers of the canister can initiate transitions between these states using [`stop_canister`](#ic-stop_canister) and [`start_canister`](#ic-start_canister), and query the state using [`canister_status`](#ic-canister_status) (NB: this call returns additional information, such as the cycle balance of the canister). The canister itself can also query its state using [`ic0.canister_status`](#system-api-canister-status).

:::note

This status is orthogonal to whether a canister is empty or not: an empty canister can be in status `running`. Calls to such a canister are still rejected by the IC, but because the canister is empty.

:::

:::note

This status is orthogonal to whether a canister is frozen or not: a frozen canister can be in status `running`. Calls to such a canister are still rejected by the IC, but because the canister is frozen, the returned reject code is `SYS_TRANSIENT`.

:::

:::note

If a canister is in the `stopped` state, an additional boolean may be of interest: `ready_for_migration` indicates whether a stopped canister is ready to be migrated to another subnet (i.e., whether it has empty queues and flushed streams). This flag can only ever be `true` if the `status` is `stopped`. This property is guaranteed by the protocol, but deliberately not on the type level in order to facilitate backwards compatible service evolution.

:::

### Signatures {#signatures}

Digital signature schemes are used for authenticating messages in various parts of the IC infrastructure. Signatures are domain separated, which means that every message is prefixed with a byte string that is unique to the purpose of the signature.

The IC supports multiple signature schemes, with details given in the following subsections. For each scheme, we specify the data encoded in the public key (which is always DER-encoded, and indicates the scheme to use) as well as the form of the signatures (which are opaque blobs for the purposes of the rest of this specification).

In all cases, the signed *payload* is the concatenation of the domain separator and the message. All uses of signatures in this specification indicate a domain separator, to uniquely identify the purpose of the signature. The domain separators are prefix-free by construction, as their first byte indicates their length.

#### Ed25519 and ECDSA signatures {#ecdsa}

Plain signatures are supported for the schemes

-   [**Ed25519**](https://ed25519.cr.yp.to/index.html) or

-   [**ECDSA**](https://nvlpubs.nist.gov/nistpubs/FIPS/NIST.FIPS.186-4.pdf) on curve P-256 (also known as `secp256r1`), using SHA-256 as hash function, as well as on the Koblitz curve `secp256k1`.

-   Public keys must be valid for signature schemes Ed25519 or ECDSA and are encoded as DER.

    -   See [RFC 8410](https://datatracker.ietf.org/doc/html/rfc8410) for DER encoding of Ed25519 public keys.

    -   See [RFC 5480](https://datatracker.ietf.org/doc/html/rfc5480) for DER encoding of ECDSA public keys; the DER encoding must not specify a hash function. For curve `secp256k1`, the OID 1.3.132.0.10 is used. The points must be specified in uncompressed form (i.e. `0x04` followed by the big-endian 32-byte encodings of `x` and `y`).

-   The signatures are encoded as the concatenation of the 32-byte big endian encodings of the two values *r* and *s*.

#### Web Authentication {#webauthn}

The allowed signature schemes for web authentication are

-   [**ECDSA**](https://nvlpubs.nist.gov/nistpubs/FIPS/NIST.FIPS.186-4.pdf) on curve P-256 (also known as `secp256r1`), using SHA-256 as hash function.

-   [**RSA PKCS\#1v1.5 (RSASSA-PKCS1-v1\_5)**](https://datatracker.ietf.org/doc/html/rfc8017#section-8.2), using SHA-256 as hash function.

The signature is calculated by using the payload as the challenge in the web authentication assertion.

The signature is checked by verifying that the `challenge` field contains the [base64url encoding](https://datatracker.ietf.org/doc/html/rfc4648#section-5) of the payload, and that `signature` verifies on `authenticatorData · SHA-256(utf8(clientDataJSON))`, as specified in the [WebAuthn w3c recommendation](https://www.w3.org/TR/webauthn/#op-get-assertion).

-   The public key is encoded as a DER-wrapped COSE key.

    It uses the `SubjectPublicKeyInfo` type used for other types of public keys (see, e.g., [RFC 8410, Section 4](https://datatracker.ietf.org/doc/html/rfc8410#section-4)), with OID 1.3.6.1.4.1.56387.1.1 (iso.org.dod.internet.private.enterprise.dfinity.mechanisms.der-wrapped-cose). The `BIT STRING` field `subjectPublicKey` contains the COSE encoding. See [WebAuthn w3c recommendation](https://www.w3.org/TR/webauthn/#sctn-encoded-credPubKey-examples) or [RFC 8152](https://datatracker.ietf.org/doc/html/rfc8152#section-13.1) for details on the COSE encoding.

:::tip

A DER wrapping of a COSE key is shown below. It can be parsed via the command `sed "s/#.*//" | xxd -r -p | openssl asn1parse -inform der`.

    30 5E                                       # SEQUENCE of length 94 bytes
      30 0C                                     # SEQUENCE of length 12 bytes
        06 0A 2B 06 01 04 01 83 B8 43 01 01     # OID 1.3.6.1.4.1.56387.1.1
      03 4E 00                                  # BIT STRING encoding of length 78,
        A501 0203 2620 0121 5820 7FFD 8363 2072 #    length is at byte boundary
        FD1B FEAF 3FBA A431 46E0 EF95 C3F5 5E39 #    contents is a valid COSE key
        94A4 1BBF 2B51 74D7 71DA 2258 2032 497E #    with ECDSA on curve P-256
        ED0A 7F6F 0009 2876 5B83 1816 2CFD 80A9
        4E52 5A6A 368C 2363 063D 04E6 ED

You can also view the wrapping in [an online ASN.1 JavaScript decoder](https://lapo.it/asn1js/#MF4wDAYKKwYBBAGDuEMBAQNOAKUBAgMmIAEhWCB__YNjIHL9G_6vP7qkMUbg75XD9V45lKQbvytRdNdx2iJYIDJJfu0Kf28ACSh2W4MYFiz9gKlOUlpqNowjYwY9BObt).

:::

-   The signature is a CBOR (see [CBOR](#cbor)) value consisting of a data item with major type 6 ("Semantic tag") and tag value `55799`, followed by a map with three mandatory fields:

    -   `authenticator_data` (`blob`): WebAuthn authenticator data.

    -   `client_data_json` (`text`): WebAuthn client data in JSON representation.

    -   `signature` (`blob`): Signature as specified in the [WebAuthn w3c recommendation](https://www.w3.org/TR/webauthn/#signature-attestation-types), which means DER encoding in the case of an ECDSA signature.

#### Canister signatures {#canister-signatures}

The IC also supports a scheme where a canister can sign a payload by declaring a special "certified variable".

This section makes forward references to other concepts in this document, in particular the section [Certification](#certification).

-   The public key is a DER-wrapped structure that indicates the *signing canister*, and includes a freely choosable seed. Each choice of seed yields a distinct public key for the canister, and the canister can choose to encode information, such as a user id, in the seed.

    More concretely, it uses the `SubjectPublicKeyInfo` type used for other types of public keys (see, e.g., [RFC 8410, Section 4](https://datatracker.ietf.org/doc/html/rfc8410#section-4)), with OID 1.3.6.1.4.1.56387.1.2 (iso.org.dod.internet.private.enterprise.dfinity.mechanisms.canister-signature).

    The `BIT STRING` field `subjectPublicKey` is the blob `|signing_canister_id| · signing_canister_id · seed`, where `|signing_canister_id|` is the one-byte encoding of the the length of the `signing_canister_id` and `·` denotes blob concatenation.

-   The signature is a CBOR (see [CBOR](#cbor)) value consisting of a data item with major type 6 ("Semantic tag") and tag value `55799`, followed by a map with two mandatory fields:

    -   `certificate` (`blob`): A CBOR-encoded certificate as per [Encoding of certificates](#certification-encoding).

    -   `tree` (`hash-tree`): A hash tree as per [Encoding of certificates](#certification-encoding).

-   Given a payload together with public key and signature in the format described above the signature can be verified by checking the following two conditions:

    -   The `certificate` must be a valid certificate as described in [Certification](#certification), with
        ```
        lookup_path(["canister", <signing_canister_id>, "certified_data"], certificate.tree) = Found (reconstruct(tree))
        ```

    where `signing_canister_id` is the id of the signing canister and `reconstruct` is a function that computes a root-hash for the tree.

    -   If the `certificate` includes a subnet delegation, then the `signing_canister_id` must be included in the delegation's canister id range (see [Delegation](#certification-delegation)).

    -   The `tree` must be a `well_formed` tree with
        ```
        lookup_path(["sig", <s>, <m>], tree) = Found ""
        ```

    where `s` is the SHA-256 hash of the `seed` used in the public key and `m` is the SHA-256 hash of the payload.

### Supplementary Technologies {#supplementary-technologies}

#### CBOR {#cbor}

[Concise Binary Object Representation (CBOR)](https://www.rfc-editor.org/rfc/rfc8949) is a data format with a small code footprint, small message size and an extensible interface. CBOR is used extensively throughout the Internet Computer as the primary format for data exchange between components within the system.

[cbor.io](https://cbor.io) and [wikipedia.org](https://en.wikipedia.org/wiki/CBOR) contain a lot of helpful background information and relevant tools. [cbor.me](https://cbor.me) in particular, is very helpful for converting between CBOR hex and diagnostic information.

For example, the following CBOR hex:
```
82 61 61 a1 61 62 61 63
```

Can be converted into the following CBOR diagnostic format:
```
["a", {"b": "c"}]
```

Particular concepts to note from the spec are:

-   [Specification of the CBOR Encoding](https://www.rfc-editor.org/rfc/rfc8949#name-specification-of-the-cbor-e)

-   [CBOR Major Types](https://www.rfc-editor.org/rfc/rfc8949#name-major-types)

-   [CBOR Self-Describe](https://www.rfc-editor.org/rfc/rfc8949#self-describe)

#### CDDL {#cddl}

The [Concise Data Definition Language (CDDL)](https://datatracker.ietf.org/doc/html/rfc8610) is a data description language for CBOR. It is used at various points throughout this document to describe how certain data structures are encoded with CBOR.

## The system state tree {#state-tree}

Parts of the IC state are publicly exposed (e.g. via [Request: Read state](#http-read-state) or [Certified data](#system-api-certified-data)) in a verified way (see [Certification](#certification) for the machinery for certifying). This section describes the content of this system state abstractly.

Conceptually, the system state is a tree with labeled children, and values in the leaves. Equivalently, the system state is a mapping from paths (sequences of labels) to values, where the domain is prefix-free.

Labels are always blobs (but often with a human readable representation). In this document, paths are written suggestively with slashes as separators; the actual encoding is not actually using slashes as delimiters, and labels may contain the 0x2F byte (ASCII `/`) just fine. Values are either natural numbers, text values or blob values.

This section specifies the publicly relevant paths in the tree.

### Time {#state-tree-time}

-   `/time` (natural):

    All partial state trees include a timestamp, expressed in nanoseconds since 1970-01-01, indicating the time at which the state is current.

### Api boundary nodes information {#state-tree-api-bn}

The state tree contains information about all API boundary nodes (the source of truth for these API boundary node records is stored in the NNS registry canister).

- `/api_boundary_nodes/<node_id>/domain` (text)

    Domain name associated with a node. All domains are unique across nodes.
    Example: `api-bn1.example.com`.

- `/api_boundary_nodes/<node_id>/ipv4_address` (text)

    Public IPv4 address of a node in the dotted-decimal notation.
    If no `ipv4_address` is available for the corresponding node, then this path does not exist.  
    Example: `192.168.10.150`.

- `/api_boundary_nodes/<node_id>/ipv6_address` (text)

    Public IPv6 address of a node in the hexadecimal notation with colons.
    Example: `3002:0bd6:0000:0000:0000:ee00:0033:6778`.

### Subnet information {#state-tree-subnet}

The state tree contains information about the topology of the Internet Computer.

-   `/subnet/<subnet_id>/public_key` (blob)

    The public key of the subnet (a DER-encoded BLS key, see [Certification](#certification))

-   `/subnet/<subnet_id>/canister_ranges` (blob)

    The set of canister ids assigned to this subnet, represented as a list of closed intervals of canister ids, ordered lexicographically, and encoded as CBOR (see [CBOR](#cbor)) according to this CDDL (see [CDDL](#cddl)):
    ```
    canister_ranges = tagged<[*canister_range]>
    canister_range = [principal principal]
    principal = bytes .size (0..29)
    tagged<t> = #6.55799(t) ; the CBOR tag
    ```

-   `/subnet/<subnet_id>/metrics` (blob)

     A collection of subnet-wide metrics related to this subnet's current resource usage and/or performance. The metrics are a CBOR map with the following fields:

     - `num_canisters` (`nat`): The number of canisters on this subnet.
     - `canister_state_bytes` (`nat`): The total size of the state in bytes taken by canisters on this subnet since this subnet was created.
     - `consumed_cycles_total` (`map`): The total number of cycles consumed by all current and deleted canisters on this subnet. It's a map of two values, a low part of type `nat` and a high part of type `opt nat`.
     - `update_transactions_total` (`nat`): The total number of transactions processed on this subnet since this subnet was created.


:::note

Because this uses the lexicographic ordering of principals, and the byte distinguishing the various classes of ids is at the *end*, this range by construction conceptually includes principals of various classes. This specification needs to take care that the fact that principals that are not canisters may appear in these ranges does not cause confusion.

:::

-   `/subnet/<subnet_id>/node/<node_id>/public_key` (blob)

    The public key of a node (a DER-encoded Ed25519 signing key, see [RFC 8410](https://tools.ietf.org/html/rfc8410) for reference) with principal `<node_id>` belonging to the subnet with principal `<subnet_id>`.


### Canister ranges {#state-tree-canister-ranges}

The state tree also stores the canister ID ranges of subnets on the Internet Computer in a sharded form.

-   `/canister_ranges/<subnet_id>/<canister_id>` (blob)

    The set of canister IDs assigned to this subnet is represented as a **list of closed intervals of canister IDs, ordered lexicographically**.  
    This list is then split into **non-overlapping shards**, with each shard stored under a path of the above form and encoded as CBOR (see [CBOR](#cbor)).

    Specifically:
    1. Each shard contains a non-empty list of ranges.  
    2. The first range in the shard starts with the `<canister_id>` in its path.
    3. The next shard (if any) begins with a strictly greater starting canister ID.  
    4. All shards together cover the entire set of canister ID ranges for the subnet without overlap.  

    **Example:** Suppose a subnet has these canister ID ranges:  
    ```
    [1, 3], [5, 8], [10, 12], [20, 25]
    ```  
    They could be split into two shards:  
    - `/canister_ranges/<subnet_id>/1`  → `[1, 3], [5, 8]`  
    - `/canister_ranges/<subnet_id>/10` → `[10, 12], [20, 25]`  

    Each shard is represented as a CBOR-encoded list of ranges.  
    The encoding follows the same CDDL (see [CDDL](#cddl)) as for subnet-level canister ranges:

    ```
    canister_ranges = tagged<[*canister_range]> ; unlike before, this now represents a single shard
    canister_range = [principal principal]
    principal = bytes .size (0..29)
    tagged<t> = #6.55799(t) ; the CBOR tag
    ```

    **Difference from `/subnet/<subnet_id>/canister_ranges`:**  
    - `/subnet/<subnet_id>/canister_ranges` stores the complete set of ranges in one blob.  
    - `/canister_ranges/<subnet_id>/<canister_id>` stores the same ranges split into consecutive shards, each identified by its starting `<canister_id>` in the path. This facilitates e.g., binary searching.

### Request status {#state-tree-request-status}

For each update call request known to the Internet Computer, its status is in a subtree at `/request_status/<request_id>`. Please see [Overview of canister calling](#http-call-overview) for more details on how update call requests work.

-   `/request_status/<request_id>/status` (text)

    One of `received`, `processing`, `replied`, `rejected` or `done`, see [Overview of canister calling](#http-call-overview) for more details on what each status means.

-   `/request_status/<request_id>/reply` (blob)

    If the status is `replied`, then this path contains the reply blob, else it is not present.

-   `/request_status/<request_id>/reject_code` (natural)

    If the status is `rejected`, then this path contains the reject code (see [Reject codes](#reject-codes)), else it is not present.

-   `/request_status/<request_id>/reject_message` (text)

    If the status is `rejected`, then this path contains a textual diagnostic message, else it is not present.

-   `/request_status/<request_id>/error_code` (text)

    If the status is `rejected`, then this path might be present and contain an implementation-specific error code (see [Error codes](#error-codes)), else it is not present.

:::note

Immediately after submitting a request, the request may not show up yet as the Internet Computer is still working on accepting the request as pending.

:::

:::note

Request statuses will not actually be kept around indefinitely, and eventually the Internet Computer forgets about the request. This will happen no sooner than the request's expiry time, so that replay attacks are prevented.

:::

### Certified data {#state-tree-certified-data}

-   `/canister/<canister_id>/certified_data` (blob):

    The certified data of the canister with the given id, see [Certified data](#system-api-certified-data).

### Canister information {#state-tree-canister-information}

Users have the ability to learn about the hash of the canister's module, its current controllers, and metadata in a certified way.

-   `/canister/<canister_id>/module_hash` (blob):

    If the canister is empty, this path does not exist. If the canister is not empty, it exists and contains the SHA256 hash of the currently installed canister module. Cf. [IC method](#ic-canister_status).

-   `/canister/<canister_id>/controllers` (blob):

    The current controllers of the canister. The value consists of a CBOR (see [CBOR](#cbor)) data item with major type 6 ("Semantic tag") and tag value `55799`, followed by an array of principals in their binary form (CDDL `#6.55799([* bytes .size (0..29)])`, see [CDDL](#cddl)).

-   `/canister/<canister_id>/metadata/<name>` (blob):

    If the canister has a [custom section](https://webassembly.github.io/spec/core/binary/modules.html#custom-section) called `icp:public <name>` or `icp:private <name>`, this path contains the content of the custom section. Otherwise, this path does not exist.

    It is recommended for the canister to have a custom section called "icp:public candid:service", which contains the UTF-8 encoding of [the Candid interface](https://github.com/dfinity/candid/blob/master/spec/Candid.md#core-grammar) for the canister.

## HTTPS Interface {#http-interface}

The concrete mechanism that users use to send requests to the Internet Computer is via an HTTPS API, which exposes four endpoints to handle interactions, plus one for diagnostics:

-   At `/api/v2/canister/<effective_canister_id>/call`, the user can submit update calls that are asynchronous and might change the IC state.

-   At `/api/v3/canister/<effective_canister_id>/call` (deprecated) and `/api/v4/canister/<effective_canister_id>/call`, the user can submit update calls and get a synchronous HTTPS response with a certificate for the call status.

-   At `/api/v2/canister/<effective_canister_id>/read_state` (deprecated), `/api/v2/subnet/<effective_subnet_id>/read_state` (deprecated), `/api/v3/canister/<effective_canister_id>/read_state`, and `/api/v3/subnet/<effective_subnet_id>/read_state`, the user can read various information about the state of the Internet Computer. In particular, they can poll for the status of a call here.

-   At `/api/v2/canister/<effective_canister_id>/query` (deprecated) and `/api/v3/canister/<effective_canister_id>/query`, the user can perform (synchronous, non-state-changing) query calls.

-   At `/api/v2/status` the user can retrieve status information about the Internet Computer.

In these paths, the `<effective_canister_id>` is the [textual representation](#textual-ids) of the [*effective* canister id](#http-effective-canister-id).

Requests to `/api/.../call`, `/api/.../read_state`, and `/api/.../query` are POST requests with a CBOR-encoded request body, which consists of a authentication envelope (as per [Authentication](#authentication)) and request-specific content as described below.

:::note

This document does not yet explain how to find the location and port of the Internet Computer.

:::

### Overview of canister calling {#http-call-overview}

Users interact with the Internet Computer by calling canisters. By the very nature of a blockchain protocol, they cannot be acted upon immediately, but only with a delay. Moreover, the actual node that the user talks to may not be honest or, for other reasons, may fail to get the request on the way.

The Internet Computer has two HTTPS APIs for canister calling:
- [*Asynchronous*](#http-async-call-overview) canister calling, where the user must poll the Internet Computer for the status of the canister call by _separate_ HTTPS requests.
- [*Synchronous*](#http-sync-call-overview) canister calling, where the status of the canister call is in the response of the original HTTPS request.

#### Asynchronous canister calling {#http-async-call-overview}

1.  A user submits a call via the [HTTPS Interface](#http-interface) and the call is received by a replica (a node belonging to an IC subnet). The receiving replica decides whether it accepts the call. An honest replica does so by checking that the target canister is not frozen and

  - checking that the target canister is not empty, checking that the target canister is running, and performing [ingress message inspection](#system-api-inspect-message) for calls to a regular canister;

  - checking that the management canister method can be called via ingress messages and that the caller is a controller of the target canister for calls to the management canister
    (or that the call targets the [IC Provisional API](#ic-provisional-api) on a development instance).

  Moreover, the signature must be valid and created with a correct key.

  Finally, the system time (of the replica receiving the HTTP request) must not have exceeded the `ingress_expiry` field of the HTTP request containing the call.

  From this point on the user may receive a response from the IC about the status of the call. Only valid IC certificates in responses should be trusted, since responses come from a single replica that can be either honest or malicious. Note that a lack of a valid IC certificate doesn't necessarily mean that the responding replica is malicious; examples of responses that are expected to come without a certificate (and thus aren't necessarily trustworthy) include responses signalling that the message hasn't been accepted, and responses saying that the request is accepted for further processing.

  So far the corresponding IC subnet (as a whole) still behaves as if it does not know about the call.

  At some point, the IC subnet (as a whole) receives the call and sets its (certified) status to `received`.

  The above steps are formalized in this [transition](#api-request-submission).

2.  Once the IC starts processing the call, its (certified) status is set to `processing`. This transition can only happen before the target canister's time (as visible in the [state tree](#state-tree-time)) exceeds the [`ingress_expiry`](#http-call) field of the HTTP request which contained the call. Now the user has the guarantee that the call will have some effect.

3.  The IC is processing the call. For some calls this may be atomic, for others this involves multiple steps.

4.  Eventually, a response is produced and available in the (certified) [state tree](#state-tree-request-status) from which it can be retrieved for a certain amount of time. The response is either a `reply`, indicating success, or a `reject`, indicating some form of error.

5.  In case of high load on the IC, even if the call has not expired yet, the IC can forget the response data and only remember the call as `done`, to prevent a replay attack.

6.  Once the call's expiry time has passed, the IC can remove the call and its response from the (certified) [state tree](#state-tree-request-status) and thus completely forget about it.

This yields the following interaction diagram:
```plantuml
    (*) --> "User creates call" #DDDDDD
       --> "Submitted to node\n(with 202 response)" as submit #DDDDDD
       --> "received"
       --> "processing"
    if "" as X then
      --> "replied"
      --> "done"
      else
      --> "rejected (canister)"
      --> "done"

      "X"        --> "rejected (system)"
      "received" --> "rejected (system)"
                 --> "done"

      "received" --> "pruned" #DDDDDD
      "submit" --> "dropped" #DDDDDD
      "done" --> "pruned" #DDDDDD

    endif
```
State transitions may be instantaneous and not always externally visible. For example, the state of a request may move from `received` via `processing` to `replied` in one go. Similarly, the IC may not implement the `done` state at all, and keep calls in state `replied`/`rejected` until they are pruned.

All gray states are *not* explicitly represented in the state of the IC, and are indistinguishable from "call does not exist".

The characteristic property of the `received` state is that the call has made it past the (potentially malicious) endpoint *into the state of the IC*. It is now pointless (but harmless) to submit the (identical) call again. Before reaching that state, submitting the identical call to further nodes might be a useful safeguard against a malicious or misbehaving node.

The characteristic property of the `processing` state is that *the initial effect of the call has happened or will happen*. This is best explained by an example: Consider a counter canister. It exports a method `inc` that increases the counter. Assume that the canister is bug free, and is not going to be forcibly removed. A user submits a call to call `inc`. If the user sees request status `processing`, the state change is guaranteed to happen. The user can stop monitoring the status and does not have to retry submitting.

A call may be rejected by the IC or the canister. In either case, there is no guarantee about how much processing of the call has happened.

To avoid replay attacks, the transition from `done` or `received` to `pruned` must happen no earlier than the call's `ingress_expiry` field.
If a subnet's time strictly exceeds the call's `ingress_expiry` field, the subnet's time exceeds the call's `ingress_expiry` field by at most 5 minutes, and the call's status is unknown to the IC (i.e., it was never in state `received`, `processing`, `replied`, `rejected`, or `done`), then the call will never be in one of these states.

Calls should stay in `replied` or `rejected` for 5 minutes so that polling users can catch the response under good networking conditions
and low load on the IC. However, in case of high load on the IC, the IC can transition the call to `done` at any time.

When asking the IC about the state or call of a request, the user uses the request id (see [Request ids](#request-id)) to read the request status (see [Request status](#state-tree-request-status)) from the state tree (see [Request: Read state](#http-read-state)).

#### Synchronous canister calling {#http-sync-call-overview}

A synchronous update call, also known as a "call and await", is a type of update call where the replica will attempt to respond to the HTTPS request with a certificate of the call status. 
On the replica, a synchronous call request goes through the same states (`received`, `processing`, `replied`, `rejected`, or `done`) as the ones depicted for the [asynchronous API](#http-async-call-overview).
If the returned certificate indicates that the update call is in a terminal state (`replied`, `rejected`, or `done`), then the user __does not need to poll__ (using [`read_state`](#http-read-state) requests) 
to determine the result of the call. A terminal state means the call has completed its execution.

The synchronous call endpoint is useful for users as it reduces the networking overhead of polling the IC to determine the status of their call. 

The replica will maintain the HTTPS connection for the request and will respond once the call status transitions to a terminal state. 

If an implementation specific timeout for the request is reached while the replica waits for the terminal state, then the replica will reply with an empty body and a 202 HTTP status code. In such cases, the user should use [`read_state`](#http-read-state) to determine the status of the call.

### Request: Call {#http-call}

In order to call a canister, the user makes a POST request to `/api/v3/canister/<effective_canister_id>/call` (deprecated) or `/api/v4/canister/<effective_canister_id>/call`. The request body consists of an authentication envelope with a `content` map with the following fields:

-   `request_type` (`text`): Always `call`

-   `sender`, `nonce`, `ingress_expiry`: See [Authentication](#authentication). The canister will not start processing a call past its `ingress_expiry`. 

-   `canister_id` (`blob`): The principal of the canister to call.

-   `method_name` (`text`): Name of the canister method to call.

-   `arg` (`blob`): Argument to pass to the canister method.

The HTTP response to this request can have the following forms:

-   200 HTTP status with a non-empty body. This status is returned if the canister call completed within an implementation-specific timeout or was rejected within an implementation-specific timeout.
    
    -   If the update call completed, a certificate for the state of the update call is produced, and returned in a CBOR (see [CBOR](#cbor)) map with the fields specified below:

        -   `status` (`text`): `"replied"`

        -   `certificate` (`blob`):  A certificate (see [Certification](#certification)) with subtrees at `/request_status/<request_id>` and `/time`, where `<request_id>` is the [request ID](#request-id) of the update call. See [Request status](#state-tree-request-status) for more details on the request status.

    -   If a non-replicated pre-processing error occurred (e.g., due to the [canister inspect message](#system-api-inspect-message)), then a body with information about the IC specific error encountered is returned. The body is a CBOR map with the following fields:

        -   `status` (`text`): `"non_replicated_rejection"`

        -   `reject_code` (`nat`): The reject code (see [Reject codes](#reject-codes)).

        -   `reject_message` (`text`): a textual diagnostic message.

        -   `error_code` (`text`): an optional implementation-specific textual error code (see [Error codes](#error-codes)).

-   202 HTTP status with an empty body. This status is returned if an implementation-specific timeout is reached before the canister call completes. Users should use [`read_state`](#http-read-state) to determine the status of the call.

-   4xx HTTP status for client errors (e.g. malformed request). Except for 429 HTTP status, retrying the request will likely have the same outcome.

-   5xx HTTP status when the server has encountered an error or is otherwise incapable of performing the request. The request might succeed if retried at a later time.

If the `certificate` includes a subnet delegation (see [Delegation](#certification-delegation)), then

- for requests to `/api/v3/canister/<effective_canister_id>/call`, the `<effective_canister_id>` must be included in a canister id range of the delegation's subnet id in the delegation's certificate at the path of the form `/subnet/<subnet_id>/canister_ranges`,

- for requests to `/api/v4/canister/<effective_canister_id>/call`, the `<effective_canister_id>` must be included in a canister id range of the delegation's subnet id in the delegation's certificate at a path with prefix `/canister_ranges/<subnet_id>`.

This request type can *also* be used to call a query method (but not a composite query method). A user may choose to go this way, instead of via the faster and cheaper [Request: Query call](#http-query) below, if they want to get a *certified* response. Note that the canister state will not be changed by sending a call request type for a query method (except for transient state such as cycle balance, canister logs, and canister version).

### Request: Asynchronous Call {#http-async-call}

In order to call a canister, the user makes a POST request to `/api/v2/canister/<effective_canister_id>/call`. The request body consists of an authentication envelope with a `content` map with the following fields:

-   `request_type` (`text`): Always `call`

-   `sender`, `nonce`, `ingress_expiry`: See [Authentication](#authentication). The canister will not start processing a call past its `ingress_expiry`.

-   `canister_id` (`blob`): The principal of the canister to call.

-   `method_name` (`text`): Name of the canister method to call

-   `arg` (`blob`): Argument to pass to the canister method

The HTTP response to this request can have the following responses:

-   202 HTTP status with empty body. Implying the request was accepted by the IC for further processing. Users should use [`read_state`](#http-read-state) to determine the status of the call.

-   200 HTTP status with non-empty body. Implying an execution pre-processing error occurred. The body of the response contains more information about the IC specific error encountered. The body is a CBOR map with the following fields:

    -   `reject_code` (`nat`): The reject code (see [Reject codes](#reject-codes)).

    -   `reject_message` (`text`): a textual diagnostic message.

    -   `error_code` (`text`): an optional implementation-specific textual error code (see [Error codes](#error-codes)).

-   4xx HTTP status for client errors (e.g. malformed request). Except for 429 HTTP status, retrying the request will likely have the same outcome.

-   5xx HTTP status when the server has encountered an error or is otherwise incapable of performing the request. The request might succeed if retried at a later time.

This request type can *also* be used to call a query method (but not a composite query method). A user may choose to go this way, instead of via the faster and cheaper [Request: Query call](#http-query) below, if they want to get a *certified* response. Note that the canister state will not be changed by sending a call request type for a query method (except for transient state such as cycle balance, canister logs, and canister version).

:::note

The functionality exposed via the [The IC management canister](#ic-management-canister) can be used this way.

:::

### Request: Read state {#http-read-state}

:::note

Requesting paths with the prefix `/canister_ranges` and `/subnet` at `/api/v3/canister/<effective_canister_id>/read_state` might be deprecated in the future. Hence, users might want to point their requests for paths with the prefix `/canister_ranges` and `/subnet` to `/api/v3/subnet/<effective_subnet_id>/read_state`.

On the IC mainnet, the root subnet ID `tdb26-jop6k-aogll-7ltgs-eruif-6kk7m-qpktf-gdiqx-mxtrf-vb5e6-eqe` can be used to retrieve the list of all IC mainnet's subnets by requesting the prefix `/subnet` at `/api/v3/subnet/tdb26-jop6k-aogll-7ltgs-eruif-6kk7m-qpktf-gdiqx-mxtrf-vb5e6-eqe/read_state`.

:::

In order to read parts of the [The system state tree](#state-tree), the user makes a POST request to `/api/v2/canister/<effective_canister_id>/read_state` (deprecated), `/api/v2/subnet/<effective_subnet_id>/read_state` (deprecated), `/api/v3/canister/<effective_canister_id>/read_state`, or `/api/v3/subnet/<effective_subnet_id>/read_state`. The subnet form should be used when the information to be retrieved is subnet specific, i.e., when requesting paths with the prefix `/time`, `/canister_ranges`, or `/subnet`, and the subnet form must be used when requesting paths of the form `/subnet/<subnet_id>/metrics`. The request body consists of an authentication envelope with a `content` map with the following fields:

-   `request_type` (`text`): Always `read_state`

-   `sender`, `nonce`, `ingress_expiry`: See [Authentication](#authentication). `ingress_expiry` refers to this request's expiry, not the expiry of any call request referenced in this read state request.

-   `paths` (sequence of paths): A list of at most 1000 paths, where a path is itself a sequence of at most 127 blobs.

The HTTP response to this request can have the following forms:

-   200 HTTP status with a non-empty body consisting of a CBOR (see [CBOR](#cbor)) map with the following fields:

    -   `certificate` (`blob`): A certificate (see [Certification](#certification)).

-   4xx HTTP status for client errors (e.g. malformed request). Except for 429 HTTP status, retrying the request will likely have the same outcome.

-   5xx HTTP status when the server has encountered an error or is otherwise incapable of performing the request. The request might succeed if retried at a later time.

In the following, we list properties of the returned certificate and specify conditions on the requested paths.

If the `certificate` includes a subnet delegation (see [Delegation](#certification-delegation)), then

- for requests to `/api/v2/canister/<effective_canister_id>/read_state`, the `<effective_canister_id>` must be included in a canister id range of the delegation's subnet id in the delegation's certificate at the path of the form `/subnet/<subnet_id>/canister_ranges`,

- for requests to `/api/v3/canister/<effective_canister_id>/read_state`, the `<effective_canister_id>` must be included in a canister id range of the delegation's subnet id in the delegation's certificate at a path with prefix `/canister_ranges/<subnet_id>`,

- for requests to `/api/v2/subnet/<effective_subnet_id>/read_state` and `/api/v3/subnet/<effective_subnet_id>/read_state`, the `<effective_subnet_id>` must match the delegation's subnet id.

The returned certificate reveals all values whose path has a requested path as a prefix except for

-   paths with prefix `/subnet/<subnet_id>/canister_ranges` which are only contained in the returned certificate

    - for requests to `/api/v2/canister/<effective_canister_id>/read_state` (deprecated) and `/api/v2/subnet/<effective_subnet_id>/read_state` (deprecated);

    - if `<subnet_id>` is the root subnet ID;

-   paths with prefix `/subnet/<subnet_id>/metrics` and `/subnet/<subnet_id>/node` which are only contained in the returned certificate if `<effective_canister_id>` belongs to the canister ranges of the subnet `<subnet_id>`, i.e., if `<effective_canister_id>` belongs to the value at a path with prefix `/canister_ranges/<subnet_id>` in the state tree, or if `<effective_subnet_id>` matches `<subnet_id>`.

The returned certificate also always reveals `/time`, even if not explicitly requested.

:::note

The returned certificate might also reveal the SHA-256 hashes of values whose paths have not been requested
and whose paths might not even be allowed to be requested by the sender of the HTTP request.
This means that unauthorized users might obtain the SHA-256 hashes of ingress message responses
and private custom sections of the canister's module.
Hence, users are advised to use cryptographically strong nonces in their HTTP requests and
canister developers that aim at keeping data confidential are advised to add a secret cryptographic salt to their canister's responses and private custom sections.

:::

All requested paths must have the following form:

-   `/time`. Can always be requested.

-   `/api_boundary_nodes`, `/api_boundary_nodes/<node_id>`, `/api_boundary_nodes/<node_id>/domain`,  `/api_boundary_nodes/<node_id>/ipv4_address`, `/api_boundary_nodes/<node_id>/ipv6_address`. Can always be requested.

-   `/canister_ranges/<subnet_id>`. Can only be requested at `/api/v2/subnet/<effective_subnet_id>/read_state` and `/api/v3/subnet/<effective_subnet_id>/read_state`. Cannot be requested at `/api/v2/canister/<effective_canister_id>/read_state` and `/api/v3/canister/<effective_canister_id>/read_state`.

-   `/subnet`, `/subnet/<subnet_id>`, `/subnet/<subnet_id>/public_key`, `/subnet/<subnet_id>/node`, `/subnet/<subnet_id>/node/<node_id>`, `/subnet/<subnet_id>/node/<node_id>/public_key`. Can always be requested.

-   `/subnet/<subnet_id>/canister_ranges`, where `<subnet_id>` is the root subnet ID. Can always be requested.

-   `/subnet/<subnet_id>/canister_ranges`, where `<subnet_id>` is not the root subnet ID. Can be requested at `/api/v2/canister/<effective_canister_id>/read_state` and `/api/v2/subnet/<effective_subnet_id>/read_state`. Cannot be requested at `/api/v3/canister/<effective_canister_id>/read_state` and `/api/v3/subnet/<effective_subnet_id>/read_state`.

-   `/subnet/<subnet_id>/metrics`. Can only be requested at `/api/v2/subnet/<subnet_id>/read_state` and `/api/v3/subnet/<subnet_id>/read_state` (i.e., if `<effective_subnet_id>` matches `<subnet_id>`). In particular, cannot be requested at `/api/v2/canister/<effective_canister_id>/read_state` and `/api/v3/canister/<effective_canister_id>/read_state`.

-   `/request_status/<request_id>`, `/request_status/<request_id>/status`, `/request_status/<request_id>/reply`, `/request_status/<request_id>/reject_code`, `/request_status/<request_id>/reject_message`, `/request_status/<request_id>/error_code`. Can be requested if no path with such a prefix exists in the state tree or

    -   the sender of the original request referenced by `<request_id>` is the same as the sender of the read state request and

    -   the effective canister id of the original request referenced by `<request_id>` matches `<effective_canister_id>`.

-   `/canisters/<canister_id>/module_hash`. Can be requested if `<canister_id>` matches `<effective_canister_id>`.

-   `/canisters/<canister_id>/controllers`. Can be requested if `<canister_id>` matches `<effective_canister_id>`. The order of controllers in the value at this path may vary depending on the implementation.

-   `/canisters/<canister_id>/metadata/<name>`. Can be requested if `<canister_id>` matches `<effective_canister_id>`, `<name>` is encoded in UTF-8, and

    -   canister with canister id `<canister_id>` does not exist or

    -   canister with canister id `<canister_id>` is empty or

    -   canister with canister id `<canister_id>` does not have `<name>` as its custom section or

    -   `<name>` is a public custom section or

    -   `<name>` is a private custom section and the sender of the read state request is a controller of the canister.

Moreover,

- all paths with prefix `/request_status/<request_id>` must refer to the same request ID `<request_id>`; and

- all paths with prefix `/canister_ranges/<subnet_id>` must refer to the same subnet ID `<subnet_id>`.

If a path cannot be requested, then the HTTP response to the read state request is undefined.

Note that the paths `/canisters/<canister_id>/certified_data` are not accessible with this method; these paths are only exposed to the canisters themselves via the System API (see [Certified data](#system-api-certified-data)).

See [The system state tree](#state-tree) for details on the state tree.

### Request: Query call {#http-query}

A query call is a fast, but less secure way to call canister methods that do not change the canister state.
Only methods that are explicitly marked as "query methods" and "composite query methods" by the canister can be called this way.
In contrast to a query method, a composite query method can make further calls to query and composite query methods of canisters on the same subnet.

The following limits apply to the evaluation of a query call:

-   The amount of cycles that are used in total (across all calls to query and composite query methods and their callbacks) during evaluation of a query call is at most `MAX_CYCLES_PER_QUERY`.

-   The maximum nesting level of calls during evaluation of a query call is at most `MAX_CALL_DEPTH_COMPOSITE_QUERY`.

-   The wall clock time spent on evaluation of a query call is at most `MAX_WALL_CLOCK_TIME_COMPOSITE_QUERY`.

In order to make a query call to a canister, the user makes a POST request to `/api/v2/canister/<effective_canister_id>/query` (deprecated) or `/api/v3/canister/<effective_canister_id>/query`. The request body consists of an authentication envelope with a `content` map with the following fields:

-   `request_type` (`text`): Always `"query"`.

-   `sender`, `nonce`, `ingress_expiry`: See [Authentication](#authentication).

-   `canister_id` (`blob`): The principal of the canister to call.

-   `method_name` (`text`): Name of the canister method to call.

-   `arg` (`blob`): Argument to pass to the canister method.

The HTTP response to this request can have the following forms:

-   200 HTTP status with a non-empty body consisting of a CBOR (see [CBOR](#cbor)) map with the following fields:

    -   `status` (`text`): `"replied"`

    -   `reply`: a CBOR map with the field `arg` (`blob`) which contains the reply data.

    -   `signatures` (`[+ node-signature]`): a list containing one node signature for the returned query response.

-   200 HTTP status with a non-empty body consisting of a CBOR (see [CBOR](#cbor)) map with the following fields:

    -   `status` (`text`): `"rejected"`

    -   `reject_code` (`nat`): The reject code (see [Reject codes](#reject-codes)).

    -   `reject_message` (`text`): a textual diagnostic message.

    -   `error_code` (`text`): an optional implementation-specific textual error code (see [Error codes](#error-codes)).

    -   `signatures` (`[+ node-signature]`): a list containing one node signature for the returned query response.

-   4xx HTTP status for client errors (e.g. malformed request). Except for 429 HTTP status, retrying the request will likely have the same outcome.

-   5xx HTTP status when the server has encountered an error or is otherwise incapable of performing the request. The request might succeed if retried at a later time.

:::note

Although `signatures` only contains one node signature, we still declare its type to be a list to prevent future breaking changes
if we include more signatures in a future version of the protocol specification.

:::

A successful response to a query call (200 HTTP status) contains a list with one signature for the returned response produced by the IC node that evaluated the query call. The signature (whose type is denoted as `node-signature`) is a CBOR (see [CBOR](#cbor)) map with the following fields:

-   `timestamp` (`nat`): the timestamp of the signature.

-   `signature` (`blob`): the actual signature.

-   `identity` (`principal`): the principal of the node producing the signature.

Given a query (the `content` map from the request body) `Q`, a response `R`, and a certificate `Cert` that is obtained by requesting the path `/subnet` in a **separate** read state request to `/api/v3/canister/<effective_canister_id>/read_state`, the following predicate describes when the returned response `R` is correctly signed:

```
verify_response(Q, R, Cert)
  = verify_cert(Cert) ∧
    ((Cert.delegation = NoDelegation ∧ SubnetId = RootSubnetId ∧ lookup(["subnet",SubnetId,"canister_ranges"], Cert) = Found Ranges) ∨
     (Cert.delegation ≠ NoDelegation ∧ SubnetId = Cert.delegation.subnet_id ∧ lookup*(["canister_ranges",SubnetId], Cert.delegation.certificate) = Ranges)) ∧
    effective_canister_id ∈ Ranges ∧
    ∀ {timestamp: T, signature: Sig, identity: NodeId} ∈ R.signatures.
      lookup(["subnet",SubnetId,"node",NodeId,"public_key"], Cert) = Found PK ∧
      if R.status = "replied" then
        verify_signature PK Sig ("\x0Bic-response" · hash_of_map({
          status: "replied",
          reply: R.reply,
          timestamp: T,
          request_id: hash_of_map(Q)}))
      else
        verify_signature PK Sig ("\x0Bic-response" · hash_of_map({
          status: "rejected",
          reject_code: R.reject_code,
          reject_message: R.reject_message,
          error_code: R.error_code,
          timestamp: T,
          request_id: hash_of_map(Q)}))
```

where `RootSubnetId` is the a priori known principal of the root subnet. Moreover, all timestamps in `R.signatures`, the certificate `Cert`, and its optional delegation must be "recent enough".

:::note

This specification leaves it up to the client to define expiry times for the timestamps in `R.signatures`, the certificate `Cert`, and its optional delegation. A reasonable expiry time for timestamps in `R.signatures` and the certificate `Cert` is 5 minutes (analogously to the maximum allowed ingress expiry enforced by the IC mainnet). Delegations require expiry times of at least a week since the IC mainnet refreshes the delegations only after replica upgrades which typically happen once a week.

:::

### Effective canister id {#http-effective-canister-id}

The `<effective_canister_id>` in the URL paths of requests is the *effective* destination of the request.
It must be contained in the canister ranges of a subnet, otherwise the corresponding HTTP request is rejected.

-   If the request is an update call to the Management Canister (`aaaaa-aa`), then:

    -   If the call is to the `provisional_create_canister_with_cycles` method, then any principal can be used as the effective canister id for this call.

    -   If the call is to the `install_chunked_code` method and the `arg` is a Candid-encoded record with a `target_canister` field of type `principal`, then the effective canister id must be that principal.

    -   Otherwise, if the `arg` is a Candid-encoded record with a `canister_id` field of type `principal`, then the effective canister id must be that principal.

    -   Otherwise, the call is rejected by the system independently of the effective canister id.

-   If the request is a query call to the Management Canister (`aaaaa-aa`), then:

    -   If the `arg` is a Candid-encoded record with a `canister_id` field of type `principal`, then the effective canister id must be that principal.

    -   Otherwise, the call is rejected by the system independently of the effective canister id.

-   If the request is an update or query call to a canister that is not the Management Canister (`aaaaa-aa`), then the effective canister id must be the `canister_id` in the request.

:::note

The expectation is that user-side agent code shields users and developers from the notion of effective canister id, in analogy to how the System API interface shields canister developers from worrying about routing.

The Internet Computer blockchain mainnet does not support `provisional_create_canister_with_cycles` and thus all calls to this method are rejected independently of the effective canister id.

In development instances of the Internet Computer Protocol (e.g. testnets), the effective canister id of a request submitted to a node must be a canister id from the canister ranges of the subnet to which the node belongs.

:::

### Authentication {#authentication}

All requests coming in via the HTTPS interface need to be either *anonymous* or *authenticated* using a cryptographic signature. To that end, the following fields are present in the `content` map in all cases:

-   `nonce` (`blob`, optional): Arbitrary user-provided data of length at most 32 bytes, typically randomly generated. This can be used to create distinct requests with otherwise identical fields.

-   `ingress_expiry` (`nat`, required): An upper limit on the validity of the request, expressed in nanoseconds since 1970-01-01 (like [ic0.time()](#system-api-time)). This avoids replay attacks: The IC will not accept requests, or transition call requests from status `received` to status `processing`, if their expiry date is in the past. The IC may refuse to accept requests with an ingress expiry date too far in the future. The acceptance rules for ingress expiry apply not only to update calls but all requests alike (and could have been called `request_expiry`), except for anonymous `query` and anonymous `read_state` requests for which the IC may accept any provided expiry timestamp. Note that the `ingress_expiry` of a `read_state` request is independent of the `ingress_expiry` of an earlier `call` request, they do *not* need to be the same.

-   `sender` (`Principal`, required): The user who issued the request.

The envelope, i.e. the overall request, has the following keys:

-   `content` (`record`): the actual request content

-   `sender_pubkey` (`blob`, optional): Public key used to authenticate this request. Since a user may in the future have more than one key, this field tells the IC which key is used.

-   `sender_delegation` (`array` of maps, optional): a chain of delegations, starting with the one signed by `sender_pubkey` and ending with the one delegating to the key relating to `sender_sig`. Every public key in the chain of delegations should appear exactly once: cycles (a public key delegates to another public key that already previously appeared in the chain) or self-signed delegations (a public key delegates to itself) are not allowed and such requests will be refused by the IC.

-   `sender_sig` (`blob`, optional): Signature to authenticate this request.

The public key must authenticate the `sender` principal:

-   A public key can authenticate a principal if the latter is a self-authenticating id derived from that public key (see [Special forms of Principals](#id-classes)).

-   The fields `sender_pubkey`, `sender_sig`, and `sender_delegation` must be omitted if the `sender` field is the anonymous principal. The fields `sender_pubkey` and `sender_sig` must be set if the `sender` field is not the anonymous principal.

The request id (see [Request ids](#request-id)) is calculated from the content record. This allows the signature to be based on the request id, and implies that signature and public key are not semantically relevant.

The field `sender_pubkey` contains a public key supported by one of the schemes described in [Signatures](#signatures).

Signing transactions can be delegated from one key to another one. If delegation is used, then the `sender_delegation` field contains an array of delegations, each of which is a map with the following fields:

-   `delegation` (`map`): Map with fields:

    -   `pubkey` (`blob`): Public key as described in [Signatures](#signatures).

    -   `expiration` (`nat`): Expiration of the delegation, in nanoseconds since 1970-01-01, analogously to the `ingress_expiry` field above.

    -   `targets` (`array` of `CanisterId`, optional): If this field is set, the delegation only applies for requests sent to the canisters in the list. The list must contain no more than 1000 elements; otherwise, the request will not be accepted by the IC.

-   `signature` (`blob`): Signature on the 32-byte [representation-independent hash](#hash-of-map) of the map contained in the `delegation` field as described in [Signatures](#signatures), using the 27 bytes `\x1Aic-request-auth-delegation` as the domain separator.

    For the first delegation in the array, this signature is created with the key corresponding to the public key from the `sender_pubkey` field, all subsequent delegations are signed with the key corresponding to the public key contained in the preceding delegation.

The `sender_sig` field is calculated by signing the concatenation of the 11 bytes `\x0Aic-request` (the domain separator) and the 32 byte [request id](#request-id) with the secret key that belongs to the key specified in the last delegation or, if no delegations are present, the public key specified in `sender_pubkey`.

The delegation field, if present, must not contain more than 20 delegations.

### Representation-independent hashing of structured data {#hash-of-map}

Structured data, such as (recursive) maps, are authenticated by signing a representation-independent hash of the data. This hash is computed as follows (using SHA256 in the steps below):

1.  For each field that is present in the map (i.e. omitted optional fields are indeed omitted):

    -   concatenate the hash of the field's name (in ascii-encoding, without terminal `\x00`) and the hash of the value (as specified below).

2.  Sort these concatenations from low to high.

3.  Concatenate the sorted elements, and hash the result.

The resulting hash of length 256 bits (32 bytes) is the representation-independent hash.

Field values are hashed as follows:

-   Binary blobs (`canister_id`, `arg`, `nonce`, `module`) are hashed as-is.

-   Strings (`request_type`, `method_name`) are hashed by hashing their binary encoding in UTF-8, without a terminal `\x00`.

-   Natural numbers (`compute_allocation`, `memory_allocation`, `ingress_expiry`) are hashed by hashing their binary encoding using the shortest form [Unsigned LEB128](https://en.wikipedia.org/wiki/LEB128#Unsigned_LEB128) encoding. For example, `0` should be encoded as a single zero byte `[0x00]` and `624485` should be encoded as byte sequence `[0xE5, 0x8E, 0x26]`.

-   Integers are hashed by hashing their encoding using the shortest form [Signed LEB128](https://en.wikipedia.org/wiki/LEB128#Signed_LEB128) encoding. For example, `0` should be encoded as a single zero byte `[0x00]` and `-123456` should be encoded as byte sequence `[0xC0, 0xBB, 0x78]`.

-   Arrays (`paths`) are hashed by hashing the concatenation of the hashes of the array elements.

-   Maps (`sender_delegation`) are hashed by recursively computing their representation-independent hash.

:::tip

Example calculation (where `H` denotes SHA-256 and `·` denotes blob concatenation) of a representation independent hash
for a map with a nested map in a field value:
```
hash_of_map({ "reply": { "arg": "DIDL\x00\x00" } })
  = H(concat (sort [ H("reply") · hash_of_map({ "arg": "DIDL\x00\x00" }) ]))
  = H(concat (sort [ H("reply") · H(concat (sort [ H("arg") · H("DIDL\x00\x00") ])) ]))
```

:::

### Request ids {#request-id}

When signing requests or querying the status of a request (see [Request status](#state-tree-request-status)) in the state tree, the user identifies the request using a *request id*, which is the [representation-independent hash](#hash-of-map) of the `content` map of the original request. A request id must have length of 32 bytes.

:::note

The request id is independent of the representation of the request (currently only CBOR, see [CBOR](#cbor)), and does not change if the specification adds further optional fields to a request type.

:::

:::note

The recommended textual representation of a request id is a hexadecimal string with lower-case letters prefixed with '0x'. E.g., request id consisting of bytes `[00, 01, 02, 03, 04, 05, 06, 07, 08, 09, 0A, 0B, 0C, 0D, 0E, 0F, 10, 11, 12, 13, 14, 15, 16, 17, 18, 19, 1A, 1B, 1C, 1D, 1E, 1F]` should be displayed as `0x000102030405060708090a0b0c0d0e0f101112131415161718191a1b1c1d1e1f`.

:::

:::tip

Example calculation (where `H` denotes SHA-256 and `·` denotes blob concatenation) in which we assume that the optional nonce is not provided and thus omitted:
```
hash_of_map({ request_type: "call", sender: 0x04, ingress_expiry: 1685570400000000000, canister_id: 0x00000000000004D2, method_name: "hello", arg: "DIDL\x00\xFD*"})
 = H(concat (sort
   [ H("request_type") · H("call")
   , H("sender") · H("0x04")
   , H("ingress_expiry") · H(1685570400000000000)
   , H("canister_id") · H("\x00\x00\x00\x00\x00\x00\x04\xD2")
   , H("method_name") · H("hello")
   , H("arg") · H("DIDL\x00\xFD*")
   ]))
 = H(concat (sort
   [ 769e6f87bdda39c859642b74ce9763cdd37cb1cd672733e8c54efaa33ab78af9 · 7edb360f06acaef2cc80dba16cf563f199d347db4443da04da0c8173e3f9e4ed
   , 0a367b92cf0b037dfd89960ee832d56f7fc151681bb41e53690e776f5786998a · e52d9c508c502347344d8c07ad91cbd6068afc75ff6292f062a09ca381c89e71
   , 26cec6b6a9248a96ab24305b61b9d27e203af14a580a5b1ff2f67575cab4a868 · db8e57abc8cda1525d45fdd2637af091bc1f28b35819a40df71517d1501f2c76
   , 0a3eb2ba16702a387e6321066dd952db7a31f9b5cc92981e0a92dd56802d3df9 · 4d8c47c3c1c837964011441882d745f7e92d10a40cef0520447c63029eafe396
   , 293536232cf9231c86002f4ee293176a0179c002daa9fc24be9bb51acdd642b6 · 2cf24dba5fb0a30e26e83b2ac5b9e29e1b161e5c1fa7425e73043362938b9824
   , b25f03dedd69be07f356a06fe35c1b0ddc0de77dcd9066c4be0c6bbde14b23ff · 6c0b2ae49718f6995c02ac5700c9c789d7b7862a0d53e6d40a73f1fcd2f70189
   ]))
 = H(concat
   [ 0a367b92cf0b037dfd89960ee832d56f7fc151681bb41e53690e776f5786998a · e52d9c508c502347344d8c07ad91cbd6068afc75ff6292f062a09ca381c89e71
   , 0a3eb2ba16702a387e6321066dd952db7a31f9b5cc92981e0a92dd56802d3df9 · 4d8c47c3c1c837964011441882d745f7e92d10a40cef0520447c63029eafe396
   , 26cec6b6a9248a96ab24305b61b9d27e203af14a580a5b1ff2f67575cab4a868 · db8e57abc8cda1525d45fdd2637af091bc1f28b35819a40df71517d1501f2c76
   , 293536232cf9231c86002f4ee293176a0179c002daa9fc24be9bb51acdd642b6 · 2cf24dba5fb0a30e26e83b2ac5b9e29e1b161e5c1fa7425e73043362938b9824
   , 769e6f87bdda39c859642b74ce9763cdd37cb1cd672733e8c54efaa33ab78af9 · 7edb360f06acaef2cc80dba16cf563f199d347db4443da04da0c8173e3f9e4ed
   , b25f03dedd69be07f356a06fe35c1b0ddc0de77dcd9066c4be0c6bbde14b23ff · 6c0b2ae49718f6995c02ac5700c9c789d7b7862a0d53e6d40a73f1fcd2f70189
   ])
 = 1d1091364d6bb8a6c16b203ee75467d59ead468f523eb058880ae8ec80e2b101
```

:::

### Reject codes {#reject-codes}

An API request or inter-canister call that is pending in the IC will eventually result in either a *reply* (indicating success, and carrying data) or a *reject* (indicating an error of some sorts). A reject contains a *reject code* that classifies the error and a hopefully helpful *reject message* string.

Reject codes are member of the following enumeration:

-   `SYS_FATAL` (1): Fatal system error, retry unlikely to be useful.

-   `SYS_TRANSIENT` (2): Transient system error, retry might be possible.

-   `DESTINATION_INVALID` (3): Invalid destination (e.g. canister/account does not exist)

-   `CANISTER_REJECT` (4): Explicit reject by the canister.

-   `CANISTER_ERROR` (5): Canister error (e.g., trap, no response)

-   `SYS_UNKNOWN` (6): Response unknown; system stopped waiting for it (e.g., timed out, or system under high load). This code is only applicable to inter-canister calls that used `ic0.call_with_best_effort_response`.

The symbolic names of this enumeration are used throughout this specification, but on all interfaces (HTTPS API, System API), they are represented as positive numbers as given in the list above.

The error message is guaranteed to be a string, i.e. not arbitrary binary data.

When canisters explicitly reject a message (see [Public methods](#system-api-requests)), they can specify the reject message, but *not* the reject code; it is always `CANISTER_REJECT`. In this sense, the reject code is trustworthy: the reject code is always fixed by the protocol, i.e., the canister cannot freely specify the reject code.

### Error codes {#error-codes}

Implementations of the API can provide additional details for rejected messages in the form of a textual label identifying the error condition. API clients can use these labels to handle errors programmatically or suggest recovery paths to the user. The specification reserves error codes matching the regular expression `IC[0-9]+` (e.g., `IC502`) for the DFINITY implementation of the API.

### Status endpoint {#api-status}

Additionally, the Internet Computer provides an API endpoint to obtain various status fields at

    /api/v2/status

For this endpoint, the user performs a GET request, and receives a CBOR (see [CBOR](#cbor)) value with the following fields. The IC may include additional implementation-specific fields.

-   `root_key` (blob, optional): The public key (a DER-encoded BLS key) of the root key of this instance of the Internet Computer Protocol. This *must* be present in short-lived development instances, to allow the agent to fetch the public key. For the Internet Computer, agents must have an independent trustworthy source for this data (e.g., the system API `ic0.root_key_size` and `ic0.root_key_copy`), and must not be tempted to fetch it from this insecure location.

See [CBOR encoding of requests and responses](#api-cbor) for details on the precise CBOR encoding of this object.

:::note

Future additions may include local time, geographic location, and other useful implementation-specific information such as blockheight. This data may possibly be signed by the node.

:::

### CBOR encoding of requests and responses {#api-cbor}

Requests and responses are specified here as records with named fields and using suggestive human readable syntax. The actual format in the body of the HTTP request or response, however, is CBOR (see [CBOR](#cbor)).

Concretely, it consists of a data item with major type 6 ("Semantic tag") and tag value `55799`, followed by a record.

Requests consist of an envelope record with keys `sender_sig` (a blob), `sender_pubkey` (a blob) and `content` (a record). The first two are metadata that are used for request authentication, while the last one is the actual content of the request.

The following encodings are used:

-   Strings: Major type 3 ("Text string").

-   Blobs: Major type 2 ("Byte string").

-   Nats: Major type 0 ("Unsigned integer") if small enough to fit that type, else the [Bignum](https://www.rfc-editor.org/rfc/rfc8949#name-bignums) format is used.

-   Records: Major type 5 ("Map of pairs of data items"), followed by the fields, where keys are encoded with major type 3 ("Text string").

-   Arrays: Major type 4 ("Array of data items").

As advised by [section "Creating CBOR-Based Protocols"](https://www.rfc-editor.org/rfc/rfc8949#name-creating-cbor-based-protoco) of the CBOR spec, we clarify that:

-   Floating-point numbers may not be used to encode integers.

-   Duplicate keys are prohibited in CBOR maps.

:::tip

A typical request would be (written in [CBOR diagnostic notation](https://www.rfc-editor.org/rfc/rfc8949#name-diagnostic-notation), which can be checked and converted on [cbor.me](https://cbor.me/)):
```
55799({
  "content": {
    "request_type": "call",
    "canister_id": h'ABCD01',
    "method_name": "say_hello",
    "arg": h'0061736d01000000'
  },
  "sender_sig": h'DEADBEEF',
  "sender_pubkey": h'b7a3c12dc0c8c748ab07525b701122b88bd78f600c76342d27f25e5f92444cde'
})
```

:::

### CDDL description of requests and responses {#api-cddl}

This section summarizes the format of the CBOR data passed to and from the entry points described above. You can also [download the file](_attachments/requests.cddl) and see [CDDL](#cddl) for more information.

### Ordering guarantees

The order in which the various messages between canisters are delivered and executed is not fully specified. The guarantee provided by the IC is that if a canister sends two messages to a canister and they both start being executed by the receiving canister, then they do so in the order in which the messages were sent.

More precisely:

-   Messages between any *two* canisters, if delivered to the canister, start executing in order. Note that message delivery can fail for arbitrary reasons (e.g., high system load).

-   If a WebAssembly function, within a single invocation, makes multiple calls to the same canister, they are queued in the order of invocations to `ic0.call_perform`.

-   Responses (including replies with `ic0.msg_reply`, explicit rejects with `ic0.msg_reject` and system-generated error responses) do *not* have any ordering guarantee relative to each other or to method calls.

-   There is no particular order guarantee for ingress messages submitted via the HTTPS interface.

### Synchronicity across nodes

This document describes the Internet Computer as having a single global state that can be modified and queried. In reality, it consists of many nodes, which may not be perfectly in sync.

As long as you talk to one (honest) node only, the observed behavior is nicely sequential. If you issue an update (i.e. state-mutating) call to a canister (e.g. bump a counter), and node A indicates that the call has been executed, and you then issue a query call to node A, then A's response is guaranteed to include the effect of the update call (and you will receive the updated counter value).

If you then (quickly) issue a read request to node B, it may be that B responds to your read query based on the old state of the canister (and you might receive the old counter value).

A related problem is that query calls are not certified, and nodes may be dishonest in their response. In that case, the user might want to get more assurance by querying multiple nodes and comparing the result. However, it is (currently) not possible to query a *specific* state.

:::note

Applications can work around these problems. For the first problem, the query result could be such that the user can tell if the update has been received or not. For the second problem, even if using [certified data](#system-api-certified-data) is not possible, if replies are monotonic in some sense the user can get assurance in their intersection (e.g. if the query returns a list of events that grows over time, then even if different nodes return different lists, the user can get assurance in those events that are reported by many nodes).

:::

## Canister module format {#canister-module-format}

A canister module is a [WebAssembly module](https://webassembly.github.io/spec/core/index.html) that is either in binary format (typically `.wasm`) or gzip-compressed (typically `.wasm.gz`). If the module starts with byte sequence `[0x1f, 0x8b, 0x08]`, then the system decompresses the contents as a gzip stream according to [RFC-1952](https://datatracker.ietf.org/doc/html/rfc1952.html) and then parses the output as a WebAssembly binary.

## Canister interface (System API) {#system-api}

The System API is the interface between the running canister and the Internet Computer. It allows the WebAssembly module of a canister to expose functionality to the users (method entry points) and the IC (e.g. initialization), and exposes functionality of the IC to the canister (e.g. calling other canisters). Because WebAssembly is rather low-level, it also explains how to express higher level concepts (e.g. binary blobs).

We want to leverage advanced WebAssembly features, such as WebAssembly host references. But as they are not yet supported by all tools involved, this section describes an initial System API that does not rely on host references. In section [Outlook: Using Host References](#host-references), we outline some of the proposed uses of WebAssembly host references.

### WebAssembly module requirements {#system-api-module}

In order for a WebAssembly module to be usable as the code for the canister, it needs to conform to the following requirements:

-   It may declare (import or export) at most one memory.

-   It may only import a function if it is listed in [Overview of imports](#system-api-imports).
    In particular, all imported functions belong to the `ic0` module (denoted by the prefix `ic0.`).
    The value of `I ∈ {i32, i64}` specifying whether the imported functions have 32-bit or 64-bit pointers
    is derived from the bit-width of the declared memory defaulting to `I = i32` if the canister declares no memory.

-   It may have a `(start)` function.

-   If it exports a function called `canister_init`, the function must have type `() -> ()`.

-   If it exports a function called `canister_inspect_message`, the function must have type `() -> ()`.

-   If it exports a function called `canister_pre_upgrade`, the function must have type `() -> ()`.

-   If it exports a function called `canister_post_upgrade`, the function must have type `() -> ()`.

-   If it exports a function called `canister_heartbeat`, the function must have type `() -> ()`.

-   If it exports a function called `canister_on_low_wasm_memory`, the function must have type `() -> ()`.

-   If it exports a function called `canister_global_timer`, the function must have type `() -> ()`.

-   If it exports any functions called `canister_update <name>`, `canister_query <name>`, or `canister_composite_query <name>` for some `name`, the functions must have type `() -> ()`.

-   It may not export more than one function called `canister_update <name>`, `canister_query <name>`, or `canister_composite_query <name>` with the same `name`.

-   It may not export other methods the names of which start with the prefix `canister_` besides the methods allowed above.

-   It may not have both `icp:public <name>` and `icp:private <name>` with the same `name` as the custom section name.

-   It may not have other custom sections the names of which start with the prefix `icp:` besides the `icp:public ` and `icp:private `.

-   The IC may reject WebAssembly modules that

    -   declare more than 50,000 functions, or

    -   declare more than 1,000 globals, or

    -   declare more than 16 exported custom sections (the custom section names with prefix `icp:`), or

    -   the number of all exported functions called `canister_update <name>`, `canister_query <name>`, or `canister_composite_query <name>` exceeds 1,000, or

    -   the sum of `<name>` lengths in all exported functions called `canister_update <name>`, `canister_query <name>`, or `canister_composite_query <name>` exceeds 20,000, or

    -   the total size of the custom sections (the sum of `<name>` lengths in their names `icp:public <name>` and `icp:private <name>` plus the sum of their content lengths) exceeds 1MiB.

### Interpretation of numbers

WebAssembly number types (`i32`, `i64`) do not indicate if the numbers are to be interpreted as signed or unsigned. Unless noted otherwise, whenever the System API interprets them as numbers (e.g. memory pointers, buffer offsets, array sizes), they are to be interpreted as unsigned.

### Entry points {#entry-points}

The canister provides entry points which are invoked by the IC under various circumstances:

-   The canister may export a function with name `canister_init` and type `() -> ()`.

-   The canister may export a function with name `canister_pre_upgrade` and type `() -> ()`.

-   The canister may export a function with name `canister_post_upgrade` and type `() -> ()`.

-   The canister may export functions with name `canister_inspect_message` with type `() -> ()`.

-   The canister may export a function with name `canister_heartbeat` with type `() -> ()`.

-   The canister may export a function with name `canister_global_timer` with type `() -> ()`.

-   The canister may export functions with name `canister_update <name>` and type `() -> ()`.

-   The canister may export functions with name `canister_query <name>` and type `() -> ()`.

-   The canister may export functions with name `canister_composite_query <name>` and type `() -> ()`.

-   The canister may export a function with the name `canister_on_low_wasm_memory` and type `() -> ()`.

-   The canister table may contain functions of type `(env : I) -> ()` which may be used as callbacks for inter-canister calls and composite query methods.
    The value of `I ∈ {i32, i64}` specifying whether the imported functions have 32-bit or 64-bit pointers
    is derived from the bit-width of the declared memory defaulting to `I = i32` if the canister declares no memory.

If the execution of any of these entry points traps for any reason, then all changes to the WebAssembly state, as well as the effect of any externally visible system call (like `ic0.msg_reply`, `ic0.msg_reject`, `ic0.call_perform`), are discarded. For upgrades, this transactional behavior applies to the `canister_pre_upgrade`/`canister_post_upgrade` sequence as a whole.

#### Canister initialization {#system-api-init}

If `canister_init` is present, then this is the first exported WebAssembly function invoked by the IC. The argument that was passed along with the canister initialization call (see [IC method](#ic-install_code)) is available to the canister via `ic0.msg_arg_data_size/copy`.

The IC assumes the canister to be fully instantiated if the `canister_init` method entry point returns. If the `canister_init` method entry point traps, then canister installation has failed, and the canister is reverted to its previous state (i.e. empty with `install`, or whatever it was for a `reinstall`).

#### Canister upgrades {#system-api-upgrades}

When a canister is upgraded to a new WebAssembly module, the IC:

1.  Invokes `canister_pre_upgrade` (if exported by the current canister code and `skip_pre_upgrade` is not `opt true`) on the old instance, to give the canister a chance to clean up (e.g. move data to [stable memory](#system-api-stable-memory)).

2.  Instantiates the new module, including the execution of `(start)`, with a fresh WebAssembly state.

3.  Invokes `canister_post_upgrade` (if present) on the new instance, passing the `arg` provided in the `install_code` call ([IC method](#ic-install_code)).

The stable memory is preserved throughout the process; the WebAssembly memory is discarded unless `wasm_memory_persistence` is `opt keep`; any other WebAssembly state is discarded.

During these steps, no other entry point of the old or new canister is invoked. The `canister_init` function of the new canister is *not* invoked.

These steps are atomic: If `canister_pre_upgrade` or `canister_post_upgrade` trap, the upgrade has failed, and the canister is reverted to the previous state. Otherwise, the upgrade has succeeded, and the old instance is discarded.

:::note
The `skip_pre_upgrade` flag can be enabled to skip the execution of the `canister_pre_upgrade` method on the old canister instance.
The main purpose of this mode is recovery from cases when the `canister_pre_upgrade` hook traps unconditionally preventing the normal upgrade path.

Skipping the pre-upgrade can lead to data loss.
Use it only as the last resort and only if the stable memory already contains the entire canister state.
:::

#### Public methods {#system-api-requests}

To define a public method of name `name`, a WebAssembly module exports a function with name `canister_update <name>`, `canister_query <name>`, or `canister_composite_query <name>` and type `() -> ()`. We call this the *method entry point*. The name of the exported function distinguishes update, query, and composite query methods.

:::note

The space in `canister_update <name>`, `canister_query <name>`, and `canister_composite_query <name>`, resp., is intentional. There is exactly one space between `canister_update/canister_query/canister_composite_query` and the `<name>`.

:::

The argument of the call (e.g. the content of the `arg` field in the [API request to call a canister method](#http-call)) is copied into the canister on demand using the System API functions shown below.

Eventually, a method will want to send a response, using `ic0.reply` or `ic0.reject`

#### Heartbeat

For periodic or time-based execution, the WebAssembly module can export a function with name `canister_heartbeat`. The heartbeats scheduling algorithm is implementation-defined.

`canister_heartbeat` is triggered by the IC, and therefore has no arguments and cannot reply or reject. Still, the function `canister_heartbeat` can initiate new calls.

:::note

While an implementation will likely try to keep the interval between `canister_heartbeat` invocations to within a few seconds, this is not formally part of this specification.

:::

#### Global timer {#global-timer}

For time-based execution, the WebAssembly module can export a function with name `canister_global_timer`. This function is called if the canister has set its global timer (using the System API function `ic0.global_timer_set`) and the current time (as returned by the System API function `ic0.time`) has passed the value of the global timer.

Once the function `canister_global_timer` is scheduled, the canister's global timer is deactivated. The global timer is also deactivated upon changes to the canister's Wasm module (calling `install_code`, `install_chunked_code`, `uninstall_code` methods of the management canister or if the canister runs out of cycles). In particular, the function `canister_global_timer` won't be scheduled again unless the canister sets the global timer again (using the System API function `ic0.global_timer_set`). The global timer scheduling algorithm is implementation-defined.

`canister_global_timer` is triggered by the IC, and therefore has no arguments and cannot reply or reject. Still, the function `canister_global_timer` can initiate new calls.

:::note

While an implementation will likely try to keep the interval between the value of the global timer and the time-stamp of the `canister_global_timer` invocation within a few seconds, this is not formally part of this specification.

:::

#### On Low Wasm Memory {#on-low-wasm-memory}

A canister can export a function with the name `canister_on_low_wasm_memory`, which is scheduled whenever the canister's remaining wasm memory size in bytes falls from at least a threshold `t` to strictly less than `t`.
The threshold `t` can be defined in the field `wasm_memory_threshold` in the [canister's settings](#ic-update_settings) and by default it is set to 0.

:::note

While the above function is scheduled immediately once the condition above is triggered, it may not necessarily be executed immediately if the canister does not have enough cycles.
If the canister gets frozen immediately after the function is scheduled for execution, the function will run once the canister's unfrozen _if_ the canister's remaining wasm memory size in bytes remains strictly less than the threshold `t`.
:::

#### Callbacks

Callbacks are addressed by their table index (as a proxy for a Wasm `funcref`).

In the reply callback of a [inter-canister method call](#system-api-call), the argument refers to the response to that call. In reject callbacks, no argument is available.

### Replicated and Non-Replicated execution mode

Canister methods can be executed either in *replicated* mode where the method runs on all subnet nodes and the results go through consensus or in *non-replicated* mode where the method runs on a single node and the result does not go through consensus. The trade-off between replicated and non-replicated mode is therefore one between the result's latency and trustworthiness.

The following table captures the modes that different canister methods can be executed in.

| Canister method             | Replicated Mode | Non-Replicated Mode |
| --------------------------- | --------------- | ------------------- |
| canister_update             | Yes             | No                  |
| canister_query              | Yes             | Yes                 |
| canister_composite_query    | No              | Yes                 |
| canister_inspect_message    | No              | Yes                 |
| canister_init               | Yes             | No                  |
| canister_pre_upgrade        | Yes             | No                  |
| canister_post_upgrade       | Yes             | No                  |
| canister_heartbeat          | Yes             | No                  |
| canister_global_timer       | Yes             | No                  |
| canister_on_low_wasm_memory | Yes             | No                  |

### Overview of imports {#system-api-imports}

:::note

The 32-bit stable memory System API (`ic0.stable_size`, `ic0.stable_grow`, `ic0.stable_write`, and `ic0.stable_read`) is DEPRECATED. Canister developers are advised to use the 64-bit stable memory System API instead.

:::

The following sections describe various System API functions, also referred to as system calls, which we summarize here.

All the following functions belong to the `ic0` module (denoted by the prefix `ic0.`).

In the following, the value of `I ∈ {i32, i64}` specifies whether the imported functions have 32-bit or 64-bit pointers.
Given a canister module, the value of `I ∈ {i32, i64}` is derived from the bit-width of the declared memory
defaulting to `I = i32` if the canister declares no memory.

```
    ic0.msg_arg_data_size : () -> I;                                                      // I U RQ NRQ CQ Ry CRy F
    ic0.msg_arg_data_copy : (dst : I, offset : I, size : I) -> ();                        // I U RQ NRQ CQ Ry CRy F
    ic0.msg_caller_size : () -> I;                                                        // *
    ic0.msg_caller_copy : (dst : I, offset : I, size : I) -> ();                          // *
    ic0.msg_reject_code : () -> i32;                                                      // Ry Rt CRy CRt
    ic0.msg_reject_msg_size : () -> I  ;                                                  // Rt CRt
    ic0.msg_reject_msg_copy : (dst : I, offset : I, size : I) -> ();                      // Rt CRt

    ic0.msg_deadline : () -> i64;                                                         // U Q CQ Ry Rt CRy CRt

    ic0.msg_reply_data_append : (src : I, size : I) -> ();                                // U RQ NRQ CQ Ry Rt CRy CRt
    ic0.msg_reply : () -> ();                                                             // U RQ NRQ CQ Ry Rt CRy CRt
    ic0.msg_reject : (src : I, size : I) -> ();                                           // U RQ NRQ CQ Ry Rt CRy CRt

    ic0.msg_cycles_available128 : (dst : I) -> ();                                        // U RQ Rt Ry
    ic0.msg_cycles_refunded128 : (dst : I) -> ();                                         // Rt Ry
    ic0.msg_cycles_accept128 : (max_amount_high : i64, max_amount_low: i64, dst : I)
                           -> ();                                                         // U RQ Rt Ry

    ic0.cycles_burn128 : (amount_high : i64, amount_low : i64, dst : I)
                           -> ();                                                         // I G U RQ Ry Rt C T

    ic0.canister_self_size : () -> I;                                                     // *
    ic0.canister_self_copy : (dst : I, offset : I, size : I) -> ();                       // *
    ic0.canister_cycle_balance128 : (dst : I) -> ();                                      // *
    ic0.canister_liquid_cycle_balance128 : (dst : I) -> ();                               // *
    ic0.canister_status : () -> i32;                                                      // *
    ic0.canister_version : () -> i64;                                                     // *

    ic0.subnet_self_size : () -> I;                                                       // *
    ic0.subnet_self_copy : (dst : I, offset : I, size : I) -> ();                         // *

    ic0.msg_method_name_size : () -> I;                                                   // F
    ic0.msg_method_name_copy : (dst : I, offset : I, size : I) -> ();                     // F
    ic0.accept_message : () -> ();                                                        // F

    ic0.call_new :
      ( callee_src  : I,
        callee_size : I,
        name_src    : I,
        name_size   : I,
        reply_fun   : I,
        reply_env   : I,
        reject_fun  : I,
        reject_env  : I
      ) -> ();                                                                            // U CQ Ry Rt CRy CRt T
    ic0.call_on_cleanup : (fun : I, env : I) -> ();                                       // U CQ Ry Rt CRy CRt T
    ic0.call_data_append : (src : I, size : I) -> ();                                     // U CQ Ry Rt CRy CRt T
    ic0.call_with_best_effort_response : (timeout_seconds : i32) -> ();                   // U CQ Ry Rt CRy CRt T
    ic0.call_cycles_add128 : (amount_high : i64, amount_low: i64) -> ();                  // U Ry Rt T
    ic0.call_perform : () -> ( err_code : i32 );                                          // U CQ Ry Rt CRy CRt T

    ic0.stable64_size : () -> (page_count : i64);                                         // * s
    ic0.stable64_grow : (new_pages : i64) -> (old_page_count : i64);                      // * s
    ic0.stable64_write : (offset : i64, src : i64, size : i64) -> ();                     // * s
    ic0.stable64_read : (dst : i64, offset : i64, size : i64) -> ();                      // * s

    ic0.root_key_size : () -> I;                                                          // I G U RQ Ry Rt C T
    ic0.root_key_copy : (dst : I, offset : I, size : I) -> ();                            // I G U RQ Ry Rt C T
    ic0.certified_data_set : (src : I, size : I) -> ();                                   // I G U Ry Rt T
    ic0.data_certificate_present : () -> i32;                                             // *
    ic0.data_certificate_size : () -> I;                                                  // NRQ CQ
    ic0.data_certificate_copy : (dst : I, offset : I, size : I) -> ();                    // NRQ CQ

    ic0.time : () -> (timestamp : i64);                                                   // *
    ic0.global_timer_set : (timestamp : i64) -> i64;                                      // I G U Ry Rt C T
    ic0.performance_counter : (counter_type : i32) -> (counter : i64);                    // * s
    ic0.is_controller : (src : I, size : I) -> ( result : i32);                           // * s
    ic0.in_replicated_execution : () -> (result : i32);                                   // * s
    
    ic0.cost_call : (method_name_size: i64, payload_size : i64, dst : I) -> ();           // * s
    ic0.cost_create_canister : (dst : I) -> ();                                           // * s
    ic0.cost_http_request : (request_size : i64, max_res_bytes : i64, dst : I) -> ();     // * s
    ic0.cost_sign_with_ecdsa : (src : I, size : I, ecdsa_curve: i32, dst : I) -> i32;     // * s
    ic0.cost_sign_with_schnorr : (src : I, size : I, algorithm: i32, dst : I) -> i32;     // * s
    ic0.cost_vetkd_derive_key : (src : I, size : I, vetkd_curve: i32, dst : I) -> i32;  // * s

    ic0.env_var_count : () -> I;                                                                      // *

    ic0.env_var_name_size : (index: I) -> I;                                                          // *
    ic0.env_var_name_copy : (index: I, dst: I, offset: I, size: I) -> ();                             // *
    ic0.env_var_name_exists : (name_src: I, name_size: I) -> i32;                                       // *
    
    ic0.env_var_value_size : (name_src: I, name_size: I) -> I;                                        // *
    ic0.env_var_value_copy : (name_src: I, name_size: I, dst: I, offset: I, size: I) -> ();           // *

    ic0.debug_print : (src : I, size : I) -> ();                                                      // * s
    ic0.trap : (src : I, size : I) -> ();                                                             // * s
```

The following System API functions are only available if `I = i32`, i.e., if the bit-width of the declared memory is 32
or if the canister declares no memory.

```
    ic0.msg_cycles_available : () -> i64;                                                 // U RQ Rt Ry
    ic0.msg_cycles_refunded : () -> i64;                                                  // Rt Ry
    ic0.msg_cycles_accept : (max_amount : i64) -> (amount : i64);                         // U RQ Rt Ry
    ic0.canister_cycle_balance : () -> i64;                                               // *
    ic0.call_cycles_add : (amount : i64) -> ();                                           // U Ry Rt T
    ic0.stable_size : () -> (page_count : i32);                                           // * s
    ic0.stable_grow : (new_pages : i32) -> (old_page_count : i32);                        // * s
    ic0.stable_write : (offset : i32, src : i32, size : i32) -> ();                       // * s
    ic0.stable_read : (dst : i32, offset : i32, size : i32) -> ();                        // * s
```

The comment after each function lists from where these functions may be invoked:

-   `I`: from `canister_init` or `canister_post_upgrade`

-   `G`: from `canister_pre_upgrade`

-   `U`: from `canister_update …`

-   `RQ`: from `canister_query …` in replicated mode

-   `NRQ`: from `canister_query …` in non-replicated mode

-   `CQ`: from `canister_composite_query …`

-   `Ry`: from a reply callback

-   `Rt`: from a reject callback

-   `CRy`: from a reply callback in composite query

-   `CRt`: from a reject callback in composite query

-   `C`: from a cleanup callback

-   `CC`: from a cleanup callback in composite query

-   `s`: the `(start)` module initialization function

-   `F`: from `canister_inspect_message`

-   `T`: from *system task* (`canister_heartbeat` or `canister_global_timer` or `canister_on_low_wasm_memory`)

-   `*` = `I G U RQ NRQ CQ Ry Rt CRy CRt C CC F T` (NB: Not `(start)`)

If the canister invokes a system call from somewhere else, it will trap.

Since Wasm doesn't have a 128-bit number type, calls requiring 128-bit arguments (e.g., the 128-bit versions of cycle operations) encode such arguments as a pair of 64-bit numbers containing the high and low bits.

### Blob-typed arguments and results

WebAssembly functions parameter and result types can only be primitive number types. To model functions that accept or return blobs or text values, the following idiom is used:

To provide access to a string or blob `foo`, the System API provides two functions:
```
ic0.foo_size : () -> I; I ∈ {i32, i64}
ic0.foo_copy : (dst : I, offset : I, size : I) -> (); I ∈ {i32, i64}
```

The `*_size` function indicates the size, in bytes, of `foo`. The `*_copy` function copies `size` bytes from `foo[offset..offset+size]` to `memory[dst..dst+size]`. This traps if `offset+size` is greater than the size of `foo`, or if `dst+size` exceeds the size of the Wasm memory.

Dually, a System API function that conceptually takes a blob or string as a parameter `foo` has two parameters:

```
ic0.set_foo : (src : I, size : I) -> …; I ∈ {i32, i64}
```

which copies, at the time of function invocation, the data referred to by `src`/`size` out of the canister. Unless otherwise noted, this traps if `src+size` exceeds the size of the WebAssembly memory.

### Method arguments

The canister can access an argument. For `canister_init`, `canister_post_upgrade` and method entry points, the argument is the argument of the call; in a reply callback, it refers to the received reply. So the lifetime of the argument data is a single WebAssembly function execution, not the whole method call tree.

-   `ic0.msg_arg_data_size : () → I` and `ic0.msg_arg_data_copy : (dst : I, offset : I, size : I) → ()`; `I ∈ {i32, i64}`

    The message argument data.

-   `ic0.msg_caller_size : () → I` and `ic0.msg_caller_copy : (dst : I, offset : I, size : I) → ()`; `I ∈ {i32, i64}`

    The identity of the caller, which may be a canister id or a user id. During canister installation or upgrade, this is the id of the user or canister requesting the installation or upgrade. During a system task (heartbeat or global timer), this is the id of the management canister.

-   `ic0.msg_reject_code : () → i32`

    Returns the reject code, if the current function is invoked as a reject callback.

    It returns the special "no error" code `0` if the callback is *not* invoked as a reject callback; this allows canisters to use a single entry point for both the reply and reject callback, if they choose to do so.

-   `ic0.msg_reject_msg_size : () → I` and `ic0.msg_reject_msg_copy : (dst : I, offset : I, size : I) → ()`; `I ∈ {i32, i64}`

    The reject message. Traps if there is no reject message (i.e. if `reject_code` is `0`).

-   `ic0.msg_deadline : () -> i64`

    The deadline, in nanoseconds since 1970-01-01, after which the caller might stop waiting for a response.

    For update methods and their callbacks, if the method was called via a bounded-wait inter-canister call the deadline is computed based on the time the call was made, and the `timeout_seconds` parameter provided by the caller. For other calls (including ingress messages and all calls to query and composite query methods, including calls in replicated mode) a deadline of 0 is returned.

### Responding {#responding}

Eventually, the canister will want to respond to the original call, either by replying (indicating success) or rejecting (signalling an error):

-   `ic0.msg_reply_data_append : (src : I, size : I) → ()`; `I ∈ {i32, i64}`

    Appends data it to the (initially empty) data reply. Traps if the total appended data exceeds the [maximum response size](https://internetcomputer.org/docs/developer-docs/backend/resource-limits#resource-constraints-and-limits).

    This traps if the current call already has been or does not need to be responded to.

    Any data assembled, but not replied using `ic0.msg_reply`, gets discarded at the end of the current message execution. In particular, the reply buffer gets reset when the canister yields control without calling `ic0.msg_reply`.

:::note

This can be invoked multiple times within the same message execution to build up the argument with data from various places on the Wasm heap. This way, the canister does not have to first copy all the pieces from various places into one location.

:::

-   `ic0.msg_reply : () → ()`

    Replies to the sender with the data assembled using `ic0.msg_reply_data_append`.

    This function can be called at most once (a second call will trap), and must be called exactly once to indicate success.

    See [Cycles](#system-api-cycles) for how this interacts with cycles available on this call.

-   `ic0.msg_reject : (src : I, size : I) → ()`; `I ∈ {i32, i64}`

    Rejects the call. The data referred to by `src`/`size` is used for the diagnostic message.

    This system call traps if `src+size` exceeds the size of the WebAssembly memory, or if the current call already has been or does not need to be responded to, or if the data referred to by `src`/`size` is not valid UTF8.

    The other end will receive this reject with reject code `CANISTER_REJECT`, see [Reject codes](#reject-codes).

    Possible reply data assembled using `ic0.msg_reply_data_append` is discarded.

    See [Cycles](#system-api-cycles) for how this interacts with cycles available on this call.

### Ingress message inspection {#system-api-inspect-message}

A canister can inspect ingress messages before executing them. When the IC receives an update call from a user, the IC will use the canister method `canister_inspect_message` to determine whether the message shall be accepted. If the canister is empty (i.e. does not have a Wasm module), then the ingress message will be rejected. If the canister is not empty and does not implement `canister_inspect_message`, then the ingress message will be accepted.

In `canister_inspect_message`, the canister can determine the name of the method called by the message using `ic0.msg_method_name_size : () → I` and `ic0.msg_method_name_copy : (dst : I, offset : I, size : I) → ()`; `I ∈ {i32, i64}`.

In `canister_inspect_message`, the canister can accept the message by invoking `ic0.accept_message : () → ()`. This function traps if invoked twice. If the canister traps in `canister_inspect_message` or does not call `ic0.accept_message`, then the access is denied.

:::note

The `canister_inspect_message` is executed by a single node and thus its outcome depends on the state of this node.
In particular, the `canister_inspect_message` might be executed on a state that does not reflect the changes
made by a previously successfully completed update call if the `canister_inspect_message` is executed by a node
that is not up-to-date in terms of its state.

:::

:::note

The `canister_inspect_message` is *not* invoked for query calls, inter-canister calls or calls to the management canister.

:::

### Self-identification {#system-api-canister-self}

A canister can learn about its own identity:

-   `ic0.canister_self_size : () → I` and `ic0.canister_self_copy: (dst : I, offset : I, size : I) → ()`; `I ∈ {i32, i64}`

    These functions allow the canister to query its own canister id (as a blob).

A canister can learn about the subnet it is running on:

-   `ic0.subnet_self_size : () → I` and `ic0.subnet_self_copy: (dst : I, offset : I, size : I) → ()`; `I ∈ {i32, i64}`

    These functions allow the canister to query the subnet id (as a blob) of the subnet on which the canister is running.

### Canister status {#system-api-canister-status}

This function allows a canister to find out if it is running, stopping or stopped (see [IC method](#ic-canister_status) and [IC method](#ic-stop_canister) for context).

-   `ic0.canister_status : () → i32`

    returns the current status of the canister:

    Status `1` indicates running, `2` indicates stopping, and `3` indicates stopped.

    Observing the canister status is particularly useful during `canister_post_upgrade`. Confirming that the status is 3 (stopped) helps prevent accidentally upgrading a canister that has not fully stopped.

### Canister version {#system-api-canister-version}

For each canister, the system maintains a *canister version*. Upon canister creation, it is set to 0, and it is **guaranteed** to be incremented upon every change of the canister's code, settings, running status (Running, Stopping, Stopped), cycles balance, and memory (WASM and stable memory), i.e., upon every successful management canister call of methods `update_settings`, `load_canister_snapshot`, `install_code`, `install_chunked_code`, `uninstall_code`, `start_canister`, and `stop_canister` on that canister, code uninstallation due to that canister running out of cycles, canister's running status transitioning from Stopping to Stopped, and successful execution of update methods, replicated query methods, response callbacks, heartbeats, and global timers. The system can arbitrarily increment the canister version also if the canister's code, settings, running status, and memory do not change.

-   `ic0.canister_version : () → i64`

    returns the current canister version.

During the canister upgrade process, `canister_pre_upgrade` sees the old counter value, and `canister_post_upgrade` sees the new counter value.

### Inter-canister method calls {#system-api-call}

When handling an update call (or a callback), a canister can do further calls to another canister. Calls are assembled in a builder-like fashion, starting with `ic0.call_new`, adding more attributes using the `ic0.call_*` functions, and eventually performing the call with `ic0.call_perform`.

-   `ic0.call_new :
    ( callee_src  : I,
      callee_size : I,
      name_src    : I,
      name_size   : I,
      reply_fun   : I,
      reply_env   : I,
      reject_fun  : I,
      reject_env  : I,
    ) → ()`; `I ∈ {i32, i64}`

Begins assembling a call to the canister specified by `callee_src/_size` at method `name_src/_size`.

The IC records two mandatory callback functions, represented by a table entry index `*_fun` and some additional value `*_env`. When the response comes back, the table is read at the corresponding index, expected to be a function of type `(env : I) -> ()`, and passed the corresponding `*_env` value.

The reply callback is executed upon successful completion of the method call, which can query the reply using `ic0.msg_arg_data_*`.

The reject callback is executed if the method call fails asynchronously or the other canister explicitly rejects the call. The reject code and message can be queried using `ic0.msg_reject_code` and `ic0.msg_reject_msg_*`.

Subsequent calls to the following functions set further attributes of that call, until the call is concluded (with `ic0.call_perform`) or discarded (by returning without calling `ic0.call_perform` or by starting a new call with `ic0.call_new`.)

-   `ic0.call_on_cleanup : (fun : I, env : I) → ()`; `I ∈ {i32, i64}`

If a cleanup callback (of type `(env : I) -> ()`) is specified for this call, it is executed if and only if the `reply` or the `reject` callback was executed and trapped (for any reason).

During the execution of the `cleanup` function, only a subset of the System API is available. The cleanup function is expected to run swiftly (within a fixed, yet to be specified cycle limit) and serves to free resources associated with the callback.

If this traps (e.g. runs out of cycles), the state changes from the `cleanup` function are discarded, as usual, and no further actions are taken related to that call. Canisters likely want to avoid this from happening.

There must be at most one call to `ic0.call_on_cleanup` between `ic0.call_new` and `ic0.call_perform`.

-   `ic0.call_with_best_effort_response : (timeout_seconds : i32) -> ()`

    Turns the call into a *bounded-wait call*, by relaxing the response delivery guarantee to be best effort, and asking the system to respond at the latest after `timeout_seconds` have elapsed. Best effort means the system may also respond with a `SYS_UNKNOWN` reject code, signifying that the call **may or may not** have been processed by the callee. Then, even if the callee produces a response, it will not be delivered to the caller.

    Any value for `timeout_seconds` is permitted, but is silently bounded from above by the `MAX_CALL_TIMEOUT` system constant; i.e., larger timeouts are treated as equivalent to `MAX_CALL_TIMEOUT` and do not cause an error. The implementation may add a specific [error code](#error-codes) to a reject message to indicate the cause, in particular whether the timeout expired. Note that the reject callback may be executed (possibly significantly) later than the specified time (e.g., if the caller is under high load), or before timeout expiration (e.g., if the system is under load).

    A caller that receives a `SYS_UNKNOWN` reject code, yet needs to learn the call outcome, must find an out-of-band way of doing so. For example, if the callee provides idempotent function calls, the caller can simply retry the call. Sample causes of `SYS_UNKNOWN` include the call not being delivered in time, call processing not completing in time, reply delivery taking too long, and the system shedding load.

    This method can be called only in between `ic0.call_new` and `ic0.call_perform`, and at most once at that. Otherwise, it traps. A different timeout can be specified for each call.

-   `ic0.call_data_append : (src : I, size : I) -> ()`; `I ∈ {i32, i64}`

    Appends the specified bytes to the argument of the call. Initially, the argument is empty. Traps if the total appended data exceeds the [maximum inter-canister call payload](https://internetcomputer.org/docs/developer-docs/backend/resource-limits#resource-constraints-and-limits).

    This may be called multiple times between `ic0.call_new` and `ic0.call_perform`.

-   `ic0.call_cycles_add : (amount : i64) -> ()`

    This system call moves cycles from the canister balance onto the call under construction, to be transferred with that call.

    The cycles are deducted from the balance as shown by `ic0.canister_cycle_balance128` immediately, and moved back if the call cannot be performed (e.g. if `ic0.call_perform` signals an error, if the canister invokes `ic0.call_new`, or returns without calling `ic0.call_perform`).

    This system call may be called multiple times between `ic0.call_new` and `ic0.call_perform`.

    This system call traps if there is no call under construction, i.e., if not called between `ic0.call_new` and `ic0.call_perform`.

    This system call traps if trying to transfer more cycles than returned by `ic0.canister_liquid_cycle_balance128`.

-   `ic0.call_cycles_add128 : (amount_high : i64, amount_low : i64) -> ()`

    This system call moves cycles from the canister balance onto the call under construction, to be transferred with that call.

    The amount of cycles it moves is represented by a 128-bit value which can be obtained by combining the `amount_high` and `amount_low` parameters.

    The cycles are deducted from the balance as shown by `ic0.canister_cycle_balance128` immediately, and moved back if the call cannot be performed (e.g. if `ic0.call_perform` signals an error, if the canister invokes `ic0.call_new`, or returns without calling `ic0.call_perform`).

    This system call may be called multiple times between `ic0.call_new` and `ic0.call_perform`.

    This system call traps if there is no call under construction, i.e., if not called between `ic0.call_new` and `ic0.call_perform`.

    This system call traps if trying to transfer more cycles than returned by `ic0.canister_liquid_cycle_balance128`.

-   `ic0.call_perform  : () -> ( err_code : i32 )`

    This concludes assembling the call. It queues the call message to the given destination, but does not actually act on it until the current WebAssembly function returns without trapping.

    This deducts `MAX_CYCLES_PER_RESPONSE` cycles from the canister balance and sets them aside for response processing.

    The returned `err_code` is always one of `0` and `2`. An `err_code` of `0` means that no error occurred and that the IC could enqueue the call. In this case, the call will either be delivered, returned because the destination canister does not exist, returned due to a lack of resources within the IC, or returned because of an out of cycles condition. This also means that exactly one of the reply or reject callbacks will be executed.

    A non-zero value of `err_code` (`2`) indicates that the call could not be performed and the semantics of that value are the same as for the corresponding `SYS_FATAL` [reject code](#reject-codes). The non-zero value of `err_code` (`2`) could arise due to a lack of resources within the IC, but also if the call would reduce the current cycle balance to a level below where the canister would be frozen. No callbacks are executed in this case.

    After `ic0.call_perform` and before the next call to `ic0.call_new`, all other `ic0.call_*` function calls trap.

### Cycles {#system-api-cycles}

Each canister maintains a balance of *cycles*, which are used to pay for platform usage. Cycles are represented by 128-bit values.

:::note

This specification currently does not go into details about which actions cost how many cycles and/or when. In general, you must assume that the canister's cycle balance can change arbitrarily between method executions, and during each System API function call, unless explicitly mentioned otherwise.

:::

-   `ic0.canister_cycle_balance : () → i64`

    Indicates the current cycle balance of the canister. It is the canister balance before the execution of the current message, minus a reserve to pay for the execution of the current message and calls finalized via `ic0.call_perform`, minus any cycles queued up to be sent via `ic0.call_cycles_add` and `ic0.call_cycles_add128`. After execution of the message, the IC may add unused cycles from the reserve back to the balance.

:::note

This call traps if the current balance does not fit into a 64-bit value. Canisters that need to deal with larger cycles balances should use `ic0.canister_cycle_balance128` instead.

:::

-   `ic0.canister_cycle_balance128 : (dst : I) → ()`; `I ∈ {i32, i64}`

    Indicates the current cycle balance of the canister by copying the value at the location `dst` in the canister memory. It is the canister balance before the execution of the current message, minus a reserve to pay for the execution of the current message and calls finalized via `ic0.call_perform`, minus any cycles queued up to be sent via `ic0.call_cycles_add` and `ic0.call_cycles_add128`. After execution of the message, the IC may add unused cycles from the reserve back to the balance.

-   `ic0.canister_liquid_cycle_balance128 : (dst : I) → ()`; `I ∈ {i32, i64}`

    Indicates the current amount of cycles that is available for spending in calls and execution by copying the value at the location `dst` in the canister memory. This amount of cycles can be safely attached to a call via `ic0.call_cycles_add128` as long as the memory usage of the canister does not increase for the rest of the current message execution. Hence, it is recommended to never attach the entire `ic0.canister_liquid_cycle_balance128` to a call, but leave some slack based on the expected canister memory usage and freezing threshold.

-   `ic0.msg_cycles_available : () → i64`

    Returns the amount of cycles that were transferred by the caller of the current call, and is still available in this message.

    Initially, in the update method entry point, this is the amount that the caller passed to the canister. When cycles are accepted (`ic0.msg_cycles_accept`), this reports fewer cycles accordingly. When the call is responded to (reply or reject), all available cycles are refunded to the caller, and this will return 0.

:::note

This call traps if the amount of cycles available does not fit into a 64-bit value. Please use `ic0.msg_cycles_available128` instead.

:::

-   `ic0.msg_cycles_available128 : (dst : I) → ()`; `I ∈ {i32, i64}`

    Indicates the number of cycles transferred by the caller of the current call, still available in this message. The amount of cycles is represented by a 128-bit value. This call copies this value starting at the location `dst` in the canister memory.

    Initially, in the update method entry point, this is the amount that the caller passed to the canister. When cycles are accepted (`ic0.msg_cycles_accept128`), this reports fewer cycles accordingly. When the call is responded to (reply or reject), all available cycles are refunded to the caller, and this will report 0 cycles.

-   `ic0.msg_cycles_accept : (max_amount : i64) → (amount : i64)`

    This moves cycles from the call to the canister balance. It moves as many cycles as possible, up to these constraints:

    It moves no more cycles than `max_amount`.

    It moves no more cycles than available according to `ic0.msg_cycles_available`, and

    It can be called multiple times, each time possibly adding more cycles to the balance.

    The return value indicates how many cycles were actually moved.

    This system call does not trap.

:::tip

Example: To accept all cycles provided in a call, invoke `ic0.msg_cycles_accept(ic0.msg_cycles_available())` in the method handler or a callback handler, *before* calling reply or reject.

:::

-   `ic0.msg_cycles_accept128 : (max_amount_high : i64, max_amount_low : i64, dst : I) → ()`; `I ∈ {i32, i64}`

    This moves cycles from the call to the canister balance. It moves as many cycles as possible, up to these constraints:

    It moves no more cycles than the amount obtained by combining `max_amount_high` and `max_amount_low`. Cycles are represented by 128-bit values.

    It moves no more cycles than available according to `ic0.msg_cycles_available128`, and

    It can be called multiple times, each time possibly adding more cycles to the balance.

    This call also copies the amount of cycles that were actually moved starting at the location `dst` in the canister memory.

    This does not trap.

-   `ic0.cycles_burn128 : (amount_high : i64, amount_low : i64, dst : I) -> ()`; `I ∈ {i32, i64}`

    This burns cycles from the canister. It burns as many cycles as possible, up to these constraints:

    It burns no more cycles than the amount obtained by combining `amount_high` and `amount_low`. Cycles are represented by 128-bit values.

    It burns no more cycles than the amount of cycles available for spending `liquid_balance(balance, reserved_balance, freezing_limit)`, where `reserved_balance` are cycles reserved for resource payments and `freezing_limit` is the amount of idle cycles burned by the canister during its `freezing_threshold`.

    It can be called multiple times, each time possibly burning more cycles from the balance.

    This call also copies the amount of cycles that were actually burned starting at the location `dst` in the canister memory.

    This system call does not trap.

-   `ic0.msg_cycles_refunded : () → i64`

    This function can only be used in a callback handler (reply or reject), and indicates the amount of cycles that came back with the response as a refund. The refund has already been added to the canister balance automatically.

:::note

This call traps if the amount of cycles refunded does not fit into a 64-bit value. In general, it is recommended to use `ic0.msg_cycles_refunded128` instead.

:::

-   `ic0.msg_cycles_refunded128 : (dst : I) → ()`; `I ∈ {i32, i64}`

    This function can only be used in a callback handler (reply or reject), and indicates the amount of cycles that came back with the response as a refund. The refund has already been added to the canister balance automatically.

### Stable memory {#system-api-stable-memory}

:::note

The 32-bit stable memory System API (`ic0.stable_size`, `ic0.stable_grow`, `ic0.stable_write`, and `ic0.stable_read`) is DEPRECATED. Canister developers are advised to use the 64-bit stable memory System API instead.

:::

Canisters have the ability to store and retrieve data from a secondary memory. The purpose of this *stable memory* is to provide space to store data beyond upgrades. The interface mirrors roughly the memory-related instructions of WebAssembly, and tries to be forward compatible with exposing this feature as an additional memory.

The stable memory is initially empty and can be grown up to the [Wasm stable memory limit](https://internetcomputer.org/docs/developer-docs/backend/resource-limits#resource-constraints-and-limits) (provided the subnet has capacity).

-   `ic0.stable_size : () → (page_count : i32)`

    returns the current size of the stable memory in WebAssembly pages. (One WebAssembly page is 64KiB)

    This system call traps if the size of the stable memory exceeds 2<sup>32</sup> bytes.

-   `ic0.stable_grow : (new_pages : i32) → (old_page_count : i32)`

    tries to grow the memory by `new_pages` many pages containing zeroes.

    This system call traps if the *previous* size of the memory exceeds 2<sup>32</sup> bytes.

    If the *new* size of the memory exceeds 2<sup>32</sup> bytes or growing is unsuccessful, then it returns `-1`.

    Otherwise, it grows the memory and returns the *previous* size of the memory in pages.

-   `ic0.stable_write : (offset : i32, src : i32, size : i32) → ()`

    copies the data referred to by `src`/`size` out of the canister and replaces the corresponding segment starting at `offset` in the stable memory.

    This system call traps if the size of the stable memory exceeds 2<sup>32</sup> bytes.

    It also traps if `src+size` exceeds the size of the WebAssembly memory or `offset+size` exceeds the size of the stable memory.

-   `ic0.stable_read : (dst : i32, offset : i32, size : i32) → ()`

    copies the data referred to by `offset`/`size` out of the stable memory and replaces the corresponding bytes starting at `dest` in the canister memory.

    This system call traps if the size of the stable memory exceeds 2<sup>32</sup> bytes.

    It also traps if `dst+size` exceeds the size of the WebAssembly memory or `offset+size` exceeds the size of the stable memory

-   `ic0.stable64_size : () → (page_count : i64)`

    returns the current size of the stable memory in WebAssembly pages. (One WebAssembly page is 64KiB)

-   `ic0.stable64_grow : (new_pages : i64) → (old_page_count : i64)`

    tries to grow the memory by `new_pages` many pages containing zeroes.

    If successful, returns the *previous* size of the memory (in pages). Otherwise, returns `-1`.

-   `ic0.stable64_write : (offset : i64, src : i64, size : i64) → ()`

    Copies the data from location \[src, src+size) of the canister memory to location \[offset, offset+size) in the stable memory.

    This system call traps if `src+size` exceeds the size of the WebAssembly memory or `offset+size` exceeds the size of the stable memory.

-   `ic0.stable64_read : (dst : i64, offset : i64, size : i64) → ()`

    Copies the data from location \[offset, offset+size) of the stable memory to the location \[dst, dst+size) in the canister memory.

    This system call traps if `dst+size` exceeds the size of the WebAssembly memory or `offset+size` exceeds the size of the stable memory.

### System time {#system-api-time}

The canister can query the IC for the current time.

`ic0.time : () -> i64`

The time is given as nanoseconds since 1970-01-01. The IC guarantees that

-   the time, as observed by the canister, is monotonically increasing, even across canister upgrades.

-   within an invocation of one entry point, the time is constant.

The times observed by different canisters are unrelated, and calls from one canister to another may appear to travel "backwards in time".

:::note

While an implementation will likely try to keep the time returned by `ic0.time` close to the real time, this is not formally part of this specification.

:::

### Global timer

The canister can set a global timer to make the system schedule a call to the exported `canister_global_timer` Wasm method after the specified time. The time must be provided as nanoseconds since 1970-01-01.

`ic0.global_timer_set : (timestamp : i64) -> i64`

The function returns the previous value of the timer. If no timer is set before invoking the function, then the function returns zero.

Passing zero as an argument to the function deactivates the timer and thus prevents the system from scheduling calls to the canister's `canister_global_timer` Wasm method.

### Performance counter {#system-api-performance-counter}

The canister can query one of the "performance counters", which is a deterministic monotonically increasing integer approximating the amount of work the canister has done. Developers might use this data to profile and optimize the canister performance.

`ic0.performance_counter : (counter_type : i32) -> i64`

The argument `type` decides which performance counter to return:

-   0 : current execution instruction counter. The number of WebAssembly instructions the canister has executed since the beginning of the current [Message execution](#rule-message-execution).

-   1 : call context instruction counter.

    - For replicated message execution, it is the number of WebAssembly instructions the canister has executed within the call context of the current [Message execution](#rule-message-execution) since [Call context creation](#call-context-creation). The counter monotonically increases across all [message executions](#rule-message-execution) in the call context until the corresponding [call context is removed](#call-context-removal).

    - For non-replicated message execution, it is the number of WebAssembly instructions the canister has executed within the corresponding `composite_query_helper` in [Query call](#query-call). The counter monotonically increases across the executions of the composite query method and the composite query callbacks until the corresponding `composite_query_helper` returns (ignoring WebAssembly instructions executed within any further downstream calls of `composite_query_helper`).

In the future, the IC might expose more performance counters.

### Replicated execution check {#system-api-replicated-execution-check}

The canister can check whether it is currently running in replicated or non replicated execution.

`ic0.in_replicated_execution : () -> (result: i32)`

Returns 1 if the canister is being run in replicated mode and 0 otherwise.

### Controller check {#system-api-controller-check}

The canister can check whether a given principal is one of its controllers.

`ic0.is_controller : (src : I, size : I) -> (result: i32)`; `I ∈ {i32, i64}`

Checks whether the principal identified by `src`/`size` is one of the controllers of the canister. If yes, then a value of 1 is returned, otherwise a 0 is returned. It can be called multiple times.

This system call traps if `src+size` exceeds the size of the WebAssembly memory or the principal identified by `src`/`size` is not a valid binary encoding of a principal.

### Certified data {#system-api-certified-data}

For each canister, the IC keeps track of "certified data", a canister-defined blob. For fresh canisters (upon install or reinstall), this blob is the empty blob (`""`).

-   `ic0.root_key_size: () → I` and `ic0.root_key_copy : (dst : I, offset : I, size : I) → ()`; `I ∈ {i32, i64}`

    Copies the public key (a DER-encoded BLS key) of the IC root key of this instance of the Internet Computer Protocol to the canister.

    This traps in non-replicated mode (NRQ, CQ, CRy, CRt, CC, and F modes, as defined in [Overview of imports](#system-api-imports)).

-   `ic0.certified_data_set : (src : I, size : I) -> ()`; `I ∈ {i32, i64}`

    The canister can update the certified data with this call. The passed data must be no larger than 32 bytes. This can be used any number of times.

When executing a query or composite query method via a query call (i.e. in non-replicated mode), the canister can fetch a certificate that authenticates to third parties the value last set via `ic0.certified_data_set`. The certificate is not available in composite query method callbacks and in query and composite query methods evaluated on canisters other than the target canister of the query call.

-   `ic0.data_certificate_present : () -> i32`

    returns `1` if a certificate is present, and `0` otherwise.

    This will return `1` when called from a query or composite query method on the target canister of a query call.

    This will return `0` for update methods, if a query or composite query method is executed in replicated mode (e.g. when invoked via an update call or inter-canister call), and in composite query method callbacks and in query and composite query methods evaluated on canisters other than the target canister of a query call.

-   `ic0.data_certificate_size : () → I` and `ic0.data_certificate_copy : (dst : I, offset : I, size : I) → ()`; `I ∈ {i32, i64}`

    Copies the certificate for the current value of the certified data to the canister.

    The certificate is a blob as described in [Certification](#certification) that contains the values at path `/canister/<canister_id>/certified_data` and at path `/time` of [The system state tree](#state-tree).

    If this `certificate` includes a subnet delegation, then the id of the current canister will be included in the delegation's canister id range.

    This traps if `ic0.data_certificate_present()` returns `0`.

### Cycle cost calculation {#system-api-cycle-cost}

Inter-canister calls have an implicit cost, and some calls to the management canister require the caller to attach cycles to the call explicitly.  
The various cost factors may change over time, so the following system calls give the canister programmatic, up-to-date information about the costs.

These system calls return costs in Cycles, represented by 128 bits, which will be written to the heap memory starting at offset `dst`. Note that the cost calculation is only correct for correct inputs, e.g., a method name length argument should not exceed 20'000, because such an argument would be rejected by `ic0.call_new`. The cost API will still return a number in this case, but it would not have a real meaning. 

-   `ic0.cost_call : (method_name_size: i64, payload_size : i64, dst : I) -> ()`; `I ∈ {i32, i64}`

    This system call returns the amount of cycles that a canister needs to be above the freezing threshold in order to successfully make an inter-canister call. This includes the base cost for an inter-canister call, the cost for each byte transmitted in the request, the cost for the transmission of the largest possible response, and the cost for executing the largest possible response callback. The last two are cost _reservations_, which must be possible for a call to succeed, but they will be partially refunded if the real response and callback are smaller. So the cost of the actual inter-canister call may be less than this system call predicts, but it cannot be more. 
    `method_name_size` is the byte length of the method name, and `payload_size` is the byte length of the argument to the method. 

-   `ic0.cost_create_canister : (dst : I) -> ()`; `I ∈ {i32, i64}`

    The cost of creating a canister on the same subnet as the calling canister via [`create_canister`](#ic-create_canister). Note that canister creation via a call to the CMC can have a different cost if the target subnet has a different replication factor.

-   `ic0.cost_http_request(request_size : i64, max_res_bytes : i64, dst : I) -> ()`; `I ∈ {i32, i64}`

    The cost of a canister http outcall via [`http_request`](#ic-http_request). `request_size` is the sum of the byte lengths of the following components of an http request: 
    - url
    - headers - i.e., the sum of the lengths of all keys and values 
    - body
    - transform - i.e., the sum of the transform method name length and the length of the transform context
    
    `max_res_bytes` is the maximum response length the caller wishes to accept (the caller should provide the default value of `2,000,000` if no maximum response length is provided in the actual request to the management canister). 

-   `ic0.cost_sign_with_ecdsa(src : I, size : I, ecdsa_curve: i32, dst : I) -> i32`; `I ∈ {i32, i64}`

-   `ic0.cost_sign_with_schnorr(src : I, size : I, algorithm: i32, dst : I) -> i32`; `I ∈ {i32, i64}`

-   `ic0.cost_vetkd_derive_key(src : I, size : I, vetkd_curve: i32, dst : I) -> i32`; `I ∈ {i32, i64}`

    These system calls accept a key name via a textual representation for the specific signing scheme / key of a given size stored in the heap memory starting at offset `src`. They also accept an `i32` with the following interpretations:
    - `ecdsa_curve: 0 → secp256k1`
    - `algorithm: 0 → bip340secp256k1, 1 → ed25519`
    - `vetkd_curve: 0 → bls12_381`

    See [`sign_with_ecdsa`](#ic-sign_with_ecdsa), [`sign_with_schnorr`](#ic-sign_with_schnorr) and [`vetkd_encrypted_key`](#ic-vetkd_encrypted_key) for more information.

    These system calls trap if `src` + `size` or `dst` + 16 exceed the size of the WebAssembly memory. Otherwise, they return an `i32` with the following meaning:
    - `0`: Success. The result can be found at the memory address `dst`.
    - `1`: Invalid curve or algorithm. Memory at `dst` is left unchanged.
    - `2`: Invalid key name for the given combination of signing scheme and (valid) curve/algorithm. Memory at `dst` is left unchanged.

### Environment Variables

The following system calls provide access to the canister's environment variables:

-   `ic0.env_var_count : () -> I`; `I ∈ {i32, i64}`

    Returns the number of environment variables set for this canister.

-   `ic0.env_var_name_size : (index: I) -> I`; `I ∈ {i32, i64}`

    Gets the size in bytes of the name of the environment variable at the given index.

    This system call traps if:
      - If the index is out of bounds (>= than value provided by `ic0.env_var_count`)

-   `ic0.env_var_name_copy : (index: I, dst: I, offset: I, size: I) -> ()`; `I ∈ {i32, i64}`

    Copies the name of the environment variable at the given index into memory.

    This system call traps if:
      - The index is out of bounds (>= than value provided by `ic0.env_var_count`)
      - `offset+size` is greater than the size of the environment variable name
      - `dst+size` exceeds the size of the WebAssembly memory


-   `ic0.env_var_name_exists : (name_src: I, name_size: I) -> i32`; `I ∈ {i32, i64}`

    Checks if an environment variable with the given name exists. If yes, then a value of 1 is returned, otherwise a 0 is returned.

    This system call traps if:
       - `name_size` exceeds the maximum length of a variable name
       - `name_src+name_size` exceeds the size of the WebAssembly memory
       - If the data referred to by `name_src`/`name_size` is not valid UTF8. 


-   `ic0.env_var_value_size : (name_src: I, name_size: I) -> I`; `I ∈ {i32, i64}`

    Gets the size in bytes of the value for the environment variable with the given name.

    This system call traps if:
      - `name_size` exceeds the maximum length of a variable name
      - `name_src+name_size` exceeds the size of the WebAssembly memory
      - If the data referred to by `name_src`/`name_size` is not valid UTF8. 
      - The name does not match any existing environment variable.

-   `ic0.env_var_value_copy : (name_src: I, name_size: I, dst: I, offset: I, size: I) -> ()`; `I ∈ {i32, i64}`

    Copies the value of the environment variable with the given name into memory.

    This system call traps if:
      - `name_size` exceeds the maximum length of a variable name
      - `name_src+name_size` exceeds the size of the WebAssembly memory
      - If the data referred to by `name_src`/`name_size` is not valid UTF8. 
      - The name does not match any existing environment variable.
      - `offset+size` is greater than the size of the environment variable value
      - `dst+size` exceeds the size of the WebAssembly memory

These system calls allow canisters to:
- Enumerate all environment variables
- Look up values by name

### Debugging aids

Canister can produce logs available through the management canister endpoint [`fetch_canister_logs`](#ic-fetch_canister_logs).

-   `ic0.debug_print : (src : I, size : I) -> ()`; `I ∈ {i32, i64}`

    This copies out the data specified by `src` and `size` and appends that data to canister logs.
    The data can be trimmed to an implementation defined maximum size.

    This function never traps, even if the `src+size` exceeds the size of the memory (in which case system-generated data are used instead).

Similarly, the System API allows the canister to effectively trap and give some indication about why it trapped:

-   `ic0.trap : (src : I, size : I) -> ()`; `I ∈ {i32, i64}`

    This copies out the data specified by `src` and `size` and appends that data to canister logs.
    The data can be trimmed to an implementation defined maximum size.

    Moreover, the data specified by `src` and `size` might be included in a reject message
    (trimmed to an implementation defined maximum size and omitting bytes that are not valid UTF-8).

    This function always traps.

### Outlook: Using Host References {#host-references}

The Internet Computer aims to make the most of the WebAssembly platform, and embraces WebAssembly features. With WebAssembly host references, we can make the platform more secure, the interfaces more abstract and more compositional. The above `ic0` System API does not yet use WebAssembly host references. Once they become available on our platform, a new version of the System API using host references will be available via the `ic` module. The changes will be, at least

1.  The introduction of a `api_nonce` reference, which models the capability to use the System API. It is passed as an argument to `canister_init`, `canister_update <name>` etc., and expected as an argument by almost all System API function calls. (The debugging aids remain unconstrained.)

2.  The use of references, instead of binary blobs, to address principals (user ids, canister ids), e.g. in `ic0.msg_caller` or in `ic0.call_new`. Additional functions will be provided to convert between the transparent binary representation of principals and references.

3.  Making the builder interface to create calls build calls identified by a reference, rather than having an implicit partial call in the background.

A canister may only use the old *or* the new interface; the IC detects which interface the canister intends to use based on the names and types of its function imports and exports.

## The IC management canister {#ic-management-canister}

The interfaces above provide the fundamental ability for external users and canisters to contact other canisters. But the Internet Computer provides additional functionality, such as canister and user management. This functionality is exposed to external users and canisters via the *IC management canister*.

:::note

The *IC management canister* is just a facade; it does not actually exist as a canister (with isolated state, Wasm code, etc.).

:::

The IC management canister address is `aaaaa-aa` (i.e. the empty blob).

It is possible to use the management canister via external requests (a.k.a. ingress messages). The cost of processing that request is charged to the canister that is being managed. Most methods only permit the controllers to call them. Calls to `raw_rand` and `deposit_cycles` are never accepted as ingress messages.

### Interface overview {#ic-candid}

The [interface description](_attachments/ic.did) below, in [Candid syntax](https://github.com/dfinity/candid/blob/master/spec/Candid.md), describes the available functionality.
``` candid name= ic-interface file file=_attachments/ic.did
```

The binary encoding of arguments and results are as per Candid specification.

### IC method `create_canister` {#ic-create_canister}

This method can only be called by canisters, i.e., it cannot be called by external users via ingress messages.

Before deploying a canister, the administrator of the canister first has to register it with the IC, to get a canister id (with an empty canister behind it), and then separately install the code.

The optional `settings` parameter can be used to set the following settings:

-   `controllers` (`vec principal`)

    A list of at most 10 principals. The principals in this list become the *controllers* of the canister.
    Note that the caller of the `create_canister` call is not a controller of the canister
    unless it is a member of the `controllers` list.

    Default value: A list containing only the caller of the `create_canister` call.

-   `compute_allocation` (`nat`)

    Must be a number between 0 and 100, inclusively. It indicates how much compute power should be guaranteed to this canister, expressed as a percentage of the maximum compute power that a single canister can allocate. If the IC cannot provide the requested allocation, for example because it is oversubscribed, the call will be rejected.

    Default value: 0

-   `memory_allocation` (`nat`)

    Must be a number between 0 and 2<sup>48</sup> (i.e 256TB), inclusively.
    It indicates the maximum amount of memory that the canister is allowed to use in total (i.e., any attempt to grow memory usage beyond the memory allocation will fail) and also guarantees availability of this amount of memory.
    If the IC cannot guarantee the requested memory allocation, for example because it is oversubscribed, then the call will be rejected.
    If set to 0, then memory growth of the canister will have no explicit limit but will only be best-effort and subject to the available memory on the IC.

    Default value: 0

-   `freezing_threshold` (`nat`)

    Must be a number between 0 and 2<sup>64</sup>-1, inclusively, and indicates a length of time in seconds.

    A canister is considered frozen whenever the IC estimates that the canister would be depleted of cycles before `freezing_threshold` seconds pass, given the canister's current size and the IC's current cost for storage.

    Calls to a frozen canister will be rejected with `SYS_TRANSIENT` reject code. Additionally, a canister cannot perform calls if that would, due the cost of the call and transferred cycles, would push the balance into frozen territory; these calls fail with `ic0.call_perform` returning a non-zero error code.

    Default value: 2592000 (approximately 30 days).

-   `reserved_cycles_limit` (`nat`)

    Must be a number between 0 and 2<sup>128</sup>-1, inclusively, and indicates the upper limit on `reserved_cycles` of the canister.

    An operation that allocates resources such as compute and memory will fail if the new value of `reserved_cycles` exceeds this limit.

    Default value: 5_000_000_000_000 (5 trillion cycles).

-   `wasm_memory_limit` (`nat`)

    Must be a number between 0 and 2<sup>48</sup>-1 (i.e., 256TB), inclusively, and indicates the upper limit on the WASM heap memory consumption of the canister.

    An operation (update method, canister init, canister post_upgrade) that causes the WASM heap memory consumption to exceed this limit will trap.
    The WASM heap memory limit is ignored for query methods, response callback handlers, global timers, heartbeats, and canister pre_upgrade.

    If set to 0, then there's no upper limit on the WASM heap memory consumption of the canister subject to the available memory on the IC.

    Default value: 0 (i.e., no explicit limit).

    Note: in a future release of this specification, the default value and whether the limit is enforced for global timers and heartbeats might change.

-   `log_visibility` (`log_visibility`)

    Controls who can access the canister's logs through the `fetch_canister_logs` endpoint of the management canister. Can be one of:
    - `controllers`: Only the canister's controllers can fetch logs
    - `public`: Anyone can fetch the canister's logs
    - `allowed_viewers` (`vec principal`): Only principals in the provided list and the canister's controllers can fetch logs, the maximum length of the list is 10

    Default value: `controllers`.

-   `wasm_memory_threshold` (`nat`)

    Must be a number between 0 and 2<sup>64</sup>-1, inclusively, and indicates the threshold on the remaining wasm memory size of the canister in bytes:
    if the remaining wasm memory size of the canister is below the threshold, execution of the ["on low wasm memory" hook](#on-low-wasm-memory) is scheduled.

    Default value: 0 (i.e., the "on low wasm memory" hook is never scheduled).

-   `environment_variables` (`environment_variables`)

    A record containing key-value pairs where both key and value are UTF-8 encoded strings. These variables are accessible to the canister during execution and can be used to configure canister behavior without code changes. Each key must be unique.

    The maximum number of environment variables is implementation-defined. The maximum length of keys and values is implementation-defined.

    Default value: `null` (i.e., no environment variables provided).

The optional `sender_canister_version` parameter can contain the caller's canister version. If provided, its value must be equal to `ic0.canister_version`.

Until code is installed, the canister is `Empty` and behaves like a canister that has no public methods.

Cycles to pay for the call must be explicitly transferred with the call, i.e., they are not automatically deducted from the caller's balance implicitly (e.g., as for inter-canister calls).

### IC method `update_settings` {#ic-update_settings}

This method can be called by canisters as well as by external users via ingress messages.

Only *controllers* of the canister can update settings. See [IC method](#ic-create_canister) for a description of settings.

Not including a setting in the `settings` record means not changing that field. The defaults described above are only relevant during canister creation.

The optional `sender_canister_version` parameter can contain the caller's canister version. If provided, its value must be equal to `ic0.canister_version`.

### IC method `upload_chunk` {#ic-upload_chunk}

This method can be called by canisters as well as by external users via ingress messages.

Canisters have associated some storage space (hence forth chunk storage) where they can hold chunks of Wasm modules that are too lage to fit in a single message. This method allows the controllers of a canister (and the canister itself) to upload such chunks. The method returns the hash of the chunk that was stored. The size of each chunk must be at most 1MiB. The maximum number of chunks in the chunk store is `CHUNK_STORE_SIZE` chunks. The storage cost of each chunk is fixed and corresponds to storing 1MiB of data.

### IC method `clear_chunk_store` {#ic-clear_chunk_store}

This method can be called by canisters as well as by external users via ingress messages.

Canister controllers (and the canister itself) can clear the entire chunk storage of a canister.

### IC method `stored_chunks` {#ic-stored_chunks}

This method can be called by canisters as well as by external users via ingress messages.

Canister controllers (and the canister itself) can list the hashes of chunks in the chunk storage of a canister.

### IC method `install_code` {#ic-install_code}

This method can be called by canisters as well as by external users via ingress messages.

This method installs code into a canister.

Only controllers of the canister can install code.

-   If `mode = variant { install }`, the canister must be empty before. This will instantiate the canister module and invoke its `canister_init` method (if present), as explained in Section "[Canister initialization](#system-api-init)", passing the `arg` to the canister.

-   If `mode = variant { reinstall }`, if the canister was not empty, its existing code and state (including stable memory) is removed before proceeding as for `mode = install`.

    Note that this is different from `uninstall_code` followed by `install_code`, as `uninstall_code` generates a synthetic reject response to all callers of the uninstalled canister that the uninstalled canister did not yet reply to and ensures that callbacks to outstanding calls made by the uninstalled canister won't be executed (i.e., upon receiving a response from a downstream call made by the uninstalled canister, the cycles attached to the response are refunded, but no callbacks are executed).

-   If `mode = variant { upgrade }` or `mode = variant { upgrade = opt record { skip_pre_upgrade = .., wasm_memory_persistence = .. } }`, this will perform an upgrade of a non-empty canister as described in [Canister upgrades](#system-api-upgrades), passing `arg` to the `canister_post_upgrade` method of the new instance. If `skip_pre_upgrade = opt true`, then the `canister_pre_upgrade` method on the old instance is not executed. If `wasm_memory_persistence = opt keep`, then the WebAssembly memory is preserved.

This is atomic: If the response to this request is a `reject`, then this call had no effect.

:::note

Some canisters may not be able to make sense of callbacks after upgrades; these should be stopped first, to wait for all outstanding callbacks, or be uninstalled first, to prevent outstanding callbacks from being invoked (by marking the corresponding call contexts as deleted). It is expected that the canister admin (or their tooling) does that separately.

:::

The `wasm_module` field specifies the canister module to be installed. The system supports multiple encodings of the `wasm_module` field, as described in [Canister module format](#canister-module-format):

-   If the `wasm_module` starts with byte sequence `[0x00, 'a', 's', 'm']`, the system parses `wasm_module` as a raw WebAssembly binary.

-   If the `wasm_module` starts with byte sequence `[0x1f, 0x8b, 0x08]`, the system parses `wasm_module` as a gzip-compressed WebAssembly binary.

The optional `sender_canister_version` parameter can contain the caller's canister version. If provided, its value must be equal to `ic0.canister_version`.

This method traps if the canister's cycle balance decreases below the canister's freezing limit after executing the method.

### IC method `install_chunked_code` {#ic-install_chunked_code}

This method can be called by canisters as well as by external users via ingress messages.

This method installs code that had previously been uploaded in chunks.

Only controllers of the target canister can call this method.

The `mode`, `arg`, and `sender_canister_version` parameters are as for `install_code`.
The `target_canister` specifies the canister where the code should be installed.
The optional `store_canister` specifies the canister in whose chunk storage the chunks are stored (this parameter defaults to `target_canister` if not specified).
For the call to succeed, the caller must be a controller of the `store_canister` or the caller must be the `store_canister`. The `store_canister` must be on the same subnet as the target canister.

The `chunk_hashes_list` specifies a list of hash values `[h1,...,hk]` with `k <= MAX_CHUNKS_IN_LARGE_WASM`. The system looks up in the chunk store of `store_canister` (or that of the target canister if `store_canister` is not specified) blobs corresponding to `h1,...,hk` and concatenates them to obtain a blob of bytes referred to as `wasm_module` in `install_code`. It then checks that the SHA-256 hash of `wasm_module` is equal to the `wasm_module_hash` parameter and calls `install_code` with parameters `(record {mode; target_canister; wasm_module; arg; sender_canister_version})`.

### IC method `uninstall_code` {#ic-uninstall_code}

This method can be called by canisters as well as by external users via ingress messages.

This method removes a canister's code and state, making the canister *empty* again.

Only controllers of the canister can uninstall code.

Uninstalling a canister's code will reject all calls that the canister has not yet responded to, and drop the canister's code and state. Outstanding responses to the canister will not be processed, even if they arrive after code has been installed again. Cycles attached to such responses will still be refunded though.

The canister is now [empty](#canister-lifecycle). In particular, any incoming or queued calls will be rejected.

A canister after *uninstalling* retains its *cycle* balances, *controllers*, history, status, and allocations.

The optional `sender_canister_version` parameter can contain the caller's canister version. If provided, its value must be equal to `ic0.canister_version`.

### IC method `canister_status` {#ic-canister_status}

This method can be called by canisters as well as by external users via ingress messages.
This method can also be called by external users via non-replicated (query) calls, but it cannot be called from composite query calls.

Indicates various information about the canister. It contains:

-   The status of the canister. It could be one of `running`, `stopping` or `stopped`.

-   A bool `ready_for_migration` indicating whether a stopped canister is ready to be migrated to another subnet (i.e., whether it has empty queues and flushed streams). This flag can only ever be `true` if the `status` variant (see above) is `stopped`. This property is guaranteed by the protocol, but deliberately not on the type level in order to facilitate backwards compatible service evolution.

-   The canister version.

-   The "settings" of the canister containing:

    -   The controllers of the canister. The order of returned controllers may vary depending on the implementation.

    -   The compute and memory allocation of the canister.

    -   The freezing threshold of the canister in seconds.

    -   The reserved cycles limit of the canister, i.e., the maximum number of cycles that can be in the canister's reserved balance after increasing the canister's memory allocation and/or actual memory usage.

    -   The canister log visibility of the canister.

    -   The WASM heap memory limit of the canister in bytes (the value of `0` means that there is no explicit limit).

    -   The "low wasm memory" threshold, which is used to determine when the [canister_on_low_wasm_memory](#on-low-wasm-memory) function is executed.
    
    -   The environment variables of the canister, which is a record containing key-value pairs used to configure the canister's behavior.

-   A SHA256 hash of the module installed on the canister. This is `null` if the canister is empty.

-   The actual memory usage of the canister, representing the total memory consumed by the canister.

-   A record containing detailed breakdown of memory usage into individual components (see [Memory Metrics](#ic-canister_status-memory_metrics) for more details).

-   The cycle balance of the canister.

-   The reserved cycles balance of the canister, i.e., the number of cycles reserved when increasing the canister's memory allocation and/or actual memory usage.

-   The idle cycle consumption of the canister, i.e., the number of cycles burned by the canister per day due to its compute and memory allocation and actual memory usage.

-   Statistics regarding the query call execution of the canister, i.e., a record containing the following fields:

    * `num_calls_total`: the total number of query and composite query methods evaluated on the canister,

    * `num_instructions_total`: the total number of WebAssembly instructions executed during the evaluation of query and composite query methods,

    * `request_payload_bytes_total`: the total number of query and composite query method payload bytes, and

    * `response_payload_bytes_total`: the total number of query and composite query response payload (reply data or reject message) bytes.

Only the controllers of the canister or the canister itself can request its status.

#### Memory Metrics {#ic-canister_status-memory_metrics}

    * `wasm_memory_size`: Represents the Wasm memory usage of the canister, i.e. the heap memory used by the canister's WebAssembly code.

    * `stable_memory_size`: Represents the stable memory usage of the canister.

    * `global_memory_size`: Represents the memory usage of the global variables that the canister is using.

    * `wasm_binary_size`: Represents the memory occupied by the Wasm binary that is currently installed on the canister. This is the size of the binary uploaded via `install_code` or `install_chunked_code`, e.g., the compressed size if the uploaded binary is gzipped.

    * `custom_sections_size`: Represents the memory used by custom sections defined by the canister, which may include additional metadata or configuration data.

    * `canister_history_size`: Represents the memory used for storing the canister's history.

    * `wasm_chunk_store_size`: Represents the memory used by the Wasm chunk store of the canister.

    * `snapshots_size`: Represents the memory consumed by all snapshots that belong to this canister.

All sizes are expressed in bytes.

### IC method `canister_info` {#ic-canister_info}

This method can only be called by canisters, i.e., it cannot be called by external users via ingress messages.

Provides the history of the canister, its current module SHA-256 hash, and its current controllers. Every canister can call this method on every other canister (including itself). Users cannot call this method.

The canister history consists of a list of canister changes (canister creation, code uninstallation, code deployment, loading a snapshot, controllers change). Every canister change consists of the system timestamp at which the change was performed, the canister version after performing the change, the change's origin (a user or a canister), and its details. The change origin includes the principal (called *originator* in the following) that initiated the change and, if the originator is a canister, the originator's canister version when the originator initiated the change (if available).
- Canister creation is described by the full set of controllers along with a [hash of the environment variables](#hash-of-map), if environment variables were specified. The order of controllers stored in the canister history may vary depending on the implementation.
- Code deployment is described by its mode (code install, code reinstall, code upgrade) and the SHA-256 hash of the newly deployed canister module.
- Loading a snapshot is described by the snapshot ID, the canister version and timestamp at which the snapshot was taken, and the source of the snapshot (canister state or metadata upload).
- Controllers change is described by the full new set of controllers after the change. The order of controllers stored in the canister history may vary depending on the implementation.

The system can drop the oldest canister changes from the list to keep its length bounded (at least `20` changes are guaranteed to remain in the list). The system also drops all canister changes if the canister runs out of cycles.

The following parameters should be supplied for the call:

-   `canister_id`: the canister ID of the canister to retrieve information about.

-   `num_requested_changes`: optional, specifies the number of requested canister changes. If not provided, the default value of `0` will be used.

The returned response contains the following fields:

-   `total_num_changes`: the total number of canister changes that have been ever recorded in the history. This value does not change if the system drops the oldest canister changes from the list of changes.

-   `recent_changes`: the list containing the most recent canister changes. If `num_requested_changes` is provided, then this list contains that number of changes or, if more changes are requested than available in the history, then this list contains all changes available in the history. If `num_requested_changes` is not specified, then this list is empty.

-   `module_hash`: the SHA-256 hash of the currently installed canister module (or `null` if the canister is empty).

-   `controllers`: the current set of canister controllers. The order of returned controllers may vary depending on the implementation.

### IC method `canister_metadata` {#ic-canister_metadata}

This method can only be called by canisters, i.e., it cannot be called by external users via ingress messages.

Provides access to canister's metadata contained in custom sections whose names have the form `icp:public <name>` or `icp:private <name>`
(see [Canister module format](#canister-module-format) for requirements on custom sections).

Every canister can retrieve public metadata (in custom sections whose names have the form `icp:public <name>`) of every other canister (including itself).
Only controllers of a canister can access its private metadata (in custom sections whose names have the form `icp:private <name>`).

The following parameters should be supplied for the call:

-   `canister_id` (`principal`): the canister ID of the canister to retrieve metadata from.

-   `name` (`text`): identifies canister's metadata contained in a custom section whose name has the form `icp:public <name>` or `icp:private <name>`
    (note that a canister cannot have custom sections with both `icp:public <name>` or `icp:private <name>` as names for the same `<name>`, see [Canister module format](#canister-module-format)).

The returned response contains the following fields:

-   `value` (`blob`): the content of canister's metadata identified by the given `name`.

### IC method `stop_canister` {#ic-stop_canister}

This method can be called by canisters as well as by external users via ingress messages.

The controllers of a canister may stop a canister (e.g., to prepare for a canister upgrade).

When this method successfully returns, then the canister status is `stopped` at that point.
However, note that the canister might be restarted at any time due to a concurrent call.

The execution of this method proceeds as follows:

- The immediate effect is that the status of the canister is changed to `stopping` (unless the canister is already stopped).
- The IC now rejects all calls to a stopping canister, indicating that the canister is stopping. Responses to a stopping canister are processed as usual.
- When all outstanding responses have been processed (so that there are no open call contexts), the canister status is changed to `stopped`.
- If the canister status is changed to `stopped` within an implementation-specific timeout, then this method successfully returns.
- Otherwise, this method returns an error (the canister status is still `stopping` and might eventually become `stopped` if all outstanding responses have been processed and the canister has not been restarted by a separate call).

### IC method `start_canister` {#ic-start_canister}

This method can be called by canisters as well as by external users via ingress messages.

A canister may be started by its controllers.

If the canister status was `stopped` or `stopping` then the canister status is simply set to `running`. In the latter case all `stop_canister` calls which are processing fail (and are rejected).

If the canister was already `running` then the status stays unchanged.

### IC method `delete_canister` {#ic-delete_canister}

This method can be called by canisters as well as by external users via ingress messages.

This method deletes a canister from the IC.

Only controllers of the canister can delete it and the canister must already be stopped. Deleting a canister cannot be undone, any state stored on the canister is permanently deleted and its cycles are discarded. Once a canister is deleted, its ID cannot be reused.

### IC method `deposit_cycles` {#ic-deposit_cycles}

This method can only be called by canisters, i.e., it cannot be called by external users via ingress messages.

This method deposits the cycles included in this call into the specified canister.

### IC method `raw_rand` {#ic-raw_rand}

This method can only be called by canisters, i.e., it cannot be called by external users via ingress messages.

This method takes no input and returns 32 pseudo-random bytes to the caller. The return value is unknown to any part of the IC at time of the submission of this call. A new return value is generated for each call to this method.

### IC method `ecdsa_public_key` {#ic-ecdsa_public_key}

This method can only be called by canisters, i.e., it cannot be called by external users via ingress messages.

This method returns a [SEC1](https://www.secg.org/sec1-v2.pdf) encoded ECDSA public key for the given canister using the given derivation path. If the `canister_id` is unspecified, it will default to the canister id of the caller. The `derivation_path` is a vector of variable length byte strings. Each byte string may be of arbitrary length, including empty. The total number of byte strings in the `derivation_path` must be at most 255. The `key_id` is a struct specifying both a curve and a name. The availability of a particular `key_id` depends on the implementation.

For curve `secp256k1`, the public key is derived using a generalization of BIP32 (see [ia.cr/2021/1330, Appendix D](https://ia.cr/2021/1330)). To derive (non-hardened) [BIP32](https://github.com/bitcoin/bips/blob/master/bip-0032.mediawiki)-compatible public keys, each byte string (`blob`) in the `derivation_path` must be a 4-byte big-endian encoding of an unsigned integer less than 2<sup>31</sup>. If the `derivation_path` contains a byte string that is not a 4-byte big-endian encoding of an unsigned integer less than 2<sup>31</sup>, then a derived public key will be returned, but that key derivation process will not be compatible with the [BIP32](https://github.com/bitcoin/bips/blob/master/bip-0032.mediawiki) standard.

The return value is an extended public key consisting of an ECDSA `public_key`, encoded in [SEC1](https://www.secg.org/sec1-v2.pdf) compressed form, and a `chain_code`, which can be used to deterministically derive child keys of the `public_key`.

This call requires that an ECDSA key with ID `key_id` was generated by the IC. Otherwise, the call is rejected.

### IC method `sign_with_ecdsa` {#ic-sign_with_ecdsa}

This method can only be called by canisters, i.e., it cannot be called by external users via ingress messages.

This method returns a new [ECDSA](https://nvlpubs.nist.gov/nistpubs/FIPS/NIST.FIPS.186-4.pdf) signature of the given `message_hash` that can be separately verified against a derived ECDSA public key. This public key can be obtained by calling `ecdsa_public_key` with the caller's `canister_id`, and the same `derivation_path` and `key_id` used here.

The signatures are encoded as the concatenation of the [SEC1](https://www.secg.org/sec1-v2.pdf) encodings of the two values r and s. For curve `secp256k1`, this corresponds to 32-byte big-endian encoding.

This call requires that an ECDSA key with ID `key_id` was generated by the IC, the signing functionality for that key was enabled, and `message_hash` is 32 bytes long. Otherwise, the call is is rejected.

Cycles to pay for the call must be explicitly transferred with the call, i.e., they are not automatically deducted from the caller's balance implicitly (e.g., as for inter-canister calls).

### IC method `schnorr_public_key` {#ic-schnorr_public_key}

This method can only be called by canisters, i.e., it cannot be called by external users via ingress messages.

This method returns a (derived) Schnorr public key for the given canister using the given derivation path. If the `canister_id` is unspecified, it will default to the canister id of the caller. The `derivation_path` is a vector of variable length byte strings. Each byte string may be of arbitrary length, including empty. The total number of byte strings in the `derivation_path` must be at most 255. The `key_id` is a struct specifying both an algorithm and a name. The availability of a particular `key_id` depends on the implementation.

The return value is an extended Schnorr public key consisting of a Schnorr `public_key` and a `chain_code`. The chain code can be used to deterministically derive child keys of the `public_key`. Both the derivation and the encoding of the public key depends on the key ID's `algorithm`:

-   For algorithm `bip340secp256k1`, the public key is derived using the generalization of BIP32 defined in [ia.cr/2021/1330, Appendix D](https://ia.cr/2021/1330). To derive (non-hardened) [BIP32](https://github.com/bitcoin/bips/blob/master/bip-0032.mediawiki)-compatible public keys, each byte string (`blob`) in the `derivation_path` must be a 4-byte big-endian encoding of an unsigned integer less than 2<sup>31</sup>. If the `derivation_path` contains a byte string that is not a 4-byte big-endian encoding of an unsigned integer less than 2<sup>31</sup>, then a derived public key will be returned, but that key derivation process will not be compatible with the [BIP32](https://github.com/bitcoin/bips/blob/master/bip-0032.mediawiki) standard.

    The public key is encoded in [SEC1](https://www.secg.org/sec1-v2.pdf) compressed form. To use BIP32 public keys to verify BIP340 Schnorr signatures, the first byte of the (33-byte) SEC1-encoded public key must be removed (see [BIP-340, Public Key Conversion](https://github.com/bitcoin/bips/blob/master/bip-0340.mediawiki#public-key-conversion)).

-   For algorithm `ed25519`, the public key is derived using the scheme specified in [Ed25519 hierarchical key derivation](#ed25519-key-derivation).

    The public key is encoded in standard 32-byte compressed form (see [RFC8032, 5.1.2 Encoding](https://datatracker.ietf.org/doc/html/rfc8032#section-5.1.2)).

This call requires that a Schnorr key with ID `key_id` was generated by the IC. Otherwise, the call is rejected.

#### Ed25519 hierarchical key derivation {#ed25519-key-derivation}

This section describes a child key derivation (CKD) function for computing child public keys from Ed25519 parent public keys.
The section is inspired by [BIP32](https://github.com/bitcoin/bips/blob/master/bip-0032.mediawiki) and uses similar wording and structure.

##### Motivation

To support the Ed25519 variant of threshold Schnorr signatures on the Internet Computer, a key derivation scheme compatible with Ed25519 signatures is required.
For a respective signing service on the Internet Computer to be efficient, the signing subnet maintains only a single master key pair and _derives_ signing child keys for each canister.
Although there exist various hierarchical key derivation schemes (e.g., [BIP32](https://github.com/bitcoin/bips/blob/master/bip-0032.mediawiki), [SLIP10](https://github.com/satoshilabs/slips/blob/master/slip-0010.md), [BIP32-Ed25519](https://input-output-hk.github.io/adrestia/static/Ed25519_BIP.pdf), [Schnorrkel](https://github.com/w3f/schnorrkel)), all of the analyzed schemes are either incompatible in a threshold setting (e.g., use hardened key derivation only), comply with clamping which adds unnecessary complexity, or otherwise rely on non-standard primitives.
For these reasons, a new derivation scheme is specified here.
This scheme does not make use of _clamping_ (see [RFC8032, Section 5.1.5, Item 2](https://datatracker.ietf.org/doc/html/rfc8032#section-5.1.5)), because it is unnecessary in the given setting, and satisfies the following requirements:

- Off-chain availability: New public keys can be computed off-chain from a master public key without requiring interaction with the IC.
- Hierarchical derivation: Derived keys are organized in a tree such that from any public key it is possible to derive new child keys. The first level is used to derive unique canister-specific keys from the master key.
- Simplicity: The scheme is simple to implement using existing libraries.

##### Conventions

We will assume the elliptic curve (EC) operations using the field and curve parameters as defined by Ed25519 (see [RFC8032, Section 5.1](https://datatracker.ietf.org/doc/html/rfc8032#section-5.1)). Variables below are either:

- Integers modulo the order of the curve's prime order subgroup (referred to as L).
- Points on the curve.
- Byte sequences.

Addition (+) of two points is defined as application of the EC group operation.
Concatenation (||) is the operation of appending one byte sequence onto another.

We assume the following functions:

- point(p): returns the point resulting from EC point multiplication (repeated application of the EC group operation) of the Ed25519 base point with the integer p.
- ser<sub>P</sub>(P): serializes the point to a byte sequence using standard 32-byte compressed form (see [RFC8032, 5.1.2 Encoding](https://datatracker.ietf.org/doc/html/rfc8032#section-5.1.2)).
- utf8(s): returns the UTF-8 encoding of string s.
- parse<sub>512</sub>(p): interprets a 64-byte sequence as a 512-bit number, most significant byte first.
- HKDF(salt,IKM,info,N) -> OKM: HMAC-based key derivation function (see [RFC5869](https://datatracker.ietf.org/doc/html/rfc5869)) using HMAC-SHA512 (see [RFC4231](https://datatracker.ietf.org/doc/html/rfc4231)) calculating N-bytes long output key material (OKM) from (byte sequences) salt, input key material (IKM), and application specific information *info*.

##### Extended keys

Public keys are extended with an extra 32 bytes of entropy, which extension is called chain code.
An extended public key is represented as (K, c), with K = point(k) and c being the chain code, for some private key k.
Each extended key can have an arbitrary number of child keys.
The scheme does not support hardened derivation of child keys.

##### Child key derivation (CKD) function

Given a parent extended public key and an index i, it is possible to compute the corresponding child extended public key.
The function CKDpub computes a child extended public key from a parent extended public key and an index i, where i is a byte sequence of arbitrary length (including empty).

CKDpub((K<sub>par</sub>, c<sub>par</sub>), i) → (K<sub>i</sub>, c<sub>i</sub>):
- let IKM = ser<sub>P</sub>(K<sub>par</sub>) || i.
- let OKM = HKDF(c<sub>par</sub>, IKM, utf8("Ed25519"), 96).
- Split OKM into a 64-byte and a 32-byte sequence, tweak and c<sub>i</sub>.
- let K<sub>i</sub> = K<sub>par</sub> + point(parse<sub>512</sub>(tweak) mod L).
- return (K<sub>i</sub>, c<sub>i</sub>).

##### Key tree

A key tree can be built by repeatedly applying CKDpub, starting with one root, called the master extended public key M.
Computing CKDpub(M, i) for different values of i results in a number of level-0 derived keys.
As each of these is again an extended key, CKDpub can be applied to those as well.
The sequence of indices used when repeatedly applying CKDpub is called the _derivation path_.

The function KTpub computes a child extended public key from a parent extended public key and a derivation path d.

KTpub((K<sub>par</sub>, c<sub>par</sub>), d) → (K<sub>d</sub>, c<sub>d</sub>):
- let (K<sub>d</sub>, c<sub>d</sub>) = (K<sub>par</sub>, c<sub>par</sub>)
- for all indices i in d:
  (K<sub>d</sub>, c<sub>d</sub>) = CKDpub((K<sub>d</sub>, c<sub>d</sub>), i)
- return (K<sub>d</sub>, c<sub>d</sub>).

### IC method `sign_with_schnorr` {#ic-sign_with_schnorr}

This method can only be called by canisters, i.e., it cannot be called by external users via ingress messages.

This method returns a Schnorr signature of the given `message` that can be verified against a (derived) public key obtained by calling `schnorr_public_key` using the caller's `canister_id` and the given `derivation_path` and `key_id`.

The encoding of the signature depends on the key ID's `algorithm`:

-   For algorithm `bip340secp256k1`, the signature is encoded in 64 bytes according to [BIP340](https://github.com/bitcoin/bips/blob/master/bip-0340.mediawiki).

-   For algorithm `ed25519`, the signature is encoded in 64 bytes according to [RFC8032, 5.1.6 Sign](https://datatracker.ietf.org/doc/html/rfc8032#section-5.1.6).

This call requires that a Schnorr key with ID `key_id` was generated by the IC and the signing functionality for that key was enabled. Otherwise, the call is rejected.

This call accepts an optional auxiliary parameter `aux`. The auxiliary parameter type `schnorr_aux` is an enumeration. The only currently supported variant is `bip341` which allows passing a Merkle tree root hash, which is required to implement Taproot signatures as defined in [BIP341](https://github.com/bitcoin/bips/blob/master/bip-0341.mediawiki). The `bip341` variant is only allowed for `bip340secp256k1` signatures, and if provided the `merkle_root_hash` must be generated in accordance with BIP341's specification for `taproot_output_script`. Specifically it should be either an empty bytestring (for the `script == None` case) or else 32 bytes generated using the procedure documented as `taproot_tree_helper`. If no auxiliary parameter is provided, then `bip340secp256k1` signatures are generated in accordance with BIP340.

On the Internet Computer, the tuple of the requested master key, the calling canister, and derivation path determines which private key is used to generate the signature, and which public key is returned by `schnorr_public_key`.

When using BIP341 signatures, the actual signature that is created will be relative to the Schnorr signature derived as described in BIP341's `taproot_sign_script`. The key returned by `schnorr_public_key` is the value identified in BIP341 as `internal_pubkey`.

Cycles to pay for the call must be explicitly transferred with the call, i.e., they are not automatically deducted from the caller's balance implicitly (e.g., as for inter-canister calls).

### IC method `vetkd_public_key` {#ic-vetkd_public_key}

This method can only be called by canisters, i.e., it cannot be called by external users via ingress messages.

This method returns the vetKD public (verification) key derived from the vetKD master public key with ID `key_id` for the canister with the given `canister_id` and the given `context`.

If the `canister_id` is unspecified, it will default to the canister id of the caller. The `context` is a byte string of variable length. The `key_id` is a struct specifying both a curve and a name. The availability of a particular `key_id` depends on the implementation.

The public key returned for an empty `context` is called _canister public key_. Given this canister public key, the public key for a particular `context` can also be derived offline.

For curve `bls12_381_g2`, the returned `public_key` is a G<sub>2</sub> element in compressed form in [BLS Signatures Draft RFC](https://datatracker.ietf.org/doc/html/draft-irtf-cfrg-bls-signature-05#name-bls12-381) encoding.

This call requires that a vetKD master key with ID `key_id` was generated by the IC and the key derivation functionality for that key was enabled, and that the `canister_id` meets the requirement of a canister id. Otherwise, the call is is rejected.

### IC method `vetkd_derive_key` {#ic-vetkd_derive_key}

This method can only be called by canisters, i.e., it cannot be called by external users via ingress messages.

This method returns a vetKD key (aka vetKey) encrypted under `transport_public_key` and derived from the vetKD master key with ID `key_id` based on the caller's `input` for a given `context`.

Both the `input` and the `context` are byte strings of variable length. While both are inputs to the underlying key derivation algorithm (implicitly together with the calling canister's ID), `input` is intended as the primary differentiator when deriving different keys, while `context` is intended as domain separator.
The `key_id` is a struct specifying both a curve and a name. The availability of a particular `key_id` depends on the implementation.

Both the encrypted and the decrypted form of the vetKD key can be verified by using the respective vetKD public (verification) key, which can be obtained by calling the IC method `vetkd_public_key`.

For curve `bls12_381_g2`, the following holds:

-   The `transport_public_key` is a G<sub>1</sub> element in compressed form in [BLS Signatures Draft RFC](https://datatracker.ietf.org/doc/html/draft-irtf-cfrg-bls-signature-05#name-bls12-381) encoding. Transport public keys are created by calculating *tpk = g<sub>1</sub><sup>tsk</sup>*, where the transport secret key *tsk* is chosen uniformly at random from Z<sub>p</sub>.

-   The returned `encrypted_key` is the blob `E1 · E2 · E3`, where E<sub>1</sub> and E<sub>3</sub> are G<sub>1</sub> elements, and E<sub>2</sub> is a G<sub>2</sub> element, all in compressed form in [BLS Signatures Draft RFC](https://datatracker.ietf.org/doc/html/draft-irtf-cfrg-bls-signature-05#name-bls12-381) encoding.

    The encrypted key can be verified by ensuring *e(E<sub>1</sub>, g<sub>2</sub>) == e(g<sub>1</sub>, E<sub>2</sub>)*, and *e(E<sub>3</sub>, g<sub>2</sub>) == e(tpk, E<sub>2</sub>) \* e(H(dpk · `input`), dpk)*, where *dpk* is the derived (vetKD) public key associated with the respective `context`, `key_id`, and the canister ID of the caller.

-   The decrypted vetKD key *k* is obtained by calculating E<sub>3</sub> \* E<sub>1</sub><sup>-tsk</sup>, where tsk ∈ Z<sub>p</sub> is the transport secret key that was used to generate the `transport_public_key`.

    The key can be verified by ensuring *e(k, g<sub>2</sub>) == e(H(dpk · `input`), dpk)*, where *dpk* is the derived (vetKD) public key associated with the respective `context`, `key_id`, and the canister ID of the caller. Such verification protects against untrusted canisters returning invalid keys.

where

-   g<sub>1</sub>, g<sub>2</sub> are generators of G<sub>1</sub>, G<sub>2</sub>, which are groups of prime order *p*,

-   \* denotes the group operation in G<sub>1</sub>, G<sub>2</sub>, and G<sub>T</sub>,

-   e: `G1 x G2 → GT` is the pairing (see [BLS Signatures Draft RFC, Appendix A](https://datatracker.ietf.org/doc/html/draft-irtf-cfrg-bls-signature-05#name-bls12-381)),

-   H hashes into G<sub>1</sub> according to the [BLS12-381 message augmentation scheme ciphersuite in the BLS Signatures Draft RFC](https://datatracker.ietf.org/doc/html/draft-irtf-cfrg-bls-signature#name-message-augmentation-2) (see also [Hashing to Elliptic Curves Draft RFC](https://datatracker.ietf.org/doc/html/draft-irtf-cfrg-hash-to-curve#name-suites-for-bls12-381)),

-   `·` and · denote concatenation

This call requires that a vetKD master key with ID `key_id` was generated by the IC and the key derivation functionality for that key was enabled. Otherwise, the call is is rejected.

Cycles to pay for the call must be explicitly transferred with the call, i.e., they are not automatically deducted from the caller's balance implicitly (e.g., as for inter-canister calls).

### IC method `http_request` {#ic-http_request}

This method can only be called by canisters, i.e., it cannot be called by external users via ingress messages.

This method makes an HTTP request to a given URL and returns the HTTP response, possibly after a transformation.

The method can be called in either replicated or non-replicated mode. In the replicated mode, the same HTTP request is performed by multiple IC replicas, providing strong guarantees on the integrity of the response. In the non-replicated mode, the request is made by a single replica, with weak integrity guarantees.

:::note

The non-replicated mode is considered EXPERIMENTAL. Canister developers must be aware that the API may evolve in a non-backward-compatible way.

:::

Both because of replication and to handle network issues, the canister should aim to issue *idempotent* requests, meaning that it must not change the state at the remote server, or that the remote server has the means to identify duplicated requests. Otherwise, the risk of failure increases.

In the replicated mode, the responses for all identical requests must match, too. However, a web service could return slightly different responses for identical idempotent requests. For example, it may include some unique identification or a timestamp that would vary across responses.

For this reason, the calling canister can supply a transformation function, which the IC uses to let the canister sanitize the responses from such unique values. The transformation function is executed separately on the corresponding response received for a request (both in replicated and non-replicated modes). Only the transformed response will be available to the calling canister.

Currently, the `GET`, `HEAD`, and `POST` methods are supported for HTTP requests.

It is important to note the following for the usage of the `POST` method:

- The calling canister must make sure that the remote server is able to recognize requests as duplicates of each other and apply only one of them, even if they are sent from multiple sources. This may require, for example, to set a certain request header to uniquely identify the request. This is especially important in the replicated mode.

- There is no guarantee that all sent requests are as specified by the canister.

Furthermore, for all methods, the following holds:

- There are no confidentiality guarantees on the request or response content.

- In the replicated mode, if the canister receives a response, then at least one request that was sent matched the canister's request, and the response was to that request. In the non-replicated mode, there are no such guarantees. The canister should not assume the integrity of the response and must check it by some other means.

For security reasons, only HTTPS connections are allowed (URLs must start with `https://`). The IC uses industry-standard root CA lists to validate certificates of remote web servers.

The **size** of an HTTP request from the canister or an HTTP response from the remote HTTP server is the total number of bytes representing the names and values of HTTP headers and the HTTP body. The maximal size for the request from the canister is `2MB` (`2,000,000B`). Each request can specify a maximal size for the response from the remote HTTP server. The upper limit on the maximal size for the response is `2MB` (`2,000,000B`) and this value also applies if no maximal size value is specified. An error will be returned when the request or response is larger than the maximal size.

The following parameters should be supplied for the call:

-   `url` - the requested URL. The URL must be valid according to [RFC-3986](https://www.ietf.org/rfc/rfc3986.txt), it might contain non-ASCII characters according to [RFC-3987](https://www.ietf.org/rfc/rfc3987.txt), and its length must not exceed `8192`. The URL may specify a custom port number.

-   `max_response_bytes` - optional, specifies the maximal size of the response in bytes. If provided, the value must not exceed `2MB` (`2,000,000B`). The call will be charged based on this parameter. If not provided, the maximum of `2MB` will be used.

-   `method` - currently, only GET, HEAD, and POST are supported

-   `headers` - list of HTTP request headers and their corresponding values

-   `body` - optional, the content of the request's body

-   `transform` - an optional record that includes a function that transforms raw responses to sanitized responses, and a byte-encoded context that is provided to the function upon invocation, along with the response to be sanitized. If provided, the calling canister itself must export this function

-   `is_replicated` - optional, selecting between replicated and non-replicated modes.

:::note

The `is_replicated` field is considered EXPERIMENTAL.

:::

Cycles to pay for the call must be explicitly transferred with the call, i.e., they are not automatically deducted from the caller's balance implicitly (e.g., as for inter-canister calls).

The returned response (and the response provided to the `transform` function, if specified) contains the following fields:

-   `status` - the response status (e.g., 200, 404)

-   `headers` - list of HTTP response headers and their corresponding values

-   `body` - the response's body

The `transform` function may, for example, transform the body in any way, add or remove headers, modify headers, etc. The maximal number of bytes representing the response produced by the `transform` function is equal to `max_response_bytes`, if provided, otherwise the default value of `2MB` (`2,000,000B`) is used as the limit. Note that the number of bytes representing the response produced by the `transform` function includes the serialization overhead of the encoding produced by the canister.

When the transform function is invoked by the system due to a canister HTTP request, the caller's identity is the principal of the management canister. This information can be used by developers to implement an access control mechanism for this function.

The following additional limits apply to HTTP requests and HTTP responses from the remote server:

-   the number of headers must not exceed `64`,

-   the number of bytes representing a header name or value must not exceed `8KiB`, and

-   the total number of bytes representing the header names and values must not exceed `48KiB`.

If the request headers provided by the canister do not contain a `user-agent` header (case-insensitive),
then the IC sends a `user-agent` header (case-insensitive) with the value `ic/1.0`
in addition to the headers provided by the canister. Such an additional header does not contribute
to the above limits on HTTP request headers.

:::note

The Internet Computer mainnet supports requests to both IPv6 and IPv4 destinations. The system prioritizes a direct connection to IPv6 addresses (i.e., the domain has a `AAAA` DNS record). If a direct connection cannot be established (e.g., the domain only has an IPv4 address via an A record), the request is automatically retried through a proxy.

:::

:::warning

If you do not specify the `max_response_bytes` parameter, the maximum of a `2MB` response will be charged for, which is expensive in terms of cycles. Always set the parameter to a reasonable upper bound of the expected (network and transformed) response size to not incur unnecessary cycles costs for your request.

:::

### IC method `node_metrics_history` {#ic-node_metrics_history}

This method can only be called by canisters, i.e., it cannot be called by external users via ingress messages.

:::note

The node metrics management canister API is considered EXPERIMENTAL. Canister developers must be aware that the API may evolve in a non-backward-compatible way.

:::

Given a subnet ID as input, this method returns a time series of node metrics (field `node_metrics`). The timestamps are represented as nanoseconds since 1970-01-01 (field `timestamp_nanos`) at which the metrics were sampled. The returned timestamps are all timestamps after (and including) the provided timestamp (field `start_at_timestamp_nanos`) for which node metrics are available. The maximum number of returned timestamps is 60 and no two returned timestamps belong to the same UTC day.

Note that a sample will only include metrics for nodes whose metrics changed compared to the previous sample. This means that if a node disappears in one sample and later reappears its metrics will restart from 0 and consumers of this API need to adjust for these resets when aggregating over multiple samples.

A single metric entry is a record with the following fields:

- `node_id` (`principal`): the principal characterizing a node;

- `num_blocks_proposed_total` (`nat64`): the number of blocks proposed by this node;

- `num_block_failures_total` (`nat64`): the number of failed block proposals by this node.

### IC method `subnet_info` {#ic-subnet_info}

This method can only be called by canisters, i.e., it cannot be called by external users via ingress messages.

Given a subnet ID as input, this method returns a record `subnet_info` containing metadata about that subnet.

The fields returned are:
- `replica_version` (`text`) of the targeted subnet
- `registry_version` (`nat64`) of the targeted subnet

### IC method `take_canister_snapshot` {#ic-take_canister_snapshot}

This method can be called by canisters as well as by external users via ingress messages.

This method takes a snapshot of the specified canister. A snapshot consists of the wasm memory, stable memory, certified variables, wasm chunk store and wasm binary.

A `take_canister_snapshot` call creates a new snapshot. However, the call might fail if the maximum number of snapshots per canister is reached. This error can be avoided by providing an existing snapshot ID via the optional `replace_snapshot` parameter. That existing snapshot will be deleted once a new snapshot has been successfully created.

It's important to note that a new snapshot will increase the memory footprint of the canister. Thus, the canister's balance must have a sufficient amount of cycles so that the canister does not become frozen.

Only controllers can take a snapshot of a canister and load it back to the canister.

:::note

It's important to stop a canister before taking a snapshot to ensure that all outstanding callbacks are completed. Failing to do so may cause the canister to not make sense of the callbacks if its state is restored using the snapshot.
It is expected that the canister controllers (or their tooling) do this separately.

:::

### IC method `load_canister_snapshot` {#ic-load_canister_snapshot}

This method can be called by canisters as well as by external users via ingress messages.

This method loads a snapshot identified by `snapshot_id` onto the canister. It fails if no snapshot with the specified `snapshot_id` can be found.

The snapshot can only be loaded onto the canister for which the snapshot was taken.

Only controllers can take a snapshot of a canister and load it back to the canister.

:::note

It's important to stop a canister before loading a snapshot to ensure that all outstanding callbacks are completed. Failing to do so may cause the canister to not make sense of the callbacks if its state is restored.
It is expected that the canister controllers (or their tooling) do this separately.

:::

The optional `sender_canister_version` parameter can contain the caller's canister version. If provided, its value must be equal to `ic0.canister_version`.

### IC method `read_canister_snapshot_metadata` {#ic-read_canister_snapshot_metadata}

This method can be called by canisters as well as by external users via ingress messages.

Only controllers of a canister can read metadata of a snapshot of that canister.

This method returns all metadata of a snapshot identified by `snapshot_id` of the canister identified by `canister_id`. It fails if no snapshot with the specified `snapshot_id` can be found for that canister.

The returned metadata of a snapshot contain:

- the "source" of the snapshot, i.e., whether the snapshot was created by taking the canister state using the method [`take_canister_snapshot`](#ic-take_canister_snapshot) or by (snapshot) metadata upload using the method [`upload_canister_snapshot_metadata`](#ic_upload_canister_snapshot_metadata);

- the timestamp at which the snapshot was created, i.e., the method [`take_canister_snapshot`](#ic-take_canister_snapshot) or [`upload_canister_snapshot_metadata`](#ic_upload_canister_snapshot_metadata) executed;

- the size of the canister WASM (in bytes);

- values of WASM globals (not to be confused with global variables in a high-level programming language) that are either exported or mutable in the canister WASM;

- sizes of WASM (a.k.a. heap) and stable memory (in bytes);

- hashes of chunks in the WASM chunk store;

- the [canister version](#system-api-canister-version) when the snapshot was created, i.e., the method [`take_canister_snapshot`](#ic-take_canister_snapshot) or [`upload_canister_snapshot_metadata`](#ic_upload_canister_snapshot_metadata) executed;

- the [certified data](#system-api-certified-data);

- (optional) the state of the [global timer](#global-timer), i.e., whether it is inactive or active with a deadline (in nanoseconds since 1970-01-01);

- (optional) the state of the [on low wasm memory](#on-low-wasm-memory) hook, i.e., whether the condition for the hook to be scheduled is not satisfied, the hook is ready to be executed (i.e., the hook has been scheduled), or the hook has already been executed.

The state of the global timer and on low wasm memory hook are `null` for existing snapshots created before release [release-2025-04-03_03-15-base (68fc31a141b25f842f078c600168d8211339f422](https://dashboard.internetcomputer.org/release/68fc31a141b25f842f078c600168d8211339f422) rolled out between April 7, 2025, and April 14, 2025, in the ICP mainnet.

### IC method `read_canister_snapshot_data` {#ic-read_canister_snapshot_data}

This method can be called by canisters as well as by external users via ingress messages.

Only controllers of a canister can read data of a snapshot of that canister.

This method returns a requested kind of (binary) data from a snapshot identified by `snapshot_id` of the canister identified by `canister_id`. It fails if no snapshot with the specified `snapshot_id` can be found for that canister.

The following kinds of (binary) data from a snapshot can be requested:

- chunk of the canister WASM starting at a given `offset` and with a given `size` of the chunk (`offset + size` must not exceed the canister WASM size as in the snapshot metadata);

- chunk of the WASM (a.k.a. heap) memory starting at a given `offset` and with a given `size` of the chunk (`offset + size` must not exceed the WASM memory size as in the snapshot metadata);

- chunk of the stable memory starting at a given `offset` and with a given `size` of the chunk (`offset + size` must not exceed the stable memory size as in the snapshot metadata);

- (full) chunk in the WASM chunk store identified by its `hash` (`hash` must be present in the snapshot metadata).

### IC method `upload_canister_snapshot_metadata` {#ic-upload_canister_snapshot_metadata}

This method can be called by canisters as well as by external users via ingress messages.

Only controllers of a canister can create a snapshot of that canister by uploading the snapshot's metadata.

An `upload_canister_snapshot_metadata` call creates a new snapshot. However, the call might fail if the maximum number of snapshots per canister is reached. This error can be avoided by providing an existing snapshot ID via the optional `replace_snapshot` parameter. That existing snapshot will be deleted once a new snapshot has been successfully created (in particular, before data is uploaded to that new snapshot using subsequent `upload_canister_snapshot_data` calls).

It's important to note that a new snapshot will increase the memory footprint of the canister. Thus, the canister's balance must have a sufficient amount of cycles so that the canister does not become frozen.

Uploaded metadata of a snapshot contain:

- the size of the canister WASM (in bytes);

- values of WASM globals (not to be confused with global variables in a high-level programming language) that are either exported or mutable in the canister WASM;

- sizes of WASM (a.k.a. heap) and stable memory (in bytes);

- the [certified data](#system-api-certified-data);

- (optional) the state of the [global timer](#global-timer), i.e., whether it is inactive or active with a deadline (in nanoseconds since 1970-01-01);

- (optional) the state of the [on low wasm memory](#on-low-wasm-memory) hook, i.e., whether the condition for the hook to be scheduled is not satisfied, the hook is ready to be executed (i.e., the hook has been scheduled), or the hook has already been executed.

If the state of the global timer and/or the on low wasm memory hook are not provided in the uploaded metadata,
then their state is not updated when loading the snapshot using the method `load_canister_snapshot`.

### IC method `upload_canister_snapshot_data` {#ic-upload_canister_snapshot_data}

This method can be called by canisters as well as by external users via ingress messages.

Only controllers of a canister can upload data to a snapshot of that canister.

This method uploads a provided (binary) chunk of a provided kind of (binary) data to a snapshot identified by `snapshot_id` of the canister identified by `canister_id`. It fails if no snapshot with the specified `snapshot_id` can be found for that canister or if the snapshot with the specified `snapshot_id` has been created using the method `take_canister_snapshot` (i.e., not by uploading snapshot metadata).

The following kinds of (binary) data can be uploaded to a snapshot:

- chunk of the canister WASM starting at a given `offset` (`offset + |chunk|` must not exceed the canister WASM size as in the snapshot metadata);

- chunk of the WASM (a.k.a. heap) memory starting at a given `offset` (`offset + |chunk|` must not exceed the WASM memory size as in the snapshot metadata);

- chunk of the stable memory starting at a given `offset` (`offset + |chunk|` must not exceed the stable memory size as in the snapshot metadata);

- (full) chunk in the WASM chunk store (the length `|chunk|` of the provided chunk must be at most 1MiB and the maximum number of chunks in the chunk store of the snapshot is `CHUNK_STORE_SIZE` chunks).

It's important to note that uploading a chunk to the WASM chunk store of the snapshot will increase the memory footprint of the canister. Thus, the canister's balance must have a sufficient amount of cycles so that the canister does not become frozen. On the other hand, uploading a chunk to the canister WASM, WASM (a.k.a.) heap memory, and stable memory does increase the memory footprint of the canister since their sizes have been fixed when uploading the snapshot's metadata.

### IC method `list_canister_snapshots` {#ic-list_canister_snapshots}

This method can be called by canisters as well as by external users via ingress messages.

This method lists the snapshots of the canister identified by `canister_id`. Only controllers of the canister can list its snapshots.

### IC method `delete_canister_snapshot` {#ic-delete_canister_snapshot}

This method can be called by canisters as well as by external users via ingress messages.

This method deletes a specified snapshot that belongs to an existing canister. An error will be returned if the snapshot is not found. 

A snapshot cannot be found if it was never created, it was previously deleted, replaced by a new snapshot through a `take_canister_snapshot` or `upload_canister_snapshot_metadata` request, or if the canister itself has been deleted or run out of cycles.

A snapshot may be deleted only by the controllers of the canister for which the snapshot was taken.

### IC method `fetch_canister_logs` {#ic-fetch_canister_logs}

This method can only be called by external users via non-replicated (query) calls, i.e., it cannot be called by canisters, cannot be called via replicated calls, and cannot be called from composite query calls.

Given a canister ID as input, this method returns a vector of logs of that canister including its trap messages.
The canister logs are *not* collected in canister methods running in non-replicated mode (NRQ, CQ, CRy, CRt, CC, and F modes, as defined in [Overview of imports](#system-api-imports)) and the canister logs are *purged* when the canister is reinstalled or uninstalled.
The total size of all returned logs does not exceed 4KiB.
If new logs are added resulting in exceeding the maximum total log size of 4KiB, the oldest logs will be removed.
Logs persist across canister upgrades and they are deleted if the canister is reinstalled or uninstalled.

The log visibility is defined in the `log_visibility` field of `canister_settings` and can be one of the following variants:

- `controllers`: only the canister's controllers can fetch logs (default);
- `public`: everyone can fetch logs;
- `allowed_viewers` (`vec principal`): only principals in the provided list and the canister's controllers can fetch logs, the maximum length of the list is 10.

A single log is a record with the following fields:

- `idx` (`nat64`): the unique sequence number of the log for this particular canister;
- `timestamp_nanos` (`nat64`): the timestamp as nanoseconds since 1970-01-01 at which the log was recorded;
- `content` (`blob`): the actual content of the log;

:::warning

The response of a query comes from a single replica, and is therefore not appropriate for security-sensitive applications.
Replica-signed queries may improve security because the recipient can verify the response comes from the correct subnet.

:::

## The IC Bitcoin API {#ic-bitcoin-api}

The Bitcoin API exposed by the management canister is DEPRECATED.
Developers should interact with the Bitcoin canisters (`ghsi2-tqaaa-aaaan-aaaca-cai` for Bitcoin mainnet and `g4xu7-jiaaa-aaaan-aaaaq-cai` for Bitcoin testnet) directly.
Information about Bitcoin and the IC Bitcoin integration can be found in the [Bitcoin developer guides](https://developer.bitcoin.org/devguide/) and  the [Bitcoin integration documentation](https://internetcomputer.org/docs/developer-docs/integrations/bitcoin/bitcoin-how-it-works).

### IC method `bitcoin_get_utxos` {#ic-bitcoin_get_utxos}

:::note

This method is DEPRECATED. Canister developers are advised to call the method of the same name on the Bitcoin (mainnet or testnet) canister.

:::

This method can only be called by canisters, i.e., it cannot be called by external users via ingress messages.

Given a `get_utxos_request`, which must specify a Bitcoin address and a Bitcoin network (`mainnet` or `testnet`), the function returns all unspent transaction outputs (UTXOs) associated with the provided address in the specified Bitcoin network based on the current view of the Bitcoin blockchain available to the Bitcoin component. The UTXOs are returned sorted by block height in descending order.

The following address formats are supported:

-   Pay to public key hash (P2PKH)

-   Pay to script hash (P2SH)

-   Pay to witness public key hash (P2WPKH)

-   Pay to witness script hash (P2WSH)

-   Pay to taproot (P2TR)

If the address is malformed, the call is rejected.

The optional `filter` parameter can be used to restrict the set of returned UTXOs, either providing a minimum number of confirmations or a page reference when pagination is used for addresses with many UTXOs. In the first case, only UTXOs with at least the provided number of confirmations are returned, i.e., transactions with fewer than this number of confirmations are not considered. In other words, if the number of confirmations is `c`, an output is returned if it occurred in a transaction with at least `c` confirmations and there is no transaction that spends the same output with at least `c` confirmations.

There is an upper bound of 144 on the minimum number of confirmations. If a larger minimum number of confirmations is specified, the call is rejected. Note that this is not a severe restriction as the minimum number of confirmations is typically set to a value around 6 in practice.

It is important to note that the validity of transactions is not verified in the Bitcoin component. The Bitcoin component relies on the proof of work that goes into the blocks and the verification of the blocks in the Bitcoin network. For a newly discovered block, a regular Bitcoin (full) node therefore provides a higher level of security than the Bitcoin component, which implies that it is advisable to set the number of confirmations to a reasonably large value, such as 6, to gain confidence in the correctness of the returned UTXOs.

There is an upper bound of 10,000 UTXOs that can be returned in a single request. For addresses that contain sufficiently many UTXOs, a partial set of the address's UTXOs are returned along with a page reference.

In the second case, a page reference (a series of bytes) must be provided, which instructs the Bitcoin component to collect UTXOs starting from the corresponding "page".

A `get_utxos_request` without the optional `filter` results in a request that considers the full blockchain, which is equivalent to setting `min_confirmations` to 0.

The recommended workflow is to issue a request with the desired number of confirmations. If the `next_page` field in the response is not empty, there are more UTXOs than in the returned vector. In that case, the `page` field should be set to the `next_page` bytes in the subsequent request to obtain the next batch of UTXOs.

### IC method `bitcoin_get_balance` {#ic-bitcoin_get_balance}

:::note

This method is DEPRECATED. Canister developers are advised to call the method of the same name on the Bitcoin (mainnet or testnet) canister.

:::

This method can only be called by canisters, i.e., it cannot be called by external users via ingress messages.

Given a `get_balance_request`, which must specify a Bitcoin address and a Bitcoin network (`mainnet` or `testnet`), the function returns the current balance of this address in `Satoshi` (10^8 Satoshi = 1 Bitcoin) in the specified Bitcoin network. The same address formats as for [`bitcoin_get_utxos`](#ic-bitcoin_get_utxos) are supported.

If the address is malformed, the call is rejected.

The optional `min_confirmations` parameter can be used to limit the set of considered UTXOs for the calculation of the balance to those with at least the provided number of confirmations in the same manner as for the [`bitcoin_get_utxos`](#ic-bitcoin_get_utxos) call.

Given an address and the optional `min_confirmations` parameter, `bitcoin_get_balance` iterates over all UTXOs, i.e., the same balance is returned as when calling [`bitcoin_get_utxos`](#ic-bitcoin_get_utxos) for the same address and the same number of confirmations and, if necessary, using pagination to get all UTXOs for the same tip hash.

### IC method `bitcoin_send_transaction` {#ic-bitcoin_send_transaction}

:::note

This method is DEPRECATED. Canister developers are advised to call the method of the same name on the Bitcoin (mainnet or testnet) canister.

:::

This method can only be called by canisters, i.e., it cannot be called by external users via ingress messages.

Given a `send_transaction_request`, which must specify a `blob` of a Bitcoin transaction and a Bitcoin network (`mainnet` or `testnet`), several checks are performed:

-   The transaction is well formed.

-   The transaction only consumes unspent outputs with respect to the current (longest) blockchain, i.e., there is no block on the (longest) chain that consumes any of these outputs.

-   There is a positive transaction fee.

If at least one of these checks fails, the call is rejected.

If the transaction passes these tests, the transaction is forwarded to the specified Bitcoin network. Note that the function does not provide any guarantees that the transaction will make it into the mempool or that the transaction will ever appear in a block.

### IC method `bitcoin_get_current_fee_percentiles` {#ic-bitcoin_get_current_fee_percentiles}

:::note

This method is DEPRECATED. Canister developers are advised to call the method of the same name on the Bitcoin (mainnet or testnet) canister.

:::

This method can only be called by canisters, i.e., it cannot be called by external users via ingress messages.

The transaction fees in the Bitcoin network change dynamically based on the number of pending transactions. It must be possible for a canister to determine an adequate fee when creating a Bitcoin transaction.

This function returns fee percentiles, measured in millisatoshi/vbyte (1000 millisatoshi = 1 satoshi), over the last 10,000 transactions in the specified network, i.e., over the transactions in the last approximately 4-10 blocks.

The [standard nearest-rank estimation method](https://en.wikipedia.org/wiki/Percentile#The_nearest-rank_method), inclusive, with the addition of a 0th percentile is used. Concretely, for any i from 1 to 100, the ith percentile is the fee with rank `⌈i * 100⌉`. The 0th percentile is defined as the smallest fee (excluding coinbase transactions).

### IC method `bitcoin_get_block_headers` {#ic-bitcoin_get_block_headers}

:::note

This method is DEPRECATED. Canister developers are advised to call the method of the same name on the Bitcoin (mainnet or testnet) canister.

:::

This method can only be called by canisters, i.e., it cannot be called by external users via ingress messages.

Given a start height, an optional end height, and a Bitcoin network (`mainnet` or `testnet`), the function returns the block headers in the provided range. The range is inclusive, i.e., the block headers at the start and end heights are returned as well.
An error is returned when an end height is specified that is greater than the tip height.

If no end height is specified, all blocks until the tip height, i.e., the largest available height, are returned. However, if the range from the start height to the end height or the tip height is large, only a prefix of the requested block headers may be returned in order to bound the size of the response.

The response is guaranteed to contain the block headers in order: if it contains any block headers, the first block header occurs at the start height, the second block header occurs at the start height plus one and so forth.

The response is a record consisting of the tip height and the vector of block headers.
The block headers are 80-byte blobs in the [standard Bitcoin format](https://developer.bitcoin.org/reference/block_chain.html#block-headers).

## The IC Provisional API {#ic-provisional-api}

The IC Provisional API for creating canisters and topping up canisters out of thin air is only available in local development instances.

### IC method `provisional_create_canister_with_cycles` {#ic-provisional_create_canister_with_cycles}

This method can be called by canisters as well as by external users via ingress messages.

As a provisional method on development instances, the `provisional_create_canister_with_cycles` method is provided. It behaves as `create_canister`, but initializes the canister's balance with `amount` fresh cycles (using `DEFAULT_PROVISIONAL_CYCLES_BALANCE` if `amount = null`). If `specified_id` is provided, the canister is created under this id. Note that canister creation using `create_canister` or `provisional_create_canister_with_cycles` with `specified_id = null` can fail after calling `provisional_create_canister_with_cycles` with provided `specified_id`. In that case, canister creation should be retried.

The optional `sender_canister_version` parameter can contain the caller's canister version. If provided, its value must be equal to `ic0.canister_version`.

Cycles added to this call via `ic0.call_cycles_add` and `ic0.call_cycles_add128` are returned to the caller.

This method is only available in local development instances.

### IC method `provisional_top_up_canister` {#ic-provisional_top_up_canister}

This method can be called by canisters as well as by external users via ingress messages.

As a provisional method on development instances, the `provisional_top_up_canister` method is provided. It adds `amount` cycles to the balance of canister identified by `amount`.

Cycles added to this call via `ic0.call_cycles_add` and `ic0.call_cycles_add128` are returned to the caller.

Any user can top-up any canister this way.

This method is only available in local development instances.

## Certification {#certification}

Some parts of the IC state are exposed to users in a tamperproof way via certification: the IC can reveal a *partial state tree* which includes just the data of interest, together with a signature on the root hash of the state tree. This means that a user can be sure that the response is correct, even if the user happens to be communicating with a malicious node, or has received the certificate via some other untrusted way.

To validate a value using a certificate, the user conceptually

1.  checks the validity of the partial tree using `verify_cert`,

2.  looks up the value in the certificate using `lookup` at a given path, which uses the subroutine `lookup_path` on the certificate's tree.

This mechanism is used in the `read_state` request type, and eventually also for other purposes.

### Root of trust

The root of trust is the *root public key*, which must be known to the user a priori. In a local canister execution environment, the key can be fetched via the [`/api/v2/status`](#api-status) endpoint.

### Certificate

A certificate consists of

-   a tree

-   a signature on the tree root hash valid under some *public key*

-   an optional *delegation* that links that public key to *root public key*.

The IC will certify states by issuing certificates where the tree is a partial state tree. The state tree can be pruned by replacing subtrees with their root hashes (yielding a new and potentially smaller but still valid certificate) to only include paths pertaining to relevant data but still preserving enough information to recover the *tree root hash*.

More formally, a certificate is described by the following data structure:
```
Certificate = {
  tree : HashTree
  signature : Signature
  delegation : NoDelegation | Delegation
}
HashTree
  = Empty
  | Fork HashTree HashTree
  | Labeled Label HashTree
  | Leaf blob
  | Pruned Hash
Label = Blob
Hash = Blob
Signature = Blob
```

A certificate is validated with regard to the root of trust by the following algorithm (which uses `check_delegation` defined in [Delegation](#certification-delegation)):

    verify_cert(cert) =
      let root_hash = reconstruct(cert.tree)
      // see section Delegations below
      if check_delegation(cert.delegation) = false then return false
      let bls_key = delegation_key(cert.delegation)
      verify_bls_signature(bls_key, cert.signature, domain_sep("ic-state-root") · root_hash)

    reconstruct(Empty)       = H(domain_sep("ic-hashtree-empty"))
    reconstruct(Fork t1 t2)  = H(domain_sep("ic-hashtree-fork") · reconstruct(t1) · reconstruct(t2))
    reconstruct(Labeled l t) = H(domain_sep("ic-hashtree-labeled") · l · reconstruct(t))
    reconstruct(Leaf v)      = H(domain_sep("ic-hashtree-leaf") · v)
    reconstruct(Pruned h)    = h

    domain_sep(s) = byte(|s|) · s

where `H` is the SHA-256 hash function,

    verify_bls_signature : PublicKey -> Signature -> Blob -> Bool

is the [BLS signature verification function](https://datatracker.ietf.org/doc/html/draft-irtf-cfrg-bls-signature-04#section-4), ciphersuite BLS\_SIG\_BLS12381G1\_XMD:SHA-256\_SSWU\_RO\_NUL\_. See that document also for details on the encoding of BLS public keys and signatures.

All state trees include the time at path `/time` (see [Time](#state-tree-time)). Users that get a certificate with a state tree can look up the timestamp to guard against working on obsolete data.

### Lookup {#lookup}

Given a (verified) tree, the user can fetch the value at a given path, which is a sequence of labels (blobs). In this document, we write paths suggestively with slashes as separators; the actual encoding is not actually using slashes as delimiters.

The following algorithm looks up a `path` in a certificate, and returns either

-   `Found v`: the requested `path` has an associated value `v` in the tree,

-   `Absent`: the requested path is not in the tree,

-   `Unknown`: it cannot be syntactically determined if the requested `path` was pruned or not; i.e., there exist at least two trees (one containing the requested path and one *not* containing the requested path) from which the given tree can be obtained by pruning some subtrees,

-   `Error`: the requested path does not have an associated value in the tree, but the requested path is in the tree:

```html

lookup(path, cert) = lookup_path(path, cert.tree)

lookup_path([], Empty) = Absent
lookup_path([], Leaf v) = Found v
lookup_path([], Pruned _) = Unknown
lookup_path([], Labeled _ _) = Error
lookup_path([], Fork _ _) = Error

lookup_path(l::ls, tree) =
  match find_label(l, flatten_forks(tree)) with
  | Absent -> Absent
  | Unknown -> Unknown
  | Error -> Error
  | Found subtree -> lookup_path ls subtree

flatten_forks(Empty) = []
flatten_forks(Fork t1 t2) = flatten_forks(t1) · flatten_forks(t2)
flatten_forks(t) = [t]

find_label(l, _ · Labeled l1 t · _)                | l == l1     = Found t
find_label(l, _ · Labeled l1 _ · Labeled l2 _ · _) | l1 < l < l2 = Absent
find_label(l,                    Labeled l2 _ · _) |      l < l2 = Absent
find_label(l, _ · Labeled l1 _ )                   | l1 < l      = Absent
find_label(l, [Leaf _])                                          = Absent
find_label(l, [])                                                = Absent
find_label(l, _)                                                 = Unknown

```

Given a path `prefix`, we define `lookup*(prefix, cert)` to be the concatenation of all values at paths with the given prefix,
i.e., for every `path` of the form `path = prefix · _` with `lookup(path, cert) = Found v`.

The IC will only produce well-formed state trees, and the above algorithm assumes well-formed trees. These have the property that labeled subtrees appear in strictly increasing order of labels, and are not mixed with leaves. More formally:

    well_formed(tree) =
      (tree = Leaf _) ∨ (well_formed_forest(flatten_forks(tree)))

    well_formed_forest(trees) =
      strictly_increasing([l | Label l _ ∈ trees]) ∧
      ∀ Label _ t ∈ trees. well_formed(t) ∧
      ∀ t ∈ trees. t ≠ Leaf _

### Delegation {#certification-delegation}

The root key can delegate certification authority to other keys.

A certificate by the root subnet does not have a delegation field. A certificate by other subnets include a delegation, which is itself a certificate that proves that the subnet is listed in the root subnet's state tree (see [Subnet information](#state-tree-subnet)), and reveals its public key.

:::note

The certificate included in the delegation (if present) must not itself again contain a delegation.

:::

```
Delegation = {
   subnet_id : Principal;
   certificate : Certificate;
 }
```

A delegation is verified using the following algorithm:
```
check_delegation(NoDelegation) = true
check_delegation(Delegation d) = verify_cert(d.certificate) and lookup(["subnet",d.subnet_id,"public_key"],d.certificate) = Found _ and d.certificate.delegation = NoDelegation
```

The delegation key (a BLS key) is computed by the following algorithm:
```
delegation_key(NoDelegation) : public_bls_key = root_public_key
delegation_key(Delegation d) : public_bls_key =
  match lookup(["subnet",d.subnet_id,"public_key"],d.certificate) with
    Found der_key -> extract_der(der_key)
```

where `root_public_key` is the a priori known root key and
```
extract_der : Blob -> Blob
```

implements DER decoding of the public key, following [RFC5480](https://datatracker.ietf.org/doc/html/rfc5480) using OID 1.3.6.1.4.1.44668.5.3.1.2.1 for the algorithm and 1.3.6.1.4.1.44668.5.3.2.1 for the curve.

Delegations are *scoped*, i.e., they indicate which set of canister principals the delegatee subnet may certify for. This set can be obtained from a delegation `d` using `lookup*(["canister_ranges",d.subnet_id],d.certificate)`. See [lookup]{#lookup} for the definition of `lookup*` and [Canister ranges](#state-tree-canister-ranges) for the description of the encoding used. The various applications of certificates describe if and how the subnet scope comes into play.

### Encoding of certificates {#certification-encoding}

The binary encoding of a certificate is a CBOR (see [CBOR](#cbor)) value according to the following CDDL (see [CDDL](#cddl)). You can also [download the file](_attachments/certificates.cddl).

The values in the [The system state tree](#state-tree) are encoded to blobs as follows:

-   natural numbers are leb128-encoded.

-   text values are UTF-8-encoded

-   blob values are encoded as is

### Example

Consider the following tree-shaped data (all single character strings denote labels, all other denote values)

    ─┬╴ "a" ─┬─ "x" ─╴"hello"
     │       └╴ "y" ─╴"world"
     ├╴ "b" ──╴ "good"
     ├╴ "c"
     └╴ "d" ──╴ "morning"

A possible hash tree for this labeled tree might be, where `┬` denotes a fork. This is not a typical encoding (a fork with `Empty` on one side can be avoided), but it is valid.

    ─┬─┬╴"a" ─┬─┬╴"x" ─╴"hello"
     │ │      │ └╴Empty
     │ │      └╴  "y" ─╴"world"
     │ └╴"b" ──╴"good"
     └─┬╴"c" ──╴Empty
       └╴"d" ──╴"morning"

This tree has the following CBOR (see [CBOR](#cbor)) encoding

    8301830183024161830183018302417882034568656c6c6f810083024179820345776f726c6483024162820344676f6f648301830241638100830241648203476d6f726e696e67

and the following root hash

    eb5c5b2195e62d996b84c9bcc8259d19a83786a2f59e0878cec84c811f669aa0

Pruning this tree with the following paths

      /a/y
      /ax
      /d

would lead to this tree (with pruned subtree represented by their hash):

    ─┬─┬╴"a" ─┬─ 1B4FEFF9BEF8131788B0C9DC6DBAD6E81E524249C879E9F10F71CE3749F5A638
     │ │      └╴ "y" ─╴"world"
     │ └╴"b" ──╴7B32AC0C6BA8CE35AC82C255FC7906F7FC130DAB2A090F80FE12F9C2CAE83BA6
     └─┬╴EC8324B8A1F1AC16BD2E806EDBA78006479C9877FED4EB464A25485465AF601D
       └╴"d" ──╴"morning"

Note that the `"b"` label is included (without content) to prove the absence of the `/ax` path.

This tree encodes to CBOR as

    83018301830241618301820458201b4feff9bef8131788b0c9dc6dbad6e81e524249c879e9f10f71ce3749f5a63883024179820345776f726c6483024162820458207b32ac0c6ba8ce35ac82c255fc7906f7fc130dab2a090f80fe12f9c2cae83ba6830182045820ec8324b8a1f1ac16bd2e806edba78006479c9877fed4eb464a25485465af601d830241648203476d6f726e696e67

and (obviously) the same root hash.

In the pruned tree, the `lookup_path` function behaves as follows:

    lookup_path(["a", "a"], pruned_tree) = Unknown
    lookup_path(["a", "y"], pruned_tree) = Found "world"
    lookup_path(["aa"],     pruned_tree) = Absent
    lookup_path(["ax"],     pruned_tree) = Absent
    lookup_path(["b"],      pruned_tree) = Unknown
    lookup_path(["bb"],     pruned_tree) = Unknown
    lookup_path(["d"],      pruned_tree) = Found "morning"
    lookup_path(["e"],      pruned_tree) = Absent

## The HTTP Gateway protocol {#http-gateway}

The HTTP Gateway Protocol has been moved into its own [specification](./http-gateway-protocol-spec.md).

## Abstract behavior {#abstract-behavior}

The previous sections describe the interfaces, i.e. outer edges of the Internet Computer, but give only intuitive and vague information in prose about what these interfaces actually do.

The present section aims to address that question with great precision, by describing the *abstract state* of the whole Internet Computer, and how this state can change in response to API function calls, or spontaneously (modeling asynchronous, distributed or non-deterministic execution).

The design of this abstract specification (e.g. how and where pending messages are stored) are *not* to be understood to in any way prescribe a concrete implementation or software architecture. The goals here are formal precision and clarity, but not implementability, so this can lead to different ways of phrasing.

### Notation

We specify the behavior of the Internet Computer using ad-hoc pseudocode.

The manipulated values are primitive values (numbers, text, binary blobs), aggregate values (lists, unordered lists a.k.a. bags, partial maps, records with fixed fields, named constructors) and functions.

We use a concatenation operator `·` with various types: to extend sets and maps, or to concatenate lists with lists or lists with elements.

The shape of values is described using a hand-wavy type system. We use `Foo = Nat` to define type aliases; now `Foo` can be used instead of `Nat`. Often, the right-hand side is a more complex type here, e.g. a record, or multiple possible types separated by a vertical bar (`|`). Partial maps are written as `Key ↦ Value` and the function type as `Argument → Result`.

:::note

All values are immutable! State change is specified by describing the new state, not by changing the existing state.

:::

Record fields are accessed using dot-notation (e.g. `S.request_id > 0`). To create a new record from an existing record `R` with some fields changed, the syntax `R where field = new_value` is used. This syntax can also be used to create new records with some deeply nested field changed: `R where some_map[key].field = new_value`.

In the state transitions, upper-case variables (`S`, `C`, `Req_id`) are free variables: The state transition may be taken for any possible value of these variables. `S` always refers to the previous state. A state transition often comes with a list of *conditions*, which may restrict the values of these free variables. The *state after* is usually described using the record update syntax by starting with `S where`.

For example, the condition `S.messages = Older_messages · M · Younger_messages` says that `M` is some message in field `messages` of the record `S`, and that `Younger_messages` and `Older_messages` are the other messages in the state. If the "state after" specifies `S with messages = Older_messages · Younger_messages`, then the message `M` is removed from the state.

### Abstract state

In this specification, we describe the Internet Computer as a state machine. In particular, there is a single piece of data that describes the complete state of the IC, called `S`.

Of course, this is a huge simplification: The real Internet Computer is distributed and has a multi-component architecture, and the state is spread over many different components, some physically separated. But this simplification allows us to have a concise description of the behavior, and to easily make global decisions (such as, "is there any pending message"), without having to specify the bookkeeping that allows such global decisions.

#### Identifiers

Principals (canister ids and user ids) are blobs, but some of them have special form, as explained in [Special forms of Principals](#id-classes).
```
type Principal = Blob
```
The function
```
mk_self_authenticating_id : PublicKey -> Principal
mk_self_authenticating_id pk = H(pk) · 0x02
```
calculates self-authenticating ids.

The function
```
mk_derived_id : Principal -> Blob -> Principal
mk_derived_id p nonce = H(|p| · p · nonce) · 0x03
```
calculates derived ids. With `|p|` we denote the length of the principal, in bytes, encoded as a single byte.

The principal of the anonymous user is fixed:
```
anonymous_id : Principal
anonymous_id = 0x04
```
The principal of the management canister is the empty blob (i.e. `aaaaa-aa`):
```
ic_principal : Principal = ""
```
These function domains and fixed values are mutually disjoint.

Method names can be arbitrary pieces of text:
```
MethodName = Text
```
#### Abstract canisters {#abstract-canisters}

The [WebAssembly System API](#system-api) is relatively low-level, and some of its details (e.g. that the argument data is queried using separate calls, and that closures are represented by a function pointer and a number, that method names need to be mangled) would clutter this section. Therefore, we abstract over the WebAssembly details as follows:

-   The state `WasmState` of a WebAssembly module is represented by its WASM (a.k.a. heap) and stable memory and a list of (exported or mutable) globals. For notational simplicity, the principal of the canister with state represented by `WasmState` is also stored in `WasmState`.

-   A canister module `CanisterModule` consists of an initial state, and (pure) functions that model function invocation on the canister. A function return value either indicates that the canister function traps, or returns a new state together with a description of the invoked asynchronous System API calls.
    ```
    WasmState = {
      wasm_memory : Blob;
      stable_memory : Blob;
      globals : [Global];
      self_id : Principal;
    }
    Global
      = I32(Int)
      | I64(Int)
      | F32(Real)
      | F64(Real)
      | V128(Nat);
    Callback = (abstract)
    ChunkStore = Hash -> Blob

    Arg = Blob;
    CallerId = Principal;

    Timestamp = Nat;
    CanisterVersion = Nat;
    Env = {
      time : Timestamp;
      controllers : List Principal;
      global_timer : Nat;
      balance : Nat;
      reserved_balance : Nat;
      reserved_balance_limit : Nat;
      compute_allocation : Nat;
      memory_allocation : Nat;
      memory_usage_raw_module : Nat;
      memory_usage_canister_history : Nat;
      memory_usage_chunk_store : Nat;
      memory_usage_snapshots : Nat;
      freezing_threshold : Nat;
      subnet_id : Principal;
      subnet_size : Nat;
      certificate : NoCertificate | Blob;
      status : Running | Stopping | Stopped;
      canister_version : CanisterVersion;
    }

    RejectCode = Nat
    Response = Reply Blob | Reject (RejectCode, Text)
    MethodCall = {
      callee : CanisterId;
      method_name: MethodName;
      arg: Blob;
      transferred_cycles: Nat;
      callback: Callback;
      timeout_seconds : NoTimeout | Nat;
    }

    UpdateFunc = WasmState -> Trap { cycles_used : Nat; } | Return {
      new_state : WasmState;
      new_calls : List MethodCall;
      new_certified_data : NoCertifiedData | Blob;
      new_global_timer : NoGlobalTimer | Nat;
      response : NoResponse | Response;
      cycles_accepted : Nat;
      cycles_used : Nat;
    }
    QueryFunc = WasmState -> Trap { cycles_used : Nat; } | Return {
      response : Response;
      cycles_accepted : Nat;
      cycles_used : Nat;
    }
    CompositeQueryFunc = WasmState -> Trap { cycles_used : Nat; } | Return {
      new_state : WasmState;
      new_calls : List MethodCall;
      response : NoResponse | Response;
      cycles_used : Nat;
    }
    SystemTaskFunc = WasmState -> Trap { cycles_used : Nat; } | Return {
      new_state : WasmState;
      new_calls : List MethodCall;
      new_certified_data : NoCertifiedData | Blob;
      new_global_timer : NoGlobalTimer | Nat;
      cycles_used : Nat;
    }

    AvailableCycles = Nat
    RefundedCycles = Nat

    CanisterModule = {
      initial_globals : [Global];
      init : (CanisterId, Arg, CallerId, Env) -> Trap { cycles_used : Nat; } | Return {
        new_state : WasmState;
        new_certified_data : NoCertifiedData | Blob;
        new_global_timer : NoGlobalTimer | Nat;
        cycles_used : Nat;
      }
      pre_upgrade : (WasmState, Principal, Env) -> Trap { cycles_used : Nat; } | Return {
        new_state : WasmState;
        new_certified_data : NoCertifiedData | Blob;
        cycles_used : Nat;
      }
      post_upgrade : (WasmState, Arg, CallerId, Env) -> Trap { cycles_used : Nat; } | Return {
        new_state : WasmState;
        new_certified_data : NoCertifiedData | Blob;
        new_global_timer : NoGlobalTimer | Nat;
        cycles_used : Nat;
      }
      update_methods : MethodName ↦ ((Arg, CallerId, Deadline, Env, AvailableCycles) -> UpdateFunc)
      query_methods : MethodName ↦ ((Arg, CallerId, Env) -> QueryFunc)
      composite_query_methods : MethodName ↦ ((Arg, CallerId, Env) -> CompositeQueryFunc)
      heartbeat : (Env) -> SystemTaskFunc
      global_timer : (Env) -> SystemTaskFunc
      on_low_wasm_memory : (Env) -> SystemTaskFunc
      callbacks : (Callback, Response, Deadline, RefundedCycles, Env, AvailableCycles) -> UpdateFunc
      composite_callbacks : (Callback, Response, Env) -> UpdateFunc
      inspect_message : (MethodName, WasmState, Arg, CallerId, Env) -> Trap | Return {
        status : Accept | Reject;
      }
    }
    ```

This high-level interface presents a pure, mathematical model of a canister, and hides the bookkeeping required to provide the System API as seen in Section [Canister interface (System API)](#system-api).

The `CanisterId` parameter of `init` is merely passed through to the canister, via the `canister.self` system call.

The `Env` parameter provides synchronous read-only access to portions of the system state and canister metadata that are always available.

The parsing of a blob to a canister module and its public and private custom sections is modelled via the (possibly implicitly failing) functions
```
parse_wasm_mod : Blob -> CanisterModule
parse_public_custom_sections : Blob -> Text ↦ Blob
parse_private_custom_sections : Blob -> Text ↦ Blob
```

The concrete mapping of this abstract `CanisterModule` to actual WebAssembly concepts and the System API is described separately in section [Abstract Canisters to System API](#concrete-canisters).

#### Call contexts

The Internet Computer provides certain messaging guarantees: If a user or a canister calls another canister, it will eventually get a single response (a reply or a rejection), even if some canister code along the way fails.

To ensure that only one response is generated, and also to detect when no response can be generated any more, the IC maintains a *call context*. The `needs_to_respond` field is set to `false` once the call has received a response. Further attempts to respond will now fail.
```
Request = {
    nonce : Blob;
    ingress_expiry : Nat;
    sender : UserId;
    canister_id : CanisterId;
    method_name : Text;
    arg : Blob;
  }
CallId = (abstract)
CallOrigin
  = FromUser {
      request : Request;
    }
  | FromCanister {
      calling_context : CallId;
      callback: Callback;
      deadline : NoDeadline | Timestamp | Expired Timestamp;
    }
  | FromSystemTask
CallCtxt = {
  canister : CanisterId;
  origin : CallOrigin;
  needs_to_respond : bool;
  deleted : bool;
  available_cycles : Nat;
}
```
#### Calls and Messages

Calls into and within the IC are implemented as messages passed between canisters. During their lifetime, messages change shape: they begin as a call to a public method, which is resolved to a WebAssembly function that is then executed, potentially generating a response which is then delivered.

Therefore, a message can have different shapes:
```
Queue = Unordered | Queue { from : System | CanisterId; to : CanisterId }
EntryPoint
  = PublicMethod MethodName Principal Blob
  | Callback Callback Response RefundedCycles
  | Heartbeat
  | GlobalTimer
  | OnLowWasmMemory
Message
  = CallMessage {
      origin : CallOrigin;
      caller : Principal;
      callee : CanisterId;
      method_name : Text;
      arg : Blob;
      transferred_cycles : Nat;
      queue : Queue;
    }
  | FuncMessage {
      call_context : CallId;
      receiver : CanisterId;
      entry_point : EntryPoint;
      queue : Queue;
    }
  | ResponseMessage {
      origin : CallOrigin;
      response : Response;
      refunded_cycles : Nat;
    }
```

The `queue` field is used to describe the message ordering behavior. Its concrete value is only used to determine when the relative order of two messages must be preserved, and is otherwise not interpreted. Response messages are not ordered so they have no `queue` field.

A reference implementation would likely maintain a separate list of `messages` for each such queue to efficiently find eligible messages; this document uses a single global list for a simpler and more concise system state.

#### API requests

We distinguish between API requests (type `Request`) passed to `/api/v2/…/call` and `/api/v4/…/call`, which may be present in the IC state, and the *read-only* API requests passed to `/api/v3/…/read_state` and `/api/v3/…/query`, which are only ephemeral.

These are the read-only messages:
```
Path = List(Blob)
APIReadRequest
  = StateRead = {
    nonce : Blob;
    ingress_expiry : Nat;
    sender : UserId;
    paths : List(Path);
  }
  | CanisterQuery = {
    nonce : Blob;
    ingress_expiry : Nat;
    sender : UserId;
    canister_id : CanisterId;
    method_name : Text;
    arg : Blob;
  }
```

Signed delegations contain the (unsigned) delegation data in a nested record, next to the signature of that data.
```
PublicKey = Blob
Signature = Blob
SignedDelegation = {
  delegation : {
    pubkey : PublicKey;
    targets : [CanisterId] | Unrestricted;
    expiration : Timestamp
  };
  signature : Signature
}
```

For the signatures in a `Request`, we assume that the following function implements signature verification as described in [Authentication](#authentication). This function picks the corresponding signature scheme according to the DER-encoded metadata in the public key.
```
verify_signature : PublicKey -> Signature -> Blob -> Bool
Envelope = {
  content : Request | APIReadRequest;
  sender_pubkey : PublicKey | NoPublicKey;
  sender_sig : Signature | NoSignature;
  sender_delegation: [SignedDelegation]
}
```

The evolution of a `Request` goes through these states, as explained in [Overview of canister calling](#http-call-overview):
```
RequestStatus
  = Received
  | Processing
  | Rejected (RejectCode, Text)
  | Replied Blob
  | Done
```

A `Path` may refer to a request by way of a *request id*, as specified in [Request ids](#request-id):
```
RequestId = { b ∈ Blob | |b| = 32 }
hash_of_map: Request -> RequestId
```

#### The system state

Finally, we can describe the state of the IC as a record having the following fields:
```
CanState
 = EmptyCanister | {
  wasm_state : WasmState;
  module : CanisterModule;
  raw_module : Blob;
  public_custom_sections: Text ↦ Blob;
  private_custom_sections: Text ↦ Blob;
}
CanStatus
  = Running
  | Stopping (List (CallOrigin, Nat))
  | Stopped
ChangeOrigin
  = FromUser {
      user_id : PrincipalId;
    }
  | FromCanister {
      canister_id : PrincipalId;
      canister_version : CanisterVersion | NoCanisterVersion;
    }
CodeDeploymentMode
  = Install
  | Reinstall
  | Upgrade
SnapshotId = (abstract)
SnapshotSource
  = TakenFromCanister
  | MetadataUpload
ChangeDetails
  = Creation {
      controllers : [PrincipalId];
      environment_variables_hash: opt Blob;
    }
  | CodeUninstall
  | CodeDeployment {
      mode : CodeDeploymentMode;
      module_hash : Blob;
    }
  | LoadSnapshot {
      canister_version : CanisterVersion;
      snapshot_id : SnapshotId;
      taken_at_timestamp : Timestamp;
      source : SnapshotSource;
    }
  | ControllersChange {
      controllers: [PrincipalId];
  }
Change = {
  timestamp_nanos : Timestamp;
  canister_version : CanisterVersion;
  origin : ChangeOrigin;
  details : ChangeDetails;
}
CanisterHistory = {
  total_num_changes : Nat;
  recent_changes : [Change];
}
CanisterLogVisibility
  = Controllers
  | Public
  | AllowedViewers [Principal]
CanisterLog = {
  idx : Nat;
  timestamp_nanos : Nat;
  content : Blob;
}
OnLowWasmMemoryHookStatus
  = ConditionNotSatisfied
  | Ready
  | Executed
QueryStats = {
  timestamp : Timestamp;
  num_instructions : Nat;
  request_payload_bytes : Nat;
  response_payload_bytes : Nat;
}
Subnet = {
  subnet_id : Principal;
  subnet_size : Nat;
}
Snapshot = {
  source : SnapshotSource;
  taken_at_timestamp : Timestamp;
  raw_module : Blob;
  wasm_state : WasmState;
  chunk_store : ChunkStore;
  canister_version : CanisterVersion;
  certified_data : Blob;
  global_timer : Timestamp | null;
  on_low_wasm_memory_hook_status : OnLowWasmMemoryHookStatus | null;
}
S = {
  requests : Request ↦ (RequestStatus, Principal);
  canisters : CanisterId ↦ CanState;
  snapshots: CanisterId ↦ SnapshotId ↦ Snapshot;
  controllers : CanisterId ↦ Set Principal;
  compute_allocation : CanisterId ↦ Nat;
  memory_allocation : CanisterId ↦ Nat;
  freezing_threshold : CanisterId ↦ Nat;
  canister_status: CanisterId ↦ CanStatus;
  canister_version: CanisterId ↦ CanisterVersion;
  canister_subnet : CanisterId ↦ Subnet;
  time : CanisterId ↦ Timestamp;
  global_timer : CanisterId ↦ Timestamp;
  balances: CanisterId ↦ Nat;
  reserved_balances: CanisterId ↦ Nat;
  reserved_balance_limits: CanisterId ↦ Nat;
  wasm_memory_limit: CanisterId ↦ Nat;
  wasm_memory_threshold: CanisterId ↦ Nat;
  environment_variables: CanisterId ↦ (Text ↦ Text)
  on_low_wasm_memory_hook_status: CanisterId ↦ OnLowWasmMemoryHookStatus;
  certified_data: CanisterId ↦ Blob;
  canister_history: CanisterId ↦ CanisterHistory;
  canister_log_visibility: CanisterId ↦ CanisterLogVisibility;
  canister_logs: CanisterId ↦ [CanisterLog];
  query_stats: CanisterId ↦ [QueryStats];
  system_time : Timestamp
  call_contexts : CallId ↦ CallCtxt;
  messages : List Message; // ordered!
  root_key : PublicKey
}
```

To convert `CanStatus` into `status : Running | Stopping | Stopped` from `Env`, we define the following conversion function:
```
simple_status(Running) = Running
simple_status(Stopping _) = Stopping
simple_status(Stopped) = Stopped
```

To convert `CallOrigin` into `ChangeOrigin`, we define the following conversion function:
```
change_origin(principal, _, FromUser { … }) = FromUser {
    user_id = principal
  }
change_origin(principal, sender_canister_version, FromCanister { … }) = FromCanister {
    canister_id = principal
    canister_version = sender_canister_version
  }
change_origin(principal, sender_canister_version, FromSystemTask) = FromCanister {
    canister_id = principal
    canister_version = sender_canister_version
  }
```

#### Cycle bookkeeping and resource consumption

The main cycle balance of canister `A` in state `S` can be obtained with `S.balances(A)`.
In addition to the main balance, each canister has a reserved balance `S.reserved_balances(A)`.
The reserved balance contains cycles that were set aside from the main balance for future payments for the consumption of resources such as compute and memory.
The reserved cycles can only be used for resource payments and cannot be transferred back to the main balance.

The (unspecified) function `idle_cycles_burned_rate(compute_allocation, memory_allocation, memory_usage, subnet_size)` determines the idle resource consumption rate in cycles per day of a canister given its current compute and memory allocation, memory usage, and subnet size. The function `freezing_limit(compute_allocation, memory_allocation, freezing_threshold, memory_usage, subnet_size)` determines the freezing limit in cycles of a canister given its current compute and memory allocation, freezing threshold in seconds, memory usage, and subnet size. The value `freezing_limit(compute_allocation, memory_allocation, freezing_threshold, memory_usage, subnet_size)` is derived from `idle_cycles_burned_rate(compute_allocation, memory_allocation, memory_usage, subnet_size)` and `freezing_threshold` as follows:
```
freezing_limit(compute_allocation, memory_allocation, freezing_threshold, memory_usage, subnet_size) = idle_cycles_burned_rate(compute_allocation, memory_allocation, memory_usage, subnet_size) * freezing_threshold / (24 * 60 * 60)
```

The (unspecified) functions `memory_usage_wasm_state(wasm_state)`, `memory_usage_raw_module(raw_module)`, `memory_usage_canister_history(canister_history)`, `memory_usage_chunk_store(chunk_store)`, and `memory_usage_snapshots(snapshots)` determine the canister's memory usage in bytes consumed by its Wasm state, raw Wasm binary, canister history, chunk store, and snapshots, respectively.

The freezing limit of canister `A` in state `S` can be obtained as follows:
```
freezing_limit(S, A) =
  freezing_limit(
    S.compute_allocation[A],
    S.memory_allocation[A],
    S.freezing_threshold[A],
    memory_usage_wasm_state(S.canisters[A].wasm_state) +
      memory_usage_raw_module(S.canisters[A].raw_module) +
      memory_usage_canister_history(S.canister_history[A]) +
      memory_usage_chunk_store(S.chunk_store[A]) +
      memory_usage_snapshots(S.snapshots[A]),
    S.canister_subnet[A].subnet_size,
  )
```

The amount of cycles that is available for spending in calls and execution is computed by the function `liquid_balance(balance, reserved_balance, freezing_limit)`:
```
liquid_balance(balance, reserved_balance, freezing_limit) = balance - max(freezing_limit - reserved_balance, 0)
```

The "liquid" balance of canister `A` in state `S` can be obtained as follows:
```
liquid_balance(S, A) =
  liquid_balance(
    S.balances[A],
    S.reserved_balances[A],
    freezing_limit(S, A),
  )
```

The reasoning behind this is that resource payments first drain the reserved balance and only when the reserved balance gets to zero, they start draining the main balance.

The amount of cycles that need to be reserved after operations that allocate resources is modeled with an unspecified function `cycles_to_reserve(S, CanisterId, compute_allocation, memory_allocation, snapshots, CanState)` that depends on the old IC state, the id of the canister, the new allocations of the canister, the snapshots of the canister, and the new state of the canister.

#### Initial state

The initial state of the IC is

```
{
  requests = ();
  canisters = ();
  snapshots = ();
  controllers = ();
  compute_allocation = ();
  memory_allocation = ();
  freezing_threshold = ();
  canister_status = ();
  canister_version = ();
  canister_subnet = ();
  time = ();
  global_timer = ();
  balances = ();
  reserved_balances = ();
  reserved_balance_limits = ();
  wasm_memory_limit = ();
  wasm_memory_threshold = ();
  environment_variables = ();
  on_low_wasm_memory_hook_status = ();
  certified_data = ();
  canister_history = ();
  canister_log_visibility = ();
  canister_logs = ();
  query_stats = ();
  system_time = T;
  call_contexts = ();
  messages = [];
  root_key = PublicKey;
}
```

for some time stamp `T`, some DER-encoded BLS public key `PublicKey`, and using `()` to denote the empty map or bag.

### Invariants

The following is an incomplete list of invariants that should hold for the abstract state `S`, and are not already covered by the type annotations in this section.

-   No pair of update, query, and composite query methods in a CanisterModule can have the same name:
    ```
    ∀ (_ ↦ CanState) ∈ S.canisters:
      dom(CanState.module.update_methods) ∩ dom(CanState.module.query_methods) = ∅
      dom(CanState.module.update_methods) ∩ dom(CanState.module.composite_query_methods) = ∅
      dom(CanState.module.query_methods) ∩ dom(CanState.module.composite_query_methods) = ∅
    ```

-   Deleted call contexts were not awaiting a response:
    ```
    ∀ (_ ↦ Ctxt) ∈ S.call_contexts:
      if Ctxt.deleted then Ctxt.needs_to_respond = false
    ```
-   Responded call contexts have no available\_cycles left:
    ```
    ∀ (_ ↦ Ctxt) ∈ S.call_contexts:
      if Ctxt.needs_to_respond = false then Ctxt.available_cycles = 0
    ```
-   A stopped canister does not have any call contexts (in particular, a stopped canister does not have any call contexts marked as deleted):
    ```
    ∀ (_ ↦ Ctxt) ∈ S.call_contexts:
      S.canister_status[Ctxt.canister] ≠ Stopped
    ```
-   Referenced call contexts exist, unless the origins have expired deadlines:

    ```
    ∀ CallMessage {origin = FromCanister O, …} ∈ S.messages. O.deadline ≠ Expired _ ⇒ O.calling_context ∈ dom(S.call_contexts)
    ∀ ResponseMessage {origin = FromCanister O, …} ∈ S.messages. O.deadline ≠ Expired _ ⇒ O.calling_context ∈ dom(S.call_contexts)
    ∀ (_ ↦ {needs_to_respond = true, origin = FromCanister O, …}) ∈ S.call_contexts: O.deadline ≠ Expired _ ⇒ O.calling_context ∈ dom(S.call_contexts)
    ∀ (_ ↦ Stopping Origins) ∈ S.canister_status: ∀(FromCanister O, _) ∈ Origins. O.deadline ≠ Expired _ ⇒ O.calling_context ∈ dom(S.call_contexts)
    ```
### State transitions

Based on this abstract notion of the state, we can describe the behavior of the IC. There are three classes of behaviors:

-   Potentially state changing API requests that are submitted via `/api/v2/…/call` and `/api/v4/…/call`. These transitions describe checks that the request must pass to be considered received.

-   Spontaneous transitions that model the internal behavior of the IC, by describing conditions on the state that allow the transition to happen, and the state after.

-   Responses to reads (i.e. `/api/v3/…/read_state` and `/api/v3/…/query`). By definition, these do *not* change the state of the IC, and merely describe the response based on the read request (or query, respectively) and the current state.

The state transitions are not complete with regard to error handling. For example, the behavior of sending a request to a non-existent canister is not specified here. For now, we trust implementors to make sensible decisions there.

We model the [The IC management canister](#ic-management-canister) with one state transition per method. There, we assume a function
```
candid : Value -> Blob
```
that represents Candid encoding; this is implicitly taking the method types, as declared in [Interface overview](#ic-candid), into account. We model the parsing of Candid values in the "Conditions" section using `candid` as well, by treating it as a non-deterministic function.

#### Envelope Authentication

The following predicate describes when an envelope `E` correctly signs the enclosed request with a key belonging to a user `U`, at time `T`: It returns which canister ids this envelope may be used at (as a set of principals).
```
verify_envelope({ content = C }, U, T)
  = { p : p is CanisterID } if U = anonymous_id
verify_envelope({ content = C, sender_pubkey = PK, sender_sig = Sig, sender_delegation = DS}, U, T)
  = TS if U = mk_self_authenticating_id E.sender_pubkey
  ∧ (PK', TS) = verify_delegations(DS, PK, T, { p : p is CanisterId })
  ∧ verify_signature PK' Sig ("\x0Aic-request" · hash_of_map(C))
verify_delegations([], PK, T, TS) = (PK, TS)
verify_delegations([D] · DS, PK, T, TS)
  = verify_delegations(DS, D.pubkey, T, TS ∩ delegation_targets(D))
  if verify_signature PK D.signature ("\x1Aic-request-auth-delegation" · hash_of_map(D.delegation))
   ∧ D.delegation.expiration ≥ T
delegation_targets(D)
  = if D.targets = Unrestricted
    then { p : p is CanisterId }
    else D.targets
```
#### Effective canister ids

A `Request` has an effective canister id according to the rules in [Effective canister id](#http-effective-canister-id):
```
is_effective_canister_id(Request {canister_id = ic_principal, method = provisional_create_canister_with_cycles, …}, p)
is_effective_canister_id(Request {canister_id = ic_principal, method = install_chunked_code, arg = candid({target_canister = p, …}), …}, p)
is_effective_canister_id(Request {canister_id = ic_principal, arg = candid({canister_id = p, …}), …}, p)
is_effective_canister_id(Request {canister_id = p, …}, p), if p ≠ ic_principal
```

#### API Request submission {#api-request-submission}

After a replica (i.e., a node belonging to an IC subnet) receives a call in an HTTP request to `/api/v2/canister/<ECID>/call` or `/api/v4/canister/<ECID>/call`
and if the replica accepts the call and subsequently the IC subnet (as a whole) receives the call, then the call gets added to the IC state as `Received`.

This can only happen if the target canister is not frozen and

- the target canister is not empty, the target canister is running, and ingress message inspection succeeds for calls to a regular canister;

- the management canister method can be called via ingress messages and the caller is a controller of the target canister for calls to the management canister
  (or the call targets the [IC Provisional API](#ic-provisional-api) on a development instance).

Moreover, the signature must be valid and created with a correct key. Due to this check, the envelope is discarded after this point.

Finally, the system time (of the replica receiving the HTTP request) must not have exceeded the `ingress_expiry` field of the HTTP request containing the call.

Submitted request to `/api/<VERSION>/canister/<ECID>/call`

```html

E : Envelope

```

where `<VERSION>` is `v2` or `v3`.

Conditions  

```html

E.content.canister_id ∈ verify_envelope(E, E.content.sender, S.system_time)
|E.content.nonce| <= 32
E.content ∉ dom(S.requests)
S.system_time <= E.content.ingress_expiry
is_effective_canister_id(E.content, ECID)
liquid_balance(S, E.content.canister_id) ≥ 0
( E.content.canister_id = ic_principal
  E.content.arg = candid({canister_id = CanisterId, …})
  E.content.sender ∈ S.controllers[CanisterId]
  E.content.method_name ∈
    { "install_code", "install_chunked_code", "uninstall_code", "update_settings", "start_canister", "stop_canister",
      "canister_status", "delete_canister", "upload_chunk", "clear_chunk_store", "stored_chunks",
      "read_canister_snapshot_metadata", "read_canister_snapshot_data", "upload_canister_snapshot_metadata", "upload_canister_snapshot_data",
      "provisional_top_up_canister" }
) ∨ (
  E.content.canister_id = ic_principal
  E.content.method_name ∈
    { "provisional_create_canister_with_cycles" }
) ∨ (
  E.content.canister_id ≠ ic_principal
  S.canisters[E.content.canister_id] ≠ EmptyCanister
  S.canister_status[E.content.canister_id] = Running
  Env = {
    time = S.time[E.content.canister_id];
    controllers = S.controllers[E.content.canister_id];
    global_timer = S.global_timer[E.content.canister_id];
    balance = S.balances[E.content.canister_id];
    reserved_balance = S.reserved_balances[E.content.canister_id];
    reserved_balance_limit = S.reserved_balance_limits[E.content.canister_id];
    compute_allocation = S.compute_allocation[E.content.canister_id];
    memory_allocation = S.memory_allocation[E.content.canister_id];
    memory_usage_raw_module = memory_usage_raw_module(S.canisters[E.content.canister_id].raw_module);
    memory_usage_canister_history = memory_usage_canister_history(S.canister_history[E.content.canister_id]);
    memory_usage_chunk_store = memory_usage_chunk_store(S.chunk_store[E.content.canister_id]);
    memory_usage_snapshots = memory_usage_snapshots(S.snapshots[E.content.canister_id]);
    freezing_threshold = S.freezing_threshold[E.content.canister_id];
    subnet_id = S.canister_subnet[E.content.canister_id].subnet_id;
    subnet_size = S.canister_subnet[E.content.canister_id].subnet_size;
    certificate = NoCertificate;
    status = simple_status(S.canister_status[E.content.canister_id]);
    canister_version = S.canister_version[E.content.canister_id];
  }
  S.canisters[E.content.canister_id].module.inspect_message
    (E.content.method_name, S.canisters[E.content.canister_id].wasm_state, E.content.arg, E.content.sender, Env) = Return {status = Accept;}
)

```

State after  

```html

S with
    requests[E.content] = (Received, ECID)

```

:::note

This is not instantaneous (the IC takes some time to agree it accepts the request) nor guaranteed (a node could just drop the request, or maybe it did not pass validation). But once the request has entered the IC state like this, it will be acted upon.

:::

#### Request rejection

The IC may reject a received message for internal reasons (high load, low resources) or expiry. The precise conditions are not specified here, but the reject code must indicate this to be a system error.

Conditions  

```html

S.requests[R] = (Received, ECID)
Code = SYS_FATAL or Code = SYS_TRANSIENT

```

State after  

```html

S with
    requests[R] = (Rejected (Code, Msg), ECID)

```

#### Initiating canister calls

A first step in processing a canister update call is to create a `CallMessage` in the message queue.

The `request` field of the `FromUser` origin establishes the connection to the API message. One could use the corresponding `hash_of_map` for this purpose, but this formulation is more abstract.

The IC does not make any guarantees about the order of incoming messages.

Conditions  

```html

S.requests[R] = (Received, ECID)
S.system_time <= R.ingress_expiry
C = S.canisters[R.canister_id]

```

State after  

```html

S with
    requests[R] = (Processing, ECID)
    messages =
      CallMessage {
        origin = FromUser { request = R };
        caller = R.sender;
        callee = R.canister_id;
        method_name = R.method_name;
        arg = R.arg;
        transferred_cycles = 0;
        queue = Unordered;
      } · S.messages

```

#### Calls to stopped/stopping canisters are rejected

A call to a canister which is stopping, or stopped is automatically rejected.

Conditions  

```html

S.messages = Older_messages · CallMessage CM · Younger_messages
(CM.queue = Unordered) or (∀ CallMessage M' | FuncMessage M' ∈ Older_messages. M'.queue ≠ CM.queue)
S.canisters[CM.callee] ≠ EmptyCanister
S.canister_status[CM.callee] = Stopped or S.canister_status[CM.callee] = Stopping
```

State after:

```html

messages = Older_messages · Younger_messages  ·
  ResponseMessage {
      origin = CM.origin;
      response = Reject (CANISTER_ERROR, <implementation-specific>);
      refunded_cycles = CM.transferred_cycles;
  }

```

#### Calls to frozen canisters are rejected

A call to a canister which is frozen is automatically rejected.

Conditions  

```html

S.messages = Older_messages · CallMessage CM · Younger_messages
(CM.queue = Unordered) or (∀ CallMessage M' | FuncMessage M' ∈ Older_messages. M'.queue ≠ CM.queue)
S.canisters[CM.callee] ≠ EmptyCanister
liquid_balance(S, CM.callee) < 0
```

State after:

```html

messages = Older_messages · Younger_messages  ·
  ResponseMessage {
      origin = CM.origin;
      response = Reject (SYS_TRANSIENT, <implementation-specific>);
      refunded_cycles = CM.transferred_cycles;
  }

```

#### Call context creation {#call-context-creation}

Before invoking a heartbeat, a global timer, or a message to a public entry point, a call context is created for bookkeeping purposes. For these invocations the canister must be running (so not stopped or stopping). Additionally, these invocations only happen for "real" canisters, not the IC management canister.

This "bookkeeping transition" must be immediately followed by the corresponding ["Message execution" transition](#rule-message-execution).

*Call context creation: Public entry points*

For a message to a public entry point, the method is looked up in the list of exports. This happens for both ingress and inter-canister messages.

The position of the message in the queue is unchanged.

Conditions  

```html

S.messages = Older_messages · CallMessage CM · Younger_messages
(CM.queue = Unordered) or (∀ CallMessage M' | FuncMessage M' ∈ Older_messages. M'.queue ≠ CM.queue)
S.canisters[CM.callee] ≠ EmptyCanister
S.canister_status[CM.callee] = Running
liquid_balance(S, CM.callee) ≥ MAX_CYCLES_PER_MESSAGE
Ctxt_id ∉ dom(S.call_contexts)

```

State after  

```html

S with
    messages =
      Older_messages ·
      FuncMessage {
        call_context = Ctxt_id;
        receiver = CM.callee;
        entry_point = PublicMethod CM.method_name CM.caller CM.arg;
        queue = CM.queue;
      } ·
      Younger_messages
    call_contexts[Ctxt_id] = {
      canister = CM.callee;
      origin = CM.origin;
      needs_to_respond = true;
      deleted = false;
      available_cycles = CM.transferred_cycles;
    }
    balances[CM.callee] = S.balances[CM.callee] - MAX_CYCLES_PER_MESSAGE

```

*Call context creation: Heartbeat*

If canister `C` exports a method with name `canister_heartbeat`, the IC will create the corresponding call context.

Conditions  

```html

S.canisters[C] ≠ EmptyCanister
S.canister_status[C] = Running
liquid_balance(S, C) ≥ MAX_CYCLES_PER_MESSAGE
Ctxt_id ∉ dom(S.call_contexts)

```

State after  

```html

S with
    messages =
      FuncMessage {
        call_context = Ctxt_id;
        receiver = C;
        entry_point = Heartbeat;
        queue = Queue { from = System; to = C };
      }
      · S.messages
    call_contexts[Ctxt_id] = {
      canister = C;
      origin = FromSystemTask;
      needs_to_respond = false;
      deleted = false;
      available_cycles = 0;
    }
    balances[C] = S.balances[C] - MAX_CYCLES_PER_MESSAGE

```

*Call context creation: Global timer*

If canister `C` exports a method with name `canister_global_timer`, the global timer of canister `C` is set, and the current time for canister `C` has passed the value of the global timer, the IC will create the corresponding call context and deactivate the global timer.

Conditions  

```html

S.canisters[C] ≠ EmptyCanister
S.canister_status[C] = Running
S.global_timer[C] ≠ 0
S.time[C] ≥ S.global_timer[C]
liquid_balance(S, C) ≥ MAX_CYCLES_PER_MESSAGE
Ctxt_id ∉ dom(S.call_contexts)

```

State after  

```html

S with
    messages =
      FuncMessage {
        call_context = Ctxt_id;
        receiver = C;
        entry_point = GlobalTimer;
        queue = Queue { from = System; to = C };
      }
      · S.messages
    call_contexts[Ctxt_id] = {
      canister = C;
      origin = FromSystemTask;
      needs_to_respond = false;
      deleted = false;
      available_cycles = 0;
    }
    global_timer[C] = 0
    balances[C] = S.balances[C] - MAX_CYCLES_PER_MESSAGE

```

*Call context creation: On low wasm memory*

If `S.on_low_wasm_memory_hook_status[C]` is `Ready` for a canister `C`, the IC will create the corresponding call context and set `S.on_low_wasm_memory_hook_status[C]` to `Executed`.

Conditions

```html

S.canisters[C] ≠ EmptyCanister
S.canister_status[C] = Running
S.on_low_wasm_memory_hook_status[C] = Ready
liquid_balance(S, C) ≥ MAX_CYCLES_PER_MESSAGE
Ctxt_id ∉ dom(S.call_contexts)

```

State after

```html

S with
    messages =
      FuncMessage {
        call_context = Ctxt_id;
        receiver = C;
        entry_point = OnLowWasmMemory;
        queue = Queue { from = System; to = C };
      }
      · S.messages
    call_contexts[Ctxt_id] = {
      canister = C;
      origin = FromSystemTask;
      needs_to_respond = false;
      deleted = false;
      available_cycles = 0;
    }
    on_low_wasm_memory_hook_status[C] = Executed
    balances[C] = S.balances[C] - MAX_CYCLES_PER_MESSAGE

```

The IC can execute any message that is at the head of its queue, i.e. there is no older message with the same abstract `queue` field. The actual message execution, if successful, may enqueue further messages and --- if the function returns a response --- record this response. The new call and response messages are enqueued at the end.

Note that new messages are executed only if the canister is Running and is not frozen.

#### Scheduling on low wasm memory hook {#rule-on-low-wasm-memory}

This transition is executed immediately after [Message execution](#rule-message-execution) and IC Management Canister execution (update call).

Conditions

```html
Total_memory_usage = memory_usage_wasm_state(S.canisters[C].wasm_state) +
  memory_usage_raw_module(S.canisters[C].raw_module) +
  memory_usage_canister_history(S.canister_history[C]) +
  memory_usage_chunk_store(S.chunk_store[C]) +
  memory_usage_snapshots(S.snapshots[C])

if S.memory_allocation[C] = 0:
  Wasm_memory_capacity = S.wasm_memory_limit[C]
else:
  Wasm_memory_capacity = min(S.memory_allocation[C] - (Total_memory_usage - |S.canisters[C].wasm_state.wasm_memory|), S.wasm_memory_limit[C])

if Wasm_memory_capacity < |S.canisters[C].wasm_state.wasm_memory| + S.wasm_memory_threshold[C]:
  if S.on_low_wasm_memory_hook_status[C] = ConditionNotSatisfied:
    On_low_wasm_memory_hook_status = Ready
  else:
    On_low_wasm_memory_hook_status = S.on_low_wasm_memory_hook_status[C]
else:
  On_low_wasm_memory_hook_status = ConditionNotSatisfied
```

State after

```html
S with
  on_low_wasm_memory_hook_status[C] = On_low_wasm_memory_hook_status
```

#### Message execution {#rule-message-execution}

The transition models the actual execution of a message, whether it is an initial call to a public method or a response. In either case, a call context already exists (see transition "Call context creation").

For convenience, we first define a function that extracts the deadline from a call context. Note that user and system messages have no deadline.

```html

deadline_of_context(ctxt) = match ctxt.origin with
    FromCanister O if O.deadline ≠ Expired _ → O.deadline
    FromCanister O if O.deadline = Expired ts → ts
    otherwise → NoDeadline

```

Conditions  

```html

S.messages = Older_messages · FuncMessage M · Younger_messages
(M.queue = Unordered) or (∀ CallMessage M' | FuncMessage M' ∈ Older_messages. M'.queue ≠ M.queue)
(∀ FuncMessage M' ∈ Older_messages · Younger_messages. M'.receiver ≠ M.receiver or M.entry_point ≠ OnLowWasmMemory)
S.on_low_wasm_memory_hook_status[M.receiver] ≠ Ready
S.canisters[M.receiver] ≠ EmptyCanister
Mod = S.canisters[M.receiver].module
Ctxt = S.call_contexts[M.call_context]
Deadline = deadline_of_context(Ctxt)

Is_response = M.entry_point == Callback _ _ _

Env = {
  time = S.time[M.receiver];
  controllers = S.controllers[M.receiver];
  global_timer = S.global_timer[M.receiver];
  balance = S.balances[M.receiver]
  reserved_balance = S.reserved_balances[M.receiver];
  reserved_balance_limit = S.reserved_balance_limits[M.receiver];
  compute_allocation = S.compute_allocation[M.receiver];
  memory_allocation = S.memory_allocation[M.receiver];
  memory_usage_raw_module = memory_usage_raw_module(S.canisters[M.receiver].raw_module);
  memory_usage_canister_history = memory_usage_canister_history(S.canister_history[M.receiver]);
  memory_usage_chunk_store = memory_usage_chunk_store(S.chunk_store[M.receiver]);
  memory_usage_snapshots = memory_usage_snapshots(S.snapshots[M.receiver]);
  freezing_threshold = S.freezing_threshold[M.receiver];
  subnet_id = S.canister_subnet[M.receiver].subnet_id;
  subnet_size = S.canister_subnet[M.receiver].subnet_size;
  certificate = NoCertificate;
  status = simple_status(S.canister_status[M.receiver]);
  canister_version = S.canister_version[M.receiver];
}

Available = Ctxt.available_cycles
( M.entry_point = PublicMethod Name Caller Arg
  F = Mod.update_methods[Name](Arg, Caller, Deadline, Env, Available)
  New_canister_version = S.canister_version[M.receiver] + 1
  Wasm_memory_limit = S.wasm_memory_limit[M.receiver]
)
or
( M.entry_point = PublicMethod Name Caller Arg
  F = query_as_update(Mod.query_methods[Name], Arg, Caller, Env, Available)
  New_canister_version = S.canister_version[M.receiver]
  Wasm_memory_limit = 0
)
or
( M.entry_point = Callback Callback Response RefundedCycles
  F = Mod.callbacks(Callback, Response, Deadline, RefundedCycles, Env, Available)
  New_canister_version = S.canister_version[M.receiver] + 1
  Wasm_memory_limit = 0
)
or
( M.entry_point = Heartbeat
  F = system_task_as_update(Mod.heartbeat, Env)
  New_canister_version = S.canister_version[M.receiver] + 1
  Wasm_memory_limit = 0
)
or
( M.entry_point = GlobalTimer
  F = system_task_as_update(Mod.global_timer, Env)
  New_canister_version = S.canister_version[M.receiver] + 1
  Wasm_memory_limit = 0
)
or
( M.entry_point = OnLowWasmMemory
  F = system_task_as_update(Mod.on_low_wasm_memory, Env)
  New_canister_version = S.canister_version[M.receiver] + 1
  Wasm_memory_limit = 0
)

R = F(S.canisters[M.receiver].wasm_state)

```

State after  

```html

if
  R = Return res
  validate_sender_canister_version(res.new_calls, S.canister_version[M.receiver])
  res.cycles_used ≤ (if Is_response then MAX_CYCLES_PER_RESPONSE else MAX_CYCLES_PER_MESSAGE)
  res.cycles_accepted ≤ Available
  (res.cycles_used + ∑ [ MAX_CYCLES_PER_RESPONSE + call.transferred_cycles | call ∈ res.new_calls ]) ≤
    (S.balances[M.receiver] + res.cycles_accepted + (if Is_response then MAX_CYCLES_PER_RESPONSE else MAX_CYCLES_PER_MESSAGE))
  Cycles_reserved = cycles_to_reserve(S, A.canister_id, S.compute_allocation[A.canister_id], S.memory_allocation[A.canister_id], S.snapshots[A.canister_id], New_state)
  New_balance =
      (S.balances[M.receiver] + res.cycles_accepted + (if Is_response then MAX_CYCLES_PER_RESPONSE else MAX_CYCLES_PER_MESSAGE))
      - (res.cycles_used + ∑ [ MAX_CYCLES_PER_RESPONSE + call.transferred_cycles | call ∈ res.new_calls ])
      - Cycles_reserved
  New_reserved_balance = S.reserved_balances[M.receiver] + Cycles_reserved
  Min_balance = if Is_response then 0 else freezing_limit(
    S.compute_allocation[M.receiver],
    S.memory_allocation[M.receiver],
    S.freezing_threshold[M.receiver],
    memory_usage_wasm_state(res.new_state) +
      memory_usage_raw_module(S.canisters[M.receiver].raw_module) +
      memory_usage_canister_history(S.canister_history[M.receiver]) +
      memory_usage_chunk_store(S.chunk_store[M.receiver]) +
      memory_usage_snapshots(S.snapshots[M.receiver]),
    S.canister_subnet[M.receiver].subnet_size,
  )
  New_reserved_balance ≤ S.reserved_balance_limits[M.receiver]
  liquid_balance(
    New_balance,
    New_reserved_balance,
    Min_balance
  ) ≥ 0
  Total_memory_usage = memory_usage_wasm_state(res.new_state) +
    memory_usage_raw_module(S.canisters[M.receiver].raw_module) +
    memory_usage_canister_history(S.canister_history[M.receiver]) +
    memory_usage_chunk_store(S.chunk_store[M.receiver]) +
    memory_usage_snapshots(S.snapshots[M.receiver])
  (S.memory_allocation[M.receiver] = 0) or (Total_memory_usage ≤ S.memory_allocation[M.receiver])
  (Wasm_memory_limit = 0) or |res.new_state.wasm_memory| <= Wasm_memory_limit
  (res.response = NoResponse) or Ctxt.needs_to_respond
then
  S with
    canisters[M.receiver].wasm_state = res.new_state;
    canister_version[M.receiver] = New_canister_version;
    messages =
      Older_messages ·
      Younger_messages ·
      [ CallMessage {
          origin = FromCanister {
            call_context = M.call_context;
            callback = call.callback;
            deadline = if call.timeout_seconds ≠ NoTimeout
                        then S.time[M.receiver] + call.timeout_seconds * 10^9
                        else NoDeadline

          };
          caller = M.receiver;
          callee = call.callee;
          method_name = call.method_name;
          arg = call.arg;
          transferred_cycles = call.transferred_cycles
          queue = Queue { from = M.receiver; to = call.callee };
        }
      | call ∈ res.new_calls ] ·
      [ ResponseMessage {
          origin = Ctxt.origin;
          response = res.response;
          refunded_cycles = Available - res.cycles_accepted;
        }
      | res.response ≠ NoResponse ]

    if res.response = NoResponse:
       call_contexts[M.call_context].available_cycles = Available - res.cycles_accepted
    else
       call_contexts[M.call_context].needs_to_respond = false
       call_contexts[M.call_context].available_cycles = 0

    if res.new_certified_data ≠ NoCertifiedData:
      certified_data[M.receiver] = res.new_certified_data

    if res.new_global_timer ≠ NoGlobalTimer:
      global_timer[M.receiver] = res.new_global_timer

    balances[M.receiver] = New_balance
    reserved_balances[M.receiver] = New_reserved_balance

    canister_logs[M.receiver] = S.canister_logs[M.receiver] · canister_logs
else
  S with
    messages = Older_messages · Younger_messages
    balances[M.receiver] =
      (S.balances[M.receiver] + (if Is_response then MAX_CYCLES_PER_RESPONSE else MAX_CYCLES_PER_MESSAGE))
      - min (R.cycles_used, (if Is_response then MAX_CYCLES_PER_RESPONSE else MAX_CYCLES_PER_MESSAGE))

```

Depending on whether this is a call message and a response messages, we have either set aside `MAX_CYCLES_PER_MESSAGE` or `MAX_CYCLES_PER_RESPONSE`, either in the call context creation rule or the Callback invocation rule.

The cycle consumption of executing this message is modeled via the unspecified `cycles_used` variable; the variable takes some value between 0 and `MAX_CYCLES_PER_MESSAGE`/`MAX_CYCLES_PER_RESPONSE` (for call execution and response execution, respectively).

The logs produced by the canister during message execution are modeled via the unspecified `canister_logs` variable; the variable stores a list of logs (each of type `CanisterLog`) with consecutive sequence numbers, timestamps equal to `S.time[M.receiver]`, and contents produced by the canister calling `ic0.debug_print`, `ic0.trap`, or produced by the WebAssembly runtime when the canister WebAssembly module traps.

This transition detects certain behavior that will appear as a trap (and which an implementation may implement by trapping directly in a system call):

-   Responding if the present call context does not need to be responded to

-   Accepting more cycles than are available on the call context

-   Sending out more cycles than available to the canister

-   Consuming more cycles than allowed (and reserved)

If message execution [*traps* (in the sense of a Wasm function)](#system-api-module), the message gets dropped. No response is generated (as some other message may still fulfill this calling context). Any state mutation is discarded. If the message was a call, the associated cycles are held by its associated call context and will be refunded to the caller, see [Call context starvation](#rule-starvation).

If message execution [*returns* (in the sense of a Wasm function)](#system-api-module), the state is updated and possible outbound calls and responses are enqueued.

Note that returning does *not* imply that the call associated with this message now *succeeds* in the sense defined in [section responding](#responding); that would require a (unique) call to `ic0.reply`. Note also that the state changes are persisted even when the IC is set to synthesize a [CANISTER\_ERROR](#reject-codes) reject immediately afterward (which happens when this returns without calling `ic0.reply` or `ic0.reject`, the corresponding call has not been responded to and there are no outstanding callbacks, see [Call context starvation](#rule-starvation)).

The function `validate_sender_canister_version` checks that `sender_canister_version` matches the actual canister version of the sender in all calls to the methods of the management canister that take `sender_canister_version`:
```
validate_sender_canister_version(new_calls, canister_version_from_system) =
  ∀ call ∈ new_calls. (call.callee = ic_principal and (call.method = 'create_canister' or call.method = 'update_settings' or call.method = 'install_code' or call.method = `install_chunked_code` or call.method = 'uninstall_code' or call.method = 'provisional_create_canister_with_cycles') and call.arg = candid(A) and A.sender_canister_version = n) => n = canister_version_from_system
```

The functions `query_as_update` and `system_task_as_update` turns a query function (note that composite query methods cannot be called when executing a message during this transition) resp the heartbeat or global timer into an update function; this is merely a notational trick to simplify the rule:
```
query_as_update(f, arg, caller, env, available) = λ wasm_state →
  match f(arg, caller, env, available)(wasm_state) with
    Trap trap → Trap trap
    Return res → Return {
      new_state = wasm_state;
      new_calls = [];
      new_certified_data = NoCertifiedData;
      new_global_timer = NoGlobalTimer;
      response = res.response;
      cycles_accepted = res.cycles_accepted;
      cycles_used = res.cycles_used;
    }
    
system_task_as_update(f, env) = λ wasm_state →
  match f(env)(wasm_state) with
    Trap trap → Trap trap
    Return res → Return {
      new_state = res.new_state;
      new_calls = res.new_calls;
      new_certified_data = res.new_certified_data;
      new_global_timer = res.new_global_timer;
      response = NoResponse;
      cycles_accepted = 0;
      cycles_used = res.cycles_used;
    }
```

Note that by construction, a query function will either trap or return with a response; it will never send calls, and it will never change the state of the canister.

#### Spontaneous request rejection {#request-rejection}

The system can reject a request at any point in time, e.g., because it is overloaded.

Condition:
```html
S.messages = Older_messages · CallMessage CM · Younger_messages
```

State after, with `reject_code` being an arbitrary reject code:
```html
S.messages =
    Older_messages
    · Younger_messages
    · ResponseMessage {
        origin = CM.origin;
        response = Reject (reject_code, <implementation-specific>);
        refunded_cycles = CM.transferred_cycles;
      }
```

#### Call expiry {#call-expiry}

These transitions expire bounded-wait calls. The transition can be taken before the specified call deadline (e.g., due to high system load), and we thus ignore the caller time in these transitions. We define two variants of the transition, one that expires messages, and one that expires calls that are in progress (i.e., have open downstream call contexts).

The first transition defines the expiry of messages.

Condition:

```html
S.messages = Older_messages · M · Younger_messages
M = CallMessage _ ∨ M = ResponseMessage _
M.origin = FromCanister O
O.deadline = timestamp
```

State after:

```html
S.messages = Older_messages · (M with origin = FromCanister O with deadline = Expired timestamp) · Younger_messages ·
    ResponseMessage {
        origin = FromCanister O with deadline = NoDeadline;
        response = Reject (SYS_UNKNOWN, <implementation-specific>);
        refunded_cycles = 0;
    }
```

The next two transitions define the expiry of calls that are being processed by the callee. The first transition deals with regular calls.

Condition:

```html
ctxt_id ∈ S.call_contexts
S.call_contexts[ctxt_id].origin = FromCanister O
S.call_contexts[ctxt_id].needs_to_respond = true
O.deadline = timestamp
```

State after:

```html
S.call_contexts[ctxt_id].origin = FromCanister O with deadline = Expired timestamp
S.messages = S.messages · ResponseMessage {
    origin = FromCanister O with deadline = NoDeadline;
    response = Reject (SYS_UNKNOWN, <implementation-specific>);
    refunded_cycles = 0;
}
```

The second transition deals with the special case of a call that's trying to stop the `target_canister`

Condition:

```html
S.canister_status[target_canister] = Stopping (prefix · (FromCanister O, stop_ts) · suffix)
O.deadline = timestamp
```

State after:

```html
S.canister_status[target_canister] =
    Stopping (prefix · (FromCanister O with deadline = Expired timestamp, stop_ts) · suffix)
S.messages = S.messages · ResponseMessage {
    origin = FromCanister O with deadline = NoDeadline;
    response = Reject (SYS_UNKNOWN, <implementation-specific>);
    refunded_cycles = 0;
}
```

#### Call context starvation {#rule-starvation}

If the call context needs to respond (in particular, if the call context is not for a system task) and there is no call, downstream call context, or response that references a call context, then a reject is synthesized. The error message below is *not* indicative. In particular, if the IC has an idea about *why* this starved, it can put that in there (e.g. the initial message handler trapped with an out-of-memory access).

Conditions  

```html

S.call_contexts[Ctxt_id].needs_to_respond = true
∀ CallMessage {origin = FromCanister O, …} ∈ S.messages. O.calling_context ≠ Ctxt_id ∨ O.deadline = Expired _
∀ ResponseMessage {origin = FromCanister O, …} ∈ S.messages. O.calling_context ≠ Ctxt_id ∨ O.deadline = Expired _
∀ (_ ↦ {needs_to_respond = true, origin = FromCanister O, …}) ∈ S.call_contexts: O.calling_context ≠ Ctxt_id ∨ O.deadline = Expired _
∀ (_ ↦ Stopping Origins) ∈ S.canister_status: ∀(FromCanister O, _) ∈ Origins. O.calling_context ≠ Ctxt_id ∨ O.deadline = Expired _

```

State after  

```html

S with
    call_contexts[Ctxt_id].needs_to_respond = false
    call_contexts[Ctxt_id].available_cycles = 0
    messages =
      S.messages ·
      ResponseMessage {
        origin = S.call_contexts[Ctxt_id].origin;
        response = Reject (CANISTER_ERROR, <implementation-specific>);
        refunded_cycles = S.call_contexts[Ctxt_id].available_cycles;
      }

```

#### Call context removal {#call-context-removal}

If there is no call, downstream call context, or response that references a call context, and the call context does not need to respond (because it has already responded or its origin is a system task that does not await a response), then the call context can be removed.

Conditions  

```html

S.call_contexts[Ctxt_id].needs_to_respond = false
∀ CallMessage {origin = FromCanister O, …} ∈ S.messages. O.calling_context ≠ Ctxt_id ∨ O.deadline = Expired _
∀ ResponseMessage {origin = FromCanister O, …} ∈ S.messages. O.calling_context ≠ Ctxt_id ∨ O.deadline = Expired _
∀ (_ ↦ {needs_to_respond = true, origin = FromCanister O, …}) ∈ S.call_contexts: O.calling_context ≠ Ctxt_id ∨ O.deadline = Expired _
∀ (_ ↦ Stopping Origins) ∈ S.canister_status: ∀(FromCanister O, _) ∈ Origins. O.calling_context ≠ Ctxt_id ∨ O.deadline = Expired _

```

State after  

```html

S with
    call_contexts[Ctxt_id] = (deleted)

```

#### IC Management Canister: Canister creation

The IC chooses an appropriate canister id (referred to as `CanisterId`) and subnet id (referred to as `SubnetId`, `SubnetId ∈ Subnets`, where `Subnets` is the under-specified set of subnet ids on the IC) and instantiates a new (empty) canister identified by `CanisterId` on the subnet identified by `SubnetId` with subnet size denoted by `SubnetSize`. The *controllers* are set such that the sender of this request is the only controller, unless the `settings` say otherwise. All cycles on this call are now the canister's initial cycles.

This is also when the System Time of the new canister starts ticking.

Conditions  

```html

S.messages = Older_messages · CallMessage M · Younger_messages
(M.queue = Unordered) or (∀ CallMessage M' | FuncMessage M' ∈ Older_messages. M'.queue ≠ M.queue)
M.callee = ic_principal
M.method_name = 'create_canister'
M.arg = candid(A)
is_system_assigned Canister_id
Canister_id ∉ dom(S.canisters)
SubnetId ∈ Subnets
(A.settings.environment_variables = null or 
  (|A.settings.environment_variables| ≤ MAX_ENV_VAR_COUNT and
   ∀(name, value) ∈ A.settings.environment_variables:
     |name| ≤ MAX_ENV_VAR_NAME_LENGTH and
     |value| ≤ MAX_ENV_VAR_VALUE_LENGTH and
     is_valid_utf8(name) and
     is_valid_utf8(value)))

if A.settings.controllers is not null:
  New_controllers = A.settings.controllers
else:
  New_controllers = [M.caller]

if New_memory_allocation > 0:
  memory_usage_canister_history(New_canister_history) ≤ New_memory_allocation

if A.settings.compute_allocation is not null:
  New_compute_allocation = A.settings.compute_allocation
else:
  New_compute_allocation = 0
if A.settings.memory_allocation is not null:
  New_memory_allocation = A.settings.memory_allocation
else:
  New_memory_allocation = 0
if A.settings.freezing_threshold is not null:
  New_freezing_threshold = A.settings.freezing_threshold
else:
  New_freezing_threshold = 2592000
if A.settings.reserved_cycles_limit is not null:
  New_reserved_balance_limit = A.settings.reserved_cycles_limit
else:
  New_reserved_balance_limit = 5_000_000_000_000
if A.settings.wasm_memory_limit is not null:
  New_wasm_memory_limit = A.settings.wasm_memory_limit
else:
  New_wasm_memory_limit = 0
if A.settings.wasm_memory_threshold is not null:
  New_wasm_memory_threshold = A.settings.wasm_memory_threshold
else:
  New_wasm_memory_threshold = 0
if A.settings.environment_variables is not null:
  New_environment_variables = A.settings.environment_variables
else:
  New_environment_variables = []

Cycles_reserved = cycles_to_reserve(S, Canister_id, New_compute_allocation, New_memory_allocation, null, EmptyCanister.wasm_state)
New_balance = M.transferred_cycles - Cycles_reserved
New_reserved_balance = Cycles_reserved
New_reserved_balance <= New_reserved_balance_limit
if New_compute_allocation > 0 or New_memory_allocation > 0 or Cycles_reserved > 0:
  liquid_balance(S', Canister_id) ≥ 0

New_canister_history = {
  total_num_changes = 1
  recent_changes = {
    timestamp_nanos = CurrentTime
    canister_version = 0
    origin = change_origin(M.caller, A.sender_canister_version, M.origin)
    details = Creation {
      controllers = New_controllers
      environment_variables_hash = if A.settings.environment_variables is not null then
        opt hash_of_map(A.settings.environment_variables)
      else
        null
    }
  }
}

if A.settings.log_visibility is not null:
  New_canister_log_visibility = A.settings.log_visibility
else:
  New_canister_log_visibility = Controllers

```

State after  

```html

S' = S with
    canisters[Canister_id] = EmptyCanister
    snapshots[A.canister_id] = null
    time[Canister_id] = CurrentTime
    global_timer[Canister_id] = 0
    controllers[Canister_id] = New_controllers
    chunk_store[Canister_id] = ()
    compute_allocation[Canister_id] = New_compute_allocation
    memory_allocation[Canister_id] = New_memory_allocation
    freezing_threshold[Canister_id] = New_freezing_threshold
    balances[Canister_id] = New_balance
    reserved_balances[Canister_id] = New_reserved_balance
    reserved_balance_limits[Canister_id] = New_reserved_balance_limit
    wasm_memory_limit[Canister_id] = New_wasm_memory_limit
    wasm_memory_threshold[Canister_id] = New_wasm_memory_threshold
    environment_variables[Canister_id] = New_environment_variables
    on_low_wasm_memory_hook_status[Canister_id] = ConditionNotSatisfied
    certified_data[Canister_id] = ""
    query_stats[Canister_id] = []
    canister_history[Canister_id] = New_canister_history
    canister_log_visibility[Canister_id] = New_canister_log_visibility
    canister_logs[Canister_id] = []
    messages = Older_messages · Younger_messages ·
      ResponseMessage {
        origin = M.origin
        response = Reply (candid({canister_id = Canister_id}))
        refunded_cycles = 0
      }
    canister_status[Canister_id] = Running
    canister_version[Canister_id] = 0
    canister_subnet[Canister_id] = Subnet {
      subnet_id : SubnetId
      subnet_size : SubnetSize
    }

```

This uses the predicate
```
is_system_assigned : Principal -> Bool
```
which characterizes all system-assigned ids.

To avoid clashes with potential user ids or is derived from users or canisters, we require (somewhat handwavy) that

-   `is_system_assigned (mk_self_authenticating_id pk) = false` for possible public keys `pk` and

-   `is_system_assigned (mk_derived_id p dn) = false` for any `p` that could be a user id or canister id.

-   `is_system_assigned p = false` for `|p| > 29`.

-   `is_system_assigned ic_principal = false`.

#### IC Management Canister: Changing settings

Only the controllers of the given canister can update the canister settings.

Conditions  

```html

S.messages = Older_messages · CallMessage M · Younger_messages
(M.queue = Unordered) or (∀ CallMessage M' | FuncMessage M' ∈ Older_messages. M'.queue ≠ M.queue)
M.callee = ic_principal
M.method_name = 'update_settings'
M.arg = candid(A)
M.caller ∈ S.controllers[A.canister_id]
(A.settings.environment_variables = null or 
  (|A.settings.environment_variables| ≤ MAX_ENV_VAR_COUNT and
   ∀(name, value) ∈ A.settings.environment_variables:
     |name| ≤ MAX_ENV_VAR_NAME_LENGTH and
     |value| ≤ MAX_ENV_VAR_VALUE_LENGTH and
     is_valid_utf8(name) and
     is_valid_utf8(value)))

Total_memory_usage = memory_usage_wasm_state(S.canisters[A.canister_id].wasm_state) +
  memory_usage_raw_module(S.canisters[A.canister_id].raw_module) +
  memory_usage_canister_history(New_canister_history) +
  memory_usage_chunk_store(S.chunk_store[A.canister_id]) +
  memory_usage_snapshots(S.snapshots[A.canister_id])

if New_memory_allocation > 0:
  Total_memory_usage ≤ New_memory_allocation

if New_wasm_memory_limit > 0:
  |S.canisters[A.canister_id].wasm_state.wasm_memory| ≤ New_wasm_memory_limit

if A.settings.compute_allocation is not null:
  New_compute_allocation = A.settings.compute_allocation
else:
  New_compute_allocation = S.compute_allocation[A.canister_id]
if A.settings.memory_allocation is not null:
  New_memory_allocation = A.settings.memory_allocation
else:
  New_memory_allocation = S.memory_allocation[A.canister_id]
if A.settings.freezing_threshold is not null:
  New_freezing_threshold = A.settings.freezing_threshold
else:
  New_freezing_threshold = S.freezing_threshold[A.canister_id]
if A.settings.reserved_cycles_limit is not null:
  New_reserved_balance_limit = A.settings.reserved_cycles_limit
else:
  New_reserved_balance_limit = S.reserved_balance_limits[A.canister_id]
if A.settings.wasm_memory_limit is not null:
  New_wasm_memory_limit = A.settings.wasm_memory_limit
else:
  New_wasm_memory_limit = S.wasm_memory_limit[A.canister_id]
if A.settings.wasm_memory_threshold is not null:
  New_wasm_memory_threshold = A.settings.wasm_memory_threshold
else:
  New_wasm_memory_threshold = S.wasm_memory_threshold[A.canister_id]
if A.settings.environment_variables is not null:
  New_environment_variables = A.settings.environment_variables
else:
  New_environment_variables = S.environment_variables[A.canister_id]

Cycles_reserved = cycles_to_reserve(S, A.canister_id, New_compute_allocation, New_memory_allocation, S.snapshots[A.canister_id], S.canisters[A.canister_id].wasm_state)
New_balance = S.balances[A.canister_id] - Cycles_reserved
New_reserved_balance = S.reserved_balances[A.canister_id] + Cycles_reserved
New_reserved_balance ≤ New_reserved_balance_limit
if New_compute_allocation > S.compute_allocation[A.canister_id] or New_memory_allocation > S.memory_allocation[A.canister_id] or Cycles_reserved > 0:
  liquid_balance(S', A.canister_id) ≥ 0

S.canister_history[A.canister_id] = {
  total_num_changes = N;
  recent_changes = H;
}

if A.settings.controllers is not null:
  New_canister_history = {
    total_num_changes = N + 1;
    recent_changes = H · {
      timestamp_nanos = S.time[A.canister_id];
      canister_version = S.canister_version[A.canister_id] + 1;
      origin = change_origin(M.caller, A.sender_canister_version, M.origin);
      details = ControllersChange {
        controllers = A.settings.controllers;
      };
    };
  }
else:
  New_canister_history = S.canister_history[A.canister_id]

```

State after  

```html

S' = S with
    if A.settings.controllers is not null:
      controllers[A.canister_id] = A.settings.controllers
      canister_history[A.canister_id] = New_canister_history
    compute_allocation[A.canister_id] = New_compute_allocation
    memory_allocation[A.canister_id] = New_memory_allocation
    freezing_threshold[A.canister_id] = New_freezing_threshold
    balances[A.canister_id] = New_balance
    reserved_balances[A.canister_id] = New_reserved_balance
    reserved_balance_limits[A.canister_id] = New_reserved_balance_limit
    wasm_memory_limit[A.canister_id] = New_wasm_memory_limit
    wasm_memory_threshold[A.canister_id] = New_wasm_memory_threshold
    environment_variables[A.canister_id] = New_environment_variables
    canister_version[A.canister_id] = S.canister_version[A.canister_id] + 1
    if A.settings.log_visibility is not null:
      canister_log_visibility[A.canister_id] = A.settings.log_visibility
    messages = Older_messages · Younger_messages ·
      ResponseMessage {
        origin = M.origin
        response = Reply (candid())
        refunded_cycles = M.transferred_cycles
      }

```

#### IC Management Canister: Canister status

The controllers of a canister can obtain detailed information about the canister.

Given a state `S` and `Canister_id`, we define

```html

canister_status(S, Canister_id) =
    {
      status = simple_status(S.canister_status[Canister_id]);
      settings = {
        controllers = S.controllers[Canister_id];
        compute_allocation = S.compute_allocation[Canister_id];
        memory_allocation = S.memory_allocation[Canister_id];
        freezing_threshold = S.freezing_threshold[Canister_id];
        reserved_cycles_limit = S.reserved_balance_limit[Canister_id];
        wasm_memory_limit = S.wasm_memory_limit[Canister_id];
        wasm_memory_threshold = S.wasm_memory_threshold[Canister_id];
        environment_variables = S.environment_variables[Canister_id];
      }
      module_hash =
        if S.canisters[Canister_id] = EmptyCanister
        then null
        else opt (SHA-256(S.canisters[Canister_id].raw_module));
      memory_size = Memory_usage;
      memory_metrics = Memory_metrics;
      cycles = S.balances[Canister_id];
      reserved_cycles = S.reserved_balances[Canister_id]
      idle_cycles_burned_per_day = idle_cycles_burned_rate(
        S.compute_allocation[Canister_id],
        S.memory_allocation[Canister_id],
        memory_usage_wasm_state(S.canisters[Canister_id].wasm_state) +
          memory_usage_raw_module(S.canisters[Canister_id].raw_module) +
          memory_usage_canister_history(S.canister_history[Canister_id]) +
          memory_usage_chunk_store(S.chunk_store[Canister_id]) +
          memory_usage_snapshots(S.snapshots[Canister_id]),
        S.freezing_threshold[Canister_id],
        S.canister_subnet[Canister_id].subnet_size,
      );
      query_stats = noise(SUM {{num_calls_total: 1,
                                num_instructions_total: single_query_stats.num_instructions,
                                request_payload_bytes_total: single_query_stats.request_payload_bytes,
                                response_payload_bytes_total: single_query_stats.response_payload_bytes} |
                               single_query_stats <- S.query_stats[Canister_id];
                               single_query_stats.timestamp <= S.time[Canister_id] - T})
    }

```

where
- `Memory_usage` is the (in this specification underspecified) total canister memory usage in bytes;
- `Memory_metrics` are the (in this specification underspecified) detailed metrics on the memory consumption of the canister (see [Memory Metrics](#ic-canister_status-memory_metrics) for more details);
- `T` is an (in this specification underspecified) time delay of query statistics and `noise` is an (in this specification underspecified) probabilistic function
modelling information loss due to aggregating query statistics in a distributed system.

Conditions  

```html

S.messages = Older_messages · CallMessage M · Younger_messages
(M.queue = Unordered) or (∀ CallMessage M' | FuncMessage M' ∈ Older_messages. M'.queue ≠ M.queue)
M.callee = ic_principal
M.method_name = 'canister_status'
M.arg = candid(A)
M.caller ∈ S.controllers[A.canister_id] ∪ {A.canister_id}

```

State after  

```html

S with
    messages = Older_messages · Younger_messages ·
      ResponseMessage {
        origin = M.origin
        response = candid(canister_status(S, A.canister_id))
        refunded_cycles = M.transferred_cycles
      }

```

The IC method `canister_status` can also be invoked via management canister query calls.
They are calls to `/api/v2/canister/<ECID>/query`
with CBOR content `Q` such that `Q.canister_id = ic_principal`.

Submitted request to `/api/v2/canister/<ECID>/query`

```html

E : Envelope

```

Conditions

```html

E.content = CanisterQuery Q
Q.canister_id = ic_principal
Q.method_name = 'canister_status'
|Q.nonce| <= 32
is_effective_canister_id(E.content, ECID)
S.system_time <= Q.ingress_expiry or Q.sender = anonymous_id
Q.arg = candid(A)
A.canister_id ∈ verify_envelope(E, Q.sender, S.system_time)
Q.sender ∈ S.controllers[A.canister_id]

```

Query response `R`:

```html

{status: "replied"; reply: {arg: candid(canister_status(S, A.canister_id))}, signatures: Sigs}

```

where the query `Q`, the response `R`, and a certificate `Cert` that is obtained by requesting the path `/subnet` in a **separate** read state request to `/api/v2/canister/<ECID>/read_state` satisfy the following:

```html

verify_response(Q, R, Cert) ∧ lookup(["time"], Cert) = Found S.system_time // or "recent enough"

```

#### IC Management Canister: Canister information

Every canister can retrieve the canister history, current module hash, and current controllers of every other canister (including itself).

Conditions  

```html

S.messages = Older_messages · CallMessage M · Younger_messages
(M.queue = Unordered) or (∀ CallMessage M' | FuncMessage M' ∈ Older_messages. M'.queue ≠ M.queue)
M.callee = ic_principal
M.method_name = 'canister_info'
M.arg = candid(A)
if A.num_requested_changes = null then From = |S.canister_history[A.canister_id].recent_changes|
else From = max(0, |S.canister_history[A.canister_id].recent_changes| - A.num_requested_changes)
End = |S.canister_history[A.canister_id].recent_changes| - 1

```

State after  

```html

S with
    messages = Older_messages · Younger_messages ·
      ResponseMessage {
        origin = M.origin
        response = candid({
          total_num_changes = S.canister_history[A.canister_id].total_num_changes;
          recent_changes = S.canister_history[A.canister_id].recent_changes[From..End];
          module_hash =
            if S.canisters[A.canister_id] = EmptyCanister
            then null
            else opt (SHA-256(S.canisters[A.canister_id].raw_module));
          controllers = S.controllers[A.canister_id];
        })
        refunded_cycles = M.transferred_cycles
      }

```

#### IC Management Canister: Canister metadata

Every canister can retrieve public metadata of every other canister (including itself)
and private metadata of canisters controlled by the caller.

Conditions  

```html

S.messages = Older_messages · CallMessage M · Younger_messages
(M.queue = Unordered) or (∀ CallMessage M' | FuncMessage M' ∈ Older_messages. M'.queue ≠ M.queue)
M.callee = ic_principal
M.method_name = 'canister_metadata'
M.arg = candid(A)
A.name ∈ dom(S.canisters[A.canister_id].public_custom_sections) ∨ (A.name ∈ dom(S.canisters[A.canister_id].private_custom_sections) ∧ M.caller ∈ S.controllers[A.canister_id])
if A.name ∈ dom(S.canisters[A.canister_id].public_custom_sections):
  Content = S.canisters[A.canister_id].public_custom_sections[A.name]
else:
  Content = S.canisters[A.canister_id].private_custom_sections[A.name]

```

State after  

```html

S with
    messages = Older_messages · Younger_messages ·
      ResponseMessage {
        origin = M.origin
        response = candid({
          value = Content;
        })
        refunded_cycles = M.transferred_cycles
      }

```

#### IC Management Canister: Upload Chunk

A controller of a canister, or the canister itself can upload chunks to the chunk store of that canister.

Conditions

```html

S.messages = Older_messages · CallMessage M · Younger_messages
(M.queue = Unordered) or (∀ CallMessage M' | FuncMessage M' ∈ Older_messages. M'.queue ≠ M.queue)
M.callee = ic_principal
M.method_name = 'upload_chunk'
M.arg = candid(A)
|dom(S.chunk_store[A.canister_id]) ∪ {SHA-256(A.chunk)}| <= CHUNK_STORE_SIZE
M.caller ∈ S.controllers[A.canister_id] ∪ {A.canister_id}


```

State after

```html

S with
    chunk_store[A.canister_id](SHA-256(A.chunk)) = A.chunk
    messages = Older_messages · Younger_messages ·
      ResponseMessage {
        origin = M.origin
        response = candid({hash: hash})
        refunded_cycles = M.transferred_cycles
      }

```

#### IC Management Canister: Clear chunk store

The controller of a canister, or the canister itself can clear the chunk store of that canister.

```html

S.messages = Older_messages · CallMessage M · Younger_messages
(M.queue = Unordered) or (∀ CallMessage M' | FuncMessage M' ∈ Older_messages. M'.queue ≠ M.queue)
M.callee = ic_principal
M.method_name = 'clear_chunk_store'
M.arg = candid(A)
M.caller ∈ S.controllers[A.canister_id] ∪ {A.canister_id}
```

State after

```html

S with
    chunk_store[A.canister_id] = ()
    messages = Older_messages · Younger_messages ·
      ResponseMessage {
        origin = M.origin
        response = candid()
        refunded_cycles = M.transferred_cycles
      }

```

#### IC Management Canister: List stored chunks

The controller of a canister, or the canister itself can list the hashes of the chunks stored in the chunk store.

```html

S.messages = Older_messages · CallMessage M · Younger_messages
(M.queue = Unordered) or (∀ CallMessage M' | FuncMessage M' ∈ Older_messages. M'.queue ≠ M.queue)
M.callee = ic_principal
M.method_name = 'stored_chunks'
M.arg = candid(A)
M.caller ∈ S.controllers[A.canister_id] ∪ {A.canister_id}

```

State after

```html

S with
    messages = Older_messages · Younger_messages ·
      ResponseMessage {
        origin = M.origin
        response = candid([{hash: hash} | hash <- dom(S.chunk_store[A.canister_id])])
        refunded_cycles = M.transferred_cycles
      }

```




#### IC Management Canister: Code installation

Only the controllers of the given canister can install code. This transition installs new code over a canister. This involves invoking the `canister_init` method (see [Canister initialization](#system-api-init)), which must succeed.

Conditions  

```html

S.messages = Older_messages · CallMessage M · Younger_messages
(M.queue = Unordered) or (∀ CallMessage M' | FuncMessage M' ∈ Older_messages. M'.queue ≠ M.queue)
M.callee = ic_principal
M.method_name = 'install_code'
M.arg = candid(A)
Mod = parse_wasm_mod(A.wasm_module)
Public_custom_sections = parse_public_custom_sections(A.wasm_module);
Private_custom_sections = parse_private_custom_sections(A.wasm_module);
(A.mode = install and S.canisters[A.canister_id] = EmptyCanister) or A.mode = reinstall
M.caller ∈ S.controllers[A.canister_id]

dom(Mod.update_methods) ∩ dom(Mod.query_methods) = ∅
dom(Mod.update_methods) ∩ dom(Mod.composite_query_methods) = ∅
dom(Mod.query_methods) ∩ dom(Mod.composite_query_methods) = ∅

Env = {
  time = S.time[A.canister_id];
  controllers = S.controllers[A.canister_id];
  global_timer = 0;
  balance = S.balances[A.canister_id];
  reserved_balance = S.reserved_balances[A.canister_id];
  reserved_balance_limit = S.reserved_balance_limits[A.canister_id];
  compute_allocation = S.compute_allocation[A.canister_id];
  memory_allocation = S.memory_allocation[A.canister_id];
  memory_usage_raw_module = memory_usage_raw_module(A.wasm_module);
  memory_usage_canister_history = memory_usage_canister_history(New_canister_history);
  memory_usage_chunk_store = memory_usage_chunk_store(New_chunk_store);
  memory_usage_snapshots = memory_usage_snapshots(S.snapshots[A.canister_id]);
  freezing_threshold = S.freezing_threshold[A.canister_id];
  subnet_id = S.canister_subnet[A.canister_id].subnet_id;
  subnet_size = S.canister_subnet[A.canister_id].subnet_size;
  certificate = NoCertificate;
  status = simple_status(S.canister_status[A.canister_id]);
  canister_version = S.canister_version[A.canister_id] + 1;
}
Mod.init(A.canister_id, A.arg, M.caller, Env) = Return {new_state = New_state; new_certified_data = New_certified_data; new_global_timer = New_global_timer; cycles_used = Cycles_used;}
Cycles_reserved = cycles_to_reserve(S, A.canister_id, S.compute_allocation[A.canister_id], S.memory_allocation[A.canister_id], S.snapshots[A.canister_id], New_state)
New_balance = S.balances[A.canister_id] - Cycles_used - Cycles_reserved
New_reserved_balance = S.reserved_balances[A.canister_id] + Cycles_reserved
New_reserved_balance ≤ S.reserved_balance_limits[A.canister_id]

liquid_balance(S, A.canister_id) ≥ MAX_CYCLES_PER_MESSAGE

liquid_balance(S', A.canister_id) ≥ 0

Total_memory_usage = memory_usage_wasm_state(New_state) +
  memory_usage_raw_module(A.wasm_module) +
  memory_usage_canister_history(New_canister_history) +
  memory_usage_chunk_store(S.chunk_store[A.canister_id]) +
  memory_usage_snapshots(S.snapshots[A.canister_id])

if S.memory_allocation[A.canister_id] > 0:
  Total_memory_usage ≤ S.memory_allocation[A.canister_id]

(S.wasm_memory_limit[A.canister_id] = 0) or |New_state.wasm_memory| <= S.wasm_memory_limit[A.canister_id]

S.canister_history[A.canister_id] = {
  total_num_changes = N;
  recent_changes = H;
}
New_canister_history = {
  total_num_changes = N + 1;
  recent_changes = H · {
    timestamp_nanos = S.time[A.canister_id];
    canister_version = S.canister_version[A.canister_id] + 1
    origin = change_origin(M.caller, A.sender_canister_version, M.origin);
    details = CodeDeployment {
      mode = A.mode;
      module_hash = SHA-256(A.wasm_module);
    };
  };
}

```

State after  

```html

S' = S with
    canisters[A.canister_id] = {
      wasm_state = New_state;
      module = Mod;
      raw_module = A.wasm_module;
      public_custom_sections = Public_custom_sections;
      private_custom_sections = Private_custom_sections;
    }
    certified_data[A.canister_id] = New_certified_data
    if New_global_timer ≠ NoGlobalTimer:
      global_timer[A.canister_id] = New_global_timer
    else:
      global_timer[A.canister_id] = 0
    canister_version[A.canister_id] = S.canister_version[A.canister_id] + 1
    balances[A.canister_id] = New_balance
    reserved_balances[A.canister_id] = New_reserved_balance
    canister_history[A.canister_id] = New_canister_history
    canister_logs[A.canister_id] = New_canister_logs
    messages = Older_messages · Younger_messages ·
      ResponseMessage {
        origin = M.origin;
        response = Reply (candid());
        refunded_cycles = M.transferred_cycles;
      }

```

The logs produced by the canister during the execution of the WebAssembly `start` and `canister_init` functions are modeled via the unspecified `New_canister_logs` variable; the variable stores a list of logs (each of type `CanisterLog`) with consecutive sequence numbers, timestamps equal to `S.time[A.canister_id]`, and contents produced by the canister calling `ic0.debug_print`, `ic0.trap`, or produced by the WebAssembly runtime when the canister WebAssembly module traps.

#### IC Management Canister: Code upgrade

Only the controllers of the given canister can install new code. This changes the code of an *existing* canister, preserving the state in the stable memory. This involves invoking the `canister_pre_upgrade` method, if the `skip_pre_upgrade` flag is not set to `opt true`, on the old and `canister_post_upgrade` method on the new canister, which must succeed and must not invoke other methods. If the `wasm_memory_persistence` flag is set to `opt keep`, then the WebAssembly memory is preserved.

If the old canister module exports a private custom section with the name "enhanced-orthogonal-persistence", then the `wasm_memory_persistence` option must be set to `opt keep` or `opt replace`, i.e., the option must not be `null`.

If the `wasm_memory_persistence` option is set to `opt keep`, then the new canister module must export a private custom section with the name "enhanced-orthogonal-persistence".

Conditions  

```html

S.messages = Older_messages · CallMessage M · Younger_messages
(M.queue = Unordered) or (∀ CallMessage M' | FuncMessage M' ∈ Older_messages. M'.queue ≠ M.queue)
M.callee = ic_principal
M.method_name = 'install_code'
M.arg = candid(A)
Mod = parse_wasm_mod(A.wasm_module)
Public_custom_sections = parse_public_custom_sections(A.wasm_module)
Private_custom_sections = parse_private_custom_sections(A.wasm_module)
M.caller ∈ S.controllers[A.canister_id]
S.canisters[A.canister_id] = { wasm_state = Old_state; module = Old_module, …}

dom(Mod.update_methods) ∩ dom(Mod.query_methods) = ∅
dom(Mod.update_methods) ∩ dom(Mod.composite_query_methods) = ∅
dom(Mod.query_methods) ∩ dom(Mod.composite_query_methods) = ∅

Env = {
  time = S.time[A.canister_id];
  controllers = S.controllers[A.canister_id];
  global_timer = S.global_timer[A.canister_id];
  balance = S.balances[A.canister_id];
  reserved_balance = S.reserved_balances[A.canister_id];
  reserved_balance_limit = S.reserved_balance_limits[A.canister_id];
  compute_allocation = S.compute_allocation[A.canister_id];
  memory_allocation = S.memory_allocation[A.canister_id];
  memory_usage_raw_module = memory_usage_raw_module(S.canisters[A.canister_id].raw_module);
  memory_usage_canister_history = memory_usage_canister_history(S.canister_history[A.canister_id]);
  memory_usage_chunk_store = memory_usage_chunk_store(S.chunk_store[A.canister_id]);
  memory_usage_snapshots = memory_usage_snapshots(S.snapshots[A.canister_id]);
  freezing_threshold = S.freezing_threshold[A.canister_id];
  subnet_id = S.canister_subnet[A.canister_id].subnet_id;
  subnet_size = S.canister_subnet[A.canister_id].subnet_size;
  certificate = NoCertificate;
  status = simple_status(S.canister_status[A.canister_id]);
  canister_version = S.canister_version[A.canister_id];
}

(
  (A.mode = upgrade U and U.skip_pre_upgrade ≠ true)
  Env1 = Env with {
    global_timer = S.global_timer[A.canister_id];
    canister_version = S.canister_version[A.canister_id];
  }
  Old_module.pre_upgrade(Old_State, M.caller, Env1) = Return {new_state = Intermediate_state; new_certified_data = New_certified_data; cycles_used = Cycles_used;}
)
or
(
  (A.mode = upgrade U and U.skip_pre_upgrade = true)
  Intermediate_state = Old_state
  New_certified_data = NoCertifiedData
  Cycles_used = 0
)

(
  (A.mode = upgrade U and U.wasm_memory_persistence ≠ keep)
  Persisted_state = {
    wasm_memory = "";
    stable_memory = Intermediate_state.stable_memory;
    globals = Mod.initial_globals;
    self_id = A.canister_id;
  }
)
or
(
  (A.mode = upgrade U and U.wasm_memory_persistence = keep)
  Persisted_state = {
    wasm_memory = Intermediate_state.wasm_memory;
    stable_memory = Intermediate_state.stable_memory;
    globals = Mod.initial_globals;
    self_id = A.canister_id;
  }
)

(A.mode = upgrade U and U.wasm_memory_persistence = keep)
or
(A.mode = upgrade U and U.wasm_memory_persistence = replace)
or
(S.canisters[A.canister_id].private_custom_sections["enhanced-orthogonal-persistence"] = null)

not (A.mode = upgrade U and U.wasm_memory_persistence = keep and Private_custom_sections["enhanced-orthogonal-persistence"] = null)

Env2 = Env with {
  memory_usage_raw_module = memory_usage_raw_module(A.wasm_module);
  memory_usage_canister_history = memory_usage_canister_history(New_canister_history);
  global_timer = 0;
  canister_version = S.canister_version[A.canister_id] + 1;
}

Mod.post_upgrade(Persisted_state, A.arg, M.caller, Env2) = Return {new_state = New_state; new_certified_data = New_certified_data'; new_global_timer = New_global_timer; cycles_used = Cycles_used';}

Cycles_reserved = cycles_to_reserve(S, A.canister_id, S.compute_allocation[A.canister_id], S.memory_allocation[A.canister_id], S.snapshots[A.canister_id], New_state)
New_balance = S.balances[A.canister_id] - Cycles_used - Cycles_used' - Cycles_reserved
New_reserved_balance = S.reserved_balances[A.canister_id] + Cycles_reserved
New_reserved_balance ≤ S.reserved_balance_limits[A.canister_id]

liquid_balance(S, A.canister_id) ≥ MAX_CYCLES_PER_MESSAGE

liquid_balance(S', A.canister_id) ≥ 0

Total_memory_usage = memory_usage_wasm_state(New_state) +
  memory_usage_raw_module(A.wasm_module) +
  memory_usage_canister_history(New_canister_history) +
  memory_usage_chunk_store(S.chunk_store[A.canister_id]) +
  memory_usage_snapshots(S.snapshots[A.canister_id])

if S.memory_allocation[A.canister_id] > 0:
  Total_memory_usage ≤ S.memory_allocation[A.canister_id]

(S.wasm_memory_limit[A.canister_id] = 0) or |New_state.wasm_memory| <= S.wasm_memory_limit[A.canister_id]

S.canister_history[A.canister_id] = {
  total_num_changes = N;
  recent_changes = H;
}
New_canister_history = {
  total_num_changes = N + 1;
  recent_changes = H · {
    timestamp_nanos = S.time[A.canister_id];
    canister_version = S.canister_version[A.canister_id] + 1
    origin = change_origin(M.caller, A.sender_canister_version, M.origin);
    details = CodeDeployment {
      mode = Upgrade;
      module_hash = SHA-256(A.wasm_module);
    };
  };
}
```

State after  

```html

S' = S with
    canisters[A.canister_id] = {
      wasm_state = New_state;
      module = Mod;
      raw_module = A.wasm_module;
      public_custom_sections = Public_custom_sections;
      private_custom_sections = Private_custom_sections;
    }
    if New_certified_data' ≠ NoCertifiedData:
      certified_data[A.canister_id] = New_certified_data'
    else if New_certified_data ≠ NoCertifiedData:
      certified_data[A.canister_id] = New_certified_data
    if New_global_timer ≠ NoGlobalTimer:
      global_timer[A.canister_id] = New_global_timer
    else:
      global_timer[A.canister_id] = 0
    canister_version[A.canister_id] = S.canister_version[A.canister_id] + 1
    balances[A.canister_id] = New_balance;
    reserved_balances[A.canister_id] = New_reserved_balance;
    canister_history[A.canister_id] = New_canister_history
    canister_logs[A.canister_id] = S.canister_logs[A.canister_id] · canister_logs
    messages = Older_messages · Younger_messages ·
      ResponseMessage {
        origin = M.origin;
        response = Reply (candid());
        refunded_cycles = M.transferred_cycles;
      }

```

The logs produced by the canister during the execution of the WebAssembly `canister_pre_upgrade`, `start`, and `canister_post_upgrade` functions are modeled via the unspecified `canister_logs` variable; the variable stores a list of logs (each of type `CanisterLog`) with consecutive sequence numbers, timestamps equal to `S.time[A.canister_id]`, and contents produced by the canister calling `ic0.debug_print`, `ic0.trap`, or produced by the WebAssembly runtime when the canister WebAssembly module traps.

#### IC Management Canister: Install chunked code

Conditions

```html

S.messages = Older_messages · CallMessage M · Younger_messages
(M.queue = Unordered) or (∀ CallMessage M' | FuncMessage M' ∈ Older_messages. M'.queue ≠ M.queue)
M.callee = ic_principal
M.method_name = 'install_chunked_code'
M.arg = candid(A)
if A.store_canister = null then
  store_canister = A.target_canister
else
  store_canister = A.store_canister
M.caller ∈ S.controllers[A.target_canister]
M.caller ∈ S.controllers[store_canister] ∪ {store_canister}
S.canister_subnet[A.target_canister] = S.canister_subnet[strorage_canister]
∀ h ∈ A.chunk_hashes_list. h ∈ dom(S.chunk_store[store_canister])
A.chunk_hashes_list = [h1,h2,...,hk]
wasm_module = S.chunk_store[store_canister][h1] || ... || S.chunk_store[store_canister][hk]
A.wasm_module_hash = SHA-256(wasm_module)
M' = M with
    method_name = 'install_code'
    arg = candid(record {A.mode; A.target_canister; wasm_module; A.arg; A.sender_canister_version})

```

State after

```html

S with
    messages = Older_messages · CallMessage M' · Younger_messages

```

#### IC Management Canister: Code uninstallation {#rule-uninstall}

Upon uninstallation, the canister is reverted to an empty canister, and all outstanding call contexts are rejected and marked as deleted.

Conditions  

```html

S.messages = Older_messages · CallMessage M · Younger_messages
(M.queue = Unordered) or (∀ CallMessage M' | FuncMessage M' ∈ Older_messages. M'.queue ≠ M.queue)
M.callee = ic_principal
M.method_name = 'uninstall_code'
M.arg = candid(A)
M.caller ∈ S.controllers[A.canister_id]
S.canister_history[A.canister_id] = {
  total_num_changes = N;
  recent_changes = H;
}

```

State after  

```html

S with
    canisters[A.canister_id] = EmptyCanister
    certified_data[A.canister_id] = ""
    chunk_store = ()
    canister_history[A.canister_id] = {
      total_num_changes = N + 1;
      recent_changes = H · {
          timestamp_nanos = S.time[A.canister_id];
          canister_version = S.canister_version[A.canister_id] + 1
          origin = change_origin(M.caller, A.sender_canister_version, M.origin);
          details = CodeUninstall;
        };
    }
    canister_logs[A.canister_id] = []
    canister_version[A.canister_id] = S.canister_version[A.canister_id] + 1
    global_timer[A.canister_id] = 0

    messages = Older_messages · Younger_messages ·
      ResponseMessage {
        origin = M.origin
        response = Reply (candid())
        refunded_cycles = M.transferred_cycles
      } ·
      [ ResponseMessage {
          origin = Ctxt.origin
          response = Reject (CANISTER_REJECT, <implementation-specific>)
          refunded_cycles = Ctxt.available_cycles
        }
      | Ctxt_id ↦ Ctxt ∈ S.call_contexts
      , Ctxt.canister = A.canister_id
      , Ctxt.needs_to_respond = true
      ]

      for Ctxt_id ↦ Ctxt ∈ S.call_contexts:
        if Ctxt.canister = A.canister_id:
          call_contexts[Ctxt_id].deleted := true
          call_contexts[Ctxt_id].needs_to_respond := false
          call_contexts[Ctxt_id].available_cycles := 0

```

#### IC Management Canister: Stopping a canister

The controllers of a canister can stop a canister. Stopping a canister goes through two steps. First, the status of the canister is set to `Stopping`; as explained above, a stopping canister rejects all incoming requests and continues processing outstanding responses. When a stopping canister has no more open call contexts, its status is changed to `Stopped` and a response is generated. Note that when processing responses, a stopping canister can make calls to other canisters and thus create new call contexts. In addition, a canister which is stopped or stopping will accept (and respond) to further `stop_canister` requests.

We encode this behavior via three (types of) transitions:

1.  First, any `stop_canister` call sets the state of the canister to `Stopping`; we record in the IC state the origin (and cycles) of all `stop_canister` calls which arrive at the canister while it is stopping (or stopped). Note that every such `stop_canister` call can be rejected by the system at any time (the canister stays stopping in this case), e.g., if the `stop_canister` call could not be responded to for a long time.

2.  Next, when the canister has no open call contexts (so, in particular, all outstanding responses to the canister have been processed), the status of the canister is set to `Stopped`.

3.  Finally, each pending `stop_canister` call (which are encoded in the status) is responded to, to indicate that the canister is stopped.

Conditions

```html

S.messages = Older_messages · CallMessage M · Younger_messages
(M.queue = Unordered) or (∀ CallMessage M' | FuncMessage M' ∈ Older_messages. M'.queue ≠ M.queue)
M.callee = ic_principal
M.method_name = 'stop_canister'
M.arg = candid(A)
S.canister_status[A.canister_id] = Running
M.caller ∈ S.controllers[A.canister_id]

```

State after  

```html

S with
    messages = Older_messages · Younger_messages
    canister_status[A.canister_id] = Stopping [(M.origin, M.transferred_cycles)]
    canister_version[A.canister_id] = S.canister_version[A.canister_id] + 1

```

Conditions  

```html

S.messages = Older_messages · CallMessage M · Younger_messages
(M.queue = Unordered) or (∀ CallMessage M' | FuncMessage M' ∈ Older_messages. M'.queue ≠ M.queue)
M.callee = ic_principal
M.method_name = 'stop_canister'
M.arg = candid(A)
S.canister_status[A.canister_id] = Stopping Origins
M.caller ∈ S.controllers[A.canister_id]

```

State after  

```html

S with
    messages = Older_messages · Younger_messages
    canister_status[A.canister_id] = Stopping (Origins · [(M.origin, M.transferred_cycles)])
    canister_version[A.canister_id] = S.canister_version[A.canister_id] + 1

```

The status of a stopping canister which has no open call contexts is set to `Stopped`, and all pending `stop_canister` calls are replied to.

Conditions  

```html

S.canister_status[CanisterId] = Stopping Origins
∀ Ctxt_id. S.call_contexts[Ctxt_id].canister ≠ CanisterId

```

State after  

```html

S with
    canister_status[CanisterId] = Stopped
    canister_version[A.canister_id] = S.canister_version[A.canister_id] + 1
    messages = S.Messages ·
        [ ResponseMessage {
            origin = O
            response = Reply (candid())
            refunded_cycles = C
          }
        | (O, C) ∈ Origins
        ]

```

Sending a `stop_canister` message to an already stopped canister is acknowledged (i.e. responded with success) and the canister version is incremented, but is otherwise a no-op:

Conditions  

```html

S.messages = Older_messages · CallMessage M · Younger_messages
(M.queue = Unordered) or (∀ CallMessage M' | FuncMessage M' ∈ Older_messages. M'.queue ≠ M.queue)
M.callee = ic_principal
M.method_name = 'stop_canister'
M.arg = candid(A)
S.canister_status[A.canister_id] = Stopped
M.caller ∈ S.controllers[A.canister_id]

```

State after  

```html

S with
    canister_version[A.canister_id] = S.canister_version[A.canister_id] + 1
    messages = Older_messages · Younger_messages ·
      ResponseMessage {
        origin = M.origin;
        response = Reply (candid());
        refunded_cycles = M.transferred_cycles;
      }

```

Pending `stop_canister` calls may be rejected by the system at any time (the canister stays stopping in this case):

Conditions

```html

S.canister_status[CanisterId] = Stopping (Older_origins · (O, C) · Younger_origins)

```

State after

```html

S with
    canister_status[CanisterId] = Stopping (Older_origins · Younger_origins)
    messages = S.Messages ·
      ResponseMessage {
        origin = O
        response = Reject (SYS_TRANSIENT, <implementation-specific>)
        refunded_cycles = C
      }

```

#### IC Management Canister: Starting a canister

The controllers of a canister can start a `stopped` canister. If the canister is already running, the command has no effect on the canister (except for incrementing its canister version).

Conditions  

```html

S.messages = Older_messages · CallMessage M · Younger_messages
(M.queue = Unordered) or (∀ CallMessage M' | FuncMessage M' ∈ Older_messages. M'.queue ≠ M.queue)
M.callee = ic_principal
M.method_name = 'start_canister'
M.arg = candid(A)
S.canister_status[A.canister_id] = Running or S.canister_status[A.canister_id] = Stopped
M.caller ∈ S.controllers[A.canister_id]

```

State after  

```html

S with
    canister_status[A.canister_id] = Running
    canister_version[A.canister_id] = S.canister_version[A.canister_id] + 1
    messages = Older_messages · Younger_messages ·
        ResponseMessage{
            origin = M.origin
            response = Reply (candid())
            refunded_cycles = M.transferred_cycles
        }

```

If the status of the canister was 'stopping', then the canister status is set to `running`. The pending `stop_canister` request(s) are rejected.

Conditions  

```html

S.messages = Older_messages · CallMessage M · Younger_messages
(M.queue = Unordered) or (∀ CallMessage M' | FuncMessage M' ∈ Older_messages. M'.queue ≠ M.queue)
M.callee = ic_principal
M.method_name = 'start_canister'
M.arg = candid(A)
S.canister_status[A.canister_id] = Stopping Origins
M.caller ∈ S.controllers[A.canister_id]

```

State after  

```html

S with
    canister_status[A.canister_id] = Running
    canister_version[A.canister_id] = S.canister_version[A.canister_id] + 1
    messages = Older_messages · Younger_messages ·
        ResponseMessage{
            origin = M.origin
            response = Reply (candid())
            refunded_cycles = M.transferred_cycles
        } ·
        [ ResponseMessage {
            origin = O
            response = Reject (CANISTER_ERROR, <implementation-specific>)
            refunded_cycles = C
          }
        | (O, C) ∈ Origins
        ]

```

#### IC Management Canister: Canister deletion

Conditions  

```html

S.messages = Older_messages · CallMessage M · Younger_messages
(M.queue = Unordered) or (∀ CallMessage M' | FuncMessage M' ∈ Older_messages. M'.queue ≠ M.queue)
M.callee = ic_principal
M.method_name = 'delete_canister'
M.arg = candid(A)
S.canister_status[A.canister_id] = Stopped
M.caller ∈ S.controllers[A.canister_id]

```

State after  

```html

S with
    canisters[A.canister_id] = (deleted)
    snapshots[A.canister_id] = (deleted)
    controllers[A.canister_id] = (deleted)
    compute_allocation[A.canister_id] = (deleted)
    memory_allocation[A.canister_id] = (deleted)
    freezing_threshold[A.canister_id] = (deleted)
    canister_status[A.canister_id] = (deleted)
    canister_version[A.canister_id] = (deleted)
    canister_subnet[A.canister_id] = (deleted)
    time[A.canister_id] = (deleted)
    global_timer[A.canister_id] = (deleted)
    balances[A.canister_id] = (deleted)
    reserved_balances[A.canister_id] = (deleted)
    reserved_balance_limits[A.canister_id] = (deleted)
    wasm_memory_limit[A.canister_id] = (deleted)
    wasm_memory_threshold[A.canister_id] = (deleted)
    on_low_wasm_memory_hook_status[A.canister_id] = (deleted)
    certified_data[A.canister_id] = (deleted)
    canister_history[A.canister_id] = (deleted)
    canister_log_visibility[A.canister_id] = (deleted)
    canister_logs[A.canister_id] = (deleted)
    query_stats[A.canister_id] = (deleted)
    chunk_store[A.canister_id] = (deleted)
    messages = Older_messages · Younger_messages ·
      ResponseMessage {
        origin = M.origin
        response = Reply (candid())
        refunded_cycles = M.transferred_cycles
      }

```

#### IC Management Canister: Depositing cycles

Conditions  

```html

S.messages = Older_messages · CallMessage M · Younger_messages
(M.queue = Unordered) or (∀ CallMessage M' | FuncMessage M' ∈ Older_messages. M'.queue ≠ M.queue)
M.callee = ic_principal
M.method_name = 'deposit_cycles'
M.arg = candid(A)
A.canister_id ∈ dom(S.balances)

```

State after  

```html

S with
    balances[A.canister_id] =
      S.balances[A.canister_id] + M.transferred_cycles
    messages = Older_messages · Younger_messages ·
      ResponseMessage {
        origin = M.origin
        response = Reply (candid())
        refunded_cycles = 0
      }

```

#### IC Management Canister: Random numbers

The management canister can produce pseudo-random bytes. It always returns a 32-byte `blob`:

The precise guarantees around the randomness, e.g. unpredictability, are not captured in this formal semantics.

Conditions  

```html

S.messages = Older_messages · CallMessage M · Younger_messages
(M.queue = Unordered) or (∀ CallMessage M' | FuncMessage M' ∈ Older_messages. M'.queue ≠ M.queue)
M.callee = ic_principal
M.method_name = 'raw_rand'
M.arg = candid()
|B| = 32

```

State after  

```html

S with
    messages = Older_messages · Younger_messages ·
      ResponseMessage {
        origin = M.origin
        response = Reply (candid(B))
        refunded_cycles = M.transferred_cycles
      }

```

#### IC Management Canister: Node Metrics

:::note

The node metrics management canister API is considered EXPERIMENTAL. Canister developers must be aware that the API may evolve in a non-backward-compatible way.

:::

The management canister returns metrics for nodes on a given subnet. The definition of the metrics values
is not captured in this formal semantics.

Conditions

```html

S.messages = Older_messages · CallMessage M · Younger_messages
(M.queue = Unordered) or (∀ CallMessage M' | FuncMessage M' ∈ Older_messages. M'.queue ≠ M.queue)
M.callee = ic_principal
M.method_name = 'node_metrics_history'
M.arg = candid(A)
R = <implementation-specific>

```

State after

```html

S with
    messages = Older_messages · Younger_messages ·
      ResponseMessage {
        origin = M.origin
        response = Reply (candid(R))
        refunded_cycles = M.transferred_cycles
      }

```

#### IC Management Canister: Subnet information

The management canister returns subnet metadata given a subnet ID.

Conditions

```html
S.messages = Older_messages · CallMessage M · Younger_messages 
(M.queue = Unordered) or (∀ CallMessage M' | FuncMessage M' ∈ Older_messages. M'.queue ≠ M.queue) 
M.callee = ic_principal 
M.method_name = 'subnet_info'
R = <implementation-specific> 
```

State after

```html
S with 
    messages = Older_messages · Younger_messages · 
      ResponseMessage { 
        origin = M.origin 
        response = Reply (candid(R)) 
        refunded_cycles = M.transferred_cycles 
      }
```


#### IC Management Canister: Canister creation with cycles

This is a variant of `create_canister`, which sets the initial cycle balance based on the `amount` argument.

Conditions  

```html

S.messages = Older_messages · CallMessage M · Younger_messages
(M.queue = Unordered) or (∀ CallMessage M' | FuncMessage M' ∈ Older_messages. M'.queue ≠ M.queue)
M.callee = ic_principal
M.method_name = 'provisional_create_canister_with_cycles'
M.arg = candid(A)
is_system_assigned Canister_id
Canister_id ∉ dom(S.canisters)
(A.settings.environment_variables = null or 
  (|A.settings.environment_variables| ≤ MAX_ENV_VAR_COUNT and
   ∀(name, value) ∈ A.settings.environment_variables:
     |name| ≤ MAX_ENV_VAR_NAME_LENGTH and
     |value| ≤ MAX_ENV_VAR_VALUE_LENGTH and
     is_valid_utf8(name) and
     is_valid_utf8(value)))

if A.specified_id is not null:
  Canister_id = A.specified_id
if A.settings.controllers is not null:
  New_controllers = A.settings.controllers
else:
  New_controllers = [M.caller]

if New_memory_allocation > 0:
  memory_usage_canister_history(New_canister_history) ≤ New_memory_allocation

if A.settings.compute_allocation is not null:
  New_compute_allocation = A.settings.compute_allocation
else:
  New_compute_allocation = 0
if A.settings.memory_allocation is not null:
  New_memory_allocation = A.settings.memory_allocation
else:
  New_memory_allocation = 0
if A.settings.freezing_threshold is not null:
  New_freezing_threshold = A.settings.freezing_threshold
else:
  New_freezing_threshold = 2592000
if A.settings.reserved_cycles_limit is not null:
  New_reserved_balance_limit = A.settings.reserved_cycles_limit
else:
  New_reserved_balance_limit = 5_000_000_000_000
if A.settings.wasm_memory_limit is not null:
  New_wasm_memory_limit = A.settings.wasm_memory_limit
else:
  New_wasm_memory_limit = 0
if A.settings.wasm_memory_threshold is not null:
  New_wasm_memory_threshold = A.settings.wasm_memory_threshold
else:
  New_wasm_memory_threshold = 0
if A.settings.environment_variables is not null:
  New_environment_variables = A.settings.environment_variables
else:
  New_environment_variables = []


Cycles_reserved = cycles_to_reserve(S, Canister_id, New_compute_allocation, New_memory_allocation, null, EmptyCanister.wasm_state)
if A.amount is not null:
  New_balance = A.amount - Cycles_reserved
else:
  New_balance = DEFAULT_PROVISIONAL_CYCLES_BALANCE - Cycles_reserved
New_reserved_balance = Cycles_reserved
New_reserved_balance ≤ New_reserved_balance_limit
if New_compute_allocation > 0 or New_memory_allocation > 0 or Cycles_reserved > 0:
  liquid_balance(S', Canister_id) ≥ 0

New_canister_history {
  total_num_changes = 1
  recent_changes = {
    timestamp_nanos = CurrentTime
    canister_version = 0
    origin = change_origin(M.caller, A.sender_canister_version, M.origin)
    details = Creation {
      controllers = New_controllers
      environment_variables_hash = if A.settings.environment_variables is not null then
        opt hash_of_map(A.settings.environment_variables)
      else
        null
    }
  }
}

if A.settings.log_visibility is not null:
  New_canister_log_visibility = A.settings.log_visibility
else:
  New_canister_log_visibility = Controllers

```

State after  

```html

S' = S with
    canisters[Canister_id] = EmptyCanister
    snapshots[Canister_id] = null
    time[Canister_id] = CurrentTime
    global_timer[Canister_id] = 0
    controllers[Canister_id] = New_controllers
    compute_allocation[Canister_id] = New_compute_allocation
    memory_allocation[Canister_id] = New_memory_allocation
    freezing_threshold[Canister_id] = New_freezing_threshold
    balances[Canister_id] = New_balance
    reserved_balances[Canister_id] = New_reserved_balance
    reserved_balance_limits[Canister_id] = New_reserved_balance_limit
    wasm_memory_limit[Canister_id] = New_wasm_memory_limit
    wasm_memory_threshold[Canister_id] = New_wasm_memory_threshold
    environment_variables[Canister_id] = New_environment_variables
    on_low_wasm_memory_hook_status[Canister_id] = ConditionNotSatisfied
    certified_data[Canister_id] = ""
    canister_history[Canister_id] = New_canister_history
    canister_log_visibility[Canister_id] = New_canister_log_visibility
    canister_logs[Canister_id] = []
    query_stats[CanisterId] = []
    messages = Older_messages · Younger_messages ·
      ResponseMessage {
        origin = M.origin
        response = Reply (candid({canister_id = Canister_id}))
        refunded_cycles = M.transferred_cycles
      }
    canister_status[Canister_id] = Running
    canister_version[Canister_id] = 0
    canister_subnet[Canister_id] = Subnet {
      subnet_id : SubnetId
      subnet_size : SubnetSize
    }

```

#### IC Management Canister: Top up canister

Conditions  

```html

S.messages = Older_messages · CallMessage M · Younger_messages
(M.queue = Unordered) or (∀ CallMessage M' | FuncMessage M' ∈ Older_messages. M'.queue ≠ M.queue)
M.callee = ic_principal
M.method_name = 'provisional_top_up_canister'
M.arg = candid(A)
A.canister_id ∈ dom(S.canisters)

```

State after  

```html

S with
    balances[A.canister_id] = S.balances[A.canister_id] + A.amount
    messages = Older_messages · Younger_messages ·
      ResponseMessage {
        origin = M.origin
        response = Reply (candid())
        refunded_cycles = M.transferred_cycles
      }

```

#### IC Management Canister: Take canister snapshot

Only the controllers of the given canister can take a snapshot. 
A snapshot will be identified internally by a system-generated opaque `Snapshot_id`.


```html

S.messages = Older_messages · CallMessage M · Younger_messages
(M.queue = Unordered) or (∀ msg ∈ Older_messages. msg.queue ≠ M.queue)
M.callee = ic_principal
M.method_name = 'take_canister_snapshot'
M.arg = candid(A)
M.caller ∈ S.controllers[A.canister_id]
if A.replace_snapshot is not null:
  A.replace_snapshot ∈ dom(S.snapshots[A.canister_id])
else:
  |dom(S.snapshots[A.canister_id])| < MAX_SNAPSHOTS

New_snapshot = Snapshot {
  source = TakenFromCanister;
  take_at_timestamp = S.time[A.canister_id];
  raw_module = S.canisters[A.canister_id].raw_module;
  wasm_state = S.canisters[A.canister_id].wasm_state;
  chunk_store = S.chunk_store[A.canister_id];
  canister_version = S.canister_version[A.canister_id];
  certified_data = S.certified_data[A.canister_id];
  global_timer = S.global_timer[A.canister_id];
  on_low_wasm_memory_hook_status = S.on_low_wasm_memory_hook_status[A.canister_id];
}
New_snapshots = S.snapshots[A.canister_id] with
  A.replace_snapshot = (undefined)
  Snapshot_id = New_snapshot
Cycles_reserved = cycles_to_reserve(S, A.canister_id, S.compute_allocation[A.canister_id], S.memory_allocation[A.canister_id], New_snapshots, S.canisters[A.canister_id])
New_balance = S.balances[A.canister_id] - Cycles_used - Cycles_reserved
New_reserved_balance = S.reserved_balances[A.canister_id] + Cycles_reserved
New_reserved_balance ≤ S.reserved_balance_limits[A.canister_id]

liquid_balance(S', A.canister_id) ≥ 0
```

State after  

```html

S' = S with
    snapshots[A.canister_id] = New_snapshots
    balances[A.canister_id] = New_balance
    reserved_balances[A.canister_id] = New_reserved_balance
    messages = Older_messages · Younger_messages ·
      ResponseMessage {
        origin = M.origin;
        response = Reply (candid({
          id = Snapshot_id;
          taken_at_timestamp = S.time[A.canister_id];
          total_size = memory_usage_snapshots([Snapshot_id → New_snapshot]);
        }));
        refunded_cycles = M.transferred_cycles;
      }

```

#### IC Management Canister: Load canister snapshot


Only the controllers of the given canister can load a snapshot.

```html

S.messages = Older_messages · CallMessage M · Younger_messages
(M.queue = Unordered) or (∀ msg ∈ Older_messages. msg.queue ≠ M.queue)
M.callee = ic_principal
M.method_name = 'load_canister_snapshot'
M.arg = candid(A)
M.caller ∈ S.controllers[A.canister_id]

Total_memory_usage = memory_usage_wasm_state(Snapshot.wasm_state) +
  memory_usage_raw_module(Snapshot.raw_module) +
  memory_usage_canister_history(New_canister_history) +
  memory_usage_chunk_store(S.chunk_store[A.canister_id]) +
  memory_usage_snapshots(S.snapshots[A.canister_id])

if S.memory_allocation[A.canister_id] = 0:
  Wasm_memory_capacity = S.wasm_memory_limit[A.canister_id]
else:
  Wasm_memory_capacity = min(S.memory_allocation[A.canister_id] - (Total_memory_usage - |Snapshot.wasm_state.wasm_memory|), S.wasm_memory_limit[A.canister_id])

A.snapshot_id ∈ dom(S.snapshots[A.canister_id])
Snapshot = S.snapshots[A.canister_id][A.snapshot_id]

Mod = parse_wasm_mod(Snapshot.raw_module);

|Snapshot.wasm_state.globals| = |Mod.initial_globals|
for i in [0..|Snapshot.wasm_state.globals|]:
  if Snapshot.wasm_state.globals[i] = I32(_):
    Mod.initial_globals = I32(_)
  else if Snapshot.wasm_state.globals[i] = I64(_):
    Mod.initial_globals = I64(_)
  else if Snapshot.wasm_state.globals[i] = F32(_):
    Mod.initial_globals = F32(_)
  else if Snapshot.wasm_state.globals[i] = F64(_):
    Mod.initial_globals = F64(_)
  else if Snapshot.wasm_state.globals[i] = V128(_):
    Mod.initial_globals = V128(_)

if Snapshot.source = MetadataUpload:
  if Snapshot.on_low_wasm_memory_hook_status = ConditionNotSatisfied:
    HookConditionInSnapshotField = false
  else:
    HookConditionInSnapshotField = true
  if Wasm_memory_capacity < |Snapshot.wasm_state.wasm_memory| + S.wasm_memory_threshold[A.canister_id]:
    HookConditionInSnapshotState = true
  else:
    HookConditionInSnapshotState = false
  (HookConditionInSnapshotField and HookConditionInSnapshotState)
  or
  ((not HookConditionInSnapshotField) and (not HookConditionInSnapshotState))

New_state = {
  wasm_state = Snapshot.wasm_state;
  raw_module = Snapshot.raw_module;
  module = Mod;
  public_custom_sections = parse_public_custom_sections(Snapshot.raw_module);
  private_custom_sections = parse_private_custom_sections(Snapshot.raw_module);
}

if Snapshot.source = MetadataUpload and Snapshot.global_timer is not null:
  New_global_timer = Snapshot.global_timer
else:
  New_global_timer = S.global_timer[A.canister_id]

if Snapshot.source = MetadataUpload and Snapshot.on_low_wasm_memory_hook_status is not null:
  New_on_low_wasm_memory_hook_status = Snapshot.on_low_wasm_memory_hook_status
else:
  New_on_low_wasm_memory_hook_status = S.on_low_wasm_memory_hook_status[A.canister_id]

Cycles_reserved = cycles_to_reserve(S, A.canister_id, S.compute_allocation[A.canister_id], S.memory_allocation[A.canister_id], S.snapshots[A.canister_id], New_state)
New_balance = S.balances[A.canister_id] - Cycles_used - Cycles_reserved
New_reserved_balance = S.reserved_balances[A.canister_id] + Cycles_reserved
New_reserved_balance ≤ S.reserved_balance_limits[A.canister_id]

S.canister_history[A.canister_id] = {
  total_num_changes = N;
  recent_changes = H;
}
New_canister_history = {
  total_num_changes = N + 1;
  recent_changes = H · {
    timestamp_nanos = S.time[A.canister_id];
    canister_version = S.canister_version[A.canister_id] + 1
    origin = change_origin(M.caller, A.sender_canister_version, M.origin);
    details = LoadSnapshot {
      snapshot_id = A.snapshot_id
      canister_version = Snapshot.canister_version
      taken_at_timestamp = Snapshot.take_at_timestamp
      source = Snapshot.source
    };
  };
}

liquid_balance(S', A.canister_id) ≥ 0

if S.memory_allocation[A.canister_id] > 0:
  memory_usage_wasm_state(New_state.wasm_state) +
    memory_usage_raw_module(New_state.raw_module) +
    memory_usage_canister_history(New_canister_history) +
    memory_usage_chunk_store(S.chunk_store[A.canister_id]) +
    memory_usage_snapshots(S.snapshots[A.canister_id]) ≤ S.memory_allocation[A.canister_id]

```

State after  

```html

S' = S with
    canisters[A.canister_id] = New_state
    chunk_store[A.canister_id] = Snapshot.chunk_store
    certified_data[A.canister_id] = Snapshot.certified_data
    global_timer[A.canister_id] = New_global_timer
    on_low_wasm_memory_hook_status[A.canister_id] = New_on_low_wasm_memory_hook_status
    balances[A.canister_id] = New_balance
    reserved_balances[A.canister_id] = New_reserved_balance
    canister_history[A.canister_id] = New_canister_history
    canister_version[A.canister_id] = S.canister_version[A.canister_id] + 1
    messages = Older_messages · Younger_messages ·
      ResponseMessage {
        origin = M.origin;
        response = Reply (candid());
        refunded_cycles = M.transferred_cycles;
      }

```

#### IC Management Canister: Read snapshot metadata

Only the controllers of the given canister can read metadata of its snapshots.

```html

S.messages = Older_messages · CallMessage M · Younger_messages
(M.queue = Unordered) or (∀ msg ∈ Older_messages. msg.queue ≠ M.queue)
M.callee = ic_principal
M.method_name = 'read_canister_snapshot_metadata'
M.arg = candid(A)
M.caller ∈ S.controllers[A.canister_id]

A.snapshot_id ∈ dom(S.snapshots[A.canister_id])
Snapshot = S.snapshots[A.canister_id][A.snapshot_id]

SnapshotMetadata = {
  source = Snapshot.source;
  taken_at_timestamp = Snapshot.taken_at_timestamp;
  wasm_module_size = |Snapshot.raw_module|;
  globals = Snapshot.wasm_state.globals;
  wasm_memory_size = |Snapshot.wasm_state.wasm_memory|;
  stable_memory_size = |Snapshot.wasm_state.stable_memory|;
  wasm_chunk_store = [{hash: hash} | hash <- dom(Snapshot.chunk_store)]
  canister_version = Snapshot.canister_version;
  certified_data = Snapshot.certified_data;
  global_timer = Snapshot.global_timer;
  on_low_wasm_memory_hook_status = Snapshot.on_low_wasm_memory_hook_status;
}

```

State after

```html

S with
    messages = Older_messages · Younger_messages ·
      ResponseMessage {
        origin = M.origin
        response = Reply (candid(SnapshotMetadata))
        refunded_cycles = M.transferred_cycles
      }

```

#### IC Management Canister: Read snapshot data

Only the controllers of the given canister can read (binary) data of its snapshots.

```html

S.messages = Older_messages · CallMessage M · Younger_messages
(M.queue = Unordered) or (∀ msg ∈ Older_messages. msg.queue ≠ M.queue)
M.callee = ic_principal
M.method_name = 'read_canister_snapshot_data'
M.arg = candid(A)
M.caller ∈ S.controllers[A.canister_id]

A.snapshot_id ∈ dom(S.snapshots[A.canister_id])
Snapshot = S.snapshots[A.canister_id][A.snapshot_id]

if A.kind = WasmModule { offset, size }:
  offset + size <= |Snapshot.raw_module|
else if A.kind = WasmMemory { offset, size }:
  offset + size <= |Snapshot.wasm_state.wasm_memory|
else if A.kind = StableMemory { offset, size }:
  offset + size <= |Snapshot.wasm_state.stable_memory|
else if A.kind = WasmChunk { hash }:
  hash in dom(Snapshot.chunk_store)

if A.kind = WasmModule { offset, size }:
  Chunk = Snapshot.raw_module[offset..offset+size]
else if A.kind = WasmMemory { offset, size }:
  Chunk = Snapshot.wasm_state.wasm_memory[offset..offset+size]
else if A.kind = StableMemory { offset, size }:
  Chunk = Snapshot.wasm_state.stable_memory[offset..offset+size]
else if A.kind = WasmChunk { hash }:
  Chunk = Snapshot.chunk_store[hash]

```

State after

```html

S with
    messages = Older_messages · Younger_messages ·
      ResponseMessage {
        origin = M.origin
        response = Reply (candid({chunk = Chunk}))
        refunded_cycles = M.transferred_cycles
      }

```

#### IC Management Canister: Upload canister snapshot metadata

Only the controllers of the given canister can create a new snapshot by uploading its metadata.
A snapshot will be identified internally by a system-generated opaque `Snapshot_id`.


```html

S.messages = Older_messages · CallMessage M · Younger_messages
(M.queue = Unordered) or (∀ msg ∈ Older_messages. msg.queue ≠ M.queue)
M.callee = ic_principal
M.method_name = 'upload_canister_snapshot_metadata'
M.arg = candid(A)
M.caller ∈ S.controllers[A.canister_id]
if A.replace_snapshot is not null:
  A.replace_snapshot ∈ dom(S.snapshots[A.canister_id])
else:
  |dom(S.snapshots[A.canister_id])| < MAX_SNAPSHOTS

New_snapshot = Snapshot {
  source = MetadataUpload;
  take_at_timestamp = S.time[A.canister_id];
  raw_module = [0 | _ <- [0..A.wasm_module_size]];
  wasm_state = {
    wasm_memory = [0 | _ <- [0..A.wasm_memory_size]];
    stable_memory = [0 | _ <- [0..A.stable_memory_size]];
    globals = A.globals;
    self_id = A.canister_id;
  };
  chunk_store = [];
  canister_version = S.canister_version[A.canister_id];
  certified_data = A.certified_data;
  global_timer = A.global_timer;
  on_low_wasm_memory_hook_status = A.on_low_wasm_memory_hook_status;
}
New_snapshots = S.snapshots[A.canister_id] with
  A.replace_snapshot = (undefined)
  Snapshot_id = New_snapshot
Cycles_reserved = cycles_to_reserve(S, A.canister_id, S.compute_allocation[A.canister_id], S.memory_allocation[A.canister_id], New_snapshots, S.canisters[A.canister_id])
New_balance = S.balances[A.canister_id] - Cycles_used - Cycles_reserved
New_reserved_balance = S.reserved_balances[A.canister_id] + Cycles_reserved
New_reserved_balance ≤ S.reserved_balance_limits[A.canister_id]

liquid_balance(S', A.canister_id) ≥ 0
```

State after

```html

S' = S with
    snapshots[A.canister_id] = New_snapshots
    balances[A.canister_id] = New_balance
    reserved_balances[A.canister_id] = New_reserved_balance
    messages = Older_messages · Younger_messages ·
      ResponseMessage {
        origin = M.origin;
        response = Reply (candid({
          snapshot_id = Snapshot_id;
        }));
        refunded_cycles = M.transferred_cycles;
      }

```

#### IC Management Canister: Upload canister snapshot data

Only the controllers of the given canister can upload (binary) data to its snapshots.


```html

S.messages = Older_messages · CallMessage M · Younger_messages
(M.queue = Unordered) or (∀ msg ∈ Older_messages. msg.queue ≠ M.queue)
M.callee = ic_principal
M.method_name = 'upload_canister_snapshot_data'
M.arg = candid(A)
M.caller ∈ S.controllers[A.canister_id]

A.snapshot_id ∈ dom(S.snapshots[A.canister_id])
Snapshot = S.snapshots[A.canister_id][A.snapshot_id]
Snapshot.source = MetadataUpload

if A.kind = WasmModule { offset }:
  offset + |A.chunk| <= |Snapshot.raw_module|
else if A.kind = WasmMemory { offset }:
  offset + |A.chunk| <= |Snapshot.wasm_state.wasm_memory|
else if A.kind = StableMemory { offset }:
  offset + |A.chunk| <= |Snapshot.wasm_state.stable_memory|
else if A.kind = WasmChunk { hash }:
  |dom(Snapshot.chunk_store) ∪ {SHA-256(A.chunk)}| <= CHUNK_STORE_SIZE

if A.kind = WasmModule { offset }:
  New_raw_module = Snapshot.raw_module[0..offset] · A.chunk · Snapshot.raw_module[offset+|A.chunk|..|Snapshot.raw_module|]
  New_snapshot = Snapshot with
    raw_module = New_raw_module
else if A.kind = WasmMemory { offset }:
  New_wasm_memory = Snapshot.wasm_memory[0..offset] · A.chunk · Snapshot.wasm_memory[offset+|A.chunk|..|Snapshot.wasm_memory|]
  New_snapshot = Snapshot with
    wasm_memory = New_wasm_memory
else if A.kind = StableMemory { offset }:
  New_stable_memory = Snapshot.stable_memory[0..offset] · A.chunk · Snapshot.stable_memory[offset+|A.chunk|..|Snapshot.stable_memory|]
  New_snapshot = Snapshot with
    stable_memory = New_stable_memory
else if A.kind = WasmChunk:
  New_chunk_store = Snapshot.chunk_store with
    SHA-256(A.chunk) = A.chunk
  New_snapshot = Snapshot with
    chunk_store = New_chunk_store

New_snapshots = S.snapshots[A.canister_id] with
  Snapshot_id = New_snapshot

Cycles_reserved = cycles_to_reserve(S, A.canister_id, S.compute_allocation[A.canister_id], S.memory_allocation[A.canister_id], New_snapshots, S.canisters[A.canister_id])
New_balance = S.balances[A.canister_id] - Cycles_used - Cycles_reserved
New_reserved_balance = S.reserved_balances[A.canister_id] + Cycles_reserved
New_reserved_balance ≤ S.reserved_balance_limits[A.canister_id]

liquid_balance(S', A.canister_id) ≥ 0
```

State after

```html

S' = S with
    snapshots[A.canister_id] = New_snapshots
    balances[A.canister_id] = New_balance
    reserved_balances[A.canister_id] = New_reserved_balance
    messages = Older_messages · Younger_messages ·
      ResponseMessage {
        origin = M.origin;
        response = Reply (candid());
        refunded_cycles = M.transferred_cycles;
      }

```

#### IC Management Canister: List canister snapshots

Only the controllers of the given canister can get a list of the existing snapshots.

```html

S.messages = Older_messages · CallMessage M · Younger_messages
(M.queue = Unordered) or (∀ msg ∈ Older_messages. msg.queue ≠ M.queue)
M.callee = ic_principal
M.method_name = 'list_canister_snapshots'
M.arg = candid(A)
M.caller ∈ S.controllers[A.canister_id]

Snapshots = [{
  id = Snapshot_id;
  taken_at_timestamp = Snapshot.taken_at_timestamp;
  total_size = memory_usage_snapshots([Snapshot_id → Snapshot]);
} | Snapshot_id → Snapshot ∈ S.snapshots[A.canister_id]]

```

State after

```html

S with
    messages = Older_messages · Younger_messages ·
      ResponseMessage {
        origin = M.origin
        response = Reply (candid(Snapshots))
        refunded_cycles = M.transferred_cycles
      }

```

#### IC Management Canister: Delete canister snapshot

A snapshot may be deleted only by the controllers of the canister for which the snapshot was taken.

```html

S.messages = Older_messages · CallMessage M · Younger_messages
(M.queue = Unordered) or (∀ msg ∈ Older_messages. msg.queue ≠ M.queue)
M.callee = ic_principal
M.method_name = 'delete_canister_snapshot'
M.arg = candid(A)
M.caller ∈ S.controllers[A.canister_id]
A.snapshot_id ∈ dom(S.snapshots[A.canister_id])

```

State after

```html

S with
    S.snapshots[A.canister_id][A.snapshot_id] = (deleted)
    messages = Older_messages · Younger_messages ·
      ResponseMessage {
        origin = M.origin
        response = Reply (candid());
        refunded_cycles = M.transferred_cycles
      }

```

#### Callback invocation

When an inter-canister call has been responded to, we can queue the call to the callback.

This "bookkeeping transition" must be immediately followed by the corresponding ["Message execution" transition](#rule-message-execution).

Conditions  

```html

S.messages = Older_messages · ResponseMessage RM · Younger_messages
RM.origin = FromCanister {
    call_context = Ctxt_id
    callback = Callback
    deadline = D
  }
Ctxt_id ∈ dom(S.call_contexts)
not S.call_contexts[Ctxt_id].deleted
S.call_contexts[Ctxt_id].canister ∈ dom(S.balances)
D ≠ Expired _

```

State after  

```html

S with
    balances[S.call_contexts[Ctxt_id].canister] =
      S.balances[S.call_contexts[Ctxt_id].canister] + RM.refunded_cycles
    messages =
      Older_messages ·
      FuncMessage {
        call_context = Ctxt_id
        receiver = S.call_contexts[Ctxt_id].canister
        entry_point = Callback Callback RM.response RM.refunded_cycles
        queue = Unordered
      } ·
      Younger_messages

```

If the responded call context does not exist anymore, because the canister has been uninstalled since, the refunded cycles are still added to the canister balance, but no function invocation is enqueued.

Conditions  

```html

S.messages = Older_messages · ResponseMessage RM · Younger_messages
RM.origin = FromCanister {
    call_context = Ctxt_id
    callback = Callback
    deadline = D
  }
Ctxt_id ∈ dom(S.call_contexts)
S.call_contexts[Ctxt_id].deleted
S.call_contexts[Ctxt_id].canister ∈ dom(S.balances)
D ≠ Expired _

```

State after  

```html

S with
    balances[S.call_contexts[Ctxt_id].canister] =
      S.balances[S.call_contexts[Ctxt_id].canister] + RM.refunded_cycles + MAX_CYCLES_PER_RESPONSE
    messages = Older_messages · Younger_messages

```

#### Dropping expired messages {#message-timeout}

Condition:
```html
S.messages = Older_messages · M · Younger_messages
M = ResponseMessage _ ∨ M = CallMessage _
M.origin = FromCanister O
O.deadline = Expired _
```

State after

```html
S.messages = Older_messages · Younger_messages
```

#### Respond to user request

When an ingress method call has been responded to, we can record the response in the list of queries.

Conditions  

```html

S.messages = Older_messages · ResponseMessage RM · Younger_messages
RM.origin = FromUser { request = M }
S.requests[M] = (Processing, ECID)

```

State after  

```html

S with
    messages = Older_messages · Younger_messages
    requests[M] =
      | (Replied R, ECID)        if M.response = Reply R
      | (Rejected (c, R), ECID)  if M.response = Reject (c, R)

```

NB: The refunded cycles, `RM.refunded_cycles` are, by construction, empty.

#### Update call request clean up

The IC will keep the data for a replied or rejected update `call` request around for a certain, implementation defined amount of time, to allow users to poll for the data with `read_state` requests . After that time, the data of the request will be dropped:

Conditions  

```html

(S.requests[M] = (Replied _, ECID)) or (S.requests[M] = (Rejected _, ECID))

```

State after  

```html

S with
    requests[M] = (Done, ECID)

```

At the same or some later point, the request will be removed from the state of the IC. This must happen no earlier than the ingress expiry time set in the request.

Conditions  

```html

(S.requests[M] = (Replied _, _)) or (S.requests[M] = (Rejected _, _)) or (S.requests[M] = (Done, _))
M.ingress_expiry < S.system_time

```

State after  

```html

S with
    requests[M] = (deleted)

```

#### Canister out of cycles

Once a canister runs out of cycles, its code is uninstalled (cf. [IC Management Canister: Code uninstallation](#rule-uninstall)), the canister changes in the canister history are dropped (their total number is preserved), and the allocations are set to zero (NB: allocations are currently not modeled in the formal model):

Conditions  

```html

S.balances[CanisterId] = 0
S.reserved_balances[CanisterId] = 0
S.canister_history[CanisterId] = {
  total_num_changes = N;
  recent_changes = H;
}

```

State after  

```html

S with
    canisters[CanisterId] = EmptyCanister
    snapshots[CanisterId] = null
    certified_data[CanisterId] = ""
    canister_history[CanisterId] = {
      total_num_changes = N;
      recent_changes = [];
    }
    canister_logs[CanisterId] = []
    canister_version[CanisterId] = S.canister_version[CanisterId] + 1
    global_timer[CanisterId] = 0

    messages = S.messages ·
      [ ResponseMessage {
          origin = Ctxt.origin
          response = Reject (CANISTER_REJECT, <implementation-specific>)
          refunded_cycles = Ctxt.available_cycles
        }
      | Ctxt_id ↦ Ctxt ∈ S.call_contexts
      , Ctxt.canister = CanisterId
      , Ctxt.needs_to_respond = true
      ]

    for Ctxt_id ↦ Ctxt ∈ S.call_contexts:
      if Ctxt.canister = CanisterId:
        call_contexts[Ctxt_id].deleted := true
        call_contexts[Ctxt_id].needs_to_respond := false
        call_contexts[Ctxt_id].available_cycles := 0

```

#### Time progressing, cycle consumption, and canister version increments

Time progresses. Abstractly, it does so independently for each canister, and in unspecified intervals.

Conditions  

```html

T0 = S.time[CanisterId]
T1 > T0

```

State after  

```html

S with
    time[CanisterId] = T1

```

The canister cycle balances similarly deplete at an unspecified rate, but stay non-negative.
If the canister has a positive reserved balance, then the reserved balance depletes before the main balance:

Conditions  

```html
R0 = S.reserved_balances[CanisterId]
0 ≤ R1 < R0

```

State after

```html

S with
    reserved_balances[CanisterId] = R1

```

Once the reserved balance reaches zero, then the main balance starts depleting:

Conditions

```html
S.reserved_balances[CanisterId] = 0
B0 = S.balances[CanisterId]
0 ≤ B1 < B0

```

State after  

```html

S with
    balances[CanisterId] = B1

```

Similarly, the system time, used to expire requests, progresses:

Conditions  

```html

T0 = S.system_time
T1 > T0

```

State after  

```html

S with
    system_time = T1

```

Finally, the canister version can be incremented arbitrarily:

Conditions  

```html

N0 = S.canister_version[CanisterId]
N1 > N0

```

State after  

```html

S with
    canister_version[CanisterId] = N1

```

#### Trimming canister history

The list of canister changes can be trimmed, but the total number of recorded canister changes cannot be altered. At least 20 changes are guaranteed to remain in the list of changes.

Conditions  

```html

S.canister_history[CanisterId] = {
    total_num_changes = N;
    recent_changes = Older_changes · Newer_changes;
  }
|Newer_changes| ≥ 20

```

State after  

```html

S with
    canister_history[CanisterId] = {
      total_num_changes = N;
      recent_changes = Newer_changes;
    }

```

#### Trimming canister logs

Canister logs can be trimmed if their total length exceeds 4KiB.

Conditions

```html

S.canister_logs[CanisterId] = Older_logs · Newer_logs
SUM { |l| | l <- Older_logs } > 4KiB

```

State after

```html

S with
    canister_logs[CanisterId] = Newer_logs

```

#### IC Management Canister: Canister logs (query call) {#ic-mgmt-canister-fetch-canister-logs}

This section specifies management canister query calls.
<<<<<<< HEAD
They are calls to `/api/v2/canister/<ECID>/query`
with CBOR content `Q` such that `Q.canister_id = ic_principal`.
=======
They are calls to `/api/v3/canister/<effective_canister_id>/query`
with CBOR body `Q` such that `Q.canister_id = ic_principal`.
>>>>>>> 83ccf548

The management canister offers the method `fetch_canister_logs`
that can be called as a query call and
returns logs of a requested canister.

Submitted request to `/api/v2/canister/<ECID>/query`

```html

E : Envelope

```

Conditions

```html

E.content = CanisterQuery Q
Q.canister_id = ic_principal
Q.method_name = 'fetch_canister_logs'
|Q.nonce| <= 32
is_effective_canister_id(E.content, ECID)
S.system_time <= Q.ingress_expiry or Q.sender = anonymous_id
Q.arg = candid(A)
A.canister_id ∈ verify_envelope(E, Q.sender, S.system_time)
(S[A.canister_id].canister_log_visibility = Public)
  or
  (S[A.canister_id].canister_log_visibility = Controllers and Q.sender in S[A.canister_id].controllers)
  or
  (S[A.canister_id].canister_log_visibility = AllowedViewers Principals and (Q.sender in S[A.canister_id].controllers or Q.sender in Principals))

```

Query response `R`:

```html

{status: "replied"; reply: {arg: candid(S.canister_logs[A.canister_id])}, signatures: Sigs}

```

<<<<<<< HEAD
where the query `Q`, the response `R`, and a certificate `Cert` that is obtained by requesting the path `/subnet` in a **separate** read state request to `/api/v2/canister/<ECID>/read_state` satisfy the following:
=======
where the query `Q`, the response `R`, and a certificate `Cert'` that is obtained by requesting the path `/subnet` in a **separate** read state request to `/api/v3/canister/<effective_canister_id>/read_state` satisfy the following:
>>>>>>> 83ccf548

```html

verify_response(Q, R, Cert) ∧ lookup(["time"], Cert) = Found S.system_time // or "recent enough"

```

#### Query call {#query-call}

This section specifies query calls `Q` whose `Q.canister_id` is a non-empty canister `S.canisters[Q.canister_id]`. Query calls to the management canister, i.e., `Q.canister_id = ic_principal`, are specified in Section [Canister logs](#ic-mgmt-canister-fetch-canister-logs).

Canister query calls to `/api/v3/canister/<ECID>/query` can be executed directly. They can only be executed against non-empty canisters which have a status of `Running` and are also not frozen.

In query and composite query methods evaluated on the target canister of the query call, a certificate is provided to the canister that is valid, contains a current state tree (or "recent enough"; the specification is currently vague about how old the certificate may be), and reveals the canister's [Certified Data](#system-api-certified-data).

Composite query methods can call query methods and composite query methods up to a maximum depth `MAX_CALL_DEPTH_COMPOSITE_QUERY` of the call graph. The total amount of cycles consumed by executing a (composite) query method and all (transitive) calls it makes must be at most `MAX_CYCLES_PER_QUERY`. This limit applies in addition to the limit `MAX_CYCLES_PER_MESSAGE` for executing a single (composite) query method and `MAX_CYCLES_PER_RESPONSE` for executing a single callback of a (composite) query method.

We define an auxiliary method that handles calls from composite query methods by performing a call graph traversal. It can also be (trivially) invoked for query methods that do not make further calls.
```
composite_query_helper(S, Cycles, Depth, Root_canister_id, Caller, Canister_id, Method_name, Arg) =
  let Mod = S.canisters[Canister_id].module
  let Cert <- { Cert | verify_cert(Cert) and
                       lookup(["canister", Canister_id, "certified_data"], Cert) = Found S.certified_data[Canister_id] and
                       lookup(["time"], Cert) = Found S.system_time // or "recent enough"
              }
  if Canister_id ≠ Root_canister_id
  then
    Cert := NoCertificate // no certificate available in query and composite query methods evaluated on canisters other than the target canister of the query call
  let Env = { time = S.time[Canister_id];
              controllers = S.controllers[Canister_id];
              global_timer = S.global_timer[Canister_id];
              balance = S.balances[Canister_id];
              reserved_balance = S.reserved_balances[Canister_id];
              reserved_balance_limit = S.reserved_balance_limits[Canister_id];
              compute_allocation = S.compute_allocation[Canister_id];
              memory_allocation = S.memory_allocation[Canister_id];
              memory_usage_raw_module = memory_usage_raw_module(S.canisters[Canister_id].raw_module);
              memory_usage_canister_history = memory_usage_canister_history(S.canister_history[Canister_id]);
              memory_usage_chunk_store = memory_usage_chunk_store(S.chunk_store[Canister_id]);
              memory_usage_snapshots = memory_usage_snapshots(S.snapshots[Canister_id]);
              freezing_threshold = S.freezing_threshold[Canister_id];
              subnet_id = S.canister_subnet[Canister_id].subnet_id;
              subnet_size = S.canister_subnet[Canister_id].subnet_size;
              certificate = Cert;
              status = simple_status(S.canister_status[Canister_id]);
              canister_version = S.canister_version[Canister_id];
            }
  if S.canisters[Canister_id] ≠ EmptyCanister and
     S.canister_status[Canister_id] = Running and
     (Method_name ∈ dom(Mod.query_methods) or Method_name ∈ dom(Mod.composite_query_methods)) and
     Cycles >= MAX_CYCLES_PER_MESSAGE
  then
     let W = S.canisters[Canister_id].wasm_state
     let F = if Method_name ∈ dom(Mod.query_methods) then Mod.query_methods[Method_name] else Mod.composite_query_methods[Method_name]
     if liquid_balance(S, Canister_id) < 0
     then
       Return (Reject (SYS_TRANSIENT, <implementation-specific>), Cycles, S)
     let R = F(Arg, Caller, Env)(W)
     if R = Trap trap
     then Return (Reject (CANISTER_ERROR, <implementation-specific>), Cycles - trap.cycles_used, S)
     else if R = Return {new_state = W'; new_calls = Calls; response = Response; cycles_used = Cycles_used}
     then
        W := W'
        if Cycles_used > MAX_CYCLES_PER_MESSAGE
        then
           Return (Reject (CANISTER_ERROR, <implementation-specific>), Cycles - MAX_CYCLES_PER_MESSAGE, S) // single message execution out of cycles
        Cycles := Cycles - Cycles_used
        if Response = NoResponse
        then
           while Calls ≠ []
           do
              if Depth = MAX_CALL_DEPTH_COMPOSITE_QUERY
              then
                 Return (Reject (CANISTER_ERROR, <implementation-specific>), Cycles, S) // max call graph depth exceeded
              let Calls' · Call · Calls''  = Calls
              Calls := Calls' · Calls''
              if S.canister_subnet[Canister_id].subnet_id ≠ S.canister_subnet[Call.callee].subnet_id
              then
                 Return (Reject (CANISTER_ERROR, <implementation-specific>), Cycles, S) // calling to another subnet
              let (Response', Cycles', S') = composite_query_helper(S, Cycles, Depth + 1, Root_canister_id, Canister_id, Call.callee, Call.method_name, Call.arg)
              Cycles := Cycles'
              S := S'
              if Cycles < MAX_CYCLES_PER_RESPONSE
              then
                 Return (Reject (CANISTER_ERROR, <implementation-specific>), Cycles, S) // composite query out of cycles
              Env.Cert = NoCertificate // no certificate available in composite query callbacks
              let F' = Mod.composite_callbacks(Call.callback, Response', Env)
              let R'' = F'(W')
              if R'' = Trap trap''
              then Return (Reject (CANISTER_ERROR, <implementation-specific>), Cycles - trap''.cycles_used, S)
              else if R'' = Return {new_state = W''; new_calls = Calls''; response = Response''; cycles_used = Cycles_used''}
              then
                 W := W''
                 if Cycles_used'' > MAX_CYCLES_PER_RESPONSE
                 then
                    Return (Reject (CANISTER_ERROR, <implementation-specific>), Cycles - MAX_CYCLES_PER_RESPONSE, S) // single message execution out of cycles
                 Cycles := Cycles - Cycles_used''
                 if Response'' = NoResponse
                 then
                    Calls := Calls'' · Calls
                 else
                    Return (Response'', Cycles, S)
           Return (Reject (CANISTER_ERROR, <implementation-specific>), Cycles, S) // canister did not respond
        else
           Return (Response, Cycles, S)
  else
     Return (Reject (CANISTER_ERROR, <implementation-specific>), Cycles, S)
```

Submitted request to `/api/v2/canister/<ECID>/query`

```html

E : Envelope

```

Conditions  

```html

E.content = CanisterQuery Q
Q.canister_id ∈ verify_envelope(E, Q.sender, S.system_time)
|Q.nonce| <= 32
is_effective_canister_id(E.content, ECID)
S.system_time <= Q.ingress_expiry or Q.sender = anonymous_id

```

Query response `R`:

-   if `composite_query_helper(S, MAX_CYCLES_PER_QUERY, 0, Q.canister_id, Q.sender, Q.canister_id, Q.method_name, Q.arg) = (Reject (RejectCode, RejectMsg), _, S')` then
    ```
    {status: "rejected"; reject_code: RejectCode; reject_message: RejectMsg; error_code: <implementation-specific>, signatures: Sigs}
    ```

-   Else if `composite_query_helper(S, MAX_CYCLES_PER_QUERY, 0, Q.canister_id, Q.sender, Q.canister_id, Q.method_name, Q.arg) = (Reply Res, _, S')` then
    ```
    {status: "replied"; reply: {arg: Res}, signatures: Sigs}
    ```

<<<<<<< HEAD
where the query `Q`, the response `R`, and a certificate `Cert` that is obtained by requesting the path `/subnet` in a **separate** read state request to `/api/v2/canister/<ECID>/read_state` satisfy the following:
=======
where the query `Q`, the response `R`, and a certificate `Cert'` that is obtained by requesting the path `/subnet` in a **separate** read state request to `/api/v3/canister/<effective_canister_id>/read_state` satisfy the following:
>>>>>>> 83ccf548

```html

verify_response(Q, R, Cert) ∧ lookup(["time"], Cert) = Found S.system_time // or "recent enough"

```

State after

```html

S' with
    query_stats[Q.receiver] = S'.query_stats[Q.receiver] · {
        timestamp = S'.time[Q.receiver]
        num_instructions = <implementation-specific>
        request_payload_bytes = |Q.Arg|
        response_payload_bytes =
          if R.status = "rejected" then |R.reject_message|
          else |R.reply.arg|
    }

```

#### Certified state reads

:::note

<<<<<<< HEAD
Requesting paths with the prefix `/subnet` at `/api/v2/canister/<ECID>/read_state` might be deprecated in the future. Hence, users might want to point their requests for paths with the prefix `/subnet` to `/api/v2/subnet/<subnet_id>/read_state`.
=======
Requesting paths with the prefix `/subnet` at `/api/v3/canister/<effective_canister_id>/read_state` might be deprecated in the future. Hence, users might want to point their requests for paths with the prefix `/subnet` to `/api/v3/subnet/<effective_subnet_id>/read_state`.
>>>>>>> 83ccf548

On the IC mainnet, the root subnet ID `tdb26-jop6k-aogll-7ltgs-eruif-6kk7m-qpktf-gdiqx-mxtrf-vb5e6-eqe` can be used to retrieve the list of all IC mainnet's subnets by requesting the prefix `/subnet` at `/api/v3/subnet/tdb26-jop6k-aogll-7ltgs-eruif-6kk7m-qpktf-gdiqx-mxtrf-vb5e6-eqe/read_state`.

:::

The user can read elements of the *state tree*, using a `read_state` request to `/api/v3/canister/<ECID>/read_state` or `/api/v3/subnet/<effective_subnet_id>/read_state`.

<<<<<<< HEAD
Submitted request to `/api/v2/canister/<ECID>/read_state`

```html

E : Envelope

```
=======
Submitted request to `/api/v3/canister/<ECID>/read_state`
`E`
>>>>>>> 83ccf548

Conditions  

```html

E.content = ReadState RS
TS = verify_envelope(E, RS.sender, S.system_time)
|E.content.nonce| <= 32
S.system_time <= RS.ingress_expiry or RS.sender = anonymous_id
∀ path ∈ RS.paths. may_read_path_for_canister(S, R.sender, path)
∀ (["request_status", Rid] · _) ∈ RS.paths.  ∀ R ∈ dom(S.requests). hash_of_map(R) = Rid => R.canister_id ∈ TS

```

Read response  
A record with

-   `{certificate: C}`

The predicate `may_read_path_for_canister` is defined as follows, implementing the access control outlined in [Request: Read state](#http-read-state):
```
may_read_path_for_canister(S, _, ["time"]) = True
may_read_path_for_canister(S, _, ["subnet"]) = True
may_read_path_for_canister(S, _, ["subnet", sid]) = True
may_read_path_for_canister(S, _, ["subnet", sid, "public_key"]) = True
may_read_path_for_canister(S, _, ["subnet", sid, "canister_ranges"]) = sid == root_subnet_id
may_read_path_for_canister(S, _, ["subnet", sid, "node"]) = True
may_read_path_for_canister(S, _, ["subnet", sid, "node", nid]) = True
may_read_path_for_canister(S, _, ["subnet", sid, "node", nid, "public_key"]) = True
may_read_path_for_canister(S, _, ["request_status", Rid]) =
may_read_path_for_canister(S, _, ["request_status", Rid, "status"]) =
may_read_path_for_canister(S, _, ["request_status", Rid, "reply"]) =
may_read_path_for_canister(S, _, ["request_status", Rid, "reject_code"]) =
may_read_path_for_canister(S, _, ["request_status", Rid, "reject_message"]) =
may_read_path_for_canister(S, _, ["request_status", Rid, "error_code"]) =
  ∀ (R ↦ (_, ECID')) ∈ dom(S.requests). hash_of_map(R) = Rid => RS.sender == R.sender ∧ ECID == ECID'
may_read_path_for_canister(S, _, ["canister", cid, "module_hash"]) = cid == ECID
may_read_path_for_canister(S, _, ["canister", cid, "controllers"]) = cid == ECID
may_read_path_for_canister(S, _, ["canister", cid, "metadata", name]) = cid == ECID ∧ UTF8(name) ∧
  (cid ∉ dom(S.canisters[cid]) ∨
   S.canisters[cid] = EmptyCanister ∨
   name ∉ (dom(S.canisters[cid].public_custom_sections) ∪ dom(S.canisters[cid].private_custom_sections)) ∨
   name ∈ dom(S.canisters[cid].public_custom_sections) ∨
   (name ∈ dom(S.canisters[cid].private_custom_sections) ∧ RS.sender ∈ S.controllers[cid])
  )
may_read_path_for_canister(S, _, _) = False
```

where `UTF8(name)` holds if `name` is encoded in UTF-8.

<<<<<<< HEAD
Submitted request to `/api/v2/subnet/<subnet_id>/read_state`

```html

E : Envelope

```
=======
Submitted request to `/api/v3/subnet/<effective_subnet_id>/read_state`
`E`
>>>>>>> 83ccf548

Conditions  

```html

E.content = ReadState RS
verify_envelope(E, RS.sender, S.system_time)
|E.content.nonce| <= 32
S.system_time <= RS.ingress_expiry
∀ path ∈ RS.paths. may_read_path_for_subnet(S, RS.sender, path)

```

Read response  
A record with

-   `{certificate: C}`


The predicate `may_read_path_for_subnet` is defined as follows, implementing the access control outlined in [Request: Read state](#http-read-state):
```
may_read_path_for_subnet(S, _, ["time"]) = True
may_read_path_for_subnet(S, _, ["canister_ranges", sid]) = True
may_read_path_for_subnet(S, _, ["subnet"]) = True
may_read_path_for_subnet(S, _, ["subnet", sid]) = True
may_read_path_for_subnet(S, _, ["subnet", sid, "public_key"]) = True
<<<<<<< HEAD
may_read_path_for_subnet(S, _, ["subnet", sid, "canister_ranges"]) = True
may_read_path_for_subnet(S, _, ["subnet", sid, "metrics"]) = sid == <subnet_id>
=======
may_read_path_for_subnet(S, _, ["subnet", sid, "canister_ranges"]) = sid == root_subnet_id
may_read_path_for_subnet(S, _, ["subnet", sid, "metrics"]) = sid == subnet_id
>>>>>>> 83ccf548
may_read_path_for_subnet(S, _, ["subnet", sid, "node"]) = True
may_read_path_for_subnet(S, _, ["subnet", sid, "node", nid]) = True
may_read_path_for_subnet(S, _, ["subnet", sid, "node", nid, "public_key"]) = True
may_read_path_for_subnet(S, _, _) = False
```
The response is a certificate `cert`, as specified in [Certification](#certification), which passes `verify_cert` (assuming `S.root_key` as the root of trust), and where for every `path` documented in [The system state tree](#state-tree) that has a path in `RS.paths` or `["time"]` as a prefix, we have
```
lookup_in_tree(path, cert.tree) = lookup_in_tree(path, state_tree(S))
```
where `state_tree` constructs a labeled tree from the IC state `S` and the (so far underspecified) set of subnets `subnets`, as per [The system state tree](#state-tree)
```
state_tree(S) = {
  "time": S.system_time;
  "canister_ranges": { subnet_id : { canister_id : ranges | the lexicographically sorted list of ranges in subnet_ranges is split into chunks starting at canister_id } | (subnet_id, _, subnet_ranges, _) ∈ subnets };
  "subnet": { subnet_id : { "public_key" : subnet_pk; "metrics" : <implementation-specific>; "node": { node_id : { "public_key" : node_pk } | (node_id, node_pk) ∈ subnet_nodes } } | (subnet_id, subnet_pk, subnet_ranges, subnet_nodes) ∈ subnets };
  "subnet": { subnet_id : { "canister_ranges" : subnet_ranges } | (subnet_id, _, subnet_ranges, _) ∈ subnets ∧ subnet_id == root_subnet_id };
  "request_status": { request_id(R): request_status_tree(T) | (R ↦ (T, _)) ∈ S.requests };
  "canister":
    { canister_id :
        { "module_hash" : SHA256(C.raw_module) | if C ≠ EmptyCanister } ∪
        { "controllers" : CBOR(S.controllers[canister_id]) } ∪
        { "metadata": { name: blob | (name, blob) ∈ S.canisters[canister_id].public_custom_sections ∪ S.canisters[canister_id].private_custom_sections } }
    | (canister_id, C) ∈ S.canisters };
}

request_status_tree(Received) =
  { "status": "received" }
request_status_tree(Processing) =
  { "status": "processing" }
request_status_tree(Rejected (code, msg)) =
  { "status": "rejected"; "reject_code": code; "reject_message": msg; "error_code": <implementation-specific>}
request_status_tree(Replied arg) =
  { "status": "replied"; "reply": arg }
request_status_tree(Done) =
  { "status": "done" }
```

and where `lookup_in_tree` is a function that returns `Found v` for a value `v`, `Absent`, or `Error`, appropriately. See the Section [Lookup](#lookup) for more details.

### Abstract Canisters to System API {#concrete-canisters}

In Section [Abstract canisters](#abstract-canisters) we introduced an abstraction over the interface to a canister, to avoid cluttering the abstract specification of the Internet Computer from WebAssembly details. In this section, we will fill the gap and explain how the abstract canister interface maps to the [concrete System API](#system-api) and the WebAssembly concepts as defined in the [WebAssembly specification](https://webassembly.github.io/spec/core/index.html).

#### The concrete `Callback`

The abstract `Callback` type above models an entry point for responses:
```
I ∈ {i32, i64}
Closure = {
    fun   : I,
    env   : I,
}
Callback = {
  on_reply : Closure;
  on_reject : Closure;
  on_cleanup : Closure | NoClosure;
}
```

#### The execution state

We can model the execution of WebAssembly functions as stateful functions that have access to the WASM memory (a.k.a. heap) and (exported or mutable) globals in `WasmState`. In order to also model the behavior of the system imports, which have access to additional data structures, we extend the state as follows:
```
Params = {
  arg : NoArg | Blob;
  caller : Principal;
  reject_code : 0 | SYS_FATAL | SYS_TRANSIENT | …;
  reject_message : Text;
  sysenv : Env;
  cycles_refunded : Nat;
  method_name : NoText | Text;
  deadline : NoDeadline | Timestamp;
}
ExecutionState = {
  wasm_state : WasmState;
  params : Params;
  response : NoResponse | Response;
  cycles_accepted : Nat;
  cycles_available : Nat;
  cycles_used : Nat;
  balance : Nat;
  reply_params : { arg : Blob };
  pending_call : MethodCall | NoPendingCall;
  calls : List MethodCall;
  new_certified_data : NoCertifiedData | Blob;
  new_global_timer : NoGlobalTimer | Nat;
  ingress_filter : Accept | Reject;
  context : I | G | U | Q | CQ | Ry | Rt | CRy | CRt | C | CC | F | T | s;
}
```

This allows us to model WebAssembly functions, including host-provided imports, as functions with implicit mutable access to an `ExecutionState`, dubbed *execution functions*. Syntactically, we express this using an implicit argument of type `ref ExecutionState` in angle brackets (e.g. `func<es>(x)` for the invocation of a WebAssembly function with type `(x : i32) -> ()`). The lifetime of the `ExecutionState` data structure is that of one such function invocation.

The "liquid" balance of a canister with a given `ExecutionState` can be obtained as follows:
```
liquid_balance(es) =
  liquid_balance(
    es.balance,
    es.params.sysenv.reserved_balance,
    freezing_limit(
      es.params.sysenv.compute_allocation,
      es.params.sysenv.memory_allocation,
      es.params.sysenv.freezing_threshold,
      memory_usage_wasm_state(es.wasm_state) +
        es.params.sysenv.memory_usage_raw_module +
        es.params.sysenv.memory_usage_canister_history +
        es.params.sysenv.memory_usage_chunk_store +
        es.params.sysenv.memory_usage_snapshots,
      es.params.sysenv.subnet_size,
    )
  )
```

-   For more convenience when creating a new `ExecutionState`, we define the following partial records:
    ```
    empty_params = {
      arg = NoArg;
      caller = ic_principal;
      reject_code = 0;
      reject_message = "";
      sysenv = (undefined);
      cycles_refunded = 0;
      method_name = NoText;
      deadline = NoDeadline;
    }
    empty_execution_state = {
      wasm_state = (undefined);
      params = (undefined);
      response = NoResponse;
      cycles_accepted = 0;
      cycles_available = 0;
      cycles_used = 0;
      balance = 0;
      reply_params = { arg = "" };
      pending_call = NoPendingCall;
      calls = [];
      new_certified_data = NoCertifiedData;
      new_global_timer = NoGlobalTimer;
      ingress_filter = Reject;
      context = (undefined);
    }
    ```

#### The concrete `CanisterModule`

Finally, we can specify the abstract `CanisterModule` that models a concrete WebAssembly module.

-   We define the initial values `initial_globals` of the (exported or mutable) globals declared in the WebAssembly module.

-   We define a helper `table` which is an array of all functions of the WebAssembly module listed in its (unique according to Section [WebAssembly module requirements](#system-api-module)) table.

-   We define a helper function
    ```
    start : (WasmState) -> Trap { cycles_used : Nat; } | Return {
        new_state : WasmState;
        cycles_used : Nat;
      }
    ```

    modelling execution of a potential `(start)` function.

    If the WebAssembly module does not export a function called under the name `start`, then
    ```
    start = λ (wasm_state) →
      Return {
        new_state = wasm_state;
        cycles_used = 0;
      }
    ```

    Otherwise, if the WebAssembly module exports a function `func` under the name `start`, it is
    ```
    start = λ (wasm_state) →
      let es = ref {empty_execution_state with
        wasm_state = wasm_state;
        context = s;
      }
      try func<es>() with Trap then Trap {cycles_used = es.cycles_used;}
      Return {
        new_state = es.wasm_state;
        cycles_used = es.cycles_used;
      }
    ```

    Note that `params` are undefined in the `(start)` function's execution state which is fine because the System API does not have access to that part of the execution state during the execution of the `(start)` function.

-   The `init` field of the `CanisterModule` is defined as follows:

    If the WebAssembly module does not export a function called under the name `canister_init`, then
    ```
    init = λ (self_id, arg, caller, sysenv) →
      match start({wasm_memory = ""; stable_memory = ""; globals = initial_globals; self_id = self_id;}) with
        Trap trap → Trap trap
        Return res → Return {
            new_state = res.wasm_state;
            new_certified_data = NoCertifiedData;
            new_global_timer = NoGlobalTimer;
            cycles_used = res.cycles_used;
          }
    ```

    Otherwise, if the WebAssembly module exports a function `func` under the name `canister_init`, it is
    ```
    init = λ (self_id, arg, caller, sysenv) →
      match start({wasm_memory = ""; stable_memory = ""; globals = initial_globals; self_id = self_id;}) with
        Trap trap → Trap trap
        Return res →
          let es = ref {empty_execution_state with
              wasm_state = res.wasm_state
              params = empty_params with {
                  arg = arg;
                  caller = caller;
                  sysenv = sysenv with {
                      balance = sysenv.balance - res.cycles_used
                    }
                }
              balance = sysenv.balance - res.cycles_used
              context = I
            }
          try func<es>() with Trap then Trap {cycles_used = res.cycles_used + es.cycles_used;}
          Return {
              new_state = es.wasm_state;
              new_certified_data = es.new_certified_data;
              new_global_timer = es.new_global_timer;
              cycles_used = res.cycles_used + es.cycles_used;
            }
    ```

-   The `pre_upgrade` field of the `CanisterModule` is defined as follows:

    If the WebAssembly module does not export a function called under the name `canister_pre_upgrade`, then it simply returns the current state:
    ```
    pre_upgrade = λ (old_state, caller, sysenv) → Return {new_state = old_state; new_certified_data = NoCertifiedData; cycles_used = 0;}
    ```

    Otherwise, if the WebAssembly module exports a function `func` under the name `canister_pre_upgrade`, it is
    ```
    pre_upgrade = λ (old_state, caller, sysenv) →
      let es = ref {empty_execution_state with
          wasm_state = old_state
          params = empty_params with { caller = caller; sysenv }
          balance = sysenv.balance
          context = G
        }
      try func<es>() with Trap then Trap {cycles_used = es.cycles_used;}
      Return {
        new_state = es.wasm_state;
        new_certified_data = es.new_certified_data;
        cycles_used = es.cycles_used;
      }
    ```

-   The `post_upgrade` field of the `CanisterModule` is defined as follows:

    If the WebAssembly module does not export a function called under the name `canister_post_upgrade`, then
    ```
    post_upgrade = λ (wasm_state, arg, caller, sysenv) →
      match start(wasm_state) with
        Trap trap → Trap trap
        Return res → Return {
            new_state = res.wasm_state;
            new_certified_data = NoCertifiedData;
            new_global_timer = NoGlobalTimer;
            cycles_used = res.cycles_used;
          }
    ```

    Otherwise, if the WebAssembly module exports a function `func` under the name `canister_post_upgrade`, it is
    ```
    post_upgrade = λ (wasm_state, arg, caller, sysenv) →
      match start(wasm_state) with
        Trap trap → Trap trap
        Return res →
          let es = ref {empty_execution_state with
              wasm_state = res.wasm_state
              params = empty_params with {
                  arg = arg;
                  caller = caller;
                  sysenv = sysenv with {
                      balance = sysenv.balance - res.cycles_used
                    }
                }
              balance = sysenv.balance - res.cycles_used
              context = I
            }
          try func<es>() with Trap then Trap {cycles_used = res.cycles_used + es.cycles_used;}
          Return {
              new_state = es.wasm_state;
              new_certified_data = es.new_certified_data;
              new_global_timer = es.new_global_timer;
              cycles_used = res.cycles_used + es.cycles_used;
            }
    ```

-   The partial map `update_methods` of the `CanisterModule` is defined for all method names `method` for which the WebAssembly program exports a function `func` named `canister_update <method>`, and has value
    ```
    update_methods[method] = λ (arg, caller, deadline, sysenv, available) → λ wasm_state →
      let es = ref {empty_execution_state with
          wasm_state = wasm_state;
          params = empty_params with {
              arg = arg;
              caller = caller;
              deadline = deadline;
              sysenv;
          }
          balance = sysenv.balance
          cycles_available = available;
          context = U
        }
      try func<es>() with Trap then Trap {cycles_used = es.cycles_used;}
      discard_pending_call<es>()
      Return {
        new_state = es.wasm_state;
        new_calls = es.calls;
        new_certified_data = es.new_certified_data;
        new_global_timer = es.new_global_timer;
        response = es.response;
        cycles_accepted = es.cycles_accepted;
        cycles_used = es.cycles_used;
      }
    ```

-   The partial map `query_methods` of the `CanisterModule` is defined for all method names `method` for which the WebAssembly program exports a function `func` named `canister_query <method>`, and has value
    ```
    query_methods[method] = λ (arg, caller, sysenv, available) → λ wasm_state →
      let es = ref {empty_execution_state with
          wasm_state = wasm_state;
          params = empty_params with { arg = arg; caller = caller; sysenv }
          balance = sysenv.balance
          cycles_available = available
          context = Q
        }
      try func<es>() with Trap then Trap {cycles_used = es.cycles_used;}
      Return {
        response = es.response;
        cycles_accepted = es.cycles_accepted;
        cycles_used = es.cycles_used;
      }
    ```

    By construction, the (possibly modified) `es.wasm_state` is discarded.

-   The partial map `composite_query_methods` of the `CanisterModule` is defined for all method names `method` for which the WebAssembly program exports a function `func` named `canister_composite_query <method>`, and has value
    ```
    composite_query_methods[method] = λ (arg, caller, sysenv) → λ wasm_state →
      let es = ref {empty_execution_state with
          wasm_state = wasm_state;
          params = empty_params with { arg = arg; caller = caller; sysenv }
          balance = sysenv.balance
          context = CQ
        }
      try func<es>() with Trap then Trap {cycles_used = es.cycles_used;}
      discard_pending_call<es>()
      Return {
        new_state = es.wasm_state;
        new_calls = es.calls;
        response = es.response;
        cycles_used = es.cycles_used;
      }
    ```

-   The function `heartbeat` of the `CanisterModule` is defined if the WebAssembly program exports a function `func` named `canister_heartbeat`, and has value
    ```
    heartbeat = λ (sysenv) → λ wasm_state →
      let es = ref {empty_execution_state with
        wasm_state = wasm_state;
        params = empty_params with { arg = NoArg; caller = ic_principal; sysenv }
        balance = sysenv.balance
        context = T
      }
      try func<es>() with Trap then Trap {cycles_used = es.cycles_used;}
      discard_pending_call<es>()
      Return {
        new_state = es.wasm_state;
        new_calls = es.calls;
        new_certified_data = es.certified_data;
        new_global_timer = es.new_global_timer;
        cycles_used = es.cycles_used;
      }
    ```

    otherwise it is

```html

heartbeat = λ (sysenv) → λ wasm_state → Trap {cycles_used = 0;}

```

-   The function `global_timer` of the `CanisterModule` is defined if the WebAssembly program exports a function `func` named `canister_global_timer`, and has value
    ```
    global_timer = λ (sysenv) → λ wasm_state →
      let es = ref {empty_execution_state with
        wasm_state = wasm_state;
        params = empty_params with { arg = NoArg; caller = ic_principal; sysenv }
        balance = sysenv.balance
        context = T
      }
      try func<es>() with Trap then Trap {cycles_used = es.cycles_used;}
      discard_pending_call<es>()
      Return {
        new_state = es.wasm_state;
        new_calls = es.calls;
        new_certified_data = es.certified_data;
        new_global_timer = es.new_global_timer;
        cycles_used = es.cycles_used;
      }
    ```

    otherwise it is

```html

global_timer = λ (sysenv) → λ wasm_state → Trap {cycles_used = 0;}

```

-   The function `on_low_wasm_memory` of the `CanisterModule` is defined if the WebAssembly program exports a function `func` named `canister_on_low_wasm_memory`, and has value
    ```
    on_low_wasm_memory = λ (sysenv) → λ wasm_state →
      let es = ref {empty_execution_state with
        wasm_state = wasm_state;
        params = empty_params with { arg = NoArg; caller = ic_principal; sysenv }
        balance = sysenv.balance
        context = T
      }
      try func<es>() with Trap then Trap {cycles_used = es.cycles_used;}
      discard_pending_call<es>()
      Return {
        new_state = es.wasm_state;
        new_calls = es.calls;
        new_certified_data = es.certified_data;
        new_global_timer = es.new_global_timer;
        cycles_used = es.cycles_used;
      }
    ```

    otherwise it is

    ```html
    on_low_wasm_memory = λ (sysenv) → λ wasm_state → Trap {cycles_used = 0;}
    ```

-   The function `callbacks` of the `CanisterModule` is defined as follows
    ```
    I ∈ {i32, i64}
    callbacks = λ(callbacks, response, deadline, refunded_cycles, sysenv, available) → λ wasm_state →
      let params0 = empty_params with {
        sysenv;
        cycles_refunded = refund_cycles;
        deadline;
      }
      let (fun, env, params, context) = match response with
        Reply data ->
          (callbacks.on_reply.fun, callbacks.on_reply.env,
            { params0 with data}, Ry)
        Reject (reject_code, reject_message)->
          (callbacks.on_reject.fun, callbacks.on_reject.env,
            { params0 with reject_code; reject_message}, Rt)
      let es = ref {empty_execution_state with
        wasm_state = wasm_state;
        params = params;
        balance = sysenv.balance;
        cycles_available = available;
        context = context;
      }
      try
        if fun > |table| then Trap
        let func = table[fun]
        if typeof(func) ≠ func (I) -> () then Trap
        func<es>(env)
        discard_pending_call<es>()
        Return {
          new_state = es.wasm_state;
          new_calls = es.calls;
          new_certified_data = es.certified_data;
          new_global_timer = es.new_global_timer;
          response = es.response;
          cycles_accepted = es.cycles_accepted;
          cycles_used = es.cycles_used;
        }
      with Trap
        if callbacks.on_cleanup = NoClosure then Trap {cycles_used = es.cycles_used;}
        if callbacks.on_cleanup.fun > |table| then Trap {cycles_used = es.cycles_used;}
        let func = table[callbacks.on_cleanup.fun]
        if typeof(func) ≠ func (I) -> () then Trap {cycles_used = es.cycles_used;}

      let es' = ref { empty_execution_state with
        wasm_state = wasm_state;
        context = C;
      }
      try func<es'>(callbacks.on_cleanup.env) with Trap then Trap {cycles_used = es.cycles_used + es'.cycles_used;}
      Return {
        new_state = es'.wasm_state;
        new_calls = [];
        new_certified_data = NoCertifiedData;
        new_global_timer = es'.new_global_timer;
        response = NoResponse;
        cycles_accepted = 0;
        cycles_used = es.cycles_used + es'.cycles_used;
      }
    ```

    Note that if the initial callback handler traps, the cleanup callback (if present) is executed, and the canister has the chance to update its state.

-   The function `composite_callbacks` of the `CanisterModule` is defined as follows
    ```
    I ∈ {i32, i64}
    composite_callbacks = λ(callbacks, response, sysenv) → λ wasm_state →
      let params0 = empty_params with {
        sysenv
      }
      let (fun, env, params, context) = match response with
        Reply data ->
          (callbacks.on_reply.fun, callbacks.on_reply.env,
            { params0 with data}, CRy)
        Reject (reject_code, reject_message)->
          (callbacks.on_reject.fun, callbacks.on_reject.env,
            { params0 with reject_code; reject_message}, CRt)
      let es = ref {empty_execution_state with
        wasm_state = wasm_state;
        params = params;
        balance = sysenv.balance;
        context = context;
      }
      try
        if fun > |table| then Trap
        let func = table[fun]
        if typeof(func) ≠ func (I) -> () then Trap
        func<es>(env)
        discard_pending_call<es>()
        Return {
          new_state = es.wasm_state;
          new_calls = es.calls;
          response = es.response;
          cycles_used = es.cycles_used;
        }
      with Trap
        if callbacks.on_cleanup = NoClosure then Trap {cycles_used = es.cycles_used;}
        if callbacks.on_cleanup.fun > |table| then Trap {cycles_used = es.cycles_used;}
        let func = table[callbacks.on_cleanup.fun]
        if typeof(func) ≠ func (I) -> () then Trap {cycles_used = es.cycles_used;}

      let es' = ref { empty_execution_state with
        wasm_state = wasm_state;
        context = CC;
      }
      try func<es'>(callbacks.on_cleanup.env) with Trap then Trap {cycles_used = es.cycles_used + es'.cycles_used;}
      Return {
        new_state = es'.wasm_state;
        new_calls = [];
        response = NoResponse;
        cycles_used = es.cycles_used + es'.cycles_used;
      }
    ```

    Note that if the initial callback handler traps, the cleanup callback (if present) is executed.

-   The `inspect_message` field of the `CanisterModule` is defined as follows.

    If the WebAssembly module does not export a function called under the name `canister_inspect_message`, then access is always granted:
    ```
    inspect_message = λ (method_name, wasm_state, arg, caller, sysenv) →
      Return {status = Accept;}
    ```

    Otherwise, if the WebAssembly module exports a function `func` under the name `canister_inspect_message`, it is
    ```
    inspect_message = λ (method_name, wasm_state, arg, caller, sysenv) →
      let es = ref {empty_execution_state with
          wasm_state = wasm_state;
          params = empty_params with {
            arg = arg;
            caller = caller;
            method_name = method_name;
            sysenv
          }
          balance = sysenv.balance;
          cycles_available = 0; // ingress requests have no funds
          context = F;
        }
       try func<es>() with Trap then Trap
       Return {status = es.ingress_filter;};
    ```

#### Helper functions

In the following section, we use the these helper functions
```
I ∈ {i32, i64}
copy_to_canister<es>(dst : I, offset : I, size : I, data : blob) =
  if offset+size > |data| then Trap {cycles_used = es.cycles_used;}
  if dst+size > |es.wasm_state.wasm_memory| then Trap {cycles_used = es.cycles_used;}
  es.wasm_state.wasm_memory[dst..dst+size] := data[offset..offset+size]

I ∈ {i32, i64}
copy_from_canister<es>(src : I, size : I) blob =
  if src+size > |es.wasm_state.wasm_memory| then Trap {cycles_used = es.cycles_used;}
  return es.wasm_state.wasm_memory[src..src+size]
```

Cycles are represented by 128-bit values so they require 16 bytes of memory.
```
I ∈ {i32, i64}
copy_cycles_to_canister<es>(dst : I, data : blob) =
  let size = 16;
  if dst+size > |es.wasm_state.wasm_memory| then Trap {cycles_used = es.cycles_used;}
  es.wasm_state.wasm_memory[dst..dst+size] := data[0..size]
```

Helper function to get sorted keys from environment variables map.
```
get_sorted_env_keys<es>(env_vars : (text -> text)) =
  let keys = []
  for (key, _) in env_vars:
    keys := keys · [key]
  return sort_lexicographically(keys)
```

#### System imports

Upon *instantiation* of the WebAssembly module, we can provide the following functions as imports.

The pseudo-code below does *not* explicitly enforce the restrictions of which imports are available in which contexts; for that the table in [Overview of imports](#system-api-imports) is authoritative, and is assumed to be part of the implementation.
```
I ∈ {i32, i64}
ic0.msg_arg_data_size<es>() : I =
  if es.context ∉ {I, U, RQ, NRQ, CQ, Ry, CRy, F} then Trap {cycles_used = es.cycles_used;}
  return |es.params.arg|

I ∈ {i32, i64}
ic0.msg_arg_data_copy<es>(dst : I, offset : I, size : I) =
  if es.context ∉ {I, U, RQ, NRQ, CQ, Ry, CRy, F} then Trap {cycles_used = es.cycles_used;}
  copy_to_canister<es>(dst, offset, size, es.params.arg)

I ∈ {i32, i64}
ic0.msg_caller_size() : I =
  if es.context = s then Trap {cycles_used = es.cycles_used;}
  return |es.params.caller|

I ∈ {i32, i64}
ic0.msg_caller_copy(dst : I, offset : I, size : I) =
  if es.context = s then Trap {cycles_used = es.cycles_used;}
  copy_to_canister<es>(dst, offset, size, es.params.caller)

ic0.msg_reject_code<es>() : i32 =
  if es.context ∉ {Ry, Rt, CRy, CRt} then Trap {cycles_used = es.cycles_used;}
  es.params.reject_code

I ∈ {i32, i64}
ic0.msg_reject_msg_size<es>() : I =
  if es.context ∉ {Rt, CRt} then Trap {cycles_used = es.cycles_used;}
  return |es.params.reject_msg|

I ∈ {i32, i64}
ic0.msg_reject_msg_copy<es>(dst : I, offset : I, size : I) =
  if es.context ∉ {Rt, CRt} then Trap {cycles_used = es.cycles_used;}
  copy_to_canister<es>(dst, offset, size, es.params.reject_msg)

ic0.msg_deadline<es>() : i64 =
    if es.context ∉ {U, Q, CQ, Ry, Rt, CRy, CRt} then Trap {cycles_used = es.cycles_used;}
    if es.params.deadline = Timestamp t
        then return t
        else return 0

I ∈ {i32, i64}
ic0.msg_reply_data_append<es>(src : I, size : I) =
  if es.context ∉ {U, RQ, NRQ, CQ, Ry, Rt, CRy, CRt} then Trap {cycles_used = es.cycles_used;}
  if es.response ≠ NoResponse then Trap {cycles_used = es.cycles_used;}
  es.reply_params.arg := es.reply_params.arg · copy_from_canister<es>(src, size)

ic0.msg_reply<es>() =
  if es.context ∉ {U, RQ, NRQ, CQ, Ry, Rt, CRy, CRt} then Trap {cycles_used = es.cycles_used;}
  if es.response ≠ NoResponse then Trap {cycles_used = es.cycles_used;}
  es.response := Reply (es.reply_params.arg)
  es.cycles_available := 0

I ∈ {i32, i64}
ic0.msg_reject<es>(src : I, size : I) =
  if es.context ∉ {U, RQ, NRQ, CQ, Ry, Rt, CRy, CRt} then Trap {cycles_used = es.cycles_used;}
  if es.response ≠ NoResponse then Trap {cycles_used = es.cycles_used;}
  es.response := Reject (CANISTER_REJECT, copy_from_canister<es>(src, size))
  es.cycles_available := 0

ic0.msg_cycles_available<es>() : i64 =
  if es.context ∉ {U, RQ, Rt, Ry} then Trap {cycles_used = es.cycles_used;}
  if es.cycles_available >= 2^64 then Trap {cycles_used = es.cycles_used;}
  return es.cycles_available

I ∈ {i32, i64}
ic0.msg_cycles_available128<es>(dst : I) =
  if es.context ∉ {U, RQ, Rt, Ry} then Trap {cycles_used = es.cycles_used;}
  let amount = es.cycles_available
  copy_cycles_to_canister<es>(dst, amount.to_little_endian_bytes())

ic0.msg_cycles_refunded<es>() : i64 =
  if es.context ∉ {Rt, Ry} then Trap {cycles_used = es.cycles_used;}
  if es.params.cycles_refunded >= 2^64 then Trap {cycles_used = es.cycles_used;}
  return es.params.cycles_refunded

I ∈ {i32, i64}
ic0.msg_cycles_refunded128<es>(dst : I) =
  if es.context ∉ {Rt, Ry} then Trap {cycles_used = es.cycles_used;}
  let amount = es.params.cycles_refunded
  copy_cycles_to_canister<es>(dst, amount.to_little_endian_bytes())

ic0.msg_cycles_accept<es>(max_amount : i64) : i64 =
  if es.context ∉ {U, RQ, Rt, Ry} then Trap {cycles_used = es.cycles_used;}
  let amount = min(max_amount, es.cycles_available)
  es.cycles_available := es.cycles_available - amount
  es.cycles_accepted := es.cycles_accepted + amount
  es.balance := es.balance + amount
  return amount

I ∈ {i32, i64}
ic0.msg_cycles_accept128<es>(max_amount_high : i64, max_amount_low : i64, dst : I) =
  if es.context ∉ {U, RQ, Rt, Ry} then Trap {cycles_used = es.cycles_used;}
  let max_amount = max_amount_high * 2^64 + max_amount_low
  let amount = min(max_amount, es.cycles_available)
  es.cycles_available := es.cycles_available - amount
  es.cycles_accepted := es.cycles_accepted + amount
  es.balance := es.balance + amount
  copy_cycles_to_canister<es>(dst, amount.to_little_endian_bytes())

I ∈ {i32, i64}
ic0.cycles_burn128<es>(amount_high : i64, amount_low : i64, dst : I) =
  if es.context ∉ {I, G, U, RQ, Ry, Rt, C, T} then Trap {cycles_used = es.cycles_used;}
  let amount = amount_high * 2^64 + amount_low
  let burned_amount = min(amount, liquid_balance(es))
  es.balance := es.balance - burned_amount
  copy_cycles_to_canister<es>(dst, burned_amount.to_little_endian_bytes())

I ∈ {i32, i64}
ic0.canister_self_size<es>() : I =
  if es.context = s then Trap {cycles_used = es.cycles_used;}
  return |es.wasm_state.self_id|

I ∈ {i32, i64}
ic0.canister_self_copy<es>(dst : I, offset : I, size : I) =
  if es.context = s then Trap {cycles_used = es.cycles_used;}
  copy_to_canister<es>(dst, offset, size, es.wasm_state.self_id)

I ∈ {i32, i64}
ic0.subnet_self_size<es>() : I =
  if es.context = s then Trap {cycles_used = es.cycles_used;}
  return |es.params.sysenv.subnet_id|

I ∈ {i32, i64}
ic0.subnet_self_copy<es>(dst : I, offset : I, size : I) =
  if es.context = s then Trap {cycles_used = es.cycles_used;}
  copy_to_canister<es>(dst, offset, size, es.params.sysenv.subnet_id)

ic0.canister_cycle_balance<es>() : i64 =
  if es.context = s then Trap {cycles_used = es.cycles_used;}
  if es.balance >= 2^64 then Trap {cycles_used = es.cycles_used;}
  return es.balance

I ∈ {i32, i64}
ic0.canister_cycle_balance128<es>(dst : I) =
  if es.context = s then Trap {cycles_used = es.cycles_used;}
  let amount = es.balance
  copy_cycles_to_canister<es>(dst, amount.to_little_endian_bytes())

I ∈ {i32, i64}
ic0.canister_liquid_cycle_balance128<es>(dst : I) =
  if es.context = s then Trap {cycles_used = es.cycles_used;}
  copy_cycles_to_canister<es>(dst, liquid_balance(es).to_little_endian_bytes())

ic0.canister_status<es>() : i32 =
  if es.context = s then Trap {cycles_used = es.cycles_used;}
  match es.params.sysenv.canister_status with
    Running  -> return 1
    Stopping -> return 2
    Stopped  -> return 3

ic0.canister_version<es>() : i64 =
  if es.context = s then Trap {cycles_used = es.cycles_used;}
  return es.params.sysenv.canister_version

I ∈ {i32, i64}
ic0.msg_method_name_size<es>() : I =
  if es.context ∉ {F} then Trap {cycles_used = es.cycles_used;}
  return |es.method_name|

I ∈ {i32, i64}
ic0.msg_method_name_copy<es>(dst : I, offset : I, size : I) =
  if es.context ∉ {F} then Trap {cycles_used = es.cycles_used;}
  copy_to_canister<es>(dst, offset, size, es.params.method_name)

ic0.accept_message<es>() =
  if es.context ∉ {F} then Trap {cycles_used = es.cycles_used;}
  if es.ingress_filter = Accept then Trap {cycles_used = es.cycles_used;}
  es.ingress_filter = Accept

I ∈ {i32, i64}
ic0.call_new<es>(
    callee_src  : I,
    callee_size : I,
    name_src    : I,
    name_size   : I,
    reply_fun   : I,
    reply_env   : I,
    reject_fun  : I,
    reject_env  : I,
  ) =
  if es.context ∉ {U, CQ, Ry, Rt, CRy, CRt, T} then Trap {cycles_used = es.cycles_used;}

  discard_pending_call<es>()

  callee := copy_from_canister<es>(callee_src, callee_size);
  method_name := copy_from_canister<es>(name_src, name_size);

  es.pending_call = MethodCall {
    callee = callee;
    method_name = callee;
    arg = "";
    transferred_cycles = 0;
    callback = Callback {
      on_reply = Closure { fun = reply_fun; env = reply_env }
      on_reject = Closure { fun = reject_fun; env = reject_env }
      on_cleanup = NoClosure
    };
  }

ic0.call_with_best_effort_response<es>(timeout_seconds : i32) =
  if
      es.context ∉ {U, CQ, Ry, Rt, CRy, CRt, T}
      or es.pending_call = NoPendingCall
      or es.pending_call.timeout_seconds ≠ NoTimeout
  then Trap {cycles_used = es.cycles_used;}
  es.pending_call.timeout_seconds := min(timeout_seconds, MAX_CALL_TIMEOUT)

I ∈ {i32, i64}
ic0.call_on_cleanup<es> (fun : I, env : I) =
  if es.context ∉ {U, CQ, Ry, Rt, CRy, CRt, T} then Trap {cycles_used = es.cycles_used;}
  if es.pending_call = NoPendingCall then Trap {cycles_used = es.cycles_used;}
  if es.pending_call.callback.on_cleanup ≠ NoClosure then Trap {cycles_used = es.cycles_used;}
  es.pending_call.callback.on_cleanup := Closure { fun = fun; env = env}

I ∈ {i32, i64}
ic0.call_data_append<es> (src : I, size : I) =
  if es.context ∉ {U, CQ, Ry, Rt, CRy, CRt, T} then Trap {cycles_used = es.cycles_used;}
  if es.pending_call = NoPendingCall then Trap {cycles_used = es.cycles_used;}
  es.pending_call.arg := es.pending_call.arg · copy_from_canister<es>(src, size)

ic0.call_cycles_add<es>(amount : i64) =
  if es.context ∉ {U, Ry, Rt, T} then Trap {cycles_used = es.cycles_used;}
  if es.pending_call = NoPendingCall then Trap {cycles_used = es.cycles_used;}
  if liquid_balance(es) < amount then Trap {cycles_used = es.cycles_used;}

  es.balance := es.balance - amount
  es.pending_call.transferred_cycles := es.pending_call.transferred_cycles + amount

ic0.call_cycles_add128<es>(amount_high : i64, amount_low : i64) =
  if es.context ∉ {U, Ry, Rt, T} then Trap {cycles_used = es.cycles_used;}
  if es.pending_call = NoPendingCall then Trap {cycles_used = es.cycles_used;}
  let amount = amount_high * 2^64 + amount_low
  if liquid_balance(es) < amount then Trap {cycles_used = es.cycles_used;}

  es.balance := es.balance - amount
  es.pending_call.transferred_cycles := es.pending_call.transferred_cycles + amount

ic0.call_peform<es>() : ( err_code : i32 ) =
  if es.context ∉ {U, CQ, Ry, Rt, CRy, CRt, T} then Trap {cycles_used = es.cycles_used;}
  if es.pending_call = NoPendingCall then Trap {cycles_used = es.cycles_used;}

  // `system_cannot_do_this_call_now` abstracts over resource issues preventing the call from being made
  if liquid_balance(es) < MAX_CYCLES_PER_RESPONSE or system_cannot_do_this_call_now()
  then
    discard_pending_call<es>()
    return <implementation-specific>
  or
    es.balance := es.balance - MAX_CYCLES_PER_RESPONSE
    es.calls := es.calls · es.pending_call
    es.pending_call := NoPendingCall
    return 0

// helper function
discard_pending_call<es>() =
  if es.pending_call ≠ NoPendingCall then
    es.balance := es.balance + es.pending_call.transferred_cycles
    es.pending_call := NoPendingCall

ic0.stable_size<es>() : (page_count : i32) =
  if |es.wasm_state.wasm_memory| > 2^32 then Trap {cycles_used = es.cycles_used;}
  page_count := |es.wasm_state.stable_memory| / 64k
  return page_count

ic0.stable_grow<es>(new_pages : i32) : (old_page_count : i32) =
  if |es.wasm_state.wasm_memory| > 2^32 then Trap {cycles_used = es.cycles_used;}
  if arbitrary() then return -1
  else
    old_size := |es.wasm_state.stable_memory| / 64k
    if old_size + new_pages > 2^16 then return -1
    es.wasm_state.stable_memory :=
      es.wasm_state.stable_memory · repeat(0x00, new_pages * 64k)
    return old_size

ic0.stable_write<es>(offset : i32, src : i32, size : i32)
  if |es.wasm_state.wasm_memory| > 2^32 then Trap {cycles_used = es.cycles_used;}
  if src+size > |es.wasm_state.wasm_memory| then Trap {cycles_used = es.cycles_used;}
  if offset+size > |es.wasm_state.stable_memory| then Trap {cycles_used = es.cycles_used;}

  es.wasm_state.stable_memory[offset..offset+size] := es.wasm_state.wasm_memory[src..src+size]

ic0.stable_read<es>(dst : i32, offset : i32, size : i32)
  if |es.wasm_state.wasm_memory| > 2^32 then Trap {cycles_used = es.cycles_used;}
  if offset+size > |es.wasm_state.stable_memory| then Trap {cycles_used = es.cycles_used;}
  if dst+size > |es.wasm_state.wasm_memory| then Trap {cycles_used = es.cycles_used;}

  es.wasm_state.wasm_memory[offset..offset+size] := es.wasm_state.stable_memory[src..src+size]

ic0.stable64_size<es>() : (page_count : i64) =
  return |es.wasm_state.stable_memory| / 64k

ic0.stable64_grow<es>(new_pages : i64) : (old_page_count : i64) =
  if arbitrary()
  then return -1
  else
    old_size := |es.wasm_state.stable_memory| / 64k
    es.wasm_state.stable_memory :=
      es.wasm_state.stable_memory · repeat(0x00, new_pages * 64k)
    return old_size

ic0.stable64_write<es>(offset : i64, src : i64, size : i64)
  if src+size > |es.wasm_state.wasm_memory| then Trap {cycles_used = es.cycles_used;}
  if offset+size > |es.wasm_state.stable_memory| then Trap {cycles_used = es.cycles_used;}

  es.wasm_state.stable_memory[offset..offset+size] := es.wasm_state.wasm_memory[src..src+size]

ic0.stable64_read<es>(dst : i64, offset : i64, size : i64)
  if offset+size > |es.wasm_state.stable_memory| then Trap {cycles_used = es.cycles_used;}
  if dst+size > |es.wasm_state.wasm_memory| then Trap {cycles_used = es.cycles_used;}

  es.wasm_state.wasm_memory[offset..offset+size] := es.wasm_state.stable_memory[src..src+size]

I ∈ {i32, i64}
ic0.root_key_size<es>() : I =
  if es.context ∉ {I, G, U, RQ, Ry, Rt, C, T} then Trap {cycles_used = es.cycles_used;}
  let root_key = <implementation-specific>
  return |root_key|

I ∈ {i32, i64}
ic0.root_key_copy<es>(dst : I, offset : I, size : I) =
  if es.context ∉ {I, G, U, RQ, Ry, Rt, C, T} then Trap {cycles_used = es.cycles_used;}
  let root_key = <implementation-specific>
  copy_to_canister<es>(dst, offset, size, root_key)

I ∈ {i32, i64}
ic0.certified_data_set<es>(src : I, size : I) =
  if es.context ∉ {I, G, U, Ry, Rt, T} then Trap {cycles_used = es.cycles_used;}
  es.new_certified_data := es.wasm_state[src..src+size]

ic0.data_certificate_present<es>() : i32 =
  if es.context = s then Trap {cycles_used = es.cycles_used;}
  if es.params.sysenv.certificate = NoCertificate
  then return 0
  else return 1

I ∈ {i32, i64}
ic0.data_certificate_size<es>() : I =
  if es.context ∉ {NRQ, CQ} then Trap {cycles_used = es.cycles_used;}
  if es.params.sysenv.certificate = NoCertificate then Trap {cycles_used = es.cycles_used;}
  return |es.params.sysenv.certificate|

I ∈ {i32, i64}
ic0.data_certificate_copy<es>(dst : I, offset : I, size : I) =
  if es.context ∉ {NRQ, CQ} then Trap {cycles_used = es.cycles_used;}
  if es.params.sysenv.certificate = NoCertificate then Trap {cycles_used = es.cycles_used;}
  copy_to_canister<es>(dst, offset, size, es.params.sysenv.certificate)

ic0.time<es>() : i64 =
  if es.context = s then Trap {cycles_used = es.cycles_used;}
  return es.params.sysenv.time

ic0.global_timer_set<es>(timestamp: i64) : i64 =
  if es.context ∉ {I, G, U, Ry, Rt, C, T} then Trap {cycles_used = es.cycles_used;}
  let prev_global_timer = es.new_global_timer
  es.new_global_timer := timestamp
  if prev_global_timer = NoGlobalTimer
  then return es.params.sysenv.global_timer
  else return prev_global_timer

ic0.performance_counter<es>(counter_type : i32) : i64 =
  arbitrary()

I ∈ {i32, i64}
ic0.is_controller<es>(src : I, size : I) : (result: i32) =
  bytes = copy_from_canister<es>(src, size)
  if bytes encode a principal then
    if bytes ∉ es.params.sysenv.controllers
    then return 0
    else return 1
  else
    Trap {cycles_used = es.cycles_used;}

ic0.in_replicated_execution<es>() : i32 =
  if es.params.sysenv.certificate = NoCertificate
  then return 1
  else return 0

I ∈ {i32, i64}
ic0.cost_call<es>(method_name_size: i64, payload_size: i64, dst: I) : () = 
  copy_cycles_to_canister<es>(dst, arbitrary())

I ∈ {i32, i64}
ic0.cost_create_canister<es>(dst: I) : () = 
  copy_cycles_to_canister<es>(dst, arbitrary())

I ∈ {i32, i64}
ic0.cost_http_request<es>(request_size: i64, max_res_bytes: i64, dst: I) : () = 
  copy_cycles_to_canister<es>(dst, arbitrary())

I ∈ {i32, i64}
ic0.cost_sign_with_ecdsa<es>(src: I, size: I, ecdsa_curve: i32, dst: I) : i32 = 
  known_keys = arbitrary()
  known_curves = arbitrary()
  key_name = copy_from_canister<es>(src, size)
  if ecdsa_curve ∉ known_curves then
    return 1
  if key_name ∉ known_keys then
    return 2
  copy_cycles_to_canister<es>(dst, arbitrary())
  return 0

I ∈ {i32, i64}
ic0.cost_sign_with_schnorr<es>(src: I, size: I, algorithm: i32, dst: I) : i32 = 
  known_keys = arbitrary()
  known_algorithms = arbitrary()
  key_name = copy_from_canister<es>(src, size)
  if algorithm ∉ known_algorithms then
    return 1
  if key_name ∉ known_keys then
    return 2
  copy_cycles_to_canister<es>(dst, arbitrary())
  return 0

I ∈ {i32, i64}
ic0.cost_vetkd_derive_key<es>(src: I, size: I, vetkd_curve: i32, dst: I) : i32 = 
  known_keys = arbitrary()
  known_curves = arbitrary()
  key_name = copy_from_canister<es>(src, size)
  if vetkd_curve ∉ known_curves then
    return 1
  if key_name ∉ known_keys then
    return 2
  copy_cycles_to_canister<es>(dst, arbitrary())
  return 0

I ∈ {i32, i64}
ic0.env_var_count<es>() : I =
  if es.context = s then Trap {cycles_used = es.cycles_used;}
  return |es.params.sysenv.environment_variables|

I ∈ {i32, i64}
ic0.env_var_name_size<es>(index : I) : I =
  if es.context = s then Trap {cycles_used = es.cycles_used;}
  if index >= |es.params.sysenv.environment_variables| then Trap {cycles_used = es.cycles_used;}
  let sorted_keys = get_sorted_env_keys<es>(es.params.sysenv.environment_variables)
  return |sorted_keys[index]|

I ∈ {i32, i64}
ic0.env_var_name_copy<es>(index : I, dst : I, offset : I, size : I) =
  if es.context = s then Trap {cycles_used = es.cycles_used;}
  if index >= |es.params.sysenv.environment_variables| then Trap {cycles_used = es.cycles_used;}
  let sorted_keys = get_sorted_env_keys<es>(es.params.sysenv.environment_variables)
  let name_var = sorted_keys[index]
  copy_to_canister<es>(dst, offset, size, name_var)

I ∈ {i32, i64}
ic0.env_var_name_exists<es>(name_src : I, name_size : I) : i32 =
  if es.context = s then Trap {cycles_used = es.cycles_used;}
  if name_size > MAX_ENV_VAR_NAME_LENGTH then Trap {cycles_used = es.cycles_used;}
  let name_var = copy_from_canister<es>(name_src, name_size)
  if !is_valid_utf8(name_var) then Trap {cycles_used = es.cycles_used;}
  if value_var ∈ dom(es.params.sysenv.environment_variables) then
    return 1
  else 
    return 0

I ∈ {i32, i64}
ic0.env_var_value_size<es>(name_src : I, name_size : I) : I =
  if es.context = s then Trap {cycles_used = es.cycles_used;}
  if name_size > MAX_ENV_VAR_NAME_LENGTH then Trap {cycles_used = es.cycles_used;}
  let name_var = copy_from_canister<es>(name_src, name_size)
  if !is_valid_utf8(name_var) then Trap {cycles_used = es.cycles_used;}
  let value_var = es.params.sysenv.environment_variables[name_var]
  if value_var = null then Trap {cycles_used = es.cycles_used;}
  return |value_var|

I ∈ {i32, i64}
ic0.env_var_value_copy<es>(name_src : I, name_size : I, dst : I, offset : I, size : I) =
  if es.context = s then Trap {cycles_used = es.cycles_used;}
  if name_size > MAX_ENV_VAR_NAME_LENGTH then Trap {cycles_used = es.cycles_used;}
  let name_var = copy_from_canister<es>(name_src, name_size)
  if !is_valid_utf8(name_var) then Trap {cycles_used = es.cycles_used;}
  let value_var = es.params.sysenv.environment_variables[name_var]
  if value_var = null then Trap {cycles_used = es.cycles_used;}
  copy_to_canister<es>(dst, offset, size, value_var)

I ∈ {i32, i64}
ic0.debug_print<es>(src : I, size : I) =
  return

I ∈ {i32, i64}
ic0.trap<es>(src : I, size : I) =
  Trap {cycles_used = es.cycles_used;}
```
<Changelog/><|MERGE_RESOLUTION|>--- conflicted
+++ resolved
@@ -7489,13 +7489,8 @@
 #### IC Management Canister: Canister logs (query call) {#ic-mgmt-canister-fetch-canister-logs}
 
 This section specifies management canister query calls.
-<<<<<<< HEAD
-They are calls to `/api/v2/canister/<ECID>/query`
+They are calls to `/api/v3/canister/<ECID>/query`
 with CBOR content `Q` such that `Q.canister_id = ic_principal`.
-=======
-They are calls to `/api/v3/canister/<effective_canister_id>/query`
-with CBOR body `Q` such that `Q.canister_id = ic_principal`.
->>>>>>> 83ccf548
 
 The management canister offers the method `fetch_canister_logs`
 that can be called as a query call and
@@ -7537,11 +7532,7 @@
 
 ```
 
-<<<<<<< HEAD
-where the query `Q`, the response `R`, and a certificate `Cert` that is obtained by requesting the path `/subnet` in a **separate** read state request to `/api/v2/canister/<ECID>/read_state` satisfy the following:
-=======
-where the query `Q`, the response `R`, and a certificate `Cert'` that is obtained by requesting the path `/subnet` in a **separate** read state request to `/api/v3/canister/<effective_canister_id>/read_state` satisfy the following:
->>>>>>> 83ccf548
+where the query `Q`, the response `R`, and a certificate `Cert` that is obtained by requesting the path `/subnet` in a **separate** read state request to `/api/v3/canister/<ECID>/read_state` satisfy the following:
 
 ```html
 
@@ -7683,11 +7674,7 @@
     {status: "replied"; reply: {arg: Res}, signatures: Sigs}
     ```
 
-<<<<<<< HEAD
-where the query `Q`, the response `R`, and a certificate `Cert` that is obtained by requesting the path `/subnet` in a **separate** read state request to `/api/v2/canister/<ECID>/read_state` satisfy the following:
-=======
-where the query `Q`, the response `R`, and a certificate `Cert'` that is obtained by requesting the path `/subnet` in a **separate** read state request to `/api/v3/canister/<effective_canister_id>/read_state` satisfy the following:
->>>>>>> 83ccf548
+where the query `Q`, the response `R`, and a certificate `Cert` that is obtained by requesting the path `/subnet` in a **separate** read state request to `/api/v3/canister/<ECID>/read_state` satisfy the following:
 
 ```html
 
@@ -7715,11 +7702,7 @@
 
 :::note
 
-<<<<<<< HEAD
-Requesting paths with the prefix `/subnet` at `/api/v2/canister/<ECID>/read_state` might be deprecated in the future. Hence, users might want to point their requests for paths with the prefix `/subnet` to `/api/v2/subnet/<subnet_id>/read_state`.
-=======
-Requesting paths with the prefix `/subnet` at `/api/v3/canister/<effective_canister_id>/read_state` might be deprecated in the future. Hence, users might want to point their requests for paths with the prefix `/subnet` to `/api/v3/subnet/<effective_subnet_id>/read_state`.
->>>>>>> 83ccf548
+Requesting paths with the prefix `/subnet` at `/api/v3/canister/<ECID>/read_state` might be deprecated in the future. Hence, users might want to point their requests for paths with the prefix `/subnet` to `/api/v3/subnet/<subnet_id>/read_state`.
 
 On the IC mainnet, the root subnet ID `tdb26-jop6k-aogll-7ltgs-eruif-6kk7m-qpktf-gdiqx-mxtrf-vb5e6-eqe` can be used to retrieve the list of all IC mainnet's subnets by requesting the prefix `/subnet` at `/api/v3/subnet/tdb26-jop6k-aogll-7ltgs-eruif-6kk7m-qpktf-gdiqx-mxtrf-vb5e6-eqe/read_state`.
 
@@ -7727,18 +7710,13 @@
 
 The user can read elements of the *state tree*, using a `read_state` request to `/api/v3/canister/<ECID>/read_state` or `/api/v3/subnet/<effective_subnet_id>/read_state`.
 
-<<<<<<< HEAD
-Submitted request to `/api/v2/canister/<ECID>/read_state`
+Submitted request to `/api/v3/canister/<ECID>/read_state`
 
 ```html
 
 E : Envelope
 
 ```
-=======
-Submitted request to `/api/v3/canister/<ECID>/read_state`
-`E`
->>>>>>> 83ccf548
 
 Conditions  
 
@@ -7764,7 +7742,7 @@
 may_read_path_for_canister(S, _, ["subnet"]) = True
 may_read_path_for_canister(S, _, ["subnet", sid]) = True
 may_read_path_for_canister(S, _, ["subnet", sid, "public_key"]) = True
-may_read_path_for_canister(S, _, ["subnet", sid, "canister_ranges"]) = sid == root_subnet_id
+may_read_path_for_canister(S, _, ["subnet", sid, "canister_ranges"]) = sid == <root_subnet_id>
 may_read_path_for_canister(S, _, ["subnet", sid, "node"]) = True
 may_read_path_for_canister(S, _, ["subnet", sid, "node", nid]) = True
 may_read_path_for_canister(S, _, ["subnet", sid, "node", nid, "public_key"]) = True
@@ -7789,18 +7767,13 @@
 
 where `UTF8(name)` holds if `name` is encoded in UTF-8.
 
-<<<<<<< HEAD
-Submitted request to `/api/v2/subnet/<subnet_id>/read_state`
+Submitted request to `/api/v3/subnet/<subnet_id>/read_state`
 
 ```html
 
 E : Envelope
 
 ```
-=======
-Submitted request to `/api/v3/subnet/<effective_subnet_id>/read_state`
-`E`
->>>>>>> 83ccf548
 
 Conditions  
 
@@ -7827,13 +7800,8 @@
 may_read_path_for_subnet(S, _, ["subnet"]) = True
 may_read_path_for_subnet(S, _, ["subnet", sid]) = True
 may_read_path_for_subnet(S, _, ["subnet", sid, "public_key"]) = True
-<<<<<<< HEAD
-may_read_path_for_subnet(S, _, ["subnet", sid, "canister_ranges"]) = True
+may_read_path_for_subnet(S, _, ["subnet", sid, "canister_ranges"]) = sid == <root_subnet_id>
 may_read_path_for_subnet(S, _, ["subnet", sid, "metrics"]) = sid == <subnet_id>
-=======
-may_read_path_for_subnet(S, _, ["subnet", sid, "canister_ranges"]) = sid == root_subnet_id
-may_read_path_for_subnet(S, _, ["subnet", sid, "metrics"]) = sid == subnet_id
->>>>>>> 83ccf548
 may_read_path_for_subnet(S, _, ["subnet", sid, "node"]) = True
 may_read_path_for_subnet(S, _, ["subnet", sid, "node", nid]) = True
 may_read_path_for_subnet(S, _, ["subnet", sid, "node", nid, "public_key"]) = True
@@ -7849,7 +7817,7 @@
   "time": S.system_time;
   "canister_ranges": { subnet_id : { canister_id : ranges | the lexicographically sorted list of ranges in subnet_ranges is split into chunks starting at canister_id } | (subnet_id, _, subnet_ranges, _) ∈ subnets };
   "subnet": { subnet_id : { "public_key" : subnet_pk; "metrics" : <implementation-specific>; "node": { node_id : { "public_key" : node_pk } | (node_id, node_pk) ∈ subnet_nodes } } | (subnet_id, subnet_pk, subnet_ranges, subnet_nodes) ∈ subnets };
-  "subnet": { subnet_id : { "canister_ranges" : subnet_ranges } | (subnet_id, _, subnet_ranges, _) ∈ subnets ∧ subnet_id == root_subnet_id };
+  "subnet": { subnet_id : { "canister_ranges" : subnet_ranges } | (subnet_id, _, subnet_ranges, _) ∈ subnets ∧ subnet_id == <root_subnet_id> };
   "request_status": { request_id(R): request_status_tree(T) | (R ↦ (T, _)) ∈ S.requests };
   "canister":
     { canister_id :
