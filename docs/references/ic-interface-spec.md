import Changelog from './_attachments/interface-spec-changelog.md';

# The Internet Computer Interface Specification


## Introduction

Welcome to *the Internet Computer*! We speak of "the" Internet Computer, because although under the hood a large number of physical computers are working together in a blockchain protocol, in the end we have the appearance of a single, shared, secure and world-wide accessible computer. Developers who want to build decentralized applications (or *dapps* for short) that run on the Internet Computer blockchain and end-users who want to use those dapps need to know very little, if anything, about the underlying protocol. However, knowing some details about the interfaces that the Internet Computer exposes can allow interested developers and architects to take fuller advantages of the unique features that the Internet Computer provides.

### Target audience

This document describes this *external* view of the Internet Computer, i.e. the low-level interfaces it provides to dapp developers and users, and what will happen when they use these interfaces.

:::note

While this document describes the external interface and behavior of the Internet Computer, it is not intended as end-user or end-developer documentation. Most developers will interact with the Internet Computer through additional tooling like the SDK, Canister Development Kits and Motoko. Please see the [developer docs](https://internetcomputer.org/docs/current/home) for suitable documentation.

:::

The target audience of this document are

-   those who use these low-level interfaces (e.g. implement agents, canister developments kits, emulators, other tooling).

-   those who implement these low-level interfaces (e.g. developers of the Internet Computer implementation)

-   those who want to understand the intricacies of the Internet Computer's behavior in great detail (e.g. to do a security analysis)

:::note

This document is a rigorous, technically dense reference. It is not an introduction to the Internet Computer, and as such most useful to those who understand the high-level concepts. Please see more high-level documentation first.

:::

### Scope of this document

If you think of the Internet Computer as a distributed engine that executes WebAssembly-based dapps, then this document describes exclusively the aspect of executing those dapps. To the extent possible, this document will *not* talk about consensus protocols, nodes, subnets, orthogonal persistence or governance.

This document tries to be implementation agnostic: It would apply just as well to a (hypothetical) compatible reimplementation of the Internet Computer. This implies that this document does not cover interfaces towards those running the Internet Computer (e.g. data center operators, protocol developers, governance users), as topics like node update, monitoring, logging are inherently tied to the actual *implementation* and its architecture.

### Overview of the Internet Computer

Dapps on the Internet Computer, or *IC* for short, are implemented as *canister smart contracts*, or *canisters* for short. If you want to build on the Internet Computer as a dapp developer, you first create a *canister module* that contains the WebAssembly code and configuration for your dapp, and deploy it using the [HTTPS interface](#http-interface). You can create canister modules using the Motoko language and the SDK, which is more convenient. If you want to use your own tooling, however, then this document describes [what a canister module looks like](#canister-module-format) and how the [WebAssembly code can interact with the IC](#system-api).

Once your dapp is running on the Internet Computer, it is a canister smart contract, and users can interact with it. They can use the [HTTPS interface](#http-interface) to interact with the canister according to the [System API](#system-api).

The user can also use the HTTPS interface to issue read-only queries, which are faster, but cannot change the state of a canister.

```plantuml
    actor Developer
    actor User
    participant "Internet Computer" as IC
    participant "Canister 1" as Can1
    Developer -> IC : /submit create canister
    create Can1
    IC -> Can1 : create
    Developer <-- IC : canister-id=1
    Developer -> IC : /submit install module
    IC -> Can1 : initialize
    |||
    User -> IC : /submit call "hello"
    IC -> Can1 : hello
    return "Hello world!"
    User <-- IC : "Hello World!"
```
**A typical use of the Internet Computer. (This is a simplified view; some of the arrows represent multiple interaction steps or polling.)**

Sections "[HTTPS Interface](#http-interface)" and "[Canister interface (System API)](#system-api)" describe these interfaces, together with a brief description of what they do. Afterwards, you will find a [more formal description](#abstract-behavior) of the Internet Computer that describes its abstract behavior with more rigor.

### Nomenclature

To get some consistency in this document, we try to use the following terms with precision:

We avoid the term "client", as it could be the client of the Internet Computer or the client inside the distributed network that makes up the Internet Computer. Instead, we use the term *user* to denote the external entity interacting with the Internet Computer, even if in most cases it will be some code (sometimes called "agent") acting on behalf of a (human) user.

The public entry points of canisters are called *methods*. Methods can be declared to be either *update methods* (state mutation is preserved, can call update and query methods of arbitrary canisters), *query methods* (state mutation is discarded, no further calls can be made), or *composite query* methods (state mutation is discarded, can call query and composite query methods of canisters on the same subnet).

Methods can be *called*, from *caller* to *callee*, and will eventually incur a *response* which is either a *reply* or a *reject*. A method may have *parameters*, which are provided with concrete *arguments* in a method call.

External calls can be update calls, which can *only* call update and query methods, and query calls, which can *only* call query and composite query methods. Inter-canister calls issued while evaluating an update call can call update and query methods (just like update calls). Inter-canister calls issued while evaluating a query call (to a composite query method) can call query and composite query methods (just like query calls). Note that calls from a canister to itself also count as "inter-canister". Update and query call offer a security/efficiency trade-off.
Update calls are executed in *replicated* mode, i.e. execution takes place in parallel on multiple replicas who need to arrive at a consensus on what the result of the call is. Query calls are fast but offer less guarantees since they are executed in *non-replicated* mode, by a single replica.

Internally, a call or a response is transmitted as a *message* from a *sender* to a *receiver*. Messages do not have a response.

WebAssembly *functions* are exported by the WebAssembly module or provided by the System API. These are *invoked* and can either *trap* or *return*, possibly with a return value. Functions, too, have parameters and take arguments.

External *users* interact with the Internet Computer by issuing *requests* on the HTTPS interface. Requests have responses which can either be replies or rejects. Some requests cause internal messages to be created.

Canisters and users are identified by a *principal*, sometimes also called an *id*.

## Pervasive concepts

Before going into the details of the four public interfaces described in this document (namely the agent-facing [HTTPS interface](#http-interface), the canister-facing [System API](#system-api), the [virtual Management canister](#ic-management-canister) and the [System State Tree](#state-tree)), this section introduces some concepts that transcend multiple interfaces.

### Unspecified constants and limits

This specification may refer to certain constants and limits without specifying their concrete value (yet), i.e. they are implementation defined. Many are resource limits which are relevant only to specify the error-handling behavior of the IC (which, as mentioned above, is also not yet precisely described in this document). This list is not complete.

-   `MAX_CYCLES_PER_MESSAGE`

    Amount of cycles that a canister has to have before a message is attempted to be executed, which is deducted from the canister balance before message execution. See [Message execution](#rule-message-execution).

-   `MAX_CYCLES_PER_RESPONSE`

    Amount of cycles that the IC sets aside when a canister performs a call. This is used to pay for processing the response message, and unused cycles after the execution of the response are refunded. See [Message execution](#rule-message-execution).

-   `MAX_CYCLES_PER_QUERY`

    Maximum amount of cycles that can be used in total (across all calls to query and composite query methods and their callbacks) during evaluation of a query call.

-   `CHUNK_STORE_SIZE`

    Maximum number of chunks that can be stored within the chunk store of a canister.

-   `MAX_CHUNKS_IN_LARGE_WASM`

    Maximum number of chunks that can comprise a large Wasm module.

-   `DEFAULT_PROVISIONAL_CYCLES_BALANCE`

    Amount of cycles allocated to a new canister by default, if not explicitly specified. See [IC method](#ic-provisional_create_canister_with_cycles).

-   `MAX_CALL_DEPTH_COMPOSITE_QUERY`

    Maximum nesting level of calls during evaluation of a query call to a composite query method.

-   `MAX_WALL_CLOCK_TIME_COMPOSITE_QUERY`

    Maximum wall clock time spent on evaluation of a query call.

### Principals {#principal}

Principals are generic identifiers for canisters, users and possibly other concepts in the future. As far as most uses of the IC are concerned they are *opaque* binary blobs with a length between 0 and 29 bytes, and there is intentionally no mechanism to tell canister ids and user ids apart.

There is, however, some structure to them to encode specific authentication and authorization behavior.

#### Special forms of Principals {#id-classes}

In this section, `H` denotes SHA-224, `·` denotes blob concatenation and `|p|` denotes the length of `p` in bytes, encoded as a single byte.

There are several classes of ids:

1.  *Opaque ids*.

    These are always generated by the IC and have no structure of interest outside of it.

:::note

Typically, these end with the byte `0x01`, but users of the IC should not need to care about that.

:::

2.  *Self-authenticating ids*.

    These have the form `H(public_key) · 0x02` (29 bytes).

    An external user can use these ids as the `sender` of a request if they own the corresponding private key. The public key uses one of the encodings described in [Signatures](#signatures).

3.  *Derived ids*

    These have the form `H(|registering_principal| · registering_principal · derivation_nonce) · 0x03` (29 bytes).

    These ids are treated specially when an id needs to be registered. In such a request, whoever requests an id can provide a `derivation_nonce`. By hashing that together with the principal of the caller, every principal has a space of ids that only they can register ids from.

:::note

Derived IDs are currently not explicitly used in this document, but they may be used internally or in the future.

:::

4.  *Anonymous id*

    This has the form `0x04`, and is used for the anonymous caller. It can be used in call and query requests without a signature.

5.  *Reserved ids*

    These have the form of `blob · 0x7f`, `0 ≤ |blob| < 29`.

    These ids can be useful for applications that want to re-use the [Textual representation of principals](#textual-ids) but want to indicate explicitly that the blob does not address any canisters or a user.

When the IC creates a *fresh* id, it never creates a self-authenticating id, reserved id, an anonymous id or an id derived from what could be a canister or user.

#### Textual representation of principals {#textual-ids}

We specify a *canonical textual format* that is recommended whenever principals need to be printed or read in textual format, e.g. in log messages, transactions browser, command line tools, source code.

The textual representation of a blob `b` is `Grouped(Base32(CRC32(b) · b))` where

-   `CRC32` is a four byte check sequence, calculated as defined by ISO 3309, ITU-T V.42, and [elsewhere](https://www.w3.org/TR/2003/REC-PNG-20031110/#5CRC-algorithm), and stored as big-endian, i.e., the most significant byte comes first and then the less significant bytes come in descending order of significance (MSB B2 B1 LSB).

-   `Base32` is the Base32 encoding as defined in [RFC 4648](https://datatracker.ietf.org/doc/html/rfc4648#section-6), with no padding character added.

-   The middle dot denotes concatenation.

-   `Grouped` takes an ASCII string and inserts the separator `-` (dash) every 5 characters. The last group may contain less than 5 characters. A separator never appears at the beginning or end.

The textual representation is conventionally printed with *lower case letters*, but parsed case-insensitively.

Because the maximum size of a principal is 29 bytes, the textual representation will be no longer than 63 characters (10 times 5 plus 3 characters with 10 separators in between them).

:::tip

The canister with id `0xABCD01` has check sequence `0x233FF206` ([online calculator](https://crccalc.com/?crc=ABCD01&method=crc32&datatype=hex&outtype=hex)); the final id is thus `em77e-bvlzu-aq`.

Example encoding from hex, and decoding to hex, in bash (the following can be pasted into a terminal as is):
```
function textual_encode() {
  ( echo "$1" | xxd -r -p | /usr/bin/crc32 /dev/stdin; echo -n "$1" ) |
  xxd -r -p | base32 | tr A-Z a-z |
  tr -d = | fold -w5 | paste -sd'-' -
}

function textual_decode() {
  echo -n "$1" | tr -d - | tr a-z A-Z |
  fold -w 8 | xargs -n1 printf '%-8s' | tr ' ' = |
  base32 -d | xxd -p | tr -d '\n' | cut -b9- | tr a-z A-Z
}
```

:::

### Canister lifecycle {#canister-lifecycle}

Dapps on the Internet Computer are called *canisters*. Conceptually, they consist of the following pieces of state:

-   A canister id (a [principal](#principal))

-   Their *controllers* (a possibly empty list of [principal](#principal))

-   A cycle balance

-   A reserved cycles balance, which are cycles set aside from the main cycle balance for resource payments.

-   The *canister status*, which is one of `running`, `stopping` or `stopped`.

-   Resource reservations

A canister can be *empty* (e.g. directly after creation) or *non-empty*. A non-empty canister also has

-   code, in the form of a canister module

-   state (memories, globals etc.)

-   possibly further data that is specific to the implementation of the IC (e.g. queues)

Canisters are empty after creation and uninstallation, and become non-empty through [code installation](#ic-install_code).

If an empty canister receives a response, that response is dropped, as if the canister trapped when processing the response. The cycles set aside for its processing and the cycles carried on the responses are added to the canister's *cycles* balance.

#### Canister cycles {#canister-cycles}

The IC relies on *cycles*, a utility token, to manage its resources. A canister pays for the resources it uses from its *cycle balances*. A *cycle\_balance* is stored as 128-bit unsigned integers and operations on them are saturating. In particular, if *cycles* are added to a canister that would bring its main cycle balance beyond 2<sup>128</sup>-1, then the balance will be capped at 2<sup>128</sup>-1 and any additional cycles will be lost.

When both the main and the reserved cycles balances of a canister fall to zero, the canister is *deallocated*. This has the same effect as

-   uninstalling the canister (as described in [IC method](#ic-uninstall_code))

-   setting all resource reservations to zero

Afterwards the canister is empty. It can be reinstalled after topping up its main balance.

:::note

Once the IC frees the resources of a canister, its id, *cycle* balances, *controllers*, canister *version*, and the total number of canister changes are preserved on the IC for a minimum of 10 years. What happens to the canister after this period is currently unspecified.

:::

#### Canister status {#canister-status}

The canister status can be used to control whether the canister is processing calls:

-   In status `running`, calls to the canister are processed as normal.

-   In status `stopping`, calls to the canister are rejected by the IC with reject code `CANISTER_ERROR` (5), but responses to the canister are processed as normal.

-   In status `stopped`, calls to the canister are rejected by the IC with reject code `CANISTER_ERROR` (5), and there are no outstanding responses.

In all cases, calls to the [management canister](#ic-management-canister) are processed, regardless of the state of the managed canister.

The controllers of the canister can initiate transitions between these states using [`stop_canister`](#ic-stop_canister) and [`start_canister`](#ic-start_canister), and query the state using [`canister_status`](#ic-canister_status) (NB: this call returns additional information, such as the cycle balance of the canister). The canister itself can also query its state using [`ic0.canister_status`](#system-api-canister-status).

:::note

This status is orthogonal to whether a canister is empty or not: an empty canister can be in status `running`. Calls to such a canister are still rejected by the IC, but because the canister is empty.

:::

:::note

This status is orthogonal to whether a canister is frozen or not: a frozen canister can be in status `running`. Calls to such a canister are still rejected by the IC, but because the canister is frozen, the returned reject code is `SYS_TRANSIENT`.

:::

### Signatures {#signatures}

Digital signature schemes are used for authenticating messages in various parts of the IC infrastructure. Signatures are domain separated, which means that every message is prefixed with a byte string that is unique to the purpose of the signature.

The IC supports multiple signature schemes, with details given in the following subsections. For each scheme, we specify the data encoded in the public key (which is always DER-encoded, and indicates the scheme to use) as well as the form of the signatures (which are opaque blobs for the purposes of the rest of this specification).

In all cases, the signed *payload* is the concatenation of the domain separator and the message. All uses of signatures in this specification indicate a domain separator, to uniquely identify the purpose of the signature. The domain separators are prefix-free by construction, as their first byte indicates their length.

#### Ed25519 and ECDSA signatures {#ecdsa}

Plain signatures are supported for the schemes

-   [**Ed25519**](https://ed25519.cr.yp.to/index.html) or

-   [**ECDSA**](https://nvlpubs.nist.gov/nistpubs/FIPS/NIST.FIPS.186-4.pdf) on curve P-256 (also known as `secp256r1`), using SHA-256 as hash function, as well as on the Koblitz curve `secp256k1`.

-   Public keys must be valid for signature schemes Ed25519 or ECDSA and are encoded as DER.

    -   See [RFC 8410](https://datatracker.ietf.org/doc/html/rfc8410) for DER encoding of Ed25519 public keys.

    -   See [RFC 5480](https://datatracker.ietf.org/doc/html/rfc5480) for DER encoding of ECDSA public keys; the DER encoding must not specify a hash function. For curve `secp256k1`, the OID 1.3.132.0.10 is used. The points must be specified in uncompressed form (i.e. `0x04` followed by the big-endian 32-byte encodings of `x` and `y`).

-   The signatures are encoded as the concatenation of the 32-byte big endian encodings of the two values *r* and *s*.

#### Web Authentication {#webauthn}

The allowed signature schemes for web authentication are

-   [**ECDSA**](https://nvlpubs.nist.gov/nistpubs/FIPS/NIST.FIPS.186-4.pdf) on curve P-256 (also known as `secp256r1`), using SHA-256 as hash function.

-   [**RSA PKCS\#1v1.5 (RSASSA-PKCS1-v1\_5)**](https://datatracker.ietf.org/doc/html/rfc8017#section-8.2), using SHA-256 as hash function.

The signature is calculated by using the payload as the challenge in the web authentication assertion.

The signature is checked by verifying that the `challenge` field contains the [base64url encoding](https://datatracker.ietf.org/doc/html/rfc4648#section-5) of the payload, and that `signature` verifies on `authenticatorData · SHA-256(utf8(clientDataJSON))`, as specified in the [WebAuthn w3c recommendation](https://www.w3.org/TR/webauthn/#op-get-assertion).

-   The public key is encoded as a DER-wrapped COSE key.

    It uses the `SubjectPublicKeyInfo` type used for other types of public keys (see, e.g., [RFC 8410, Section 4](https://datatracker.ietf.org/doc/html/rfc8410#section-4)), with OID 1.3.6.1.4.1.56387.1.1 (iso.org.dod.internet.private.enterprise.dfinity.mechanisms.der-wrapped-cose). The `BIT STRING` field `subjectPublicKey` contains the COSE encoding. See [WebAuthn w3c recommendation](https://www.w3.org/TR/webauthn/#sctn-encoded-credPubKey-examples) or [RFC 8152](https://datatracker.ietf.org/doc/html/rfc8152#section-13.1) for details on the COSE encoding.

:::tip

A DER wrapping of a COSE key is shown below. It can be parsed via the command `sed "s/#.*//" | xxd -r -p | openssl asn1parse -inform der`.

    30 5E                                       # SEQUENCE of length 94 bytes
      30 0C                                     # SEQUENCE of length 12 bytes
        06 0A 2B 06 01 04 01 83 B8 43 01 01     # OID 1.3.6.1.4.1.56387.1.1
      03 4E 00                                  # BIT STRING encoding of length 78,
        A501 0203 2620 0121 5820 7FFD 8363 2072 #    length is at byte boundary
        FD1B FEAF 3FBA A431 46E0 EF95 C3F5 5E39 #    contents is a valid COSE key
        94A4 1BBF 2B51 74D7 71DA 2258 2032 497E #    with ECDSA on curve P-256
        ED0A 7F6F 0009 2876 5B83 1816 2CFD 80A9
        4E52 5A6A 368C 2363 063D 04E6 ED

You can also view the wrapping in [an online ASN.1 JavaScript decoder](https://lapo.it/asn1js/#MF4wDAYKKwYBBAGDuEMBAQNOAKUBAgMmIAEhWCB__YNjIHL9G_6vP7qkMUbg75XD9V45lKQbvytRdNdx2iJYIDJJfu0Kf28ACSh2W4MYFiz9gKlOUlpqNowjYwY9BObt).

:::

-   The signature is a CBOR (see [CBOR](#cbor)) value consisting of a data item with major type 6 ("Semantic tag") and tag value `55799`, followed by a map with three mandatory fields:

    -   `authenticator_data` (`blob`): WebAuthn authenticator data.

    -   `client_data_json` (`text`): WebAuthn client data in JSON representation.

    -   `signature` (`blob`): Signature as specified in the [WebAuthn w3c recommendation](https://www.w3.org/TR/webauthn/#signature-attestation-types), which means DER encoding in the case of an ECDSA signature.

#### Canister signatures {#canister-signatures}

The IC also supports a scheme where a canister can sign a payload by declaring a special "certified variable".

This section makes forward references to other concepts in this document, in particular the section [Certification](#certification).

-   The public key is a DER-wrapped structure that indicates the *signing canister*, and includes a freely choosable seed. Each choice of seed yields a distinct public key for the canister, and the canister can choose to encode information, such as a user id, in the seed.

    More concretely, it uses the `SubjectPublicKeyInfo` type used for other types of public keys (see, e.g., [RFC 8410, Section 4](https://datatracker.ietf.org/doc/html/rfc8410#section-4)), with OID 1.3.6.1.4.1.56387.1.2 (iso.org.dod.internet.private.enterprise.dfinity.mechanisms.canister-signature).

    The `BIT STRING` field `subjectPublicKey` is the blob `|signing_canister_id| · signing_canister_id · seed`, where `|signing_canister_id|` is the one-byte encoding of the the length of the `signing_canister_id` and `·` denotes blob concatenation.

-   The signature is a CBOR (see [CBOR](#cbor)) value consisting of a data item with major type 6 ("Semantic tag") and tag value `55799`, followed by a map with two mandatory fields:

    -   `certificate` (`blob`): A CBOR-encoded certificate as per [Encoding of certificates](#certification-encoding).

    -   `tree` (`hash-tree`): A hash tree as per [Encoding of certificates](#certification-encoding).

-   Given a payload together with public key and signature in the format described above the signature can be verified by checking the following two conditions:

    -   The `certificate` must be a valid certificate as described in [Certification](#certification), with
        ```
        lookup_path(["canister", <signing_canister_id>, "certified_data"], certificate.tree) = Found (reconstruct(tree))
        ```

    where `signing_canister_id` is the id of the signing canister and `reconstruct` is a function that computes a root-hash for the tree.

    -   If the `certificate` includes a subnet delegation, then the `signing_canister_id` must be included in the delegation's canister id range (see [Delegation](#certification-delegation)).

    -   The `tree` must be a `well_formed` tree with
        ```
        lookup_path(["sig", <s>, <m>], tree) = Found ""
        ```

    where `s` is the SHA-256 hash of the `seed` used in the public key and `m` is the SHA-256 hash of the payload.

### Supplementary Technologies {#supplementary-technologies}

#### CBOR {#cbor}

[Concise Binary Object Representation (CBOR)](https://www.rfc-editor.org/rfc/rfc8949) is a data format with a small code footprint, small message size and an extensible interface. CBOR is used extensively throughout the Internet Computer as the primary format for data exchange between components within the system.

[cbor.io](https://cbor.io) and [wikipedia.org](https://en.wikipedia.org/wiki/CBOR) contain a lot of helpful background information and relevant tools. [cbor.me](https://cbor.me) in particular, is very helpful for converting between CBOR hex and diagnostic information.

For example, the following CBOR hex:
```
82 61 61 a1 61 62 61 63
```

Can be converted into the following CBOR diagnostic format:
```
["a", {"b": "c"}]
```

Particular concepts to note from the spec are:

-   [Specification of the CBOR Encoding](https://www.rfc-editor.org/rfc/rfc8949#name-specification-of-the-cbor-e)

-   [CBOR Major Types](https://www.rfc-editor.org/rfc/rfc8949#name-major-types)

-   [CBOR Self-Describe](https://www.rfc-editor.org/rfc/rfc8949#self-describe)

#### CDDL {#cddl}

The [Concise Data Definition Language (CDDL)](https://datatracker.ietf.org/doc/html/rfc8610) is a data description language for CBOR. It is used at various points throughout this document to describe how certain data structures are encoded with CBOR.

## The system state tree {#state-tree}

Parts of the IC state are publicly exposed (e.g. via [Request: Read state](#http-read-state) or [Certified data](#system-api-certified-data)) in a verified way (see [Certification](#certification) for the machinery for certifying). This section describes the content of this system state abstractly.

Conceptually, the system state is a tree with labeled children, and values in the leaves. Equivalently, the system state is a mapping from paths (sequences of labels) to values, where the domain is prefix-free.

Labels are always blobs (but often with a human readable representation). In this document, paths are written suggestively with slashes as separators; the actual encoding is not actually using slashes as delimiters, and labels may contain the 0x2F byte (ASCII `/`) just fine. Values are either natural numbers, text values or blob values.

This section specifies the publicly relevant paths in the tree.

### Time {#state-tree-time}

-   `/time` (natural):

    All partial state trees include a timestamp, expressed in nanoseconds since 1970-01-01, indicating the time at which the state is current.

### Api boundary nodes information {#state-tree-api-bn}

The state tree contains information about all API boundary nodes (the source of truth for these API boundary node records is stored in the NNS registry canister).

- `/api_boundary_nodes/<node_id>/domain` (text)

    Domain name associated with a node. All domains are unique across nodes.
    Example: `api-bn1.example.com`.

- `/api_boundary_nodes/<node_id>/ipv4_address` (text)

    Public IPv4 address of a node in the dotted-decimal notation.
    If no `ipv4_address` is available for the corresponding node, then this path does not exist.  
    Example: `192.168.10.150`.

- `/api_boundary_nodes/<node_id>/ipv6_address` (text)

    Public IPv6 address of a node in the hexadecimal notation with colons.
    Example: `3002:0bd6:0000:0000:0000:ee00:0033:6778`.

### Subnet information {#state-tree-subnet}

The state tree contains information about the topology of the Internet Computer.

-   `/subnet/<subnet_id>/public_key` (blob)

    The public key of the subnet (a DER-encoded BLS key, see [Certification](#certification))

-   `/subnet/<subnet_id>/canister_ranges` (blob)

    The set of canister ids assigned to this subnet, represented as a list of closed intervals of canister ids, ordered lexicographically, and encoded as CBOR (see [CBOR](#cbor)) according to this CDDL (see [CDDL](#cddl)):
    ```
    canister_ranges = tagged<[*canister_range]>
    canister_range = [principal principal]
    principal = bytes .size (0..29)
    tagged<t> = #6.55799(t) ; the CBOR tag
    ```

-   `/subnet/<subnet_id>/metrics` (blob)

     A collection of subnet-wide metrics related to this subnet's current resource usage and/or performance. The metrics are a CBOR map with the following fields:

     - `num_canisters` (`nat`): The number of canisters on this subnet.
     - `canister_state_bytes` (`nat`): The total size of the state in bytes taken by canisters on this subnet since this subnet was created.
     - `consumed_cycles_total` (`map`): The total number of cycles consumed by all current and deleted canisters on this subnet. It's a map of two values, a low part of type `nat` and a high part of type `opt nat`.
     - `update_transactions_total` (`nat`): The total number of transactions processed on this subnet since this subnet was created.


:::note

Because this uses the lexicographic ordering of princpials, and the byte distinguishing the various classes of ids is at the *end*, this range by construction conceptually includes principals of various classes. This specification needs to take care that the fact that principals that are not canisters may appear in these ranges does not cause confusion.

:::

-   `/subnet/<subnet_id>/node/<node_id>/public_key` (blob)

    The public key of a node (a DER-encoded Ed25519 signing key, see [RFC 8410](https://tools.ietf.org/html/rfc8410) for reference) with principal `<node_id>` belonging to the subnet with principal `<subnet_id>`.

### Request status {#state-tree-request-status}

For each update call request known to the Internet Computer, its status is in a subtree at `/request_status/<request_id>`. Please see [Overview of canister calling](#http-call-overview) for more details on how update call requests work.

-   `/request_status/<request_id>/status` (text)

    One of `received`, `processing`, `replied`, `rejected` or `done`, see [Overview of canister calling](#http-call-overview) for more details on what each status means.

-   `/request_status/<request_id>/reply` (blob)

    If the status is `replied`, then this path contains the reply blob, else it is not present.

-   `/request_status/<request_id>/reject_code` (natural)

    If the status is `rejected`, then this path contains the reject code (see [Reject codes](#reject-codes)), else it is not present.

-   `/request_status/<request_id>/reject_message` (text)

    If the status is `rejected`, then this path contains a textual diagnostic message, else it is not present.

-   `/request_status/<request_id>/error_code` (text)

    If the status is `rejected`, then this path might be present and contain an implementation-specific error code (see [Error codes](#error-codes)), else it is not present.

:::note

Immediately after submitting a request, the request may not show up yet as the Internet Computer is still working on accepting the request as pending.

:::

:::note

Request statuses will not actually be kept around indefinitely, and eventually the Internet Computer forgets about the request. This will happen no sooner than the request's expiry time, so that replay attacks are prevented.

:::

### Certified data {#state-tree-certified-data}

-   `/canister/<canister_id>/certified_data` (blob):

    The certified data of the canister with the given id, see [Certified data](#system-api-certified-data).

### Canister information {#state-tree-canister-information}

Users have the ability to learn about the hash of the canister's module, its current controllers, and metadata in a certified way.

-   `/canister/<canister_id>/module_hash` (blob):

    If the canister is empty, this path does not exist. If the canister is not empty, it exists and contains the SHA256 hash of the currently installed canister module. Cf. [IC method](#ic-canister_status).

-   `/canister/<canister_id>/controllers` (blob):

    The current controllers of the canister. The value consists of a CBOR (see [CBOR](#cbor)) data item with major type 6 ("Semantic tag") and tag value `55799`, followed by an array of principals in their binary form (CDDL `#6.55799([* bytes .size (0..29)])`, see [CDDL](#cddl)).

-   `/canister/<canister_id>/metadata/<name>` (blob):

    If the canister has a [custom section](https://webassembly.github.io/spec/core/binary/modules.html#custom-section) called `icp:public <name>` or `icp:private <name>`, this path contains the content of the custom section. Otherwise, this path does not exist.

    It is recommended for the canister to have a custom section called "icp:public candid:service", which contains the UTF-8 encoding of [the Candid interface](https://github.com/dfinity/candid/blob/master/spec/Candid.md#core-grammar) for the canister.

## HTTPS Interface {#http-interface}

The concrete mechanism that users use to send requests to the Internet Computer is via an HTTPS API, which exposes four endpoints to handle interactions, plus one for diagnostics:

-   At `/api/v2/canister/<effective_canister_id>/call` the user can submit update calls that are asynchronous and might change the IC state.

-   At `/api/v3/canister/<effective_canister_id>/call` the user can submit update calls and get a synchronous HTTPS response with a certificate for the call status.

-   At `/api/v2/canister/<effective_canister_id>/read_state` or `/api/v2/subnet/<subnet_id>/read_state` the user can read various information about the state of the Internet Computer. In particular, they can poll for the status of a call here.

-   At `/api/v2/canister/<effective_canister_id>/query` the user can perform (synchronous, non-state-changing) query calls.

-   At `/api/v2/status` the user can retrieve status information about the Internet Computer.

In these paths, the `<effective_canister_id>` is the [textual representation](#textual-ids) of the [*effective* canister id](#http-effective-canister-id).

Requests to `/api/v2/canister/<effective_canister_id>/call`, `/api/v3/canister/<effective_canister_id>/call`, `/api/v2/canister/<effective_canister_id>/read_state`, `/api/v2/subnet/<subnet_id>/read_state`, and `/api/v2/canister/<effective_canister_id>/query` are POST requests with a CBOR-encoded request body, which consists of a authentication envelope (as per [Authentication](#authentication)) and request-specific content as described below.

:::note

This document does not yet explain how to find the location and port of the Internet Computer.

:::

### Overview of canister calling {#http-call-overview}

Users interact with the Internet Computer by calling canisters. By the very nature of a blockchain protocol, they cannot be acted upon immediately, but only with a delay. Moreover, the actual node that the user talks to may not be honest or, for other reasons, may fail to get the request on the way.

The Internet Computer has two HTTPS APIs for canister calling:
- [*Asynchronous*](#http-async-call-overview) canister calling, where the user must poll the Internet Computer for the status of the canister call by _separate_ HTTPS requests.
- [*Synchronous*](#http-sync-call-overview) canister calling, where the status of the canister call is in the response of the original HTTPS request.

#### Asynchronous canister calling {#http-async-call-overview}

1.  A user submits a call via the [HTTPS Interface](#http-interface). No useful information is returned in the immediate response (as such information cannot be trustworthy anyways).

2.  For a certain amount of time, the IC behaves as if it does not know about the call.

3.  The IC asks the targeted canister if it is willing to accept this message and be charged for the expense of processing it. This uses the [Ingress message inspection](#system-api-inspect-message) API for normal calls. For calls to the management canister, the rules in [The IC management canister](#ic-management-canister) apply.

4.  At some point, the IC may accept the call for processing and set its status to `received`. This indicates that the IC as a whole has received the call and plans on processing it (although it may still not get processed if the IC is under high load). Furthermore, the user should also be able to ask any endpoint about the status of the pending call.

5.  Once it is clear that the call will be acted upon (sufficient resources, call not yet expired), the status changes to `processing`. Now the user has the guarantee that the request will have an effect, e.g. it will reach the target canister.

6.  The IC is processing the call. For some calls this may be atomic, for others this involves multiple internal steps.

7.  Eventually, a response will be produced, and can be retrieved for a certain amount of time. The response is either a `reply`, indicating success, or a `reject`, indicating some form of error.

8.  In the case that the call has been retained for long enough, but the request has not expired yet, the IC can forget the response data and only remember the call as `done`, to prevent a replay attack.

9.  Once the expiry time is past, the IC can prune the call and its response, and completely forget about it.

This yields the following interaction diagram:
```plantuml
    (*) --> "User creates call" #DDDDDD
       --> "Submitted to node\n(with 202 response)" as submit #DDDDDD
       --> "received"
       --> "processing"
    if "" as X then
      --> "replied"
      --> "done"
      else
      --> "rejected (canister)"
      --> "done"

      "X"        --> "rejected (system)"
      "received" --> "rejected (system)"
                 --> "done"

      "received" --> "pruned" #DDDDDD
      "submit" --> "dropped" #DDDDDD
      "done" --> "pruned" #DDDDDD

    endif
```
State transitions may be instantaneous and not always externally visible. For example, the state of a request may move from `received` via `processing` to `replied` in one go. Similarly, the IC may not implement the `done` state at all, and keep calls in state `replied`/`rejected` until they are pruned.

All gray states are *not* explicitly represented in the state of the IC, and are indistinguishable from "call does not exist".

The characteristic property of the `received` state is that the call has made it past the (potentially malicious) endpoint *into the state of the IC*. It is now pointless (but harmless) to submit the (identical) call again. Before reaching that state, submitting the identical call to further nodes might be a useful safeguard against a malicious or misbehaving node.

The characteristic property of the `processing` state is that *the initial effect of the call has happened or will happen*. This is best explained by an example: Consider a counter canister. It exports a method `inc` that increases the counter. Assume that the canister is bug free, and is not going to be forcibly removed. A user submits a call to call `inc`. If the user sees request status `processing`, the state change is guaranteed to happen. The user can stop monitoring the status and does not have to retry submitting.

A call may be rejected by the IC or the canister. In either case, there is no guarantee about how much processing of the call has happened.

To avoid replay attacks, the transition from `done` or `received` to `pruned` must happen no earlier than the call's `ingress_expiry` field.

Calls must stay in `replied` or `rejected` long enough for polling users to catch the response.

When asking the IC about the state or call of a request, the user uses the request id (see [Request ids](#request-id)) to read the request status (see [Request status](#state-tree-request-status)) from the state tree (see [Request: Read state](#http-read-state)).

#### Synchronous canister calling {#http-sync-call-overview}

A synchronous update call, also known as a "call and await", is a type of update call where the replica will attempt to respond to the HTTPS request with a certificate of the call status. If the returned certificate indicates that the update call is in a terminal state (`replied`, `rejected`, or `done`), then the user __does not need to poll__ (using [`read_state`](#http-read-state) requests) to determine the result of the call. A terminal state means the call has completed its execution.

The synchronous call endpoint is useful for users as it removes the networking overhead of polling the IC to determine the status of their call.

The replica will maintain the HTTPS connection for the request and will respond once the call status transitions to a terminal state. 

If an implementation specific timeout for the request is reached while the replica waits for the terminal state, then the replica will reply with an empty body and a 202 HTTP status code. In such cases, the user should use [`read_state`](#http-read-state) to determine the status of the call.

### Request: Call {#http-call}

In order to call a canister, the user makes a POST request to `/api/v3/canister/<effective_canister_id>/call`. The request body consists of an authentication envelope with a `content` map with the following fields:

-   `request_type` (`text`): Always `call`

-   `sender`, `nonce`, `ingress_expiry`: See [Authentication](#authentication)

-   `canister_id` (`blob`): The principal of the canister to call.

-   `method_name` (`text`): Name of the canister method to call.

-   `arg` (`blob`): Argument to pass to the canister method.

The HTTP response to this request can have the following forms:

-   200 HTTP status with a non-empty body. This status is returned if the canister call completed within an implementation-specific timeout or was rejected within an implementation-specific timeout.
    
    -   If the update call completed, a certificate for the state of the update call is produced, and returned in a CBOR (see [CBOR](#cbor)) map with the fields specified below:

        -   `status` (`text`): `"replied"`

        -   `certificate` (`blob`):  A certificate (see [Certification](#certification)) with subtrees at `/request_status/<request_id>` and `/time`, where `<request_id>` is the [request ID](#request-id) of the update call. See [Request status](#state-tree-request-status) for more details on the request status.

    -   If a non-replicated pre-processing error occurred (e.g., due to the [canister inspect message](#system-api-inspect-message)), then a body with information about the IC specific error encountered is returned. The body is a CBOR map with the following fields:

        -   `status` (`text`): `"non_replicated_rejection"`

        -   `reject_code` (`nat`): The reject code (see [Reject codes](#reject-codes)).

        -   `reject_message` (`text`): a textual diagnostic message.

        -   `error_code` (`text`): an optional implementation-specific textual error code (see [Error codes](#error-codes)).

-   202 HTTP status with an empty body. This status is returned if an implementation-specific timeout is reached before the canister call completes. Users should use [`read_state`](#http-read-state) to determine the status of the call.

-   4xx HTTP status for client errors (e.g. malformed request). Except for 429 HTTP status, retrying the request will likely have the same outcome.

-   5xx HTTP status when the server has encountered an error or is otherwise incapable of performing the request. The request might succeed if retried at a later time.

This request type can *also* be used to call a query method (but not a composite query method). A user may choose to go this way, instead of via the faster and cheaper [Request: Query call](#http-query) below, if they want to get a *certified* response. Note that the canister state will not be changed by sending a call request type for a query method (except for cycle balance change due to message execution).

### Request: Asynchronous Call {#http-async-call}

In order to call a canister, the user makes a POST request to `/api/v2/canister/<effective_canister_id>/call`. The request body consists of an authentication envelope with a `content` map with the following fields:

-   `request_type` (`text`): Always `call`

-   `sender`, `nonce`, `ingress_expiry`: See [Authentication](#authentication)

-   `canister_id` (`blob`): The principal of the canister to call.

-   `method_name` (`text`): Name of the canister method to call

-   `arg` (`blob`): Argument to pass to the canister method

The HTTP response to this request can have the following responses:

-   202 HTTP status with empty body. Implying the request was accepted by the IC for further processing. Users should use [`read_state`](#http-read-state) to determine the status of the call.

-   200 HTTP status with non-empty body. Implying an execution pre-processing error occurred. The body of the response contains more information about the IC specific error encountered. The body is a CBOR map with the following fields:

    -   `reject_code` (`nat`): The reject code (see [Reject codes](#reject-codes)).

    -   `reject_message` (`text`): a textual diagnostic message.

    -   `error_code` (`text`): an optional implementation-specific textual error code (see [Error codes](#error-codes)).

-   4xx HTTP status for client errors (e.g. malformed request). Except for 429 HTTP status, retrying the request will likely have the same outcome.

-   5xx HTTP status when the server has encountered an error or is otherwise incapable of performing the request. The request might succeed if retried at a later time.

This request type can *also* be used to call a query method (but not a composite query method). A user may choose to go this way, instead of via the faster and cheaper [Request: Query call](#http-query) below, if they want to get a *certified* response. Note that the canister state will not be changed by sending a call request type for a query method (except for cycle balance change due to message execution).

:::note

The functionality exposed via the [The IC management canister](#ic-management-canister) can be used this way.

:::

### Request: Read state {#http-read-state}

:::note

Requesting paths with the prefix `/subnet` at `/api/v2/canister/<effective_canister_id>/read_state` might be deprecated in the future. Hence, users might want to point their requests for paths with the prefix `/subnet` to `/api/v2/subnet/<subnet_id>/read_state`.

On the IC mainnet, the root subnet ID `tdb26-jop6k-aogll-7ltgs-eruif-6kk7m-qpktf-gdiqx-mxtrf-vb5e6-eqe` can be used to retrieve the list of all IC mainnet's subnets by requesting the prefix `/subnet` at `/api/v2/subnet/tdb26-jop6k-aogll-7ltgs-eruif-6kk7m-qpktf-gdiqx-mxtrf-vb5e6-eqe/read_state`.

:::

In order to read parts of the [The system state tree](#state-tree), the user makes a POST request to `/api/v2/canister/<effective_canister_id>/read_state` or `/api/v2/subnet/<subnet_id>/read_state`. The subnet form should be used when the information to be retrieved is subnet specific, i.e., when requesting paths with the prefix `/time` or `/subnet`, and the subnet form must be used when requesting paths of the form `/subnet/<subnet_id>/metrics`. The request body consists of an authentication envelope with a `content` map with the following fields:

-   `request_type` (`text`): Always `read_state`

-   `sender`, `nonce`, `ingress_expiry`: See [Authentication](#authentication)

-   `paths` (sequence of paths): A list of at most 1000 paths, where a path is itself a sequence of at most 127 blobs.

The HTTP response to this request can have the following forms:

-   200 HTTP status with a non-empty body consisting of a CBOR (see [CBOR](#cbor)) map with the following fields:

    -   `certificate` (`blob`): A certificate (see [Certification](#certification)).

-   4xx HTTP status for client errors (e.g. malformed request). Except for 429 HTTP status, retrying the request will likely have the same outcome.

-   5xx HTTP status when the server has encountered an error or is otherwise incapable of performing the request. The request might succeed if retried at a later time.

In the following, we list properties of the returned certificate and specify conditions on the requested paths.

If the `certificate` includes a subnet delegation (see [Delegation](#certification-delegation)), then

- for requests to `/api/v2/canister/<effective_canister_id>/read_state`, the `<effective_canister_id>` must be included in the delegation's canister id range,

- for requests to `/api/v2/subnet/<subnet_id>/read_state`, the `<subnet_id>` must match the delegation's subnet id.

The returned certificate reveals all values whose path has a requested path as a prefix except for

-   paths with prefix `/subnet/<subnet_id>/node` which are only contained in the returned certificate if `<effective_canister_id>` belongs to the canister ranges of the subnet `<subnet_id>`, i.e., if `<effective_canister_id>` belongs to the value at the path `/subnet/<subnet_id>/canister_ranges` in the state tree.

The returned certificate also always reveals `/time`, even if not explicitly requested.

:::note

The returned certificate might also reveal the SHA-256 hashes of values whose paths have not been requested
and whose paths might not even be allowed to be requested by the sender of the HTTP request.
This means that unauthorized users might obtain the SHA-256 hashes of ingress message responses
and private custom sections of the canister's module.
Hence, users are advised to use cryptographically strong nonces in their HTTP requests and
canister developers that aim at keeping data confidential are advised to add a secret cryptographic salt to their canister's responses and private custom sections.

:::

All requested paths must have the following form:

-   `/time`. Can always be requested.

-   `/api_boundary_nodes`, `/api_boundary_nodes/<node_id>`, `/api_boundary_nodes/<node_id>/domain`,  `/api_boundary_nodes/<node_id>/ipv4_address`, `/api_boundary_nodes/<node_id>/ipv6_address`. Can always be requested.

-   `/subnet`, `/subnet/<subnet_id>`, `/subnet/<subnet_id>/public_key`, `/subnet/<subnet_id>/canister_ranges`, `/subnet/<subnet_id>/node`, `/subnet/<subnet_id>/node/<node_id>`, `/subnet/<subnet_id>/node/<node_id>/public_key`. Can always be requested.

-   `/subnet/<subnet_id>/metrics`. Can be requested at `/api/v2/subnet/<subnet_id>/read_state` (i.e., if the `<subnet_id>` in the URL matches the `<subnet_id>` in the paths). Cannot be requested at `/api/v2/canister/<effective_canister_id>/read_state`.

-   `/request_status/<request_id>`, `/request_status/<request_id>/status`, `/request_status/<request_id>/reply`, `/request_status/<request_id>/reject_code`, `/request_status/<request_id>/reject_message`, `/request_status/<request_id>/error_code`. Can be requested if no path with such a prefix exists in the state tree or

    -   the sender of the original request referenced by `<request_id>` is the same as the sender of the read state request and

    -   the effective canister id of the original request referenced by `<request_id>` matches `<effective_canister_id>`.

-   `/canisters/<canister_id>/module_hash`. Can be requested if `<canister_id>` matches `<effective_canister_id>`.

-   `/canisters/<canister_id>/controllers`. Can be requested if `<canister_id>` matches `<effective_canister_id>`. The order of controllers in the value at this path may vary depending on the implementation.

-   `/canisters/<canister_id>/metadata/<name>`. Can be requested if `<canister_id>` matches `<effective_canister_id>`, `<name>` is encoded in UTF-8, and

    -   canister with canister id `<canister_id>` does not exist or

    -   canister with canister id `<canister_id>` is empty or

    -   canister with canister id `<canister_id>` does not have `<name>` as its custom section or

    -   `<name>` is a public custom section or

    -   `<name>` is a private custom section and the sender of the read state request is a controller of the canister.

Moreover, all paths with prefix `/request_status/<request_id>` must refer to the same request ID `<request_id>`.

If a path cannot be requested, then the HTTP response to the read state request is undefined.

Note that the paths `/canisters/<canister_id>/certified_data` are not accessible with this method; these paths are only exposed to the canisters themselves via the System API (see [Certified data](#system-api-certified-data)).

See [The system state tree](#state-tree) for details on the state tree.

### Request: Query call {#http-query}

A query call is a fast, but less secure way to call canister methods that do not change the canister state.
Only methods that are explicitly marked as "query methods" and "composite query methods" by the canister can be called this way.
In contrast to a query method, a composite query method can make further calls to query and composite query methods of canisters on the same subnet.

The following limits apply to the evaluation of a query call:

-   The amount of cycles that are used in total (across all calls to query and composite query methods and their callbacks) during evaluation of a query call is at most `MAX_CYCLES_PER_QUERY`.

-   The maximum nesting level of calls during evaluation of a query call is at most `MAX_CALL_DEPTH_COMPOSITE_QUERY`.

-   The wall clock time spent on evaluation of a query call is at most `MAX_WALL_CLOCK_TIME_COMPOSITE_QUERY`.

:::note

Composite query methods are EXPERIMENTAL and there might be breaking changes of their behavior in the future. Use at your own risk!

:::

In order to make a query call to a canister, the user makes a POST request to `/api/v2/canister/<effective_canister_id>/query`. The request body consists of an authentication envelope with a `content` map with the following fields:

-   `request_type` (`text`): Always `"query"`.

-   `sender`, `nonce`, `ingress_expiry`: See [Authentication](#authentication).

-   `canister_id` (`blob`): The principal of the canister to call.

-   `method_name` (`text`): Name of the canister method to call.

-   `arg` (`blob`): Argument to pass to the canister method.

The HTTP response to this request can have the following forms:

-   200 HTTP status with a non-empty body consisting of a CBOR (see [CBOR](#cbor)) map with the following fields:

    -   `status` (`text`): `"replied"`

    -   `reply`: a CBOR map with the field `arg` (`blob`) which contains the reply data.

    -   `signatures` (`[+ node-signature]`): a list containing one node signature for the returned query response.

-   200 HTTP status with a non-empty body consisting of a CBOR (see [CBOR](#cbor)) map with the following fields:

    -   `status` (`text`): `"rejected"`

    -   `reject_code` (`nat`): The reject code (see [Reject codes](#reject-codes)).

    -   `reject_message` (`text`): a textual diagnostic message.

    -   `error_code` (`text`): an optional implementation-specific textual error code (see [Error codes](#error-codes)).

    -   `signatures` (`[+ node-signature]`): a list containing one node signature for the returned query response.

-   4xx HTTP status for client errors (e.g. malformed request). Except for 429 HTTP status, retrying the request will likely have the same outcome.

-   5xx HTTP status when the server has encountered an error or is otherwise incapable of performing the request. The request might succeed if retried at a later time.

:::note

Although `signatures` only contains one node signature, we still declare its type to be a list to prevent future breaking changes
if we include more signatures in a future version of the protocol specification.

:::

A successful response to a query call (200 HTTP status) contains a list with one signature for the returned response produced by the IC node that evaluated the query call. The signature (whose type is denoted as `node-signature`) is a CBOR (see [CBOR](#cbor)) map with the following fields:

-   `timestamp` (`nat`): the timestamp of the signature.

-   `signature` (`blob`): the actual signature.

-   `identity` (`principal`): the principal of the node producing the signature.

Given a query (the `content` map from the request body) `Q`, a response `R`, and a certificate `Cert` that is obtained by requesting the path `/subnet` in a **separate** read state request to `/api/v2/canister/<effective_canister_id>/read_state`, the following predicate describes when the returned response `R` is correctly signed:

```
verify_response(Q, R, Cert)
  = verify_cert(Cert) ∧
    ((Cert.delegation = NoDelegation ∧ SubnetId = RootSubnetId ∧ lookup(["subnet",SubnetId,"canister_ranges"], Cert) = Found Ranges) ∨
     (SubnetId = Cert.delegation.subnet_id ∧ lookup(["subnet",SubnetId,"canister_ranges"], Cert.delegation.certificate) = Found Ranges)) ∧
    effective_canister_id ∈ Ranges ∧
    ∀ {timestamp: T, signature: Sig, identity: NodeId} ∈ R.signatures.
      lookup(["subnet",SubnetId,"node",NodeId,"public_key"], Cert) = Found PK ∧
      if R.status = "replied" then
        verify_signature PK Sig ("\x0Bic-response" · hash_of_map({
          status: "replied",
          reply: R.reply,
          timestamp: T,
          request_id: hash_of_map(Q)}))
      else
        verify_signature PK Sig ("\x0Bic-response" · hash_of_map({
          status: "rejected",
          reject_code: R.reject_code,
          reject_message: R.reject_message,
          error_code: R.error_code,
          timestamp: T,
          request_id: hash_of_map(Q)}))
```

where `RootSubnetId` is the a priori known principal of the root subnet. Moreover, all timestamps in `R.signatures`, the certificate `Cert`, and its optional delegation must be "recent enough".

:::note

This specification leaves it up to the client to define expiry times for the timestamps in `R.signatures`, the certificate `Cert`, and its optional delegation. A reasonable expiry time for timestamps in `R.signatures` and the certificate `Cert` is 5 minutes (analogously to the maximum allowed ingress expiry enforced by the IC mainnet). Delegations require expiry times of at least a week since the IC mainnet refreshes the delegations only after replica upgrades which typically happen once a week.

:::

### Effective canister id {#http-effective-canister-id}

The `<effective_canister_id>` in the URL paths of requests is the *effective* destination of the request.
It must be contained in the canister ranges of a subnet, otherwise the corresponding HTTP request is rejected.

-   If the request is an update call to the Management Canister (`aaaaa-aa`), then:

    -   If the call is to the `provisional_create_canister_with_cycles` method, then any principal can be used as the effective canister id for this call.

    -   If the call is to the `install_chunked_code` method and the `arg` is a Candid-encoded record with a `target_canister` field of type `principal`, then the effective canister id must be that principal.

    -   Otherwise, if the `arg` is a Candid-encoded record with a `canister_id` field of type `principal`, then the effective canister id must be that principal.

    -   Otherwise, the call is rejected by the system independently of the effective canister id.

-   If the request is a query call to the Management Canister (`aaaaa-aa`), then:

    -   If the `arg` is a Candid-encoded record with a `canister_id` field of type `principal`, then the effective canister id must be that principal.

    -   Otherwise, the call is rejected by the system independently of the effective canister id.

-   If the request is an update or query call to a canister that is not the Management Canister (`aaaaa-aa`), then the effective canister id must be the `canister_id` in the request.

:::note

The expectation is that user-side agent code shields users and developers from the notion of effective canister id, in analogy to how the System API interface shields canister developers from worrying about routing.

The Internet Computer blockchain mainnet does not support `provisional_create_canister_with_cycles` and thus all calls to this method are rejected independently of the effective canister id.

In development instances of the Internet Computer Protocol (e.g. testnets), the effective canister id of a request submitted to a node must be a canister id from the canister ranges of the subnet to which the node belongs.

:::

### Authentication {#authentication}

All requests coming in via the HTTPS interface need to be either *anonymous* or *authenticated* using a cryptographic signature. To that end, the following fields are present in the `content` map in all cases:

-   `nonce` (`blob`, optional): Arbitrary user-provided data of length at most 32 bytes, typically randomly generated. This can be used to create distinct requests with otherwise identical fields.

-   `ingress_expiry` (`nat`, required): An upper limit on the validity of the request, expressed in nanoseconds since 1970-01-01 (like [ic0.time()](#system-api-time)). This avoids replay attacks: The IC will not accept requests, or transition requests from status `received` to status `processing`, if their expiry date is in the past. The IC may refuse to accept requests with an ingress expiry date too far in the future. These rules for ingress expiry apply not only to update calls but all requests alike (and could have been called `request_expiry`), except for anonymous `query` and anonymous `read_state` requests for which the IC may accept any provided expiry timestamp.

-   `sender` (`Principal`, required): The user who issued the request.

The envelope, i.e. the overall request, has the following keys:

-   `content` (`record`): the actual request content

-   `sender_pubkey` (`blob`, optional): Public key used to authenticate this request. Since a user may in the future have more than one key, this field tells the IC which key is used.

-   `sender_delegation` (`array` of maps, optional): a chain of delegations, starting with the one signed by `sender_pubkey` and ending with the one delegating to the key relating to `sender_sig`. Every public key in the chain of delegations should appear exactly once: cycles (a public key delegates to another public key that already previously appeared in the chain) or self-signed delegations (a public key delegates to itself) are not allowed and such requests will be refused by the IC.

-   `sender_sig` (`blob`, optional): Signature to authenticate this request.

The public key must authenticate the `sender` principal:

-   A public key can authenticate a principal if the latter is a self-authenticating id derived from that public key (see [Special forms of Principals](#id-classes)).

-   The fields `sender_pubkey`, `sender_sig`, and `sender_delegation` must be omitted if the `sender` field is the anonymous principal. The fields `sender_pubkey` and `sender_sig` must be set if the `sender` field is not the anonymous principal.

The request id (see [Request ids](#request-id)) is calculated from the content record. This allows the signature to be based on the request id, and implies that signature and public key are not semantically relevant.

The field `sender_pubkey` contains a public key supported by one of the schemes described in [Signatures](#signatures).

Signing transactions can be delegated from one key to another one. If delegation is used, then the `sender_delegation` field contains an array of delegations, each of which is a map with the following fields:

-   `delegation` (`map`): Map with fields:

    -   `pubkey` (`blob`): Public key as described in [Signatures](#signatures).

    -   `expiration` (`nat`): Expiration of the delegation, in nanoseconds since 1970-01-01, analogously to the `ingress_expiry` field above.

    -   `targets` (`array` of `CanisterId`, optional): If this field is set, the delegation only applies for requests sent to the canisters in the list. The list must contain no more than 1000 elements; otherwise, the request will not be accepted by the IC.

-   `signature` (`blob`): Signature on the 32-byte [representation-independent hash](#hash-of-map) of the map contained in the `delegation` field as described in [Signatures](#signatures), using the 27 bytes `\x1Aic-request-auth-delegation` as the domain separator.

    For the first delegation in the array, this signature is created with the key corresponding to the public key from the `sender_pubkey` field, all subsequent delegations are signed with the key corresponding to the public key contained in the preceding delegation.

The `sender_sig` field is calculated by signing the concatenation of the 11 bytes `\x0Aic-request` (the domain separator) and the 32 byte [request id](#request-id) with the secret key that belongs to the key specified in the last delegation or, if no delegations are present, the public key specified in `sender_pubkey`.

The delegation field, if present, must not contain more than 20 delegations.

### Representation-independent hashing of structured data {#hash-of-map}

Structured data, such as (recursive) maps, are authenticated by signing a representation-independent hash of the data. This hash is computed as follows (using SHA256 in the steps below):

1.  For each field that is present in the map (i.e. omitted optional fields are indeed omitted):

    -   concatenate the hash of the field's name (in ascii-encoding, without terminal `\x00`) and the hash of the value (as specified below).

2.  Sort these concatenations from low to high.

3.  Concatenate the sorted elements, and hash the result.

The resulting hash of length 256 bits (32 bytes) is the representation-independent hash.

Field values are hashed as follows:

-   Binary blobs (`canister_id`, `arg`, `nonce`, `module`) are hashed as-is.

-   Strings (`request_type`, `method_name`) are hashed by hashing their binary encoding in UTF-8, without a terminal `\x00`.

-   Natural numbers (`compute_allocation`, `memory_allocation`, `ingress_expiry`) are hashed by hashing their binary encoding using the shortest form [Unsigned LEB128](https://en.wikipedia.org/wiki/LEB128#Unsigned_LEB128) encoding. For example, `0` should be encoded as a single zero byte `[0x00]` and `624485` should be encoded as byte sequence `[0xE5, 0x8E, 0x26]`.

-   Integers are hashed by hashing their encoding using the shortest form [Signed LEB128](https://en.wikipedia.org/wiki/LEB128#Signed_LEB128) encoding. For example, `0` should be encoded as a single zero byte `[0x00]` and `-123456` should be encoded as byte sequence `[0xC0, 0xBB, 0x78]`.

-   Arrays (`paths`) are hashed by hashing the concatenation of the hashes of the array elements.

-   Maps (`sender_delegation`) are hashed by recursively computing their representation-independent hash.

:::tip

Example calculation (where `H` denotes SHA-256 and `·` denotes blob concatenation) of a representation independent hash
for a map with a nested map in a field value:
```
hash_of_map({ "reply": { "arg": "DIDL\x00\x00" } })
  = H(concat (sort [ H("reply") · hash_of_map({ "arg": "DIDL\x00\x00" }) ]))
  = H(concat (sort [ H("reply") · H(concat (sort [ H("arg") · H("DIDL\x00\x00") ])) ]))
```

:::

### Request ids {#request-id}

When signing requests or querying the status of a request (see [Request status](#state-tree-request-status)) in the state tree, the user identifies the request using a *request id*, which is the [representation-independent hash](#hash-of-map) of the `content` map of the original request. A request id must have length of 32 bytes.

:::note

The request id is independent of the representation of the request (currently only CBOR, see [CBOR](#cbor)), and does not change if the specification adds further optional fields to a request type.

:::

:::note

The recommended textual representation of a request id is a hexadecimal string with lower-case letters prefixed with '0x'. E.g., request id consisting of bytes `[00, 01, 02, 03, 04, 05, 06, 07, 08, 09, 0A, 0B, 0C, 0D, 0E, 0F, 10, 11, 12, 13, 14, 15, 16, 17, 18, 19, 1A, 1B, 1C, 1D, 1E, 1F]` should be displayed as `0x000102030405060708090a0b0c0d0e0f101112131415161718191a1b1c1d1e1f`.

:::

:::tip

Example calculation (where `H` denotes SHA-256 and `·` denotes blob concatenation) in which we assume that the optional nonce is not provided and thus omitted:
```
hash_of_map({ request_type: "call", sender: 0x04, ingress_expiry: 1685570400000000000, canister_id: 0x00000000000004D2, method_name: "hello", arg: "DIDL\x00\xFD*"})
 = H(concat (sort
   [ H("request_type") · H("call")
   , H("sender") · H("0x04")
   , H("ingress_expiry") · H(1685570400000000000)
   , H("canister_id") · H("\x00\x00\x00\x00\x00\x00\x04\xD2")
   , H("method_name") · H("hello")
   , H("arg") · H("DIDL\x00\xFD*")
   ]))
 = H(concat (sort
   [ 769e6f87bdda39c859642b74ce9763cdd37cb1cd672733e8c54efaa33ab78af9 · 7edb360f06acaef2cc80dba16cf563f199d347db4443da04da0c8173e3f9e4ed
   , 0a367b92cf0b037dfd89960ee832d56f7fc151681bb41e53690e776f5786998a · e52d9c508c502347344d8c07ad91cbd6068afc75ff6292f062a09ca381c89e71
   , 26cec6b6a9248a96ab24305b61b9d27e203af14a580a5b1ff2f67575cab4a868 · db8e57abc8cda1525d45fdd2637af091bc1f28b35819a40df71517d1501f2c76
   , 0a3eb2ba16702a387e6321066dd952db7a31f9b5cc92981e0a92dd56802d3df9 · 4d8c47c3c1c837964011441882d745f7e92d10a40cef0520447c63029eafe396
   , 293536232cf9231c86002f4ee293176a0179c002daa9fc24be9bb51acdd642b6 · 2cf24dba5fb0a30e26e83b2ac5b9e29e1b161e5c1fa7425e73043362938b9824
   , b25f03dedd69be07f356a06fe35c1b0ddc0de77dcd9066c4be0c6bbde14b23ff · 6c0b2ae49718f6995c02ac5700c9c789d7b7862a0d53e6d40a73f1fcd2f70189
   ]))
 = H(concat
   [ 0a367b92cf0b037dfd89960ee832d56f7fc151681bb41e53690e776f5786998a · e52d9c508c502347344d8c07ad91cbd6068afc75ff6292f062a09ca381c89e71
   , 0a3eb2ba16702a387e6321066dd952db7a31f9b5cc92981e0a92dd56802d3df9 · 4d8c47c3c1c837964011441882d745f7e92d10a40cef0520447c63029eafe396
   , 26cec6b6a9248a96ab24305b61b9d27e203af14a580a5b1ff2f67575cab4a868 · db8e57abc8cda1525d45fdd2637af091bc1f28b35819a40df71517d1501f2c76
   , 293536232cf9231c86002f4ee293176a0179c002daa9fc24be9bb51acdd642b6 · 2cf24dba5fb0a30e26e83b2ac5b9e29e1b161e5c1fa7425e73043362938b9824
   , 769e6f87bdda39c859642b74ce9763cdd37cb1cd672733e8c54efaa33ab78af9 · 7edb360f06acaef2cc80dba16cf563f199d347db4443da04da0c8173e3f9e4ed
   , b25f03dedd69be07f356a06fe35c1b0ddc0de77dcd9066c4be0c6bbde14b23ff · 6c0b2ae49718f6995c02ac5700c9c789d7b7862a0d53e6d40a73f1fcd2f70189
   ])
 = 1d1091364d6bb8a6c16b203ee75467d59ead468f523eb058880ae8ec80e2b101
```

:::

### Reject codes {#reject-codes}

An API request or inter-canister call that is pending in the IC will eventually result in either a *reply* (indicating success, and carrying data) or a *reject* (indicating an error of some sorts). A reject contains a *rejection code* that classifies the error and a hopefully helpful *reject message* string.

Rejection codes are member of the following enumeration:

-   `SYS_FATAL` (1): Fatal system error, retry unlikely to be useful.

-   `SYS_TRANSIENT` (2): Transient system error, retry might be possible.

-   `DESTINATION_INVALID` (3): Invalid destination (e.g. canister/account does not exist)

-   `CANISTER_REJECT` (4): Explicit reject by the canister.

-   `CANISTER_ERROR` (5): Canister error (e.g., trap, no response)

The symbolic names of this enumeration are used throughout this specification, but on all interfaces (HTTPS API, System API), they are represented as positive numbers as given in the list above.

The error message is guaranteed to be a string, i.e. not arbitrary binary data.

When canisters explicitly reject a message (see [Public methods](#system-api-requests)), they can specify the reject message, but *not* the reject code; it is always `CANISTER_REJECT`. In this sense, the reject code is trustworthy: If the IC responds with a `SYS_FATAL` reject, then it really was the IC issuing this reject.

### Error codes {#error-codes}

Implementations of the API can provide additional details for rejected messages in the form of a textual label identifying the error condition. API clients can use these labels to handle errors programmatically or suggest recovery paths to the user. The specification reserves error codes matching the regular expression `IC[0-9]+` (e.g., `IC502`) for the DFINITY implementation of the API.

### Status endpoint {#api-status}

Additionally, the Internet Computer provides an API endpoint to obtain various status fields at

    /api/v2/status

For this endpoint, the user performs a GET request, and receives a CBOR (see [CBOR](#cbor)) value with the following fields. The IC may include additional implementation-specific fields.

-   `root_key` (blob, optional): The public key (a DER-encoded BLS key) of the root key of this instance of the Internet Computer Protocol. This *must* be present in short-lived development instances, to allow the agent to fetch the public key. For the Internet Computer, agents must have an independent trustworthy source for this data, and must not be tempted to fetch it from this insecure location.

See [CBOR encoding of requests and responses](#api-cbor) for details on the precise CBOR encoding of this object.

:::note

Future additions may include local time, geographic location, and other useful implementation-specific information such as blockheight. This data may possibly be signed by the node.

:::

### CBOR encoding of requests and responses {#api-cbor}

Requests and responses are specified here as records with named fields and using suggestive human readable syntax. The actual format in the body of the HTTP request or response, however, is CBOR (see [CBOR](#cbor)).

Concretely, it consists of a data item with major type 6 ("Semantic tag") and tag value `55799`, followed by a record.

Requests consist of an envelope record with keys `sender_sig` (a blob), `sender_pubkey` (a blob) and `content` (a record). The first two are metadata that are used for request authentication, while the last one is the actual content of the request.

The following encodings are used:

-   Strings: Major type 3 ("Text string").

-   Blobs: Major type 2 ("Byte string").

-   Nats: Major type 0 ("Unsigned integer") if small enough to fit that type, else the [Bignum](https://www.rfc-editor.org/rfc/rfc8949#name-bignums) format is used.

-   Records: Major type 5 ("Map of pairs of data items"), followed by the fields, where keys are encoded with major type 3 ("Text string").

-   Arrays: Major type 4 ("Array of data items").

As advised by [section "Creating CBOR-Based Protocols"](https://www.rfc-editor.org/rfc/rfc8949#name-creating-cbor-based-protoco) of the CBOR spec, we clarify that:

-   Floating-point numbers may not be used to encode integers.

-   Duplicate keys are prohibited in CBOR maps.

:::tip

A typical request would be (written in [CBOR diagnostic notation](https://www.rfc-editor.org/rfc/rfc8949#name-diagnostic-notation), which can be checked and converted on [cbor.me](https://cbor.me/)):
```
55799({
  "content": {
    "request_type": "call",
    "canister_id": h'ABCD01',
    "method_name": "say_hello",
    "arg": h'0061736d01000000'
  },
  "sender_sig": h'DEADBEEF',
  "sender_pubkey": h'b7a3c12dc0c8c748ab07525b701122b88bd78f600c76342d27f25e5f92444cde'
})
```

:::

### CDDL description of requests and responses {#api-cddl}

This section summarizes the format of the CBOR data passed to and from the entry points described above. You can also [download the file](_attachments/requests.cddl) and see [CDDL](#cddl) for more information.

### Ordering guarantees

The order in which the various messages between canisters are delivered and executed is not fully specified. The guarantee provided by the IC is that if a canister sends two messages to a canister and they both start being executed by the receiving canister, then they do so in the order in which the messages were sent.

More precisely:

-   Messages between any *two* canisters, if delivered to the canister, start executing in order. Note that message delivery can fail for arbitrary reasons (e.g., high system load).

-   If a WebAssembly function, within a single invocation, makes multiple calls to the same canister, they are queued in the order of invocations to `ic0.call_perform`.

-   Responses (including replies with `ic0.msg_reply`, explicit rejects with `ic0.msg_reject` and system-generated error responses) do *not* have any ordering guarantee relative to each other or to method calls.

-   There is no particular order guarantee for ingress messages submitted via the HTTPS interface.

### Synchronicity across nodes

This document describes the Internet Computer as having a single global state that can be modified and queried. In reality, it consists of many nodes, which may not be perfectly in sync.

As long as you talk to one (honest) node only, the observed behavior is nicely sequential. If you issue an update (i.e. state-mutating) call to a canister (e.g. bump a counter), and node A indicates that the call has been executed, and you then issue a query call to node A, then A's response is guaranteed to include the effect of the update call (and you will receive the updated counter value).

If you then (quickly) issue a read request to node B, it may be that B responds to your read query based on the old state of the canister (and you might receive the old counter value).

A related problem is that query calls are not certified, and nodes may be dishonest in their response. In that case, the user might want to get more assurance by querying multiple nodes and comparing the result. However, it is (currently) not possible to query a *specific* state.

:::note

Applications can work around these problems. For the first problem, the query result could be such that the user can tell if the update has been received or not. For the second problem, even if using [certified data](#system-api-certified-data) is not possible, if replies are monotonic in some sense the user can get assurance in their intersection (e.g. if the query returns a list of events that grows over time, then even if different nodes return different lists, the user can get assurance in those events that are reported by many nodes).

:::

## Canister module format {#canister-module-format}

A canister module is a [WebAssembly module](https://webassembly.github.io/spec/core/index.html) that is either in binary format (typically `.wasm`) or gzip-compressed (typically `.wasm.gz`). If the module starts with byte sequence `[0x1f, 0x8b, 0x08]`, then the system decompresses the contents as a gzip stream according to [RFC-1952](https://datatracker.ietf.org/doc/html/rfc1952.html) and then parses the output as a WebAssembly binary.

## Canister interface (System API) {#system-api}

The System API is the interface between the running canister and the Internet Computer. It allows the WebAssembly module of a canister to expose functionality to the users (method entry points) and the IC (e.g. initialization), and exposes functionality of the IC to the canister (e.g. calling other canisters). Because WebAssembly is rather low-level, it also explains how to express higher level concepts (e.g. binary blobs).

We want to leverage advanced WebAssembly features, such as WebAssembly host references. But as they are not yet supported by all tools involved, this section describes an initial System API that does not rely on host references. In section [Outlook: Using Host References](#host-references), we outline some of the proposed uses of WebAssembly host references.

### WebAssembly module requirements {#system-api-module}

In order for a WebAssembly module to be usable as the code for the canister, it needs to conform to the following requirements:

-   It may declare (import or export) at most one memory.

-   It may only import a function if it is listed in [Overview of imports](#system-api-imports).
    The value of `I ∈ {i32, i64}` specifying whether the imported functions have 32-bit or 64-bit pointers
    is derived from the bit-width of the declared memory defaulting to `I = i32` if the canister declares no memory.

-   It may have a `(start)` function.

-   If it exports a function called `canister_init`, the function must have type `() -> ()`.

-   If it exports a function called `canister_inspect_message`, the function must have type `() -> ()`.

-   If it exports a function called `canister_pre_upgrade`, the function must have type `() -> ()`.

-   If it exports a function called `canister_post_upgrade`, the function must have type `() -> ()`.

-   If it exports a function called `canister_heartbeat`, the function must have type `() -> ()`.

-   If it exports a function called `canister_on_low_wasm_memory`, the function must have type `() -> ()`.

-   If it exports a function called `canister_global_timer`, the function must have type `() -> ()`.

-   If it exports any functions called `canister_update <name>`, `canister_query <name>`, or `canister_composite_query <name>` for some `name`, the functions must have type `() -> ()`.

-   It may not export more than one function called `canister_update <name>`, `canister_query <name>`, or `canister_composite_query <name>` with the same `name`.

-   It may not export other methods the names of which start with the prefix `canister_` besides the methods allowed above.

-   It may not have both `icp:public <name>` and `icp:private <name>` with the same `name` as the custom section name.

-   It may not have other custom sections the names of which start with the prefix `icp:` besides the \`icp:public \` and \`icp:private \`.

-   The IC may reject WebAssembly modules that

    -   declare more than 50,000 functions, or

    -   declare more than 1,000 globals, or

    -   declare more than 16 exported custom sections (the custom section names with prefix `icp:`), or

    -   the number of all exported functions called `canister_update <name>`, `canister_query <name>`, or `canister_composite_query <name>` exceeds 1,000, or

    -   the sum of `<name>` lengths in all exported functions called `canister_update <name>`, `canister_query <name>`, or `canister_composite_query <name>` exceeds 20,000, or

    -   the total size of the custom sections (the sum of `<name>` lengths in their names `icp:public <name>` and `icp:private <name>` plus the sum of their content lengths) exceeds 1MiB.

### Interpretation of numbers

WebAssembly number types (`i32`, `i64`) do not indicate if the numbers are to be interpreted as signed or unsigned. Unless noted otherwise, whenever the System API interprets them as numbers (e.g. memory pointers, buffer offsets, array sizes), they are to be interpreted as unsigned.

### Entry points {#entry-points}

The canister provides entry points which are invoked by the IC under various circumstances:

-   The canister may export a function with name `canister_init` and type `() -> ()`.

-   The canister may export a function with name `canister_pre_upgrade` and type `() -> ()`.

-   The canister may export a function with name `canister_post_upgrade` and type `() -> ()`.

-   The canister may export functions with name `canister_inspect_message` with type `() -> ()`.

-   The canister may export a function with name `canister_heartbeat` with type `() -> ()`.

-   The canister may export a function with name `canister_global_timer` with type `() -> ()`.

-   The canister may export functions with name `canister_update <name>` and type `() -> ()`.

-   The canister may export functions with name `canister_query <name>` and type `() -> ()`.

-   The canister may export functions with name `canister_composite_query <name>` and type `() -> ()`.

-   The canister may export a function with the name `canister_on_low_wasm_memory` and type `() -> ()`.

-   The canister table may contain functions of type `(env : I) -> ()` which may be used as callbacks for inter-canister calls and composite query methods.
    The value of `I ∈ {i32, i64}` specifying whether the imported functions have 32-bit or 64-bit pointers
    is derived from the bit-width of the declared memory defaulting to `I = i32` if the canister declares no memory.

If the execution of any of these entry points traps for any reason, then all changes to the WebAssembly state, as well as the effect of any externally visible system call (like `ic0.msg_reply`, `ic0.msg_reject`, `ic0.call_perform`), are discarded. For upgrades, this transactional behavior applies to the `canister_pre_upgrade`/`canister_post_upgrade` sequence as a whole.

#### Canister initialization {#system-api-init}

If `canister_init` is present, then this is the first exported WebAssembly function invoked by the IC. The argument that was passed along with the canister initialization call (see [IC method](#ic-install_code)) is available to the canister via `ic0.msg_arg_data_size/copy`.

The IC assumes the canister to be fully instantiated if the `canister_init` method entry point returns. If the `canister_init` method entry point traps, then canister installation has failed, and the canister is reverted to its previous state (i.e. empty with `install`, or whatever it was for a `reinstall`).

#### Canister upgrades {#system-api-upgrades}

When a canister is upgraded to a new WebAssembly module, the IC:

1.  Invokes `canister_pre_upgrade` (if exported by the current canister code and `skip_pre_upgrade` is not `opt true`) on the old instance, to give the canister a chance to clean up (e.g. move data to [stable memory](#system-api-stable-memory)).

2.  Instantiates the new module, including the execution of `(start)`, with a fresh WebAssembly state.

3.  Invokes `canister_post_upgrade` (if present) on the new instance, passing the `arg` provided in the `install_code` call ([IC method](#ic-install_code)).

The stable memory is preserved throughout the process; the WebAssembly memory is discarded unless `wasm_memory_persistence` is `opt keep`; any other WebAssembly state is discarded.

During these steps, no other entry point of the old or new canister is invoked. The `canister_init` function of the new canister is *not* invoked.

These steps are atomic: If `canister_pre_upgrade` or `canister_post_upgrade` trap, the upgrade has failed, and the canister is reverted to the previous state. Otherwise, the upgrade has succeeded, and the old instance is discarded.

:::note
The `skip_pre_upgrade` flag can be enabled to skip the execution of the `canister_pre_upgrade` method on the old canister instance.
The main purpose of this mode is recovery from cases when the `canister_pre_upgrade` hook traps unconditionally preventing the normal upgrade path.

Skipping the pre-upgrade can lead to data loss.
Use it only as the last resort and only if the stable memory already contains the entire canister state.
:::

#### Public methods {#system-api-requests}

To define a public method of name `name`, a WebAssembly module exports a function with name `canister_update <name>`, `canister_query <name>`, or `canister_composite_query <name>` and type `() -> ()`. We call this the *method entry point*. The name of the exported function distinguishes update, query, and composite query methods.

:::note

The space in `canister_update <name>`, `canister_query <name>`, and `canister_composite_query <name>`, resp., is intentional. There is exactly one space between `canister_update/canister_query/canister_composite_query` and the `<name>`.

:::

The argument of the call (e.g. the content of the `arg` field in the [API request to call a canister method](#http-call)) is copied into the canister on demand using the System API functions shown below.

Eventually, a method will want to send a response, using `ic0.reply` or `ic0.reject`

#### Heartbeat

For periodic or time-based execution, the WebAssembly module can export a function with name `canister_heartbeat`. The heartbeats scheduling algorithm is implementation-defined.

`canister_heartbeat` is triggered by the IC, and therefore has no arguments and cannot reply or reject. Still, the function `canister_heartbeat` can initiate new calls.

:::note

While an implementation will likely try to keep the interval between `canister_heartbeat` invocations to within a few seconds, this is not formally part of this specification.

:::

#### Global timer

For time-based execution, the WebAssembly module can export a function with name `canister_global_timer`. This function is called if the canister has set its global timer (using the System API function `ic0.global_timer_set`) and the current time (as returned by the System API function `ic0.time`) has passed the value of the global timer.

Once the function `canister_global_timer` is scheduled, the canister's global timer is deactivated. The global timer is also deactivated upon changes to the canister's Wasm module (calling `install_code`, `install_chunked_code`, `uninstall_code` methods of the management canister or if the canister runs out of cycles). In particular, the function `canister_global_timer` won't be scheduled again unless the canister sets the global timer again (using the System API function `ic0.global_timer_set`). The global timer scheduling algorithm is implementation-defined.

`canister_global_timer` is triggered by the IC, and therefore has no arguments and cannot reply or reject. Still, the function `canister_global_timer` can initiate new calls.

:::note

While an implementation will likely try to keep the interval between the value of the global timer and the time-stamp of the `canister_global_timer` invocation within a few seconds, this is not formally part of this specification.

:::

#### On Low Wasm Memory {#on-low-wasm-memory}

A canister can export a function with the name `canister_on_low_wasm_memory`, which is scheduled whenever the canister's remaining wasm memory size in bytes falls from at least a threshold `t` to strictly less than `t`.
The threshold `t` can be defined in the [canister's settings](#ic-canister_status) and by default it is set to 0.

:::note

While the above function is scheduled immediately once the condition above is triggered, it may not necessarily be executed immediately if the canister does not have enough cycles.
If the canister gets frozen immediately after the function is scheduled for execution, the function will run once the canister's unfrozen _if_ the canister's wasm memory size in bytes remains strictly less than the threshold `t`.

:::

#### Callbacks

Callbacks are addressed by their table index (as a proxy for a Wasm `funcref`).

In the reply callback of a [inter-canister method call](#system-api-call), the argument refers to the response to that call. In reject callbacks, no argument is available.

### Replicated and Non-Replicated execution mode

Canister methods can be executed either in *replicated* mode where the method runs on all subnet nodes and the results go through consensus or in *non-replicated* mode where the method runs on a single node and the result does not go through consensus. The trade-off between replicated and non-replicated mode is therefore one between the result's latency and trustworthiness.

The following table captures the modes that different canister methods can be executed in.

| Canister method          | Replicated Mode | Non-Replicated Mode |
| ------------------------ | --------------- | ------------------- |
| canister_update          | Yes             | No                  |
| canister_query           | Yes             | Yes                 |
| canister_composite_query | No              | Yes                 |
| canister_inspect_message | No              | Yes                 |
| canister_init            | Yes             | No                  |
| canister_pre_upgrade     | Yes             | No                  |
| canister_post_upgrade    | Yes             | No                  |
| canister_heartbeat       | Yes             | No                  |
| canister_global_timer    | Yes             | No                  |

### Overview of imports {#system-api-imports}

:::note

The 32-bit stable memory System API (`ic0.stable_size`, `ic0.stable_grow`, `ic0.stable_write`, and `ic0.stable_read`) is DEPRECATED. Canister developers are advised to use the 64-bit stable memory System API instead.

:::

The following sections describe various System API functions, also referred to as system calls, which we summarize here.

In the following, the value of `I ∈ {i32, i64}` specifies whether the imported functions have 32-bit or 64-bit pointers.
Given a canister module, the value of `I ∈ {i32, i64}` is derived from the bit-width of the declared memory
defaulting to `I = i32` if the canister declares no memory.

```
    ic0.msg_arg_data_size : () -> I;                                                      // I U RQ NRQ CQ Ry CRy F
    ic0.msg_arg_data_copy : (dst : I, offset : I, size : I) -> ();                        // I U RQ NRQ CQ Ry CRy F
    ic0.msg_caller_size : () -> I;                                                        // *
    ic0.msg_caller_copy : (dst : I, offset : I, size : I) -> ();                          // *
    ic0.msg_reject_code : () -> i32;                                                      // Ry Rt CRy CRt
    ic0.msg_reject_msg_size : () -> I  ;                                                  // Rt CRt
    ic0.msg_reject_msg_copy : (dst : I, offset : I, size : I) -> ();                      // Rt CRt

    ic0.msg_reply_data_append : (src : I, size : I) -> ();                                // U RQ NRQ CQ Ry Rt CRy CRt
    ic0.msg_reply : () -> ();                                                             // U RQ NRQ CQ Ry Rt CRy CRt
    ic0.msg_reject : (src : I, size : I) -> ();                                           // U RQ NRQ CQ Ry Rt CRy CRt

    ic0.msg_cycles_available128 : (dst : I) -> ();                                        // U RQ Rt Ry
    ic0.msg_cycles_refunded128 : (dst : I) -> ();                                         // Rt Ry
    ic0.msg_cycles_accept128 : (max_amount_high : i64, max_amount_low: i64, dst : I)
                           -> ();                                                         // U RQ Rt Ry

    ic0.cycles_burn128 : (amount_high : i64, amount_low : i64, dst : I)
                           -> ();                                                         // I G U RQ Ry Rt C T

    ic0.canister_self_size : () -> I;                                                     // *
    ic0.canister_self_copy : (dst : I, offset : I, size : I) -> ();                       // *
    ic0.canister_cycle_balance128 : (dst : I) -> ();                                      // *
    ic0.canister_status : () -> i32;                                                      // *
    ic0.canister_version : () -> i64;                                                     // *

    ic0.msg_method_name_size : () -> I;                                                   // F
    ic0.msg_method_name_copy : (dst : I, offset : I, size : I) -> ();                     // F
    ic0.accept_message : () -> ();                                                        // F

    ic0.call_new :
      ( callee_src  : I,
        callee_size : I,
        name_src    : I,
        name_size   : I,
        reply_fun   : I,
        reply_env   : I,
        reject_fun  : I,
        reject_env  : I
      ) -> ();                                                                            // U CQ Ry Rt CRy CRt T
    ic0.call_on_cleanup : (fun : I, env : I) -> ();                                       // U CQ Ry Rt CRy CRt T
    ic0.call_data_append : (src : I, size : I) -> ();                                     // U CQ Ry Rt CRy CRt T
    ic0.call_cycles_add128 : (amount_high : i64, amount_low: i64) -> ();                  // U Ry Rt T
    ic0.call_perform : () -> ( err_code : i32 );                                          // U CQ Ry Rt CRy CRt T

    ic0.stable64_size : () -> (page_count : i64);                                         // * s
    ic0.stable64_grow : (new_pages : i64) -> (old_page_count : i64);                      // * s
    ic0.stable64_write : (offset : i64, src : i64, size : i64) -> ();                     // * s
    ic0.stable64_read : (dst : i64, offset : i64, size : i64) -> ();                      // * s

    ic0.certified_data_set : (src : I, size : I) -> ();                                   // I G U Ry Rt T
    ic0.data_certificate_present : () -> i32;                                             // *
    ic0.data_certificate_size : () -> I;                                                  // NRQ CQ
    ic0.data_certificate_copy : (dst : I, offset : I, size : I) -> ();                    // NRQ CQ

    ic0.time : () -> (timestamp : i64);                                                   // *
    ic0.global_timer_set : (timestamp : i64) -> i64;                                      // I G U Ry Rt C T
    ic0.performance_counter : (counter_type : i32) -> (counter : i64);                    // * s
    ic0.is_controller: (src : I, size : I) -> ( result: i32);                             // * s
    ic0.in_replicated_execution: () -> (result: i32);                                     // * s

    ic0.debug_print : (src : I, size : I) -> ();                                          // * s
    ic0.trap : (src : I, size : I) -> ();                                                 // * s
```

The following System API functions are only available if `I = i32`, i.e., if the bit-width of the declared memory is 32
or if the canister declares no memory.

```
    ic0.msg_cycles_available : () -> i64;                                                 // U RQ Rt Ry
    ic0.msg_cycles_refunded : () -> i64;                                                  // Rt Ry
    ic0.msg_cycles_accept : (max_amount : i64) -> (amount : i64);                         // U RQ Rt Ry
    ic0.canister_cycle_balance : () -> i64;                                               // *
    ic0.call_cycles_add : (amount : i64) -> ();                                           // U Ry Rt T
    ic0.stable_size : () -> (page_count : i32);                                           // * s
    ic0.stable_grow : (new_pages : i32) -> (old_page_count : i32);                        // * s
    ic0.stable_write : (offset : i32, src : i32, size : i32) -> ();                       // * s
    ic0.stable_read : (dst : i32, offset : i32, size : i32) -> ();                        // * s
```

The comment after each function lists from where these functions may be invoked:

-   `I`: from `canister_init` or `canister_post_upgrade`

-   `G`: from `canister_pre_upgrade`

-   `U`: from `canister_update …`

-   `RQ`: from `canister_query …` in replicated mode

-   `NRQ`: from `canister_query …` in non-replicated mode

-   `CQ`: from `canister_composite_query …`

-   `Ry`: from a reply callback

-   `Rt`: from a reject callback

-   `CRy`: from a reply callback in composite query

-   `CRt`: from a reject callback in composite query

-   `C`: from a cleanup callback

-   `CC`: from a cleanup callback in composite query

-   `s`: the `(start)` module initialization function

-   `F`: from `canister_inspect_message`

-   `T`: from *system task* (`canister_heartbeat` or `canister_global_timer` or `canister_on_low_wasm_memory`)

-   `*` = `I G U RQ NRQ CQ Ry Rt CRy CRt C CC F T` (NB: Not `(start)`)

If the canister invokes a system call from somewhere else, it will trap.

Since Wasm doesn't have a 128-bit number type, calls requiring 128-bit arguments (e.g., the 128-bit versions of cycle operations) encode such arguments as a pair of 64-bit numbers containing the high and low bits.

### Blob-typed arguments and results

WebAssembly functions parameter and result types can only be primitive number types. To model functions that accept or return blobs or text values, the following idiom is used:

To provide access to a string or blob `foo`, the System API provides two functions:
```
ic0.foo_size : () -> I; I ∈ {i32, i64}
ic0.foo_copy : (dst : I, offset : I, size : I) -> (); I ∈ {i32, i64}
```

The `*_size` function indicates the size, in bytes, of `foo`. The `*_copy` function copies `size` bytes from `foo[offset..offset+size]` to `memory[dst..dst+size]`. This traps if `offset+size` is greater than the size of `foo`, or if `dst+size` exceeds the size of the Wasm memory.

Dually, a System API function that conceptually takes a blob or string as a parameter `foo` has two parameters:

```
ic0.set_foo : (src : I, size : I) -> …; I ∈ {i32, i64}
```

which copies, at the time of function invocation, the data referred to by `src`/`size` out of the canister. Unless otherwise noted, this traps if `src+size` exceeds the size of the WebAssembly memory.

### Method arguments

The canister can access an argument. For `canister_init`, `canister_post_upgrade` and method entry points, the argument is the argument of the call; in a reply callback, it refers to the received reply. So the lifetime of the argument data is a single WebAssembly function execution, not the whole method call tree.

-   `ic0.msg_arg_data_size : () → I` and `ic0.msg_arg_data_copy : (dst : I, offset : I, size : I) → ()`; `I ∈ {i32, i64}`

    The message argument data.

-   `ic0.msg_caller_size : () → I` and `ic0.msg_caller_copy : (dst : I, offset : I, size : I) → ()`; `I ∈ {i32, i64}`

    The identity of the caller, which may be a canister id or a user id. During canister installation or upgrade, this is the id of the user or canister requesting the installation or upgrade. During a system task (heartbeat or global timer), this is the id of the management canister.

-   `ic0.msg_reject_code : () → i32`

    Returns the reject code, if the current function is invoked as a reject callback.

    It returns the special "no error" code `0` if the callback is *not* invoked as a reject callback; this allows canisters to use a single entry point for both the reply and reject callback, if they choose to do so.

-   `ic0.msg_reject_msg_size : () → I` and `ic0.msg_reject_msg_copy : (dst : I, offset : I, size : I) → ()`; `I ∈ {i32, i64}`

    The reject message. Traps if there is no reject message (i.e. if `reject_code` is `0`).

### Responding {#responding}

Eventually, the canister will want to respond to the original call, either by replying (indicating success) or rejecting (signalling an error):

-   `ic0.msg_reply_data_append : (src : I, size : I) → ()`; `I ∈ {i32, i64}`

    Appends data it to the (initially empty) data reply. Traps if the total appended data exceeds the [maximum response size](https://internetcomputer.org/docs/current/developer-docs/backend/resource-limits#resource-constraints-and-limits).

    This traps if the current call already has been or does not need to be responded to.

    Any data assembled, but not replied using `ic0.msg_reply`, gets discarded at the end of the current message execution. In particular, the reply buffer gets reset when the canister yields control without calling `ic0.msg_reply`.

:::note

This can be invoked multiple times within the same message execution to build up the argument with data from various places on the Wasm heap. This way, the canister does not have to first copy all the pieces from various places into one location.

:::

-   `ic0.msg_reply : () → ()`

    Replies to the sender with the data assembled using `ic0.msg_reply_data_append`.

    This function can be called at most once (a second call will trap), and must be called exactly once to indicate success.

    See [Cycles](#system-api-cycles) for how this interacts with cycles available on this call.

-   `ic0.msg_reject : (src : I, size : I) → ()`; `I ∈ {i32, i64}`

    Rejects the call. The data referred to by `src`/`size` is used for the diagnostic message.

    This system call traps if `src+size` exceeds the size of the WebAssembly memory, or if the current call already has been or does not need to be responded to, or if the data referred to by `src`/`size` is not valid UTF8.

    The other end will receive this reject with reject code `CANISTER_REJECT`, see [Reject codes](#reject-codes).

    Possible reply data assembled using `ic0.msg_reply_data_append` is discarded.

    See [Cycles](#system-api-cycles) for how this interacts with cycles available on this call.

### Ingress message inspection {#system-api-inspect-message}

A canister can inspect ingress messages before executing them. When the IC receives an update call from a user, the IC will use the canister method `canister_inspect_message` to determine whether the message shall be accepted. If the canister is empty (i.e. does not have a Wasm module), then the ingress message will be rejected. If the canister is not empty and does not implement `canister_inspect_message`, then the ingress message will be accepted.

In `canister_inspect_message`, the canister can determine the name of the method called by the message using `ic0.msg_method_name_size : () → I` and `ic0.msg_method_name_copy : (dst : I, offset : I, size : I) → ()`; `I ∈ {i32, i64}`.

In `canister_inspect_message`, the canister can accept the message by invoking `ic0.accept_message : () → ()`. This function traps if invoked twice. If the canister traps in `canister_inspect_message` or does not call `ic0.accept_message`, then the access is denied.

:::note

The `canister_inspect_message` is executed by a single node and thus its outcome depends on the state of this node.
In particular, the `canister_inspect_message` might be executed on a state that does not reflect the changes
made by a previously successfully completed update call if the `canister_inspect_message` is executed by a node
that is not up-to-date in terms of its state.

:::

:::note

The `canister_inspect_message` is *not* invoked for query calls, inter-canister calls or calls to the management canister.

:::

### Self-identification {#system-api-canister-self}

A canister can learn about its own identity:

-   `ic0.canister_self_size : () → I` and `ic0.canister_self_copy: (dst : I, offset : I, size : I) → ()`; `I ∈ {i32, i64}`

    These functions allow the canister to query its own canister id (as a blob).

### Canister status {#system-api-canister-status}

This function allows a canister to find out if it is running, stopping or stopped (see [IC method](#ic-canister_status) and [IC method](#ic-stop_canister) for context).

-   `ic0.canister_status : () → i32`

    returns the current status of the canister:

    Status `1` indicates running, `2` indicates stopping, and `3` indicates stopped.

    Observing the canister status is particularly useful during `canister_post_upgrade`. Confirming that the status is 3 (stopped) helps prevent accidentally upgrading a canister that has not fully stopped.

### Canister version {#system-api-canister-version}

For each canister, the system maintains a *canister version*. Upon canister creation, it is set to 0, and it is **guaranteed** to be incremented upon every change of the canister's code, settings, running status (Running, Stopping, Stopped), cycles balance, and memory (WASM and stable memory), i.e., upon every successful management canister call of methods `update_settings`, `load_canister_snapshot`, `install_code`, `install_chunked_code`, `uninstall_code`, `start_canister`, and `stop_canister` on that canister, code uninstallation due to that canister running out of cycles, canister's running status transitioning from Stopping to Stopped, and successful execution of update methods, replicated query methods, response callbacks, heartbeats, and global timers. The system can arbitrarily increment the canister version also if the canister's code, settings, running status, and memory do not change.

-   `ic0.canister_version : () → i64`

    returns the current canister version.

During the canister upgrade process, `canister_pre_upgrade` sees the old counter value, and `canister_post_upgrade` sees the new counter value.

### Inter-canister method calls {#system-api-call}

When handling an update call (or a callback), a canister can do further calls to another canister. Calls are assembled in a builder-like fashion, starting with `ic0.call_new`, adding more attributes using the `ic0.call_*` functions, and eventually performing the call with `ic0.call_perform`.

-   `ic0.call_new :
    ( callee_src  : I,
      callee_size : I,
      name_src    : I,
      name_size   : I,
      reply_fun   : I,
      reply_env   : I,
      reject_fun  : I,
      reject_env  : I,
    ) → ()`; `I ∈ {i32, i64}`

Begins assembling a call to the canister specified by `callee_src/_size` at method `name_src/_size`.

The IC records two mandatory callback functions, represented by a table entry index `*_fun` and some additional value `*_env`. When the response comes back, the table is read at the corresponding index, expected to be a function of type `(env : I) -> ()`, and passed the corresponding `*_env` value.

The reply callback is executed upon successful completion of the method call, which can query the reply using `ic0.msg_arg_data_*`.

The reject callback is executed if the method call fails asynchronously or the other canister explicitly rejects the call. The reject code and message can be queried using `ic0.msg_reject_code` and `ic0.msg_reject_msg_*`.

Subsequent calls to the following functions set further attributes of that call, until the call is concluded (with `ic0.call_perform`) or discarded (by returning without calling `ic0.call_perform` or by starting a new call with `ic0.call_new`.)

-   `ic0.call_on_cleanup : (fun : I, env : I) → ()`; `I ∈ {i32, i64}`

If a cleanup callback (of type `(env : I) -> ()`) is specified for this call, it is executed if and only if the `reply` or the `reject` callback was executed and trapped (for any reason).

During the execution of the `cleanup` function, only a subset of the System API is available (namely `ic0.debug_print`, `ic0.trap` and the `ic0.stable_*` functions). The cleanup function is expected to run swiftly (within a fixed, yet to be specified cycle limit) and serves to free resources associated with the callback.

If this traps (e.g. runs out of cycles), the state changes from the `cleanup` function are discarded, as usual, and no further actions are taken related to that call. Canisters likely want to avoid this from happening.

There must be at most one call to `ic0.call_on_cleanup` between `ic0.call_new` and `ic0.call_perform`.

-   `ic0.call_data_append : (src : I, size : I) -> ()`; `I ∈ {i32, i64}`

    Appends the specified bytes to the argument of the call. Initially, the argument is empty. Traps if the total appended data exceeds the [maximum inter-canister call payload](https://internetcomputer.org/docs/current/developer-docs/backend/resource-limits#resource-constraints-and-limits).

    This may be called multiple times between `ic0.call_new` and `ic0.call_perform`.

-   `ic0.call_cycles_add : (amount : i64) -> ()`

    This system call moves cycles from the canister balance onto the call under construction, to be transferred with that call.

    The cycles are deducted from the balance as shown by `ic0.canister_cycle_balance128` immediately, and moved back if the call cannot be performed (e.g. if `ic0.call_perform` signals an error, if the canister invokes `ic0.call_new`, or returns without calling `ic0.call_perform`).

    This system call may be called multiple times between `ic0.call_new` and `ic0.call_perform`.

    This system call traps if there is no call under construction, i.e., if not called between `ic0.call_new` and `ic0.call_perform`.

    This system call traps if trying to transfer more cycles than are in the current balance of the canister.

    This system call traps if the cycle balance of the canister after transferring cycles decreases below the canister's freezing limit.

-   `ic0.call_cycles_add128 : (amount_high : i64, amount_low : i64) -> ()`

    This system call moves cycles from the canister balance onto the call under construction, to be transferred with that call.

    The amount of cycles it moves is represented by a 128-bit value which can be obtained by combining the `amount_high` and `amount_low` parameters.

    The cycles are deducted from the balance as shown by `ic0.canister_cycles_balance128` immediately, and moved back if the call cannot be performed (e.g. if `ic0.call_perform` signals an error, if the canister invokes `ic0.call_new`, or returns without calling `ic0.call_perform`).

    This system call may be called multiple times between `ic0.call_new` and `ic0.call_perform`.

    This system call traps if there is no call under construction, i.e., if not called between `ic0.call_new` and `ic0.call_perform`.

    This system call traps if trying to transfer more cycles than are in the current balance of the canister.

    This system call traps if the cycle balance of the canister after transferring cycles decreases below the canister's freezing limit.

-   `ic0.call_perform  : () -> ( err_code : i32 )`

    This concludes assembling the call. It queues the call message to the given destination, but does not actually act on it until the current WebAssembly function returns without trapping.

    This deducts `MAX_CYCLES_PER_RESPONSE` cycles from the canister balance and sets them aside for response processing.

    If the function returns `0` as the `err_code`, the IC was able to enqueue the call. In this case, the call will either be delivered, returned because the destination canister does not exist, returned due to a lack of resources within the IC, or returned because of an out of cycles condition. This also means that exactly one of the reply or reject callbacks will be executed.

    If the function returns a non-zero value, the call cannot (and will not be) performed. This can happen due to a lack of resources within the IC, but also if it would reduce the current cycle balance to a level below where the canister would be frozen.

    After `ic0.call_perform` and before the next call to `ic0.call_new`, all other `ic0.call_*` function calls trap.

### Cycles {#system-api-cycles}

Each canister maintains a balance of *cycles*, which are used to pay for platform usage. Cycles are represented by 128-bit values.

:::note

This specification currently does not go into details about which actions cost how many cycles and/or when. In general, you must assume that the canister's cycle balance can change arbitrarily between method executions, and during each System API function call, unless explicitly mentioned otherwise.

:::

-   `ic0.canister_cycle_balance : () → i64`

    Indicates the current cycle balance of the canister. It is the canister balance before the execution of the current message, minus a reserve to pay for the execution of the current message, minus any cycles queued up to be sent via `ic0.call_cycles_add` and `ic0.call_cycles_add128`. After execution of the message, the IC may add unused cycles from the reserve back to the balance.

:::note

This call traps if the current balance does not fit into a 64-bit value. Canisters that need to deal with larger cycles balances should use `ic0.canister_cycles_balance128` instead.

:::

-   `ic0.canister_cycle_balance128 : (dst : I) → ()`; `I ∈ {i32, i64}`

    Indicates the current cycle balance of the canister by copying the value at the location `dst` in the canister memory. It is the canister balance before the execution of the current message, minus a reserve to pay for the execution of the current message, minus any cycles queued up to be sent via `ic0.call_cycles_add` and `ic0.call_cycles_add128`. After execution of the message, the IC may add unused cycles from the reserve back to the balance.

-   `ic0.msg_cycles_available : () → i64`

    Returns the amount of cycles that were transferred by the caller of the current call, and is still available in this message.

    Initially, in the update method entry point, this is the amount that the caller passed to the canister. When cycles are accepted (`ic0.msg_cycles_accept`), this reports fewer cycles accordingly. When the call is responded to (reply or reject), all available cycles are refunded to the caller, and this will return 0.

:::note

This call traps if the amount of cycles available does not fit into a 64-bit value. Please use `ic0.msg_cycles_available128` instead.

:::

-   `ic0.msg_cycles_available128 : (dst : I) → ()`; `I ∈ {i32, i64}`

    Indicates the number of cycles transferred by the caller of the current call, still available in this message. The amount of cycles is represented by a 128-bit value. This call copies this value starting at the location `dst` in the canister memory.

    Initially, in the update method entry point, this is the amount that the caller passed to the canister. When cycles are accepted (`ic0.msg_cycles_accept128`), this reports fewer cycles accordingly. When the call is responded to (reply or reject), all available cycles are refunded to the caller, and this will report 0 cycles.

-   `ic0.msg_cycles_accept : (max_amount : i64) → (amount : i64)`

    This moves cycles from the call to the canister balance. It moves as many cycles as possible, up to these constraints:

    It moves no more cycles than `max_amount`.

    It moves no more cycles than available according to `ic0.msg_cycles_available`, and

    It can be called multiple times, each time possibly adding more cycles to the balance.

    The return value indicates how many cycles were actually moved.

    This system call does not trap.

:::tip

Example: To accept all cycles provided in a call, invoke `ic0.msg_cycles_accept(ic0.msg_cycles_available())` in the method handler or a callback handler, *before* calling reply or reject.

:::

-   `ic0.msg_cycles_accept128 : (max_amount_high : i64, max_amount_low : i64, dst : I) → ()`; `I ∈ {i32, i64}`

    This moves cycles from the call to the canister balance. It moves as many cycles as possible, up to these constraints:

    It moves no more cycles than the amount obtained by combining `max_amount_high` and `max_amount_low`. Cycles are represented by 128-bit values.

    It moves no more cycles than available according to `ic0.msg_cycles_available128`, and

    It can be called multiple times, each time possibly adding more cycles to the balance.

    This call also copies the amount of cycles that were actually moved starting at the location `dst` in the canister memory.

    This does not trap.

-   `ic0.cycles_burn128 : (amount_high : i64, amount_low : i64, dst : I) -> ()`; `I ∈ {i32, i64}`

    This burns cycles from the canister. It burns as many cycles as possible, up to these constraints:

    It burns no more cycles than the amount obtained by combining `amount_high` and `amount_low`. Cycles are represented by 128-bit values.

    It burns no more cycles than the amount of cycles available for spending `liquid_balance(balance, reserved_balance, freezing_limit)`, where `reserved_balance` are cycles reserved for resource payments and `freezing_limit` is the amount of idle cycles burned by the canister during its `freezing_threshold`.

    It can be called multiple times, each time possibly burning more cycles from the balance.

    This call also copies the amount of cycles that were actually burned starting at the location `dst` in the canister memory.

    This system call does not trap.

-   `ic0.msg_cycles_refunded : () → i64`

    This function can only be used in a callback handler (reply or reject), and indicates the amount of cycles that came back with the response as a refund. The refund has already been added to the canister balance automatically.

:::note

This call traps if the amount of cycles refunded does not fit into a 64-bit value. In general, it is recommended to use `ic0.msg_cycles_refunded128` instead.

:::

-   `ic0.msg_cycles_refunded128 : (dst : I) → ()`; `I ∈ {i32, i64}`

    This function can only be used in a callback handler (reply or reject), and indicates the amount of cycles that came back with the response as a refund. The refund has already been added to the canister balance automatically.

### Stable memory {#system-api-stable-memory}

:::note

The 32-bit stable memory System API (`ic0.stable_size`, `ic0.stable_grow`, `ic0.stable_write`, and `ic0.stable_read`) is DEPRECATED. Canister developers are advised to use the 64-bit stable memory System API instead.

:::

Canisters have the ability to store and retrieve data from a secondary memory. The purpose of this *stable memory* is to provide space to store data beyond upgrades. The interface mirrors roughly the memory-related instructions of WebAssembly, and tries to be forward compatible with exposing this feature as an additional memory.

The stable memory is initially empty and can be grown up to the [Wasm stable memory limit](https://internetcomputer.org/docs/current/developer-docs/backend/resource-limits#resource-constraints-and-limits) (provided the subnet has capacity).

-   `ic0.stable_size : () → (page_count : i32)`

    returns the current size of the stable memory in WebAssembly pages. (One WebAssembly page is 64KiB)

    This system call traps if the size of the stable memory exceeds 2<sup>32</sup> bytes.

-   `ic0.stable_grow : (new_pages : i32) → (old_page_count : i32)`

    tries to grow the memory by `new_pages` many pages containing zeroes.

    This system call traps if the *previous* size of the memory exceeds 2<sup>32</sup> bytes.

    If the *new* size of the memory exceeds 2<sup>32</sup> bytes or growing is unsuccessful, then it returns `-1`.

    Otherwise, it grows the memory and returns the *previous* size of the memory in pages.

-   `ic0.stable_write : (offset : i32, src : i32, size : i32) → ()`

    copies the data referred to by `src`/`size` out of the canister and replaces the corresponding segment starting at `offset` in the stable memory.

    This system call traps if the size of the stable memory exceeds 2<sup>32</sup> bytes.

    It also traps if `src+size` exceeds the size of the WebAssembly memory or `offset+size` exceeds the size of the stable memory.

-   `ic0.stable_read : (dst : i32, offset : i32, size : i32) → ()`

    copies the data referred to by `offset`/`size` out of the stable memory and replaces the corresponding bytes starting at `dest` in the canister memory.

    This system call traps if the size of the stable memory exceeds 2<sup>32</sup> bytes.

    It also traps if `dst+size` exceeds the size of the WebAssembly memory or `offset+size` exceeds the size of the stable memory

-   `ic0.stable64_size : () → (page_count : i64)`

    returns the current size of the stable memory in WebAssembly pages. (One WebAssembly page is 64KiB)

-   `ic0.stable64_grow : (new_pages : i64) → (old_page_count : i64)`

    tries to grow the memory by `new_pages` many pages containing zeroes.

    If successful, returns the *previous* size of the memory (in pages). Otherwise, returns `-1`.

-   `ic0.stable64_write : (offset : i64, src : i64, size : i64) → ()`

    Copies the data from location \[src, src+size) of the canister memory to location \[offset, offset+size) in the stable memory.

    This system call traps if `src+size` exceeds the size of the WebAssembly memory or `offset+size` exceeds the size of the stable memory.

-   `ic0.stable64_read : (dst : i64, offset : i64, size : i64) → ()`

    Copies the data from location \[offset, offset+size) of the stable memory to the location \[dst, dst+size) in the canister memory.

    This system call traps if `dst+size` exceeds the size of the WebAssembly memory or `offset+size` exceeds the size of the stable memory.

### System time {#system-api-time}

The canister can query the IC for the current time.

`ic0.time : () -> i64`

The time is given as nanoseconds since 1970-01-01. The IC guarantees that

-   the time, as observed by the canister, is monotonically increasing, even across canister upgrades.

-   within an invocation of one entry point, the time is constant.

The times observed by different canisters are unrelated, and calls from one canister to another may appear to travel "backwards in time".

:::note

While an implementation will likely try to keep the time returned by `ic0.time` close to the real time, this is not formally part of this specification.

:::

### Global timer

The canister can set a global timer to make the system schedule a call to the exported `canister_global_timer` Wasm method after the specified time. The time must be provided as nanoseconds since 1970-01-01.

`ic0.global_timer_set : (timestamp : i64) -> i64`

The function returns the previous value of the timer. If no timer is set before invoking the function, then the function returns zero.

Passing zero as an argument to the function deactivates the timer and thus prevents the system from scheduling calls to the canister's `canister_global_timer` Wasm method.

### Performance counter {#system-api-performance-counter}

The canister can query one of the "performance counters", which is a deterministic monotonically increasing integer approximating the amount of work the canister has done. Developers might use this data to profile and optimize the canister performance.

`ic0.performance_counter : (counter_type : i32) -> i64`

The argument `type` decides which performance counter to return:

-   0 : current execution instruction counter. The number of WebAssembly instructions the canister has executed since the beginning of the current [Message execution](#rule-message-execution).

-   1 : call context instruction counter.

    - For replicated message execution, it is the number of WebAssembly instructions the canister has executed within the call context of the current [Message execution](#rule-message-execution) since [Call context creation](#call-context-creation). The counter monotonically increases across all [message executions](#rule-message-execution) in the call context until the corresponding [call context is removed](#call-context-removal).

    - For non-replicated message execution, it is the number of WebAssembly instructions the canister has executed within the corresponding `composite_query_helper` in [Query call](#query-call). The counter monotonically increases across the executions of the composite query method and the composite query callbacks until the corresponding `composite_query_helper` returns (ignoring WebAssembly instructions executed within any further downstream calls of `composite_query_helper`).

In the future, the IC might expose more performance counters.

### Replicated execution check {#system-api-replicated-execution-check}

The canister can check whether it is currently running in replicated or non replicated execution.

`ic0.in_replicated_execution : () -> (result: i32)`

Returns 1 if the canister is being run in replicated mode and 0 otherwise.

### Controller check {#system-api-controller-check}

The canister can check whether a given principal is one of its controllers.

`ic0.is_controller : (src : I, size : I) -> (result: i32)`; `I ∈ {i32, i64}`

Checks whether the principal identified by `src`/`size` is one of the controllers of the canister. If yes, then a value of 1 is returned, otherwise a 0 is returned. It can be called multiple times.

This system call traps if `src+size` exceeds the size of the WebAssembly memory or the principal identified by `src`/`size` is not a valid binary encoding of a principal.

### Certified data {#system-api-certified-data}

For each canister, the IC keeps track of "certified data", a canister-defined blob. For fresh canisters (upon install or reinstall), this blob is the empty blob (`""`).

-   `ic0.certified_data_set : (src : I, size : I) -> ()`; `I ∈ {i32, i64}`

    The canister can update the certified data with this call. The passed data must be no larger than 32 bytes. This can be used any number of times.

When executing a query or composite query method via a query call (i.e. in non-replicated mode), the canister can fetch a certificate that authenticates to third parties the value last set via `ic0.certified_data_set`. The certificate is not available in composite query method callbacks and in query and composite query methods evaluated on canisters other than the target canister of the query call.

-   `ic0.data_certificate_present : () -> i32`

    returns `1` if a certificate is present, and `0` otherwise.

    This will return `1` when called from a query or composite query method on the target canister of a query call.

    This will return `0` for update methods, if a query or composite query method is executed in replicated mode (e.g. when invoked via an update call or inter-canister call), and in composite query method callbacks and in query and composite query methods evaluated on canisters other than the target canister of a query call.

-   `ic0.data_certificate_size : () → I` and `ic0.data_certificate_copy : (dst : I, offset : I, size : I) → ()`; `I ∈ {i32, i64}`

    Copies the certificate for the current value of the certified data to the canister.

    The certificate is a blob as described in [Certification](#certification) that contains the values at path `/canister/<canister_id>/certified_data` and at path `/time` of [The system state tree](#state-tree).

    If this `certificate` includes a subnet delegation, then the id of the current canister will be included in the delegation's canister id range.

    This traps if `ic0.data_certificate_present()` returns `0`.

### Debugging aids

In a local canister execution environment, the canister needs a way to emit textual trace messages. On the "real" network, these do not do anything.

-   `ic0.debug_print : (src : I, size : I) -> ()`; `I ∈ {i32, i64}`

    When executing in an environment that supports debugging, this copies out the data specified by `src` and `size`, and logs, prints or stores it in an environment-appropriate way. The copied data may likely be a valid string in UTF8-encoding, but the environment should be prepared to handle binary data (e.g. by printing it in escaped form). The data does typically not include a terminating `\0` or `\n`.

    Semantically, this function is always a no-op, and never traps, even if the `src+size` exceeds the size of the memory, or if this function is executed from `(start)`. If the environment cannot perform the print, it just skips it.

Similarly, the System API allows the canister to effectively trap, but give some indication about why it trapped:

-   `ic0.trap : (src : I, size : I) -> ()`; `I ∈ {i32, i64}`

    This function always traps.

    The environment may copy out the data specified by `src` and `size`, and log, print or store it in an environment-appropriate way, or include it in system-generated reject messages where appropriate. The copied data may likely be a valid string in UTF8-encoding, but the environment should be prepared to handle binary data (e.g. by printing it in escaped form or substituting invalid characters).

### Outlook: Using Host References {#host-references}

The Internet Computer aims to make the most of the WebAssembly platform, and embraces WebAssembly features. With WebAssembly host references, we can make the platform more secure, the interfaces more abstract and more compositional. The above `ic0` System API does not yet use WebAssembly host references. Once they become available on our platform, a new version of the System API using host references will be available via the `ic` module. The changes will be, at least

1.  The introduction of a `api_nonce` reference, which models the capability to use the System API. It is passed as an argument to `canister_init`, `canister_update <name>` etc., and expected as an argument by almost all System API function calls. (The debugging aids remain unconstrained.)

2.  The use of references, instead of binary blobs, to address principals (user ids, canister ids), e.g. in `ic0.msg_caller` or in `ic0.call_new`. Additional functions will be provided to convert between the transparent binary representation of principals and references.

3.  Making the builder interface to create calls build calls identified by a reference, rather than having an implicit partial call in the background.

A canister may only use the old *or* the new interface; the IC detects which interface the canister intends to use based on the names and types of its function imports and exports.

## The IC management canister {#ic-management-canister}

The interfaces above provide the fundamental ability for external users and canisters to contact other canisters. But the Internet Computer provides additional functionality, such as canister and user management. This functionality is exposed to external users and canisters via the *IC management canister*.

:::note

The *IC management canister* is just a facade; it does not actually exist as a canister (with isolated state, Wasm code, etc.).

:::

The IC management canister address is `aaaaa-aa` (i.e. the empty blob).

It is possible to use the management canister via external requests (a.k.a. ingress messages). The cost of processing that request is charged to the canister that is being managed. Most methods only permit the controllers to call them. Calls to `raw_rand` and `deposit_cycles` are never accepted as ingress messages.

### Interface overview {#ic-candid}

The [interface description](_attachments/ic.did) below, in [Candid syntax](https://github.com/dfinity/candid/blob/master/spec/Candid.md), describes the available functionality.
``` candid name= ic-interface file file=_attachments/ic.did
```

The binary encoding of arguments and results are as per Candid specification.

### IC method `create_canister` {#ic-create_canister}

This method can only be called by canisters, i.e., it cannot be called by external users via ingress messages.

Before deploying a canister, the administrator of the canister first has to register it with the IC, to get a canister id (with an empty canister behind it), and then separately install the code.

The optional `settings` parameter can be used to set the following settings:

-   `controllers` (`vec principal`)

    A list of at most 10 principals. The principals in this list become the *controllers* of the canister.
    Note that the caller of the `create_canister` call is not a controller of the canister
    unless it is a member of the `controllers` list.

    Default value: A list containing only the caller of the `create_canister` call.

-   `compute_allocation` (`nat`)

    Must be a number between 0 and 100, inclusively. It indicates how much compute power should be guaranteed to this canister, expressed as a percentage of the maximum compute power that a single canister can allocate. If the IC cannot provide the requested allocation, for example because it is oversubscribed, the call will be rejected.

    Default value: 0

-   `memory_allocation` (`nat`)

    Must be a number between 0 and 2<sup>48</sup> (i.e 256TB), inclusively.
    It indicates the maximum amount of memory that the canister is allowed to use in total (i.e., any attempt to grow memory usage beyond the memory allocation will fail) and also guarantees availability of this amount of memory.
    If the IC cannot guarantee the requested memory allocation, for example because it is oversubscribed, then the call will be rejected.
    If set to 0, then memory growth of the canister will have no explicit limit but will only be best-effort and subject to the available memory on the IC.

    Default value: 0

-   `freezing_threshold` (`nat`)

    Must be a number between 0 and 2<sup>64</sup>-1, inclusively, and indicates a length of time in seconds.

    A canister is considered frozen whenever the IC estimates that the canister would be depleted of cycles before `freezing_threshold` seconds pass, given the canister's current size and the IC's current cost for storage.

    Calls to a frozen canister will be rejected with `SYS_TRANSIENT` reject code. Additionally, a canister cannot perform calls if that would, due the cost of the call and transferred cycles, would push the balance into frozen territory; these calls fail with `ic0.call_perform` returning a non-zero error code.

    Default value: 2592000 (approximately 30 days).

-   `reserved_cycles_limit` (`nat`)

    Must be a number between 0 and 2<sup>128</sup>-1, inclusively, and indicates the upper limit on `reserved_cycles` of the canister.

    An operation that allocates resources such as compute and memory will fail if the new value of `reserved_cycles` exceeds this limit.

    Default value: 5_000_000_000_000 (5 trillion cycles).

-   `wasm_memory_limit` (`nat`)

    Must be a number between 0 and 2<sup>48</sup>-1 (i.e., 256TB), inclusively, and indicates the upper limit on the WASM heap memory consumption of the canister.

    An operation (update method, canister init, canister post_upgrade) that causes the WASM heap memory consumption to exceed this limit will trap.
    The WASM heap memory limit is ignored for query methods, response callback handlers, global timers, heartbeats, and canister pre_upgrade.

    If set to 0, then there's no upper limit on the WASM heap memory consumption of the canister subject to the available memory on the IC.

    Default value: 0 (i.e., no explicit limit).

    Note: in a future release of this specification, the default value and whether the limit is enforced for global timers and heartbeats might change.

The optional `sender_canister_version` parameter can contain the caller's canister version. If provided, its value must be equal to `ic0.canister_version`.

Until code is installed, the canister is `Empty` and behaves like a canister that has no public methods.

Cycles to pay for the call must be explicitly transferred with the call, i.e., they are not automatically deducted from the caller's balance implicitly (e.g., as for inter-canister calls).

### IC method `update_settings` {#ic-update_settings}

This method can be called by canisters as well as by external users via ingress messages.

Only *controllers* of the canister can update settings. See [IC method](#ic-create_canister) for a description of settings.

Not including a setting in the `settings` record means not changing that field. The defaults described above are only relevant during canister creation.

The optional `sender_canister_version` parameter can contain the caller's canister version. If provided, its value must be equal to `ic0.canister_version`.

### IC method `upload_chunk` {#ic-upload_chunk}

This method can be called by canisters as well as by external users via ingress messages.

Canisters have associated some storage space (hence forth chunk storage) where they can hold chunks of Wasm modules that are too lage to fit in a single message. This method allows the controllers of a canister (and the canister itself) to upload such chunks. The method returns the hash of the chunk that was stored. The size of each chunk must be at most 1MiB. The maximum number of chunks in the chunk store is `CHUNK_STORE_SIZE` chunks. The storage cost of each chunk is fixed and corresponds to storing 1MiB of data.

### IC method `clear_chunk_store` {#ic-clear_chunk_store}

This method can be called by canisters as well as by external users via ingress messages.

Canister controllers (and the canister itself) can clear the entire chunk storage of a canister.

### IC method `stored_chunks` {#ic-stored_chunks}

This method can be called by canisters as well as by external users via ingress messages.

Canister controllers (and the canister itself) can list the hashes of chunks in the chunk storage of a canister.

### IC method `install_code` {#ic-install_code}

This method can be called by canisters as well as by external users via ingress messages.

This method installs code into a canister.

Only controllers of the canister can install code.

-   If `mode = variant { install }`, the canister must be empty before. This will instantiate the canister module and invoke its `canister_init` method (if present), as explained in Section "[Canister initialization](#system-api-init)", passing the `arg` to the canister.

-   If `mode = variant { reinstall }`, if the canister was not empty, its existing code and state (including stable memory) is removed before proceeding as for `mode = install`.

    Note that this is different from `uninstall_code` followed by `install_code`, as `uninstall_code` generates a synthetic reject response to all callers of the uninstalled canister that the uninstalled canister did not yet reply to and ensures that callbacks to outstanding calls made by the uninstalled canister won't be executed (i.e., upon receiving a response from a downstream call made by the uninstalled canister, the cycles attached to the response are refunded, but no callbacks are executed).

-   If `mode = variant { upgrade }` or `mode = variant { upgrade = opt record { skip_pre_upgrade = .., wasm_memory_persistence = .. } }`, this will perform an upgrade of a non-empty canister as described in [Canister upgrades](#system-api-upgrades), passing `arg` to the `canister_post_upgrade` method of the new instance. If `skip_pre_upgrade = opt true`, then the `canister_pre_upgrade` method on the old instance is not executed. If `wasm_memory_persistence = opt keep`, then the WebAssembly memory is preserved.

This is atomic: If the response to this request is a `reject`, then this call had no effect.

:::note

Some canisters may not be able to make sense of callbacks after upgrades; these should be stopped first, to wait for all outstanding callbacks, or be uninstalled first, to prevent outstanding callbacks from being invoked (by marking the corresponding call contexts as deleted). It is expected that the canister admin (or their tooling) does that separately.

:::

The `wasm_module` field specifies the canister module to be installed. The system supports multiple encodings of the `wasm_module` field, as described in [Canister module format](#canister-module-format):

-   If the `wasm_module` starts with byte sequence `[0x00, 'a', 's', 'm']`, the system parses `wasm_module` as a raw WebAssembly binary.

-   If the `wasm_module` starts with byte sequence `[0x1f, 0x8b, 0x08]`, the system parses `wasm_module` as a gzip-compressed WebAssembly binary.

The optional `sender_canister_version` parameter can contain the caller's canister version. If provided, its value must be equal to `ic0.canister_version`.

This method traps if the canister's cycle balance decreases below the canister's freezing limit after executing the method.

### IC method `install_chunked_code` {#ic-install_chunked_code}

This method can be called by canisters as well as by external users via ingress messages.

This method installs code that had previously been uploaded in chunks.

Only controllers of the target canister can call this method.

The `mode`, `arg`, and `sender_canister_version` parameters are as for `install_code`.
The `target_canister` specifies the canister where the code should be installed.
The optional `store_canister` specifies the canister in whose chunk storage the chunks are stored (this parameter defaults to `target_canister` if not specified).
For the call to succeed, the caller must be a controller of the `store_canister` or the caller must be the `store_canister`. The `store_canister` must be on the same subnet as the target canister.

The `chunk_hashes_list` specifies a list of hash values `[h1,...,hk]` with `k <= MAX_CHUNKS_IN_LARGE_WASM`. The system looks up in the chunk store of `store_canister` (or that of the target canister if `store_canister` is not specified) blobs corresponding to `h1,...,hk` and concatenates them to obtain a blob of bytes referred to as `wasm_module` in `install_code`. It then checks that the SHA-256 hash of `wasm_module` is equal to the `wasm_module_hash` parameter and calls `install_code` with parameters `(record {mode; target_canister; wasm_module; arg; sender_canister_version})`.

### IC method `uninstall_code` {#ic-uninstall_code}

This method can be called by canisters as well as by external users via ingress messages.

This method removes a canister's code and state, making the canister *empty* again.

Only controllers of the canister can uninstall code.

Uninstalling a canister's code will reject all calls that the canister has not yet responded to, and drop the canister's code and state. Outstanding responses to the canister will not be processed, even if they arrive after code has been installed again. Cycles attached to such responses will still be refunded though.

The canister is now [empty](#canister-lifecycle). In particular, any incoming or queued calls will be rejected.

A canister after *uninstalling* retains its *cycle* balances, *controllers*, history, status, and allocations.

The optional `sender_canister_version` parameter can contain the caller's canister version. If provided, its value must be equal to `ic0.canister_version`.

### IC method `canister_status` {#ic-canister_status}

This method can be called by canisters as well as by external users via ingress messages.

Indicates various information about the canister. It contains:

-   The status of the canister. It could be one of `running`, `stopping` or `stopped`.

-   The "settings" of the canister containing:

    -   The controllers of the canister. The order of returned controllers may vary depending on the implementation.

    -   The compute and memory allocation of the canister.

    -   The freezing threshold of the canister in seconds.

    -   The reserved cycles limit of the canister, i.e., the maximum number of cycles that can be in the canister's reserved balance after increasing the canister's memory allocation and/or actual memory usage.

    -   The canister log visibility of the canister.

    -   The WASM heap memory limit of the canister in bytes (the value of `0` means that there is no explicit limit).

    -   The "low wasm memory" threshold, which is used to determine when the [canister_on_low_wasm_memory](#on-low-wasm-memory) function is executed.

-   A SHA256 hash of the module installed on the canister. This is `null` if the canister is empty.

-   The actual memory usage of the canister.

-   The cycle balance of the canister.

-   The reserved cycles balance of the canister, i.e., the number of cycles reserved when increasing the canister's memory allocation and/or actual memory usage.

-   The idle cycle consumption of the canister, i.e., the number of cycles burned by the canister per day due to its compute and memory allocation and actual memory usage.

-   Statistics regarding the query call execution of the canister, i.e., a record containing the following fields:

    * `num_calls_total`: the total number of query and composite query methods evaluated on the canister,

    * `num_instructions_total`: the total number of WebAssembly instructions executed during the evaluation of query and composite query methods,

    * `request_payload_bytes_total`: the total number of query and composite query method payload bytes, and

    * `response_payload_bytes_total`: the total number of query and composite query response payload (reply data or reject message) bytes.

Only the controllers of the canister or the canister itself can request its status.

### IC method `canister_info` {#ic-canister_info}

This method can only be called by canisters, i.e., it cannot be called by external users via ingress messages.

Provides the history of the canister, its current module SHA-256 hash, and its current controllers. Every canister can call this method on every other canister (including itself). Users cannot call this method.

The canister history consists of a list of canister changes (canister creation, code uninstallation, code deployment, snapshot restoration, or controllers change). Every canister change consists of the system timestamp at which the change was performed, the canister version after performing the change, the change's origin (a user or a canister), and its details. The change origin includes the principal (called *originator* in the following) that initiated the change and, if the originator is a canister, the originator's canister version when the originator initiated the change (if available). Code deployments are described by their mode (code install, code reinstall, code upgrade) and the SHA-256 hash of the newly deployed canister module. Loading a snapshot is described by the canister version, snapshot ID and timestamp at which the snapshot was taken. Canister creations and controllers changes are described by the full new set of the canister controllers after the change. The order of controllers stored in the canister history may vary depending on the implementation.

The system can drop the oldest canister changes from the list to keep its length bounded (at least `20` changes are guaranteed to remain in the list). The system also drops all canister changes if the canister runs out of cycles.

The following parameters should be supplied for the call:

-   `canister_id`: the canister ID of the canister to retrieve information about.

-   `num_requested_changes`: optional, specifies the number of requested canister changes. If not provided, the default value of `0` will be used.

The returned response contains the following fields:

-   `total_num_changes`: the total number of canister changes that have been ever recorded in the history. This value does not change if the system drops the oldest canister changes from the list of changes.

-   `recent_changes`: the list containing the most recent canister changes. If `num_requested_changes` is provided, then this list contains that number of changes or, if more changes are requested than available in the history, then this list contains all changes available in the history. If `num_requested_changes` is not specified, then this list is empty.

-   `module_hash`: the SHA-256 hash of the currently installed canister module (or `null` if the canister is empty).

-   `controllers`: the current set of canister controllers. The order of returned controllers may vary depending on the implementation.

### IC method `stop_canister` {#ic-stop_canister}

This method can be called by canisters as well as by external users via ingress messages.

The controllers of a canister may stop a canister (e.g., to prepare for a canister upgrade).

Stopping a canister is not an atomic action. The immediate effect is that the status of the canister is changed to `stopping` (unless the canister is already stopped). The IC will reject all calls to a stopping canister, indicating that the canister is stopping. Responses to a stopping canister are processed as usual. When all outstanding responses have been processed (so there are no open call contexts), the canister status is changed to `stopped` and the management canister responds to the caller of the `stop_canister` request.

### IC method `start_canister` {#ic-start_canister}

This method can be called by canisters as well as by external users via ingress messages.

A canister may be started by its controllers.

If the canister status was `stopped` or `stopping` then the canister status is simply set to `running`. In the latter case all `stop_canister` calls which are processing fail (and are rejected).

If the canister was already `running` then the status stays unchanged.

### IC method `delete_canister` {#ic-delete_canister}

This method can be called by canisters as well as by external users via ingress messages.

This method deletes a canister from the IC.

Only controllers of the canister can delete it and the canister must already be stopped. Deleting a canister cannot be undone, any state stored on the canister is permanently deleted and its cycles are discarded. Once a canister is deleted, its ID cannot be reused.

### IC method `deposit_cycles` {#ic-deposit_cycles}

This method can only be called by canisters, i.e., it cannot be called by external users via ingress messages.

This method deposits the cycles included in this call into the specified canister.

### IC method `raw_rand` {#ic-raw_rand}

This method can only be called by canisters, i.e., it cannot be called by external users via ingress messages.

This method takes no input and returns 32 pseudo-random bytes to the caller. The return value is unknown to any part of the IC at time of the submission of this call. A new return value is generated for each call to this method.

### IC method `ecdsa_public_key` {#ic-ecdsa_public_key}

This method can only be called by canisters, i.e., it cannot be called by external users via ingress messages.

This method returns a [SEC1](https://www.secg.org/sec1-v2.pdf) encoded ECDSA public key for the given canister using the given derivation path. If the `canister_id` is unspecified, it will default to the canister id of the caller. The `derivation_path` is a vector of variable length byte strings. Each byte string may be of arbitrary length, including empty. The total number of byte strings in the `derivation_path` must be at most 255. The `key_id` is a struct specifying both a curve and a name. The availability of a particular `key_id` depends on the implementation.

For curve `secp256k1`, the public key is derived using a generalization of BIP32 (see [ia.cr/2021/1330, Appendix D](https://ia.cr/2021/1330)). To derive (non-hardened) [BIP32](https://github.com/bitcoin/bips/blob/master/bip-0032.mediawiki)-compatible public keys, each byte string (`blob`) in the `derivation_path` must be a 4-byte big-endian encoding of an unsigned integer less than 2<sup>31</sup>. If the `derivation_path` contains a byte string that is not a 4-byte big-endian encoding of an unsigned integer less than 2<sup>31</sup>, then a derived public key will be returned, but that key derivation process will not be compatible with the [BIP32](https://github.com/bitcoin/bips/blob/master/bip-0032.mediawiki) standard.

The return value is an extended public key consisting of an ECDSA `public_key`, encoded in [SEC1](https://www.secg.org/sec1-v2.pdf) compressed form, and a `chain_code`, which can be used to deterministically derive child keys of the `public_key`.

This call requires that an ECDSA key with ID `key_id` was generated by the IC. Otherwise, the call is rejected.

### IC method `sign_with_ecdsa` {#ic-sign_with_ecdsa}

This method can only be called by canisters, i.e., it cannot be called by external users via ingress messages.

This method returns a new [ECDSA](https://nvlpubs.nist.gov/nistpubs/FIPS/NIST.FIPS.186-4.pdf) signature of the given `message_hash` that can be separately verified against a derived ECDSA public key. This public key can be obtained by calling `ecdsa_public_key` with the caller's `canister_id`, and the same `derivation_path` and `key_id` used here.

The signatures are encoded as the concatenation of the [SEC1](https://www.secg.org/sec1-v2.pdf) encodings of the two values r and s. For curve `secp256k1`, this corresponds to 32-byte big-endian encoding.

This call requires that an ECDSA key with ID `key_id` was generated by the IC, the signing functionality for that key was enabled, and `message_hash` is 32 bytes long. Otherwise, the call is is rejected.

Cycles to pay for the call must be explicitly transferred with the call, i.e., they are not automatically deducted from the caller's balance implicitly (e.g., as for inter-canister calls).

### IC method `schnorr_public_key` {#ic-schnorr_public_key}

:::note

Threshold Schnorr API is EXPERIMENTAL and there might be breaking changes of the behavior in the future. Use at your own risk!

:::

This method can only be called by canisters, i.e., it cannot be called by external users via ingress messages.

This method returns a (derived) Schnorr public key for the given canister using the given derivation path. If the `canister_id` is unspecified, it will default to the canister id of the caller. The `derivation_path` is a vector of variable length byte strings. Each byte string may be of arbitrary length, including empty. The total number of byte strings in the `derivation_path` must be at most 255. The `key_id` is a struct specifying both an algorithm and a name. The availability of a particular `key_id` depends on the implementation.

The return value is an extended Schnorr public key consisting of a Schnorr `public_key` and a `chain_code`. The chain code can be used to deterministically derive child keys of the `public_key`. Both the derivation and the encoding of the public key depends on the key ID's `algorithm`:

-   For algorithm `bip340secp256k1`, the public key is derived using the generalization of BIP32 defined in [ia.cr/2021/1330, Appendix D](https://ia.cr/2021/1330). To derive (non-hardened) [BIP32](https://github.com/bitcoin/bips/blob/master/bip-0032.mediawiki)-compatible public keys, each byte string (`blob`) in the `derivation_path` must be a 4-byte big-endian encoding of an unsigned integer less than 2<sup>31</sup>. If the `derivation_path` contains a byte string that is not a 4-byte big-endian encoding of an unsigned integer less than 2<sup>31</sup>, then a derived public key will be returned, but that key derivation process will not be compatible with the [BIP32](https://github.com/bitcoin/bips/blob/master/bip-0032.mediawiki) standard.

    The public key is encoded in [SEC1](https://www.secg.org/sec1-v2.pdf) compressed form. To use BIP32 public keys to verify BIP340 Schnorr signatures, the first byte of the (33-byte) SEC1-encoded public key must be removed (see [BIP-340, Public Key Conversion](https://github.com/bitcoin/bips/blob/master/bip-0340.mediawiki#public-key-conversion)).

-   For algorithm `ed25519`, the public key is derived using the scheme specified in [Ed25519 hierarchical key derivation](#ed25519-key-derivation).

    The public key is encoded in standard 32-byte compressed form (see [RFC8032, 5.1.2 Encoding](https://datatracker.ietf.org/doc/html/rfc8032#section-5.1.2)).

This call requires that a Schnorr key with ID `key_id` was generated by the IC. Otherwise, the call is rejected.

#### Ed25519 hierarchical key derivation {#ed25519-key-derivation}

This section describes a child key derivation (CKD) function for computing child public keys from Ed25519 parent public keys.
The section is inspired by [BIP32](https://github.com/bitcoin/bips/blob/master/bip-0032.mediawiki) and uses similar wording and structure.

##### Motivation

To support the Ed25519 variant of threshold Schnorr signatures on the Internet Computer, a key derivation scheme compatible with Ed25519 signatures is required.
For a respective signing service on the Internet Computer to be efficient, the signing subnet maintains only a single master key pair and _derives_ signing child keys for each canister.
Although there exist various hierarchical key derivation schemes (e.g., [BIP32](https://github.com/bitcoin/bips/blob/master/bip-0032.mediawiki), [SLIP10](https://github.com/satoshilabs/slips/blob/master/slip-0010.md), [BIP32-Ed25519](https://input-output-hk.github.io/adrestia/static/Ed25519_BIP.pdf), [Schnorrkel](https://github.com/w3f/schnorrkel)), all of the analyzed schemes are either incompatible in a threshold setting (e.g., use hardened key derivation only), comply with clamping which adds unnecessary complexity, or otherwise rely on non-standard primitives.
For these reasons, a new derivation scheme is specified here.
This scheme does not make use of _clamping_ (see [RFC8032, Section 5.1.5, Item 2](https://datatracker.ietf.org/doc/html/rfc8032#section-5.1.5)), because it is unnecessary in the given setting, and satisfies the following requirements:

- Off-chain availability: New public keys can be computed off-chain from a master public key without requiring interaction with the IC.
- Hierarchical derivation: Derived keys are organized in a tree such that from any public key it is possible to derive new child keys. The first level is used to derive unique canister-specific keys from the master key.
- Simplicity: The scheme is simple to implement using existing libraries.

##### Conventions

We will assume the elliptic curve (EC) operations using the field and curve parameters as defined by Ed25519 (see [RFC8032, Section 5.1](https://datatracker.ietf.org/doc/html/rfc8032#section-5.1)). Variables below are either:

- Integers modulo the order of the curve's prime order subgroup (referred to as L).
- Points on the curve.
- Byte sequences.

Addition (+) of two points is defined as application of the EC group operation.
Concatenation (||) is the operation of appending one byte sequence onto another.

We assume the following functions:

- point(p): returns the point resulting from EC point multiplication (repeated application of the EC group operation) of the Ed25519 base point with the integer p.
- ser<sub>P</sub>(P): serializes the point to a byte sequence using standard 32-byte compressed form (see [RFC8032, 5.1.2 Encoding](https://datatracker.ietf.org/doc/html/rfc8032#section-5.1.2)).
- utf8(s): returns the UTF-8 encoding of string s.
- parse<sub>512</sub>(p): interprets a 64-byte sequence as a 512-bit number, most significant byte first.
- HKDF(salt,IKM,info,N) -> OKM: HMAC-based key derivation function (see [RFC5869](https://datatracker.ietf.org/doc/html/rfc5869)) using HMAC-SHA512 (see [RFC4231](https://datatracker.ietf.org/doc/html/rfc4231)) calculating N-bytes long output key material (OKM) from (byte sequences) salt, input key material (IKM), and application specific information *info*.

##### Extended keys

Public keys are extended with an extra 32 bytes of entropy, which extension is called chain code.
An extended public key is represented as (K, c), with K = point(k) and c being the chain code, for some private key k.
Each extended key can have an arbitrary number of child keys.
The scheme does not support hardened derivation of child keys.

##### Child key derivation (CKD) function

Given a parent extended public key and an index i, it is possible to compute the corresponding child extended public key.
The function CKDpub computes a child extended public key from a parent extended public key and an index i, where i is a byte sequence of arbitrary length (including empty).

CKDpub((K<sub>par</sub>, c<sub>par</sub>), i) → (K<sub>i</sub>, c<sub>i</sub>):
- let IKM = ser<sub>P</sub>(K<sub>par</sub>) || i.
- let OKM = HKDF(c<sub>par</sub>, IKM, utf8("Ed25519"), 96).
- Split OKM into a 64-byte and a 32-byte sequence, tweak and c<sub>i</sub>.
- let K<sub>i</sub> = K<sub>par</sub> + point(parse<sub>512</sub>(tweak) mod L).
- return (K<sub>i</sub>, c<sub>i</sub>).

##### Key tree

A key tree can be built by repeatedly applying CKDpub, starting with one root, called the master extended public key M.
Computing CKDpub(M, i) for different values of i results in a number of level-0 derived keys.
As each of these is again an extended key, CKDpub can be applied to those as well.
The sequence of indices used when repeatedly applying CKDpub is called the _derivation path_.

The function KTpub computes a child extended public key from a parent extended public key and a derivation path d.

KTpub((K<sub>par</sub>, c<sub>par</sub>), d) → (K<sub>d</sub>, c<sub>d</sub>):
- let (K<sub>d</sub>, c<sub>d</sub>) = (K<sub>par</sub>, c<sub>par</sub>)
- for all indices i in d:
  (K<sub>d</sub>, c<sub>d</sub>) = CKDpub((K<sub>d</sub>, c<sub>d</sub>), i)
- return (K<sub>d</sub>, c<sub>d</sub>).

### IC method `sign_with_schnorr` {#ic-sign_with_schnorr}

:::note

Threshold Schnorr API is EXPERIMENTAL and there might be breaking changes of the behavior in the future. Use at your own risk!

:::

This method can only be called by canisters, i.e., it cannot be called by external users via ingress messages.

This method returns a Schnorr signature of the given `message` that can be verified against a (derived) public key obtained by calling `schnorr_public_key` using the caller's `canister_id` and the given `derivation_path` and `key_id`.

The encoding of the signature depends on the key ID's `algorithm`:

-   For algorithm `bip340secp256k1`, the signature is encoded in 64 bytes according to [BIP340](https://github.com/bitcoin/bips/blob/master/bip-0340.mediawiki).

-   For algorithm `ed25519`, the signature is encoded in 64 bytes according to [RFC8032, 5.1.6 Sign](https://datatracker.ietf.org/doc/html/rfc8032#section-5.1.6).

This call requires that a Schnorr key with ID `key_id` was generated by the IC and the signing functionality for that key was enabled. Otherwise, the call is rejected.

This call accepts an optional auxiliary parameter `aux`. The auxiliary parameter type `schnorr_aux` is an enumeration. The only currently supported variant is `bip341` which allows passing a Merkle tree root hash, which is required to implement Taproot signatures as defined in [BIP341](https://github.com/bitcoin/bips/blob/master/bip-0341.mediawiki). The `bip341` variant is only allowed for `bip340secp256k1` signatures, and if provided the `merkle_root_hash` must be generated in accordance with BIP341's specification for `taproot_output_script`. Specifically it should be either an empty bytestring (for the `script == None` case) or else 32 bytes generated using the procedure documented as `taproot_tree_helper`. If no auxiliary parameter is provided, then `bip340secp256k1` signatures are generated in accordance with BIP340.

On the Internet Computer, the tuple of the requested master key, the calling canister, and derivation path determines which private key is used to generate the signature, and which public key is returned by `schnorr_public_key`.

When using BIP341 signatures, the actual signature that is created will be relative to the Schnorr signature derived as described in BIP341's `taproot_sign_script`. The key returned by `schnorr_public_key` is the value identified in BIP341 as `internal_pubkey`.

Cycles to pay for the call must be explicitly transferred with the call, i.e., they are not automatically deducted from the caller's balance implicitly (e.g., as for inter-canister calls).

### IC method `http_request` {#ic-http_request}

This method can only be called by canisters, i.e., it cannot be called by external users via ingress messages.

This method makes an HTTP request to a given URL and returns the HTTP response, possibly after a transformation.

The canister should aim to issue *idempotent* requests, meaning that it must not change the state at the remote server, or the remote server has the means to identify duplicated requests. Otherwise, the risk of failure increases.

The responses for all identical requests must match too. However, a web service could return slightly different responses for identical idempotent requests. For example, it may include some unique identification or a timestamp that would vary across responses.

For this reason, the calling canister can supply a transformation function, which the IC uses to let the canister sanitize the responses from such unique values. The transformation function is executed separately on the corresponding response received for a request. The final response will only be available to the calling canister.

Currently, the `GET`, `HEAD`, and `POST` methods are supported for HTTP requests.

It is important to note the following for the usage of the `POST` method:

- The calling canister must make sure that the remote server is able to handle idempotent requests sent from multiple sources. This may require, for example, to set a certain request header to uniquely identify the request.

- There are no confidentiality guarantees on the request content. There is no guarantee that all sent requests are as specified by the canister. If the canister receives a response, then at least one request that was sent matched the canister's request, and the response was to that request.

For security reasons, only HTTPS connections are allowed (URLs must start with `https://`). The IC uses industry-standard root CA lists to validate certificates of remote web servers.

The **size** of an HTTP request from the canister or an HTTP response from the remote HTTP server is the total number of bytes representing the names and values of HTTP headers and the HTTP body. The maximal size for the request from the canister is `2MB` (`2,000,000B`). Each request can specify a maximal size for the response from the remote HTTP server. The upper limit on the maximal size for the response is `2MB` (`2,000,000B`) and this value also applies if no maximal size value is specified. An error will be returned when the request or response is larger than the maximal size.

The following parameters should be supplied for the call:

-   `url` - the requested URL. The URL must be valid according to [RFC-3986](https://www.ietf.org/rfc/rfc3986.txt) and its length must not exceed `8192`. The URL may specify a custom port number.

-   `max_response_bytes` - optional, specifies the maximal size of the response in bytes. If provided, the value must not exceed `2MB` (`2,000,000B`). The call will be charged based on this parameter. If not provided, the maximum of `2MB` will be used.

-   `method` - currently, only GET, HEAD, and POST are supported

-   `headers` - list of HTTP request headers and their corresponding values

-   `body` - optional, the content of the request's body

-   `transform` - an optional record that includes a function that transforms raw responses to sanitized responses, and a byte-encoded context that is provided to the function upon invocation, along with the response to be sanitized. If provided, the calling canister itself must export this function.

Cycles to pay for the call must be explicitly transferred with the call, i.e., they are not automatically deducted from the caller's balance implicitly (e.g., as for inter-canister calls).

The returned response (and the response provided to the `transform` function, if specified) contains the following fields:

-   `status` - the response status (e.g., 200, 404)

-   `headers` - list of HTTP response headers and their corresponding values

-   `body` - the response's body

The `transform` function may, for example, transform the body in any way, add or remove headers, modify headers, etc. The maximal number of bytes representing the response produced by the `transform` function is `2MB` (`2,000,000B`). Note that the number of bytes representing the response produced by the `transform` function includes the serialization overhead of the encoding produced by the canister.

When the transform function is invoked by the system due to a canister HTTP request, the caller's identity is the principal of the management canister. This information can be used by developers to implement access control mechanism for this function.

The following additional limits apply to HTTP requests and HTTP responses from the remote sever:

-   the number of headers must not exceed `64`,

-   the number of bytes representing a header name or value must not exceed `8KiB`, and

-   the total number of bytes representing the header names and values must not exceed `48KiB`.

If the request headers provided by the canister do not contain a `user-agent` header (case-insensitive),
then the IC sends a `user-agent` header (case-insensitive) with the value `ic/1.0`
in addition to the headers provided by the canister. Such an additional header does not contribute
to the above limits on HTTP request headers.

:::note

Currently, the Internet Computer mainnet only supports URLs that resolve to IPv6 destinations (i.e., the domain has a `AAAA` DNS record) in HTTP requests.

:::

:::warning

If you do not specify the `max_response_bytes` parameter, the maximum of a `2MB` response will be charged for, which is expensive in terms of cycles. Always set the parameter to a reasonable upper bound of the expected network response size to not incur unnecessary cycles costs for your request.

:::

### IC method `node_metrics_history` {#ic-node_metrics_history}

This method can only be called by canisters, i.e., it cannot be called by external users via ingress messages.

:::note

The node metrics management canister API is considered EXPERIMENTAL. Canister developers must be aware that the API may evolve in a non-backward-compatible way.

:::

Given a subnet ID as input, this method returns a time series of node metrics (field `node_metrics`). The timestamps are represented as nanoseconds since 1970-01-01 (field `timestamp_nanos`) at which the metrics were sampled. The returned timestamps are all timestamps after (and including) the provided timestamp (field `start_at_timestamp_nanos`) for which node metrics are available. The maximum number of returned timestamps is 60 and no two returned timestamps belong to the same UTC day.

Note that a sample will only include metrics for nodes whose metrics changed compared to the previous sample. This means that if a node disappears in one sample and later reappears its metrics will restart from 0 and consumers of this API need to adjust for these resets when aggregating over multiple samples.

A single metric entry is a record with the following fields:

- `node_id` (`principal`): the principal characterizing a node;

- `num_blocks_proposed_total` (`nat64`): the number of blocks proposed by this node;

- `num_block_failures_total` (`nat64`): the number of failed block proposals by this node.

### IC method `subnet_info` {#ic-subnet_info}

This method can only be called by canisters, i.e., it cannot be called by external users via ingress messages.

Given a subnet ID as input, this method returns a record `subnet_info` containing metadata about that subnet.

Currently, the only field returned is the `replica_version` (`text`) of the targeted subnet.

### IC method `take_canister_snapshot` {#ic-take_canister_snapshot}

This method can be called by canisters as well as by external users via ingress messages.

This method takes a snapshot of the specified canister. A snapshot consists of the wasm memory, stable memory, certified variables, wasm chunk store and wasm binary.

Subsequent `take_canister_snapshot` calls will create a new snapshot. However, a `take_canister_snapshot` call might fail if the maximum number of snapshots per canister is reached. This error can be avoided by providing a snapshot ID via the optional `replace_snapshot` parameter. The snapshot identified by the specified ID will be deleted once a new snapshot has been successfully created. Currently, only one snapshot per canister is allowed.

It's important to note that a snapshot will increase the memory footprint of the canister. Thus, the canister's balance must have a sufficient amount of cycles to not become frozen.

Only controllers can take a snapshot of a canister and load it back to the canister.

:::note

It's important to stop a canister before taking a snapshot to ensure that all outstanding callbacks are completed. Failing to do so may cause the canister to not make sense of the callbacks if its state is restored using the snapshot.
It is expected that the canister controllers (or their tooling) do this separately.

:::

### IC method `load_canister_snapshot` {#ic-load_canister_snapshot}

This method can be called by canisters as well as by external users via ingress messages.

This method loads a snapshot identified by `snapshot_id` onto the canister. It fails if no snapshot with the specified `snapshot_id` can be found.

Only controllers can take a snapshot of a canister and load it back to the canister.

:::note

It's important to stop a canister before loading a snapshot to ensure that all outstanding callbacks are completed. Failing to do so may cause the canister to not make sense of the callbacks if its state is restored.
It is expected that the canister controllers (or their tooling) do this separately.

:::

The optional `sender_canister_version` parameter can contain the caller's canister version. If provided, its value must be equal to `ic0.canister_version`.

### IC method `list_canister_snapshots` {#ic-list_canister_snapshots}

This method can be called by canisters as well as by external users via ingress messages.

This method lists the snapshots of the canister identified by `canister_id`. Only controllers of the canister can list its snapshots. Currently, at most one snapshot per canister will be stored.

### IC method `delete_canister_snapshot` {#ic-delete_canister_snapshot}

This method can be called by canisters as well as by external users via ingress messages.

This method deletes a specified snapshot that belongs to an existing canister. An error will be returned if the snapshot is not found. 

A snapshot cannot be found if it was never created, it was previously deleted, replaced by a new snapshot through a `take_canister_snapshot` request, or if the canister itself has been deleted or run out of cycles.

A snapshot may be deleted only by the controllers of the canister for which the snapshot was taken.

### IC method `fetch_canister_logs` {#ic-fetch_canister_logs}

This method can only be called by external users via non-replicated calls, i.e., it cannot be called by canisters, cannot be called via replicated calls, and cannot be called from composite query calls.

:::note

The canister logs management canister API is considered EXPERIMENTAL. Canister developers must be aware that the API may evolve in a non-backward-compatible way.

:::

Given a canister ID as input, this method returns a vector of logs of that canister including its trap messages.
The canister logs are *not* collected in canister methods running in non-replicated mode (NRQ, CQ, CRy, CRt, CC, and F modes, as defined in [Overview of imports](#system-api-imports)) and the canister logs are *purged* when the canister is reinstalled or uninstalled.
The total size of all returned logs does not exceed 4KiB.
If new logs are added resulting in exceeding the maximum total log size of 4KiB, the oldest logs will be removed.
Logs persist across canister upgrades and they are deleted if the canister is reinstalled or uninstalled.

The log visibility is defined in the `log_visibility` field of `canister_settings` and can be one of the following variants:

- `controllers`: only the canister's controllers can fetch logs (default);
- `public`: everyone can fetch logs;
- `allowed_viewers` (`vec principal`): only principals in the provided list and the canister's controllers can fetch logs, the maximum length of the list is 10.

A single log is a record with the following fields:

- `idx` (`nat64`): the unique sequence number of the log for this particular canister;
- `timestamp_nanos` (`nat64`): the timestamp as nanoseconds since 1970-01-01 at which the log was recorded;
- `content` (`blob`): the actual content of the log;

:::warning

The response of a query comes from a single replica, and is therefore not appropriate for security-sensitive applications.
Replica-signed queries may improve security because the recipient can verify the response comes from the correct subnet.

:::

## The IC Bitcoin API {#ic-bitcoin-api}

The Bitcoin API exposed by the management canister is DEPRECATED.
Developers should interact with the Bitcoin canisters (`ghsi2-tqaaa-aaaan-aaaca-cai` for Bitcoin mainnet and `g4xu7-jiaaa-aaaan-aaaaq-cai` for Bitcoin testnet) directly.
Information about Bitcoin and the IC Bitcoin integration can be found in the [Bitcoin developer guides](https://developer.bitcoin.org/devguide/) and  the [Bitcoin integration documentation](https://internetcomputer.org/docs/current/developer-docs/integrations/bitcoin/bitcoin-how-it-works).

### IC method `bitcoin_get_utxos` {#ic-bitcoin_get_utxos}

:::note

This method is DEPRECATED. Canister developers are advised to call the method of the same name on the Bitcoin (mainnet or testnet) canister.

:::

This method can only be called by canisters, i.e., it cannot be called by external users via ingress messages.

Given a `get_utxos_request`, which must specify a Bitcoin address and a Bitcoin network (`mainnet` or `testnet`), the function returns all unspent transaction outputs (UTXOs) associated with the provided address in the specified Bitcoin network based on the current view of the Bitcoin blockchain available to the Bitcoin component. The UTXOs are returned sorted by block height in descending order.

The following address formats are supported:

-   Pay to public key hash (P2PKH)

-   Pay to script hash (P2SH)

-   Pay to witness public key hash (P2WPKH)

-   Pay to witness script hash (P2WSH)

-   Pay to taproot (P2TR)

If the address is malformed, the call is rejected.

The optional `filter` parameter can be used to restrict the set of returned UTXOs, either providing a minimum number of confirmations or a page reference when pagination is used for addresses with many UTXOs. In the first case, only UTXOs with at least the provided number of confirmations are returned, i.e., transactions with fewer than this number of confirmations are not considered. In other words, if the number of confirmations is `c`, an output is returned if it occurred in a transaction with at least `c` confirmations and there is no transaction that spends the same output with at least `c` confirmations.

There is an upper bound of 144 on the minimum number of confirmations. If a larger minimum number of confirmations is specified, the call is rejected. Note that this is not a severe restriction as the minimum number of confirmations is typically set to a value around 6 in practice.

It is important to note that the validity of transactions is not verified in the Bitcoin component. The Bitcoin component relies on the proof of work that goes into the blocks and the verification of the blocks in the Bitcoin network. For a newly discovered block, a regular Bitcoin (full) node therefore provides a higher level of security than the Bitcoin component, which implies that it is advisable to set the number of confirmations to a reasonably large value, such as 6, to gain confidence in the correctness of the returned UTXOs.

There is an upper bound of 10,000 UTXOs that can be returned in a single request. For addresses that contain sufficiently many UTXOs, a partial set of the address's UTXOs are returned along with a page reference.

In the second case, a page reference (a series of bytes) must be provided, which instructs the Bitcoin component to collect UTXOs starting from the corresponding "page".

A `get_utxos_request` without the optional `filter` results in a request that considers the full blockchain, which is equivalent to setting `min_confirmations` to 0.

The recommended workflow is to issue a request with the desired number of confirmations. If the `next_page` field in the response is not empty, there are more UTXOs than in the returned vector. In that case, the `page` field should be set to the `next_page` bytes in the subsequent request to obtain the next batch of UTXOs.

### IC method `bitcoin_get_balance` {#ic-bitcoin_get_balance}

:::note

This method is DEPRECATED. Canister developers are advised to call the method of the same name on the Bitcoin (mainnet or testnet) canister.

:::

This method can only be called by canisters, i.e., it cannot be called by external users via ingress messages.

Given a `get_balance_request`, which must specify a Bitcoin address and a Bitcoin network (`mainnet` or `testnet`), the function returns the current balance of this address in `Satoshi` (10^8 Satoshi = 1 Bitcoin) in the specified Bitcoin network. The same address formats as for [`bitcoin_get_utxos`](#ic-bitcoin_get_utxos) are supported.

If the address is malformed, the call is rejected.

The optional `min_confirmations` parameter can be used to limit the set of considered UTXOs for the calculation of the balance to those with at least the provided number of confirmations in the same manner as for the [`bitcoin_get_utxos`](#ic-bitcoin_get_utxos) call.

Given an address and the optional `min_confirmations` parameter, `bitcoin_get_balance` iterates over all UTXOs, i.e., the same balance is returned as when calling [`bitcoin_get_utxos`](#ic-bitcoin_get_utxos) for the same address and the same number of confirmations and, if necessary, using pagination to get all UTXOs for the same tip hash.

### IC method `bitcoin_send_transaction` {#ic-bitcoin_send_transaction}

:::note

This method is DEPRECATED. Canister developers are advised to call the method of the same name on the Bitcoin (mainnet or testnet) canister.

:::

This method can only be called by canisters, i.e., it cannot be called by external users via ingress messages.

Given a `send_transaction_request`, which must specify a `blob` of a Bitcoin transaction and a Bitcoin network (`mainnet` or `testnet`), several checks are performed:

-   The transaction is well formed.

-   The transaction only consumes unspent outputs with respect to the current (longest) blockchain, i.e., there is no block on the (longest) chain that consumes any of these outputs.

-   There is a positive transaction fee.

If at least one of these checks fails, the call is rejected.

If the transaction passes these tests, the transaction is forwarded to the specified Bitcoin network. Note that the function does not provide any guarantees that the transaction will make it into the mempool or that the transaction will ever appear in a block.

### IC method `bitcoin_get_current_fee_percentiles` {#ic-bitcoin_get_current_fee_percentiles}

:::note

This method is DEPRECATED. Canister developers are advised to call the method of the same name on the Bitcoin (mainnet or testnet) canister.

:::

This method can only be called by canisters, i.e., it cannot be called by external users via ingress messages.

The transaction fees in the Bitcoin network change dynamically based on the number of pending transactions. It must be possible for a canister to determine an adequate fee when creating a Bitcoin transaction.

This function returns fee percentiles, measured in millisatoshi/vbyte (1000 millisatoshi = 1 satoshi), over the last 10,000 transactions in the specified network, i.e., over the transactions in the last approximately 4-10 blocks.

The [standard nearest-rank estimation method](https://en.wikipedia.org/wiki/Percentile#The_nearest-rank_method), inclusive, with the addition of a 0th percentile is used. Concretely, for any i from 1 to 100, the ith percentile is the fee with rank `⌈i * 100⌉`. The 0th percentile is defined as the smallest fee (excluding coinbase transactions).

### IC method `bitcoin_get_block_headers` {#ic-bitcoin_get_block_headers}

:::note

This method is DEPRECATED. Canister developers are advised to call the method of the same name on the Bitcoin (mainnet or testnet) canister.

:::

This method can only be called by canisters, i.e., it cannot be called by external users via ingress messages.

Given a start height, an optional end height, and a Bitcoin network (`mainnet` or `testnet`), the function returns the block headers in the provided range. The range is inclusive, i.e., the block headers at the start and end heights are returned as well.
An error is returned when an end height is specified that is greater than the tip height.

If no end height is specified, all blocks until the tip height, i.e., the largest available height, are returned. However, if the range from the start height to the end height or the tip height is large, only a prefix of the requested block headers may be returned in order to bound the size of the response.

The response is guaranteed to contain the block headers in order: if it contains any block headers, the first block header occurs at the start height, the second block header occurs at the start height plus one and so forth.

The response is a record consisting of the tip height and the vector of block headers.
The block headers are 80-byte blobs in the [standard Bitcoin format](https://developer.bitcoin.org/reference/block_chain.html#block-headers).

## The IC Provisional API {#ic-provisional-api}

The IC Provisional API for creating canisters and topping up canisters out of thin air is only available in local development instances.

### IC method `provisional_create_canister_with_cycles` {#ic-provisional_create_canister_with_cycles}

This method can be called by canisters as well as by external users via ingress messages.

As a provisional method on development instances, the `provisional_create_canister_with_cycles` method is provided. It behaves as `create_canister`, but initializes the canister's balance with `amount` fresh cycles (using `DEFAULT_PROVISIONAL_CYCLES_BALANCE` if `amount = null`). If `specified_id` is provided, the canister is created under this id. Note that canister creation using `create_canister` or `provisional_create_canister_with_cycles` with `specified_id = null` can fail after calling `provisional_create_canister_with_cycles` with provided `specified_id`. In that case, canister creation should be retried.

The optional `sender_canister_version` parameter can contain the caller's canister version. If provided, its value must be equal to `ic0.canister_version`.

Cycles added to this call via `ic0.call_cycles_add` and `ic0.call_cycles_add128` are returned to the caller.

This method is only available in local development instances.

### IC method `provisional_top_up_canister` {#ic-provisional_top_up_canister}

This method can be called by canisters as well as by external users via ingress messages.

As a provisional method on development instances, the `provisional_top_up_canister` method is provided. It adds `amount` cycles to the balance of canister identified by `amount`.

Cycles added to this call via `ic0.call_cycles_add` and `ic0.call_cycles_add128` are returned to the caller.

Any user can top-up any canister this way.

This method is only available in local development instances.

## Certification {#certification}

Some parts of the IC state are exposed to users in a tamperproof way via certification: the IC can reveal a *partial state tree* which includes just the data of interest, together with a signature on the root hash of the state tree. This means that a user can be sure that the response is correct, even if the user happens to be communicating with a malicious node, or has received the certificate via some other untrusted way.

To validate a value using a certificate, the user conceptually

1.  checks the validity of the partial tree using `verify_cert`,

2.  looks up the value in the certificate using `lookup` at a given path, which uses the subroutine `lookup_path` on the certificate's tree.

This mechanism is used in the `read_state` request type, and eventually also for other purposes.

### Root of trust

The root of trust is the *root public key*, which must be known to the user a priori. In a local canister execution environment, the key can be fetched via the [`/api/v2/status`](#api-status) endpoint.

### Certificate

A certificate consists of

-   a tree

-   a signature on the tree root hash valid under some *public key*

-   an optional *delegation* that links that public key to *root public key*.

The IC will certify states by issuing certificates where the tree is a partial state tree. The state tree can be pruned by replacing subtrees with their root hashes (yielding a new and potentially smaller but still valid certificate) to only include paths pertaining to relevant data but still preserving enough information to recover the *tree root hash*.

More formally, a certificate is described by the following data structure:
```
Certificate = {
  tree : HashTree
  signature : Signature
  delegation : NoDelegation | Delegation
}
HashTree
  = Empty
  | Fork HashTree HashTree
  | Labeled Label HashTree
  | Leaf blob
  | Pruned Hash
Label = Blob
Hash = Blob
Signature = Blob
```

A certificate is validated with regard to the root of trust by the following algorithm (which uses `check_delegation` defined in [Delegation](#certification-delegation)):

    verify_cert(cert) =
      let root_hash = reconstruct(cert.tree)
      // see section Delegations below
      if check_delegation(cert.delegation) = false then return false
      let bls_key = delegation_key(cert.delegation)
      verify_bls_signature(bls_key, cert.signature, domain_sep("ic-state-root") · root_hash)

    reconstruct(Empty)       = H(domain_sep("ic-hashtree-empty"))
    reconstruct(Fork t1 t2)  = H(domain_sep("ic-hashtree-fork") · reconstruct(t1) · reconstruct(t2))
    reconstruct(Labeled l t) = H(domain_sep("ic-hashtree-labeled") · l · reconstruct(t))
    reconstruct(Leaf v)      = H(domain_sep("ic-hashtree-leaf") · v)
    reconstruct(Pruned h)    = h

    domain_sep(s) = byte(|s|) · s

where `H` is the SHA-256 hash function,

    verify_bls_signature : PublicKey -> Signature -> Blob -> Bool

is the [BLS signature verification function](https://datatracker.ietf.org/doc/html/draft-irtf-cfrg-bls-signature-04#section-4), ciphersuite BLS\_SIG\_BLS12381G1\_XMD:SHA-256\_SSWU\_RO\_NUL\_. See that document also for details on the encoding of BLS public keys and signatures.

All state trees include the time at path `/time` (see [Time](#state-tree-time)). Users that get a certificate with a state tree can look up the timestamp to guard against working on obsolete data.

### Lookup {#lookup}

Given a (verified) tree, the user can fetch the value at a given path, which is a sequence of labels (blobs). In this document, we write paths suggestively with slashes as separators; the actual encoding is not actually using slashes as delimiters.

The following algorithm looks up a `path` in a certificate, and returns either

-   `Found v`: the requested `path` has an associated value `v` in the tree,

-   `Absent`: the requested path is not in the tree,

-   `Unknown`: it cannot be syntactically determined if the requested `path` was pruned or not; i.e., there exist at least two trees (one containing the requested path and one *not* containing the requested path) from which the given tree can be obtained by pruning some subtrees,

-   `Error`: the requested path does not have an associated value in the tree, but the requested path is in the tree:

```html

lookup(path, cert) = lookup_path(path, cert.tree)

lookup_path([], Empty) = Absent
lookup_path([], Leaf v) = Found v
lookup_path([], Pruned _) = Unknown
lookup_path([], Labeled _ _) = Error
lookup_path([], Fork _ _) = Error

lookup_path(l::ls, tree) =
  match find_label(l, flatten_forks(tree)) with
  | Absent -> Absent
  | Unknown -> Unknown
  | Error -> Error
  | Found subtree -> lookup_path ls subtree

flatten_forks(Empty) = []
flatten_forks(Fork t1 t2) = flatten_forks(t1) · flatten_forks(t2)
flatten_forks(t) = [t]

find_label(l, _ · Labeled l1 t · _)                | l == l1     = Found t
find_label(l, _ · Labeled l1 _ · Labeled l2 _ · _) | l1 < l < l2 = Absent
find_label(l,                    Labeled l2 _ · _) |      l < l2 = Absent
find_label(l, _ · Labeled l1 _ )                   | l1 < l      = Absent
find_label(l, [Leaf _])                                          = Absent
find_label(l, [])                                                = Absent
find_label(l, _)                                                 = Unknown

```

The IC will only produce well-formed state trees, and the above algorithm assumes well-formed trees. These have the property that labeled subtrees appear in strictly increasing order of labels, and are not mixed with leaves. More formally:

    well_formed(tree) =
      (tree = Leaf _) ∨ (well_formed_forest(flatten_forks(tree)))

    well_formed_forest(trees) =
      strictly_increasing([l | Label l _ ∈ trees]) ∧
      ∀ Label _ t ∈ trees. well_formed(t) ∧
      ∀ t ∈ trees. t ≠ Leaf _

### Delegation {#certification-delegation}

The root key can delegate certification authority to other keys.

A certificate by the root subnet does not have a delegation field. A certificate by other subnets include a delegation, which is itself a certificate that proves that the subnet is listed in the root subnet's state tree (see [Subnet information](#state-tree-subnet)), and reveals its public key.

:::note

The certificate included in the delegation (if present) must not itself again contain a delegation.

:::

```
Delegation = {
   subnet_id : Principal;
   certificate : Certificate;
 }
```

A delegation is verified using the following algorithm:
```
check_delegation(NoDelegation) = true
check_delegation(Delegation d) = verify_cert(d.certificate) and lookup(["subnet",d.subnet_id,"public_key"],d.certificate) = Found _ and d.certificate.delegation = NoDelegation
```

The delegation key (a BLS key) is computed by the following algorithm:
```
delegation_key(NoDelegation) : public_bls_key = root_public_key
delegation_key(Delegation d) : public_bls_key =
  match lookup(["subnet",d.subnet_id,"public_key"],d.certificate) with
    Found der_key -> extract_der(der_key)
```

where `root_public_key` is the a priori known root key and
```
extract_der : Blob -> Blob
```

implements DER decoding of the public key, following [RFC5480](https://datatracker.ietf.org/doc/html/rfc5480) using OID 1.3.6.1.4.1.44668.5.3.1.2.1 for the algorithm and 1.3.6.1.4.1.44668.5.3.2.1 for the curve.

Delegations are *scoped*, i.e., they indicate which set of canister principals the delegatee subnet may certify for. This set can be obtained from a delegation `d` using `lookup(["subnet",d.subnet_id,"canister_ranges"],d.certificate)`, which must be present, and is encoded as described in [Subnet information](#state-tree-subnet). The various applications of certificates describe if and how the subnet scope comes into play.

### Encoding of certificates {#certification-encoding}

The binary encoding of a certificate is a CBOR (see [CBOR](#cbor)) value according to the following CDDL (see [CDDL](#cddl)). You can also [download the file](_attachments/certificates.cddl).

The values in the [The system state tree](#state-tree) are encoded to blobs as follows:

-   natural numbers are leb128-encoded.

-   text values are UTF-8-encoded

-   blob values are encoded as is

### Example

Consider the following tree-shaped data (all single character strings denote labels, all other denote values)

    ─┬╴ "a" ─┬─ "x" ─╴"hello"
     │       └╴ "y" ─╴"world"
     ├╴ "b" ──╴ "good"
     ├╴ "c"
     └╴ "d" ──╴ "morning"

A possible hash tree for this labeled tree might be, where `┬` denotes a fork. This is not a typical encoding (a fork with `Empty` on one side can be avoided), but it is valid.

    ─┬─┬╴"a" ─┬─┬╴"x" ─╴"hello"
     │ │      │ └╴Empty
     │ │      └╴  "y" ─╴"world"
     │ └╴"b" ──╴"good"
     └─┬╴"c" ──╴Empty
       └╴"d" ──╴"morning"

This tree has the following CBOR (see [CBOR](#cbor)) encoding

    8301830183024161830183018302417882034568656c6c6f810083024179820345776f726c6483024162820344676f6f648301830241638100830241648203476d6f726e696e67

and the following root hash

    eb5c5b2195e62d996b84c9bcc8259d19a83786a2f59e0878cec84c811f669aa0

Pruning this tree with the following paths

      /a/y
      /ax
      /d

would lead to this tree (with pruned subtree represented by their hash):

    ─┬─┬╴"a" ─┬─ 1B4FEFF9BEF8131788B0C9DC6DBAD6E81E524249C879E9F10F71CE3749F5A638
     │ │      └╴ "y" ─╴"world"
     │ └╴"b" ──╴7B32AC0C6BA8CE35AC82C255FC7906F7FC130DAB2A090F80FE12F9C2CAE83BA6
     └─┬╴EC8324B8A1F1AC16BD2E806EDBA78006479C9877FED4EB464A25485465AF601D
       └╴"d" ──╴"morning"

Note that the `"b"` label is included (without content) to prove the absence of the `/ax` path.

This tree encodes to CBOR as

    83018301830241618301820458201b4feff9bef8131788b0c9dc6dbad6e81e524249c879e9f10f71ce3749f5a63883024179820345776f726c6483024162820458207b32ac0c6ba8ce35ac82c255fc7906f7fc130dab2a090f80fe12f9c2cae83ba6830182045820ec8324b8a1f1ac16bd2e806edba78006479c9877fed4eb464a25485465af601d830241648203476d6f726e696e67

and (obviously) the same root hash.

In the pruned tree, the `lookup_path` function behaves as follows:

    lookup_path(["a", "a"], pruned_tree) = Unknown
    lookup_path(["a", "y"], pruned_tree) = Found "world"
    lookup_path(["aa"],     pruned_tree) = Absent
    lookup_path(["ax"],     pruned_tree) = Absent
    lookup_path(["b"],      pruned_tree) = Unknown
    lookup_path(["bb"],     pruned_tree) = Unknown
    lookup_path(["d"],      pruned_tree) = Found "morning"
    lookup_path(["e"],      pruned_tree) = Absent

## The HTTP Gateway protocol {#http-gateway}

The HTTP Gateway Protocol has been moved into its own [specification](./http-gateway-protocol-spec.md).

## Abstract behavior {#abstract-behavior}

The previous sections describe the interfaces, i.e. outer edges of the Internet Computer, but give only intuitive and vague information in prose about what these interfaces actually do.

The present section aims to address that question with great precision, by describing the *abstract state* of the whole Internet Computer, and how this state can change in response to API function calls, or spontaneously (modeling asynchronous, distributed or non-deterministic execution).

The design of this abstract specification (e.g. how and where pending messages are stored) are *not* to be understood to in any way prescribe a concrete implementation or software architecture. The goals here are formal precision and clarity, but not implementability, so this can lead to different ways of phrasing.

### Notation

We specify the behavior of the Internet Computer using ad-hoc pseudocode.

The manipulated values are primitive values (numbers, text, binary blobs), aggregate values (lists, unordered lists a.k.a. bags, partial maps, records with fixed fields, named constructors) and functions.

We use a concatenation operator `·` with various types: to extend sets and maps, or to concatenate lists with lists or lists with elements.

The shape of values is described using a hand-wavy type system. We use `Foo = Nat` to define type aliases; now `Foo` can be used instead of `Nat`. Often, the right-hand side is a more complex type here, e.g. a record, or multiple possible types separated by a vertical bar (`|`). Partial maps are written as `Key ↦ Value` and the function type as `Argument → Result`.

:::note

All values are immutable! State change is specified by describing the new state, not by changing the existing state.

:::

Record fields are accessed using dot-notation (e.g. `S.request_id > 0`). To create a new record from an existing record `R` with some fields changed, the syntax `R where field = new_value` is used. This syntax can also be used to create new records with some deeply nested field changed: `R where some_map[key].field = new_value`.

In the state transitions, upper-case variables (`S`, `C`, `Req_id`) are free variables: The state transition may be taken for any possible value of these variables. `S` always refers to the previous state. A state transition often comes with a list of *conditions*, which may restrict the values of these free variables. The *state after* is usually described using the record update syntax by starting with `S where`.

For example, the condition `S.messages = Older_messages · M · Younger_messages` says that `M` is some message in field `messages` of the record `S`, and that `Younger_messages` and `Older_messages` are the other messages in the state. If the "state after" specifies `S with messages = Older_messages · Younger_messages`, then the message `M` is removed from the state.

### Abstract state

In this specification, we describe the Internet Computer as a state machine. In particular, there is a single piece of data that describes the complete state of the IC, called `S`.

Of course, this is a huge simplification: The real Internet Computer is distributed and has a multi-component architecture, and the state is spread over many different components, some physically separated. But this simplification allows us to have a concise description of the behavior, and to easily make global decisions (such as, "is there any pending message"), without having to specify the bookkeeping that allows such global decisions.

#### Identifiers

Principals (canister ids and user ids) are blobs, but some of them have special form, as explained in [Special forms of Principals](#id-classes).
```
type Principal = Blob
```
The function
```
mk_self_authenticating_id : PublicKey -> Principal
mk_self_authenticating_id pk = H(pk) · 0x02
```
calculates self-authenticating ids.

The function
```
mk_derived_id : Principal -> Blob -> Principal
mk_derived_id p nonce = H(|p| · p · nonce) · 0x03
```
calculates derived ids. With `|p|` we denote the length of the principal, in bytes, encoded as a single byte.

The principal of the anonymous user is fixed:
```
anonymous_id : Principal
anonymous_id = 0x04
```
The principal of the management canister is the empty blob (i.e. `aaaaa-aa`):
```
ic_principal : Principal = ""
```
These function domains and fixed values are mutually disjoint.

Method names can be arbitrary pieces of text:
```
MethodName = Text
```
#### Abstract canisters {#abstract-canisters}

The [WebAssembly System API](#system-api) is relatively low-level, and some of its details (e.g. that the argument data is queried using separate calls, and that closures are represented by a function pointer and a number, that method names need to be mangled) would clutter this section. Therefore, we abstract over the WebAssembly details as follows:

-   The state of a WebAssembly module (memory, tables, globals) is hidden behind an abstract `WasmState`. The `WasmState` contains the `StableMemory`, which can be extracted using `pre_upgrade` and passed to `post_upgrade`.

-   A canister module `CanisterModule` consists of an initial state, and a (pure) function that models function invocation. It either indicates that the canister function traps, or returns a new state together with a description of the invoked asynchronous System API calls.
    ```
    WasmState = (abstract)
    StableMemory = (abstract)
    Callback = (abstract)
    ChunkStore = Hash -> Blob

    Arg = Blob;
    CallerId = Principal;

    Timestamp = Nat;
    CanisterVersion = Nat;
    Env = {
      time : Timestamp;
      controllers : List Principal;
      global_timer : Nat;
      balance : Nat;
      reserved_balance : Nat;
      reserved_balance_limit : Nat;
      compute_allocation : Nat;
      memory_allocation : Nat;
      memory_usage_raw_module : Nat;
      memory_usage_canister_history : Nat;
      memory_usage_chunk_store : Nat;
      memory_usage_snapshot : Nat;
      freezing_threshold : Nat;
      subnet_size : Nat;
      certificate : NoCertificate | Blob;
      status : Running | Stopping | Stopped;
      canister_version : CanisterVersion;
    }

    RejectCode = Nat
    Response = Reply Blob | Reject (RejectCode, Text)
    MethodCall = {
      callee : CanisterId;
      method_name: MethodName;
      arg: Blob;
      transferred_cycles: Nat;
      callback: Callback;
    }

    UpdateFunc = WasmState -> Trap { cycles_used : Nat; } | Return {
      new_state : WasmState;
      new_calls : List MethodCall;
      new_certified_data : NoCertifiedData | Blob;
      new_global_timer : NoGlobalTimer | Nat;
      response : NoResponse | Response;
      cycles_accepted : Nat;
      cycles_used : Nat;
    }
    QueryFunc = WasmState -> Trap { cycles_used : Nat; } | Return {
      response : Response;
      cycles_accepted : Nat;
      cycles_used : Nat;
    }
    CompositeQueryFunc = WasmState -> Trap { cycles_used : Nat; } | Return {
      new_state : WasmState;
      new_calls : List MethodCall;
      response : NoResponse | Response;
      cycles_used : Nat;
    }
    SystemTaskFunc = WasmState -> Trap { cycles_used : Nat; } | Return {
      new_state : WasmState;
      new_calls : List MethodCall;
      new_certified_data : NoCertifiedData | Blob;
      new_global_timer : NoGlobalTimer | Nat;
      cycles_used : Nat;
    }

    AvailableCycles = Nat
    RefundedCycles = Nat

<<<<<<< HEAD
        CanisterModule = {
          init : (CanisterId, Arg, CallerId, Env) -> Trap { cycles_used : Nat; } | Return {
            new_state : WasmState;
            new_certified_data : NoCertifiedData | Blob;
            new_global_timer : NoGlobalTimer | Nat;
            cycles_used : Nat;
          }
          pre_upgrade : (WasmState, Principal, Env) -> Trap { cycles_used : Nat; } | Return {
            new_state : WasmState;
            new_certified_data : NoCertifiedData | Blob;
            cycles_used : Nat;
          }
          post_upgrade : (WasmState, Arg, CallerId, Env) -> Trap { cycles_used : Nat; } | Return {
            new_state : WasmState;
            new_certified_data : NoCertifiedData | Blob;
            new_global_timer : NoGlobalTimer | Nat;
            cycles_used : Nat;
          }
          update_methods : MethodName ↦ ((Arg, CallerId, Env, AvailableCycles) -> UpdateFunc)
          query_methods : MethodName ↦ ((Arg, CallerId, Env) -> QueryFunc)
          composite_query_methods : MethodName ↦ ((Arg, CallerId, Env) -> CompositeQueryFunc)
          heartbeat : (Env) -> SystemTaskFunc
          global_timer : (Env) -> SystemTaskFunc
          on_low_wasm_memory : (Env) -> SystemTaskFunc
          callbacks : (Callback, Response, RefundedCycles, Env, AvailableCycles) -> UpdateFunc
          composite_callbacks : (Callback, Response, Env) -> UpdateFunc
          inspect_message : (MethodName, WasmState, Arg, CallerId, Env) -> Trap | Return {
            status : Accept | Reject;
          }
        }
=======
    CanisterModule = {
      init : (CanisterId, Arg, CallerId, Env) -> Trap { cycles_used : Nat; } | Return {
        new_state : WasmState;
        new_certified_data : NoCertifiedData | Blob;
        new_global_timer : NoGlobalTimer | Nat;
        cycles_used : Nat;
      }
      pre_upgrade : (WasmState, Principal, Env) -> Trap { cycles_used : Nat; } | Return {
        new_state : WasmState;
        new_certified_data : NoCertifiedData | Blob;
        cycles_used : Nat;
      }
      post_upgrade : (WasmState, Arg, CallerId, Env) -> Trap { cycles_used : Nat; } | Return {
        new_state : WasmState;
        new_certified_data : NoCertifiedData | Blob;
        new_global_timer : NoGlobalTimer | Nat;
        cycles_used : Nat;
      }
      update_methods : MethodName ↦ ((Arg, CallerId, Env, AvailableCycles) -> UpdateFunc)
      query_methods : MethodName ↦ ((Arg, CallerId, Env) -> QueryFunc)
      composite_query_methods : MethodName ↦ ((Arg, CallerId, Env) -> CompositeQueryFunc)
      heartbeat : (Env) -> SystemTaskFunc
      global_timer : (Env) -> SystemTaskFunc
      callbacks : (Callback, Response, RefundedCycles, Env, AvailableCycles) -> UpdateFunc
      composite_callbacks : (Callback, Response, Env) -> UpdateFunc
      inspect_message : (MethodName, WasmState, Arg, CallerId, Env) -> Trap | Return {
        status : Accept | Reject;
      }
    }
    ```
>>>>>>> 6a46ba1e

This high-level interface presents a pure, mathematical model of a canister, and hides the bookkeeping required to provide the System API as seen in Section [Canister interface (System API)](#system-api).

The `CanisterId` parameter of `init` is merely passed through to the canister, via the `canister.self` system call.

The `Env` parameter provides synchronous read-only access to portions of the system state and canister metadata that are always available.

The parsing of a blob to a canister module and its public and private custom sections is modelled via the (possibly implicitly failing) functions
```
parse_wasm_mod : Blob -> CanisterModule
parse_public_custom_sections : Blob -> Text ↦ Blob
parse_private_custom_sections : Blob -> Text ↦ Blob
```

The concrete mapping of this abstract `CanisterModule` to actual WebAssembly concepts and the System API is described separately in section [Abstract Canisters to System API](#concrete-canisters).

#### Call contexts

The Internet Computer provides certain messaging guarantees: If a user or a canister calls another canister, it will eventually get a single response (a reply or a rejection), even if some canister code along the way fails.

To ensure that only one response is generated, and also to detect when no response can be generated any more, the IC maintains a *call context*. The `needs_to_respond` field is set to `false` once the call has received a response. Further attempts to respond will now fail.
```
Request = {
    nonce : Blob;
    ingress_expiry : Nat;
    sender : UserId;
    canister_id : CanisterId;
    method_name : Text;
    arg : Blob;
  }
CallId = (abstract)
CallOrigin
  = FromUser {
      request : Request;
    }
  | FromCanister {
      calling_context : CallId;
      callback: Callback;
    }
  | FromSystemTask
CallCtxt = {
  canister : CanisterId;
  origin : CallOrigin;
  needs_to_respond : bool;
  deleted : bool;
  available_cycles : Nat;
}
```
#### Calls and Messages

Calls into and within the IC are implemented as messages passed between canisters. During their lifetime, messages change shape: they begin as a call to a public method, which is resolved to a WebAssembly function that is then executed, potentially generating a response which is then delivered.

Therefore, a message can have different shapes:
```
Queue = Unordered | Queue { from : System | CanisterId; to : CanisterId }
EntryPoint
  = PublicMethod MethodName Principal Blob
  | Callback Callback Response RefundedCycles
  | Heartbeat
  | GlobalTimer
  | OnLowWasmMemory
Message
  = CallMessage {
      origin : CallOrigin;
      caller : Principal;
      callee : CanisterId;
      method_name : Text;
      arg : Blob;
      transferred_cycles : Nat;
      queue : Queue;
    }
  | FuncMessage {
      call_context : CallId;
      receiver : CanisterId;
      entry_point : EntryPoint;
      queue : Queue;
    }
  | ResponseMessage {
      origin : CallOrigin;
      response : Response;
      refunded_cycles : Nat;
    }
```

The `queue` field is used to describe the message ordering behavior. Its concrete value is only used to determine when the relative order of two messages must be preserved, and is otherwise not interpreted. Response messages are not ordered so they have no `queue` field.

A reference implementation would likely maintain a separate list of `messages` for each such queue to efficiently find eligible messages; this document uses a single global list for a simpler and more concise system state.

#### API requests

We distinguish between API requests (type `Request`) passed to `/api/v2/…/call` and `/api/v3/…/call`, which may be present in the IC state, and the *read-only* API requests passed to `/api/v2/…/read_state` and `/api/v2/…/query`, which are only ephemeral.

These are the read-only messages:
```
Path = List(Blob)
APIReadRequest
  = StateRead = {
    nonce : Blob;
    ingress_expiry : Nat;
    sender : UserId;
    paths : List(Path);
  }
  | CanisterQuery = {
    nonce : Blob;
    ingress_expiry : Nat;
    sender : UserId;
    canister_id : CanisterId;
    method_name : Text;
    arg : Blob;
  }
```

Signed delegations contain the (unsigned) delegation data in a nested record, next to the signature of that data.
```
PublicKey = Blob
Signature = Blob
SignedDelegation = {
  delegation : {
    pubkey : PublicKey;
    targets : [CanisterId] | Unrestricted;
    expiration : Timestamp
  };
  signature : Signature
}
```

For the signatures in a `Request`, we assume that the following function implements signature verification as described in [Authentication](#authentication). This function picks the corresponding signature scheme according to the DER-encoded metadata in the public key.
```
verify_signature : PublicKey -> Signature -> Blob -> Bool
Envelope = {
  content : Request | APIReadRequest;
  sender_pubkey : PublicKey | NoPublicKey;
  sender_sig : Signature | NoSignature;
  sender_delegation: [SignedDelegation]
}
```

The evolution of a `Request` goes through these states, as explained in [Overview of canister calling](#http-call-overview):
```
RequestStatus
  = Received
  | Processing
  | Rejected (RejectCode, Text)
  | Replied Blob
  | Done
```

A `Path` may refer to a request by way of a *request id*, as specified in [Request ids](#request-id):
```
RequestId = { b ∈ Blob | |b| = 32 }
hash_of_map: Request -> RequestId
```

#### The system state

Finally, we can describe the state of the IC as a record having the following fields:
```
CanState
 = EmptyCanister | {
  wasm_state : WasmState;
  module : CanisterModule;
  raw_module : Blob;
  public_custom_sections: Text ↦ Blob;
  private_custom_sections: Text ↦ Blob;
}
CanStatus
  = Running
  | Stopping (List (CallOrigin, Nat))
  | Stopped
ChangeOrigin
  = FromUser {
      user_id : PrincipalId;
    }
  | FromCanister {
      canister_id : PrincipalId;
      canister_version : CanisterVersion | NoCanisterVersion;
    }
CodeDeploymentMode
  = Install
  | Reinstall
  | Upgrade
SnapshotId = (abstract)
ChangeDetails
  = Creation {
      controllers : [PrincipalId];
    }
  | CodeUninstall
  | CodeDeployment {
      mode : CodeDeploymentMode;
      module_hash : Blob;
    }
  | LoadSnapshot {
      canister_version : CanisterVersion;
      snapshot_id : SnapshotId;
      taken_at_timestamp : Timestamp;
    }
  | ControllersChange {
      controllers : [PrincipalId];
    }
Change = {
  timestamp_nanos : Timestamp;
  canister_version : CanisterVersion;
  origin : ChangeOrigin;
  details : ChangeDetails;
}
CanisterHistory = {
  total_num_changes : Nat;
  recent_changes : [Change];
}
CanisterLogVisibility
  = Controllers
  | Public
  | AllowedViewers [Principal]
CanisterLog = {
  idx : Nat;
  timestamp_nanos : Nat;
  content : Blob;
}
OnLowWasmMemoryHookStatus
  = ConditionNotSatisfied
  | Ready
  | Executed
QueryStats = {
  timestamp : Timestamp;
  num_instructions : Nat;
  request_payload_bytes : Nat;
  response_payload_bytes : Nat;
}
Subnet = {
  subnet_id : Principal;
  subnet_size : Nat;
}
Snapshot = {
  snapshot_id : SnapshotId;
  wasm_state : WasmState;
  raw_module : Blob;
  chunk_store : ChunkStore;
  certified_data : Blob;
  canister_version : CanisterVersion;
  taken_at_timestamp : Timestamp;
}
S = {
  requests : Request ↦ (RequestStatus, Principal);
  canisters : CanisterId ↦ CanState;
  snapshots: CanisterId ↦ Snapshot;
  controllers : CanisterId ↦ Set Principal;
  compute_allocation : CanisterId ↦ Nat;
  memory_allocation : CanisterId ↦ Nat;
  freezing_threshold : CanisterId ↦ Nat;
  canister_status: CanisterId ↦ CanStatus;
  canister_version: CanisterId ↦ CanisterVersion;
  canister_subnet : CanisterId ↦ Subnet;
  time : CanisterId ↦ Timestamp;
  global_timer : CanisterId ↦ Timestamp;
  balances: CanisterId ↦ Nat;
  reserved_balances: CanisterId ↦ Nat;
  reserved_balance_limits: CanisterId ↦ Nat;
  wasm_memory_limit: CanisterId ↦ Nat;
  wasm_memory_threshold: CanisterId ↦ Nat;
  on_low_wasm_memory_hook_status: CanisterId ↦ OnLowWasmMemoryHookStatus;
  certified_data: CanisterId ↦ Blob;
  canister_history: CanisterId ↦ CanisterHistory;
  canister_log_visibility: CanisterId ↦ CanisterLogVisibility;
  canister_logs: CanisterId ↦ [CanisterLog];
  query_stats: CanisterId ↦ [QueryStats];
  system_time : Timestamp
  call_contexts : CallId ↦ CallCtxt;
  messages : List Message; // ordered!
  root_key : PublicKey
}
```

To convert `CanStatus` into `status : Running | Stopping | Stopped` from `Env`, we define the following conversion function:
```
simple_status(Running) = Running
simple_status(Stopping _) = Stopping
simple_status(Stopped) = Stopped
```

To convert `CallOrigin` into `ChangeOrigin`, we define the following conversion function:
```
change_origin(principal, _, FromUser { … }) = FromUser {
    user_id = principal
  }
change_origin(principal, sender_canister_version, FromCanister { … }) = FromCanister {
    canister_id = principal
    canister_version = sender_canister_version
  }
change_origin(principal, sender_canister_version, FromSystemTask) = FromCanister {
    canister_id = principal
    canister_version = sender_canister_version
  }
```

#### Cycle bookkeeping and resource consumption

The main cycle balance of canister `A` in state `S` can be obtained with `S.balances(A)`.
In addition to the main balance, each canister has a reserved balance `S.reserved_balances(A)`.
The reserved balance contains cycles that were set aside from the main balance for future payments for the consumption of resources such as compute and memory.
The reserved cycles can only be used for resource payments and cannot be transferred back to the main balance.

The (unspecified) function `idle_cycles_burned_rate(compute_allocation, memory_allocation, memory_usage, subnet_size)` determines the idle resource consumption rate in cycles per day of a canister given its current compute and memory allocation, memory usage, and subnet size. The function `freezing_limit(compute_allocation, memory_allocation, freezing_threshold, memory_usage, subnet_size)` determines the freezing limit in cycles of a canister given its current compute and memory allocation, freezing threshold in seconds, memory usage, and subnet size. The value `freezing_limit(compute_allocation, memory_allocation, freezing_threshold, memory_usage, subnet_size)` is derived from `idle_cycles_burned_rate(compute_allocation, memory_allocation, memory_usage, subnet_size)` and `freezing_threshold` as follows:
```
freezing_limit(compute_allocation, memory_allocation, freezing_threshold, memory_usage, subnet_size) = idle_cycles_burned_rate(compute_allocation, memory_allocation, memory_usage, subnet_size) * freezing_threshold / (24 * 60 * 60)
```

The (unspecified) functions `memory_usage_wasm_state(wasm_state)`, `memory_usage_raw_module(raw_module)`, `memory_usage_canister_history(canister_history)`, `memory_usage_chunk_store(chunk_store)`, and `memory_usage_snapshot(snapshot)` determine the canister's memory usage in bytes consumed by its Wasm state, raw Wasm binary, canister history, chunk store, and snapshot, respectively.

The freezing limit of canister `A` in state `S` can be obtained as follows:
```
freezing_limit(S, A) =
  freezing_limit(
    S.compute_allocation[A],
    S.memory_allocation[A],
    S.freezing_threshold[A],
    memory_usage_wasm_state(S.canisters[A].wasm_state) +
      memory_usage_raw_module(S.canisters[A].raw_module) +
      memory_usage_canister_history(S.canister_history[A]) +
      memory_usage_chunk_store(S.chunk_store[A]) +
      memory_usage_snapshot(S.snapshots[A]),
    S.canister_subnet[A].subnet_size,
  )
```

The amount of cycles that is available for spending in calls and execution is computed by the function `liquid_balance(balance, reserved_balance, freezing_limit)`:
```
liquid_balance(balance, reserved_balance, freezing_limit) = balance - max(freezing_limit - reserved_balance, 0)
```

The "liquid" balance of canister `A` in state `S` can be obtained as follows:
```
liquid_balance(S, A) =
  liquid_balance(
    S.balances[A],
    S.reserved_balances[A],
    freezing_limit(S, A),
  )
```

The reasoning behind this is that resource payments first drain the reserved balance and only when the reserved balance gets to zero, they start draining the main balance.

The amount of cycles that need to be reserved after operations that allocate resources is modeled with an unspecified function `cycles_to_reserve(S, CanisterId, compute_allocation, memory_allocation, snapshots, CanState)` that depends on the old IC state, the id of the canister, the new allocations of the canister, the snapshots of the canister, and the new state of the canister.

#### Initial state

The initial state of the IC is

```
{
  requests = ();
  canisters = ();
  snapshots = ();
  controllers = ();
  compute_allocation = ();
  memory_allocation = ();
  freezing_threshold = ();
  canister_status = ();
  canister_version = ();
  canister_subnet = ();
  time = ();
  global_timer = ();
  balances = ();
  reserved_balances = ();
  reserved_balance_limits = ();
  wasm_memory_limit = ();
  wasm_memory_threshold = ();
  on_low_wasm_memory_hook_status = ();
  certified_data = ();
  canister_history = ();
  canister_log_visibility = ();
  canister_logs = ();
  query_stats = ();
  system_time = T;
  call_contexts = ();
  messages = [];
  root_key = PublicKey;
}
```

for some time stamp `T`, some DER-encoded BLS public key `PublicKey`, and using `()` to denote the empty map or bag.

### Invariants

The following is an incomplete list of invariants that should hold for the abstract state `S`, and are not already covered by the type annotations in this section.

-   No pair of update, query, and composite query methods in a CanisterModule can have the same name:
    ```
    ∀ (_ ↦ CanState) ∈ S.canisters:
      dom(CanState.module.update_methods) ∩ dom(CanState.module.query_methods) = ∅
      dom(CanState.module.update_methods) ∩ dom(CanState.module.composite_query_methods) = ∅
      dom(CanState.module.query_methods) ∩ dom(CanState.module.composite_query_methods) = ∅
    ```

-   Deleted call contexts were not awaiting a response:
    ```
    ∀ (_ ↦ Ctxt) ∈ S.call_contexts:
      if Ctxt.deleted then Ctxt.needs_to_respond = false
    ```
-   Responded call contexts have no available\_cycles left:
    ```
    ∀ (_ ↦ Ctxt) ∈ S.call_contexts:
      if Ctxt.needs_to_respond = false then Ctxt.available_cycles = 0
    ```
-   A stopped canister does not have any call contexts (in particular, a stopped canister does not have any call contexts marked as deleted):
    ```
    ∀ (_ ↦ Ctxt) ∈ S.call_contexts:
      S.canister_status[Ctxt.canister] ≠ Stopped
    ```
-   Referenced call contexts exist:
    ```
    ∀ CallMessage {origin = FromCanister O, …} ∈ S.messages. O.calling_context ∈ dom(S.call_contexts)
    ∀ ResponseMessage {origin = FromCanister O, …} ∈ S.messages. O.calling_context ∈ dom(S.call_contexts)
    ∀ (_ ↦ {needs_to_respond = true, origin = FromCanister O, …}) ∈ S.call_contexts: O.calling_context ∈ dom(S.call_contexts)
    ∀ (_ ↦ Stopping Origins) ∈ S.canister_status: ∀(FromCanister O, _) ∈ Origins. O.calling_context ∈ dom(S.call_contexts)
    ```
### State transitions

Based on this abstract notion of the state, we can describe the behavior of the IC. There are three classes of behaviors:

-   Potentially state changing API requests that are submitted via `/api/v2/…/call` and `/api/v3/…/call`. These transitions describe checks that the request must pass to be considered received.

-   Spontaneous transitions that model the internal behavior of the IC, by describing conditions on the state that allow the transition to happen, and the state after.

-   Responses to reads (i.e. `/api/v2/…/read_state` and `/api/v2/…/query`). By definition, these do *not* change the state of the IC, and merely describe the response based on the read request (or query, respectively) and the current state.

The state transitions are not complete with regard to error handling. For example, the behavior of sending a request to a non-existent canister is not specified here. For now, we trust implementors to make sensible decisions there.

We model the [The IC management canister](#ic-management-canister) with one state transition per method. There, we assume a function
```
candid : Value -> Blob
```
that represents Candid encoding; this is implicitly taking the method types, as declared in [Interface overview](#ic-candid), into account. We model the parsing of Candid values in the "Conditions" section using `candid` as well, by treating it as a non-deterministic function.

#### Envelope Authentication

The following predicate describes when an envelope `E` correctly signs the enclosed request with a key belonging to a user `U`, at time `T`: It returns which canister ids this envelope may be used at (as a set of principals).
```
verify_envelope({ content = C }, U, T)
  = { p : p is CanisterID } if U = anonymous_id
verify_envelope({ content = C, sender_pubkey = PK, sender_sig = Sig, sender_delegation = DS}, U, T)
  = TS if U = mk_self_authenticating_id E.sender_pubkey
  ∧ (PK', TS) = verify_delegations(DS, PK, T, { p : p is CanisterId })
  ∧ verify_signature PK' Sig ("\x0Aic-request" · hash_of_map(C))
verify_delegations([], PK, T, TS) = (PK, TS)
verify_delegations([D] · DS, PK, T, TS)
  = verify_delegations(DS, D.pubkey, T, TS ∩ delegation_targets(D))
  if verify_signature PK D.signature ("\x1Aic-request-auth-delegation" · hash_of_map(D.delegation))
   ∧ D.delegation.expiration ≥ T
delegation_targets(D)
  = if D.targets = Unrestricted
    then { p : p is CanisterId }
    else D.targets
```
#### Effective canister ids

A `Request` has an effective canister id according to the rules in [Effective canister id](#http-effective-canister-id):
```
is_effective_canister_id(Request {canister_id = ic_principal, method = provisional_create_canister_with_cycles, …}, p)
is_effective_canister_id(Request {canister_id = ic_principal, method = install_chunked_code, arg = candid({target_canister = p, …}), …}, p)
is_effective_canister_id(Request {canister_id = ic_principal, arg = candid({canister_id = p, …}), …}, p)
is_effective_canister_id(Request {canister_id = p, …}, p), if p ≠ ic_principal
```
#### API Request submission

After a node accepts a request via `/api/v2/canister/<ECID>/call` or `/api/v3/canister/<ECID>/call`, the request gets added to the IC state as `Received`.

This may only happen if the signature is valid and is created with a correct key. Due to this check, the envelope is discarded after this point.

Requests that have expired are dropped here.

Ingress message inspection is applied, and messages that are not accepted by the canister are dropped.

Submitted request
`E : Envelope`

Conditions  

```html

E.content.canister_id ∈ verify_envelope(E, E.content.sender, S.system_time)
|E.content.nonce| <= 32
E.content ∉ dom(S.requests)
S.system_time <= E.content.ingress_expiry
is_effective_canister_id(E.content, ECID)
( E.content.canister_id = ic_principal
  E.content.arg = candid({canister_id = CanisterId, …})
  E.content.sender ∈ S.controllers[CanisterId]
  E.content.method_name ∈
    { "install_code", "install_chunked_code", "uninstall_code", "update_settings", "start_canister", "stop_canister",
      "canister_status", "delete_canister", "upload_chunk", "clear_chunk_store", "stored_chunks",
      "provisional_top_up_canister" }
) ∨ (
  E.content.canister_id = ic_principal
  E.content.method_name ∈
    { "provisional_create_canister_with_cycles" }
) ∨ (
  E.content.canister_id ≠ ic_principal
  S.canisters[E.content.canister_id] ≠ EmptyCanister
  S.canister_status[E.content.canister_id] = Running
  Env = {
    time = S.time[E.content.canister_id];
    controllers = S.controllers[E.content.canister_id];
    global_timer = S.global_timer[E.content.canister_id];
    balance = S.balances[E.content.canister_id];
    reserved_balance = S.reserved_balances[E.content.canister_id];
    reserved_balance_limit = S.reserved_balance_limits[E.content.canister_id];
    compute_allocation = S.compute_allocation[E.content.canister_id];
    memory_allocation = S.memory_allocation[E.content.canister_id];
    memory_usage_raw_module = memory_usage_raw_module(S.canisters[E.content.canister_id].raw_module);
    memory_usage_canister_history = memory_usage_canister_history(S.canister_history[E.content.canister_id]);
    memory_usage_chunk_store = memory_usage_chunk_store(S.chunk_store[E.content.canister_id]);
    memory_usage_snapshot = memory_usage_snapshot(S.snapshots[E.content.canister_id]);
    freezing_threshold = S.freezing_threshold[E.content.canister_id];
    subnet_size = S.canister_subnet[E.content.canister_id].subnet_size;
    certificate = NoCertificate;
    status = simple_status(S.canister_status[E.content.canister_id]);
    canister_version = S.canister_version[E.content.canister_id];
  }
  liquid_balance(S, E.content.canister_id) ≥ 0
  S.canisters[E.content.canister_id].module.inspect_message
    (E.content.method_name, S.canisters[E.content.canister_id].wasm_state, E.content.arg, E.content.sender, Env) = Return {status = Accept;}
)

```

State after  

```html

S with
    requests[E.content] = (Received, ECID)

```

:::note

This is not instantaneous (the IC takes some time to agree it accepts the request) nor guaranteed (a node could just drop the request, or maybe it did not pass validation). But once the request has entered the IC state like this, it will be acted upon.

:::

#### Request rejection

The IC may reject a received message for internal reasons (high load, low resources) or expiry. The precise conditions are not specified here, but the reject code must indicate this to be a system error.

Conditions  

```html

S.requests[R] = (Received, ECID)
Code = SYS_FATAL or Code = SYS_TRANSIENT

```

State after  

```html

S with
    requests[R] = (Rejected (Code, Msg), ECID)

```

#### Initiating canister calls

A first step in processing a canister update call is to create a `CallMessage` in the message queue.

The `request` field of the `FromUser` origin establishes the connection to the API message. One could use the corresponding `hash_of_map` for this purpose, but this formulation is more abstract.

The IC does not make any guarantees about the order of incoming messages.

Conditions  

```html

S.requests[R] = (Received, ECID)
S.system_time <= R.ingress_expiry
C = S.canisters[R.canister_id]

```

State after  

```html

S with
    requests[R] = (Processing, ECID)
    messages =
      CallMessage {
        origin = FromUser { request = R };
        caller = R.sender;
        callee = R.canister_id;
        method_name = R.method_name;
        arg = R.arg;
        transferred_cycles = 0;
        queue = Unordered;
      } · S.messages

```

#### Calls to stopped/stopping canisters are rejected

A call to a canister which is stopping, or stopped is automatically rejected.

Conditions  

```html

S.messages = Older_messages · CallMessage CM · Younger_messages
(CM.queue = Unordered) or (∀ CallMessage M' | FuncMessage M' ∈ Older_messages. M'.queue ≠ CM.queue)
S.canisters[CM.callee] ≠ EmptyCanister
S.canister_status[CM.callee] = Stopped or S.canister_status[CM.callee] = Stopping
```

State after:

```html

messages = Older_messages · Younger_messages  ·
  ResponseMessage {
      origin = CM.origin;
      response = Reject (CANISTER_ERROR, <implementation-specific>);
      refunded_cycles = CM.transferred_cycles;
  }

```

#### Calls to frozen canisters are rejected

A call to a canister which is frozen is automatically rejected.

Conditions  

```html

S.messages = Older_messages · CallMessage CM · Younger_messages
(CM.queue = Unordered) or (∀ CallMessage M' | FuncMessage M' ∈ Older_messages. M'.queue ≠ CM.queue)
S.canisters[CM.callee] ≠ EmptyCanister
liquid_balance(S, CM.callee) < 0
```

State after:

```html

messages = Older_messages · Younger_messages  ·
  ResponseMessage {
      origin = CM.origin;
      response = Reject (SYS_TRANSIENT, <implementation-specific>);
      refunded_cycles = CM.transferred_cycles;
  }

```

#### Call context creation {#call-context-creation}

Before invoking a heartbeat, a global timer, or a message to a public entry point, a call context is created for bookkeeping purposes. For these invocations the canister must be running (so not stopped or stopping). Additionally, these invocations only happen for "real" canisters, not the IC management canister.

This "bookkeeping transition" must be immediately followed by the corresponding ["Message execution" transition](#rule-message-execution).

*Call context creation: Public entry points*

For a message to a public entry point, the method is looked up in the list of exports. This happens for both ingress and inter-canister messages.

The position of the message in the queue is unchanged.

Conditions  

```html

S.messages = Older_messages · CallMessage CM · Younger_messages
(CM.queue = Unordered) or (∀ CallMessage M' | FuncMessage M' ∈ Older_messages. M'.queue ≠ CM.queue)
S.canisters[CM.callee] ≠ EmptyCanister
S.canister_status[CM.callee] = Running
liquid_balance(S, CM.callee) ≥ MAX_CYCLES_PER_MESSAGE
Ctxt_id ∉ dom(S.call_contexts)

```

State after  

```html

S with
    messages =
      Older_messages ·
      FuncMessage {
        call_context = Ctxt_id;
        receiver = CM.callee;
        entry_point = PublicMethod CM.method_name CM.caller CM.arg;
        queue = CM.queue;
      } ·
      Younger_messages
    call_contexts[Ctxt_id] = {
      canister = CM.callee;
      origin = CM.origin;
      needs_to_respond = true;
      deleted = false;
      available_cycles = CM.transferred_cycles;
    }
    balances[CM.callee] = S.balances[CM.callee] - MAX_CYCLES_PER_MESSAGE

```

*Call context creation: Heartbeat*

If canister `C` exports a method with name `canister_heartbeat`, the IC will create the corresponding call context.

Conditions  

```html

S.canisters[C] ≠ EmptyCanister
S.canister_status[C] = Running
liquid_balance(S, C) ≥ MAX_CYCLES_PER_MESSAGE
Ctxt_id ∉ dom(S.call_contexts)

```

State after  

```html

S with
    messages =
      FuncMessage {
        call_context = Ctxt_id;
        receiver = C;
        entry_point = Heartbeat;
        queue = Queue { from = System; to = C };
      }
      · S.messages
    call_contexts[Ctxt_id] = {
      canister = C;
      origin = FromSystemTask;
      needs_to_respond = false;
      deleted = false;
      available_cycles = 0;
    }
    balances[C] = S.balances[C] - MAX_CYCLES_PER_MESSAGE

```

*Call context creation: Global timer*

If canister `C` exports a method with name `canister_global_timer`, the global timer of canister `C` is set, and the current time for canister `C` has passed the value of the global timer, the IC will create the corresponding call context and deactivate the global timer.

Conditions  

```html

S.canisters[C] ≠ EmptyCanister
S.canister_status[C] = Running
S.global_timer[C] ≠ 0
S.time[C] ≥ S.global_timer[C]
liquid_balance(S, C) ≥ MAX_CYCLES_PER_MESSAGE
Ctxt_id ∉ dom(S.call_contexts)

```

State after  

```html

S with
    messages =
      FuncMessage {
        call_context = Ctxt_id;
        receiver = C;
        entry_point = GlobalTimer;
        queue = Queue { from = System; to = C };
      }
      · S.messages
    call_contexts[Ctxt_id] = {
      canister = C;
      origin = FromSystemTask;
      needs_to_respond = false;
      deleted = false;
      available_cycles = 0;
    }
    global_timer[C] = 0
    balances[C] = S.balances[C] - MAX_CYCLES_PER_MESSAGE

```

*Call context creation: On low wasm memory*

If `S.on_low_wasm_memory_hook_status[C]` is `Ready` for a canister `C`, the IC will create the corresponding call context and set `S.on_low_wasm_memory_hook_status[C]` to `Executed`.

Conditions

```html

S.canisters[C] ≠ EmptyCanister
S.canister_status[C] = Running
S.on_low_wasm_memory_hook_status[C] = Ready
liquid_balance(S, C) ≥ MAX_CYCLES_PER_MESSAGE
Ctxt_id ∉ dom(S.call_contexts)

```

State after

```html

S with
    messages =
      FuncMessage {
        call_context = Ctxt_id;
        receiver = C;
        entry_point = OnLowWasmMemory;
        queue = Queue { from = System; to = C };
      }
      · S.messages
    call_contexts[Ctxt_id] = {
      canister = C;
      origin = FromSystemTask;
      needs_to_respond = false;
      deleted = false;
      available_cycles = 0;
    }
    on_low_wasm_memory_hook_status[C] = Executed
    balances[C] = S.balances[C] - MAX_CYCLES_PER_MESSAGE

```

The IC can execute any message that is at the head of its queue, i.e. there is no older message with the same abstract `queue` field. The actual message execution, if successful, may enqueue further messages and --- if the function returns a response --- record this response. The new call and response messages are enqueued at the end.

Note that new messages are executed only if the canister is Running and is not frozen.

#### Message execution {#rule-message-execution}

The transition models the actual execution of a message, whether it is an initial call to a public method or a response. In either case, a call context already exists (see transition "Call context creation").

Conditions  

```html

S.messages = Older_messages · FuncMessage M · Younger_messages
(M.queue = Unordered) or (∀ CallMessage M' | FuncMessage M' ∈ Older_messages. M'.queue ≠ M.queue)
(∀ FuncMessage M' ∈ Older_messages · Younger_messages. M'.receiver ≠ M.receiver or M.entry_point ≠ OnLowWasmMemory)
S.on_low_wasm_memory_hook_status[M.receiver] ≠ Ready
S.canisters[M.receiver] ≠ EmptyCanister
Mod = S.canisters[M.receiver].module

Is_response = M.entry_point == Callback _ _ _

Env = {
  time = S.time[M.receiver];
  controllers = S.controllers[M.receiver];
  global_timer = S.global_timer[M.receiver];
  balance = S.balances[M.receiver]
  reserved_balance = S.reserved_balances[M.receiver];
  reserved_balance_limit = S.reserved_balance_limits[M.receiver];
  compute_allocation = S.compute_allocation[M.receiver];
  memory_allocation = S.memory_allocation[M.receiver];
  memory_usage_raw_module = memory_usage_raw_module(S.canisters[M.receiver].raw_module);
  memory_usage_canister_history = memory_usage_canister_history(S.canister_history[M.receiver]);
  memory_usage_chunk_store = memory_usage_chunk_store(S.chunk_store[M.receiver]);
  memory_usage_snapshot = memory_usage_snapshot(S.snapshots[M.receiver]);
  freezing_threshold = S.freezing_threshold[M.receiver];
  subnet_size = S.canister_subnet[M.receiver].subnet_size;
  certificate = NoCertificate;
  status = simple_status(S.canister_status[M.receiver]);
  canister_version = S.canister_version[M.receiver];
}

Available = S.call_contexts[M.call_contexts].available_cycles
( M.entry_point = PublicMethod Name Caller Arg
  F = Mod.update_methods[Name](Arg, Caller, Env, Available)
  New_canister_version = S.canister_version[M.receiver] + 1
  Wasm_memory_limit = S.wasm_memory_limit[M.receiver]
)
or
( M.entry_point = PublicMethod Name Caller Arg
  F = query_as_update(Mod.query_methods[Name], Arg, Caller, Env, Available)
  New_canister_version = S.canister_version[M.receiver]
  Wasm_memory_limit = 0
)
or
( M.entry_point = Callback Callback Response RefundedCycles
  F = Mod.callbacks(Callback, Response, RefundedCycles, Env, Available)
  New_canister_version = S.canister_version[M.receiver] + 1
  Wasm_memory_limit = 0
)
or
( M.entry_point = Heartbeat
  F = system_task_as_update(Mod.heartbeat, Env)
  New_canister_version = S.canister_version[M.receiver] + 1
  Wasm_memory_limit = 0
)
or
( M.entry_point = GlobalTimer
  F = system_task_as_update(Mod.global_timer, Env)
  New_canister_version = S.canister_version[M.receiver] + 1
  Wasm_memory_limit = 0
)
or
( M.entry_point = OnLowWasmMemory
  F = system_task_as_update(Mod.on_low_wasm_memory, Env)
  New_canister_version = S.canister_version[M.receiver] + 1
  Wasm_memory_limit = 0
)

R = F(S.canisters[M.receiver].wasm_state)

```

State after  

```html

if
  R = Return res
  validate_sender_canister_version(res.new_calls, S.canister_version[M.receiver])
  res.cycles_used ≤ (if Is_response then MAX_CYCLES_PER_RESPONSE else MAX_CYCLES_PER_MESSAGE)
  res.cycles_accepted ≤ Available
  (res.cycles_used + ∑ [ MAX_CYCLES_PER_RESPONSE + call.transferred_cycles | call ∈ res.new_calls ]) ≤
    (S.balances[M.receiver] + res.cycles_accepted + (if Is_response then MAX_CYCLES_PER_RESPONSE else MAX_CYCLES_PER_MESSAGE))
  Cycles_reserved = cycles_to_reserve(S, A.canister_id, S.compute_allocation[A.canister_id], S.memory_allocation[A.canister_id], S.snapshots[A.canister_id], New_state)
  New_balance =
      (S.balances[M.receiver] + res.cycles_accepted + (if Is_response then MAX_CYCLES_PER_RESPONSE else MAX_CYCLES_PER_MESSAGE))
      - (res.cycles_used + ∑ [ MAX_CYCLES_PER_RESPONSE + call.transferred_cycles | call ∈ res.new_calls ])
      - Cycles_reserved
  New_reserved_balance = S.reserved_balances[M.receiver] + Cycles_reserved
  Min_balance = if Is_response then 0 else freezing_limit(
    S.compute_allocation[M.receiver],
    S.memory_allocation[M.receiver],
    S.freezing_threshold[M.receiver],
    memory_usage_wasm_state(res.new_state) +
      memory_usage_raw_module(S.canisters[M.receiver].raw_module) +
      memory_usage_canister_history(S.canister_history[M.receiver]) +
      memory_usage_chunk_store(S.chunk_store[M.receiver]) +
      memory_usage_snapshot(S.snapshots[M.receiver]),
    S.canister_subnet[M.receiver].subnet_size,
  )
  New_reserved_balance ≤ S.reserved_balance_limits[M.receiver]
  liquid_balance(
    New_balance,
    New_reserved_balance,
    Min_balance
  ) ≥ 0
  Total_memory_usage = memory_usage_wasm_state(res.new_state) +
    memory_usage_raw_module(S.canisters[M.receiver].raw_module) +
    memory_usage_canister_history(S.canister_history[M.receiver]) +
    memory_usage_chunk_store(S.chunk_store[M.receiver]) +
    memory_usage_snapshot(S.snapshots[M.receiver])
  (S.memory_allocation[M.receiver] = 0) or (Total_memory_usage ≤ S.memory_allocation[M.receiver])
  (Wasm_memory_limit = 0) or |res.new_state.store.mem| <= Wasm_memory_limit
  (res.response = NoResponse) or S.call_contexts[M.call_context].needs_to_respond
then
  S with
    canisters[M.receiver].wasm_state = res.new_state;
    canister_version[M.receiver] = New_canister_version;
    messages =
      Older_messages ·
      Younger_messages ·
      [ CallMessage {
          origin = FromCanister {
            call_context = M.call_context;
            callback = call.callback;
          };
          caller = M.receiver;
          callee = call.callee;
          method_name = call.method_name;
          arg = call.arg;
          transferred_cycles = call.transferred_cycles
          queue = Queue { from = M.receiver; to = call.callee };
        }
      | call ∈ res.new_calls ] ·
      [ ResponseMessage {
          origin = S.call_contexts[M.call_context].origin
          response = res.response;
          refunded_cycles = Available - res.cycles_accepted;
        }
      | res.response ≠ NoResponse ]

    if res.response = NoResponse:
       call_contexts[M.call_context].available_cycles = Available - res.cycles_accepted
    else
       call_contexts[M.call_context].needs_to_respond = false
       call_contexts[M.call_context].available_cycles = 0

    if res.new_certified_data ≠ NoCertifiedData:
      certified_data[M.receiver] = res.new_certified_data

    if res.new_global_timer ≠ NoGlobalTimer:
      global_timer[M.receiver] = res.new_global_timer

    balances[M.receiver] = New_balance
    reserved_balances[M.receiver] = New_reserved_balance

    canister_logs[M.receiver] = S.canister_logs[M.receiver] · canister_logs

    if S.memory_allocation[M.receiver] = 0:
      Wasm_memory_capacity = S.wasm_memory_limit[M.receiver]
    else:
      Wasm_memory_capacity = min(S.memory_allocation[M.receiver] - (Total_memory_usage - |res.new_state.store.mem|), S.wasm_memory_limit[M.receiver])

    if Wasm_memory_capacity < |New_state.store.mem| + S.wasm_memory_threshold[M.receiver]:
      if S.on_low_wasm_memory_hook_status[M.receiver] = ConditionNotSatisfied:
        On_low_wasm_memory_hook_status = Ready
      else:
        On_low_wasm_memory_hook_status = S.on_low_wasm_memory_hook_status[M.receiver]
    else:
      On_low_wasm_memory_hook_status = ConditionNotSatisfied

    on_low_wasm_memory_hook_status[M.receiver] = On_low_wasm_memory_hook_status
else
  S with
    messages = Older_messages · Younger_messages
    balances[M.receiver] =
      (S.balances[M.receiver] + (if Is_response then MAX_CYCLES_PER_RESPONSE else MAX_CYCLES_PER_MESSAGE))
      - min (R.cycles_used, (if Is_response then MAX_CYCLES_PER_RESPONSE else MAX_CYCLES_PER_MESSAGE))

```

Depending on whether this is a call message and a response messages, we have either set aside `MAX_CYCLES_PER_MESSAGE` or `MAX_CYCLES_PER_RESPONSE`, either in the call context creation rule or the Callback invocation rule.

The cycle consumption of executing this message is modeled via the unspecified `cycles_used` variable; the variable takes some value between 0 and `MAX_CYCLES_PER_MESSAGE`/`MAX_CYCLES_PER_RESPONSE` (for call execution and response execution, respectively).

The logs produced by the canister during message execution are modeled via the unspecified `canister_logs` variable; the variable stores a list of logs (each of type `CanisterLog`) with consecutive sequence numbers, timestamps equal to `S.time[M.receiver]`, and contents produced by the canister calling `ic0.debug_print`, `ic0.trap`, or produced by the WebAssembly runtime when the canister WebAssembly module traps.

This transition detects certain behavior that will appear as a trap (and which an implementation may implement by trapping directly in a system call):

-   Responding if the present call context does not need to be responded to

-   Accepting more cycles than are available on the call context

-   Sending out more cycles than available to the canister

-   Consuming more cycles than allowed (and reserved)

If message execution [*traps* (in the sense of a Wasm function)](#system-api-module), the message gets dropped. No response is generated (as some other message may still fulfill this calling context). Any state mutation is discarded. If the message was a call, the associated cycles are held by its associated call context and will be refunded to the caller, see [Call context starvation](#rule-starvation).

If message execution [*returns* (in the sense of a Wasm function)](#system-api-module), the state is updated and possible outbound calls and responses are enqueued.

Note that returning does *not* imply that the call associated with this message now *succeeds* in the sense defined in [section responding](#responding); that would require a (unique) call to `ic0.reply`. Note also that the state changes are persisted even when the IC is set to synthesize a [CANISTER\_ERROR](#reject-codes) reject immediately afterward (which happens when this returns without calling `ic0.reply` or `ic0.reject`, the corresponding call has not been responded to and there are no outstanding callbacks, see [Call context starvation](#rule-starvation)).

The function `validate_sender_canister_version` checks that `sender_canister_version` matches the actual canister version of the sender in all calls to the methods of the management canister that take `sender_canister_version`:
```
validate_sender_canister_version(new_calls, canister_version_from_system) =
  ∀ call ∈ new_calls. (call.callee = ic_principal and (call.method = 'create_canister' or call.method = 'update_settings' or call.method = 'install_code' or call.method = `install_chunked_code` or call.method = 'uninstall_code' or call.method = 'provisional_create_canister_with_cycles') and call.arg = candid(A) and A.sender_canister_version = n) => n = canister_version_from_system
```

The functions `query_as_update` and `system_task_as_update` turns a query function (note that composite query methods cannot be called when executing a message during this transition) resp the heartbeat or global timer into an update function; this is merely a notational trick to simplify the rule:
```
query_as_update(f, arg, caller, env, available) = λ wasm_state →
  match f(arg, caller, env, available)(wasm_state) with
    Trap trap → Trap trap
    Return res → Return {
      new_state = wasm_state;
      new_calls = [];
      new_certified_data = NoCertifiedData;
      new_global_timer = NoGlobalTimer;
      response = res.response;
      cycles_accepted = res.cycles_accepted;
      cycles_used = res.cycles_used;
    }
    
system_task_as_update(f, env) = λ wasm_state →
  match f(env)(wasm_state) with
    Trap trap → Trap trap
    Return res → Return {
      new_state = res.new_state;
      new_calls = res.new_calls;
      new_certified_data = res.new_certified_data;
      new_global_timer = res.new_global_timer;
      response = NoResponse;
      cycles_accepted = 0;
      cycles_used = res.cycles_used;
    }
```

Note that by construction, a query function will either trap or return with a response; it will never send calls, and it will never change the state of the canister.

#### Spontaneous request rejection {#request-rejection}

The system can reject a request at any point in time, e.g., because it is overloaded.

Condition:
```html
S.messages = Older_messages · CallMessage CM · Younger_messages
```

State after, with `reject_code` being an arbitrary reject code:
```html
S.messages =
    Older_messages
    · Younger_messages
    · ResponseMessage {
        origin = CM.origin;
        response = Reject (reject_code, <implementation-specific>);
        refunded_cycles = CM.transferred_cycles;
      }
```

#### Call context starvation {#rule-starvation}

If the call context needs to respond (in particular, if the call context is not for a system task) and there is no call, downstream call context, or response that references a call context, then a reject is synthesized. The error message below is *not* indicative. In particular, if the IC has an idea about *why* this starved, it can put that in there (e.g. the initial message handler trapped with an out-of-memory access).

Conditions  

```html

S.call_contexts[Ctxt_id].needs_to_respond = true
∀ CallMessage {origin = FromCanister O, …} ∈ S.messages. O.calling_context ≠ Ctxt_id
∀ ResponseMessage {origin = FromCanister O, …} ∈ S.messages. O.calling_context ≠ Ctxt_id
∀ (_ ↦ {needs_to_respond = true, origin = FromCanister O, …}) ∈ S.call_contexts: O.calling_context ≠ Ctxt_id
∀ (_ ↦ Stopping Origins) ∈ S.canister_status: ∀(FromCanister O, _) ∈ Origins. O.calling_context ≠ Ctxt_id

```

State after  

```html

S with
    call_contexts[Ctxt_id].needs_to_respond = false
    call_contexts[Ctxt_id].available_cycles = 0
    messages =
      S.messages ·
      ResponseMessage {
        origin = S.call_contexts[Ctxt_id].origin;
        response = Reject (CANISTER_ERROR, <implementation-specific>);
        refunded_cycles = S.call_contexts[Ctxt_id].available_cycles
      }

```

#### Call context removal {#call-context-removal}

If there is no call, downstream call context, or response that references a call context, and the call context does not need to respond (because it has already responded or its origin is a system task that does not await a response), then the call context can be removed.

Conditions  

```html

S.call_contexts[Ctxt_id].needs_to_respond = false
∀ CallMessage {origin = FromCanister O, …} ∈ S.messages. O.calling_context ≠ Ctxt_id
∀ ResponseMessage {origin = FromCanister O, …} ∈ S.messages. O.calling_context ≠ Ctxt_id
∀ (_ ↦ {needs_to_respond = true, origin = FromCanister O, …}) ∈ S.call_contexts: O.calling_context ≠ Ctxt_id
∀ (_ ↦ Stopping Origins) ∈ S.canister_status: ∀(FromCanister O, _) ∈ Origins. O.calling_context ≠ Ctxt_id

```

State after  

```html

S with
    call_contexts[Ctxt_id] = (deleted)

```

#### IC Management Canister: Canister creation

The IC chooses an appropriate canister id (referred to as `CanisterId`) and subnet id (referred to as `SubnetId`, `SubnetId ∈ Subnets`, where `Subnets` is the under-specified set of subnet ids on the IC) and instantiates a new (empty) canister identified by `CanisterId` on the subnet identified by `SubnetId` with subnet size denoted by `SubnetSize`. The *controllers* are set such that the sender of this request is the only controller, unless the `settings` say otherwise. All cycles on this call are now the canister's initial cycles.

This is also when the System Time of the new canister starts ticking.

Conditions  

```html

S.messages = Older_messages · CallMessage M · Younger_messages
(M.queue = Unordered) or (∀ CallMessage M' | FuncMessage M' ∈ Older_messages. M'.queue ≠ M.queue)
M.callee = ic_principal
M.method_name = 'create_canister'
M.arg = candid(A)
is_system_assigned Canister_id
Canister_id ∉ dom(S.canisters)
SubnetId ∈ Subnets
if A.settings.controllers is not null:
  New_controllers = A.settings.controllers
else:
  New_controllers = [M.caller]

if New_memory_allocation > 0:
  memory_usage_canister_history(New_canister_history) ≤ New_memory_allocation

if A.settings.compute_allocation is not null:
  New_compute_allocation = A.settings.compute_allocation
else:
  New_compute_allocation = 0
if A.settings.memory_allocation is not null:
  New_memory_allocation = A.settings.memory_allocation
else:
  New_memory_allocation = 0
if A.settings.freezing_threshold is not null:
  New_freezing_threshold = A.settings.freezing_threshold
else:
  New_freezing_threshold = 2592000
if A.settings.reserved_cycles_limit is not null:
  New_reserved_balance_limit = A.settings.reserved_cycles_limit
else:
  New_reserved_balance_limit = 5_000_000_000_000
if A.settings.wasm_memory_limit is not null:
  New_wasm_memory_limit = A.settings.wasm_memory_limit
else:
  New_wasm_memory_limit = 0
if A.settings.wasm_memory_threshold is not null:
  New_wasm_memory_threshold = A.settings.wasm_memory_threshold
else:
  New_wasm_memory_threshold = 0

Cycles_reserved = cycles_to_reserve(S, Canister_id, New_compute_allocation, New_memory_allocation, null, EmptyCanister.wasm_state)
New_balance = M.transferred_cycles - Cycles_reserved
New_reserved_balance = Cycles_reserved
New_reserved_balance <= New_reserved_balance_limit
if New_compute_allocation > 0 or New_memory_allocation > 0 or Cycles_reserved > 0:
  liquid_balance(S', Canister_id) ≥ 0

New_canister_history = {
  total_num_changes = 1
  recent_changes = {
    timestamp_nanos = CurrentTime
    canister_version = 0
    origin = change_origin(M.caller, A.sender_canister_version, M.origin)
    details = Creation {
      controllers = New_controllers
    }
  }
}

if A.settings.log_visibility is not null:
  New_canister_log_visibility = A.settings.log_visibility
else:
  New_canister_log_visibility = Controllers

```

State after  

```html

S' = S with
    canisters[Canister_id] = EmptyCanister
    snapshots[A.canister_id] = null
    time[Canister_id] = CurrentTime
    global_timer[Canister_id] = 0
    controllers[Canister_id] = New_controllers
    chunk_store[Canister_id] = ()
    compute_allocation[Canister_id] = New_compute_allocation
    memory_allocation[Canister_id] = New_memory_allocation
    freezing_threshold[Canister_id] = New_freezing_threshold
    balances[Canister_id] = New_balance
    reserved_balances[Canister_id] = New_reserved_balance
    reserved_balance_limits[Canister_id] = New_reserved_balance_limit
    wasm_memory_limit[Canister_id] = New_wasm_memory_limit
    wasm_memory_threshold[Canister_id] = New_wasm_memory_threshold
    on_low_wasm_memory_hook_status[Canister_id] = ConditionNotSatisfied
    certified_data[Canister_id] = ""
    query_stats[Canister_id] = []
    canister_history[Canister_id] = New_canister_history
    canister_log_visibility[Canister_id] = New_canister_log_visibility
    canister_logs[Canister_id] = []
    messages = Older_messages · Younger_messages ·
      ResponseMessage {
        origin = M.origin
        response = Reply (candid({canister_id = Canister_id}))
        refunded_cycles = 0
      }
    canister_status[Canister_id] = Running
    canister_version[Canister_id] = 0
    canister_subnet[Canister_id] = Subnet {
      subnet_id : SubnetId
      subnet_size : SubnetSize
    }

```

This uses the predicate
```
is_system_assigned : Principal -> Bool
```
which characterizes all system-assigned ids.

To avoid clashes with potential user ids or is derived from users or canisters, we require (somewhat handwavy) that

-   `is_system_assigned (mk_self_authenticating_id pk) = false` for possible public keys `pk` and

-   `is_system_assigned (mk_derived_id p dn) = false` for any `p` that could be a user id or canister id.

-   `is_system_assigned p = false` for `|p| > 29`.

-   `is_system_assigned ic_principal = false`.

#### IC Management Canister: Changing settings

Only the controllers of the given canister can update the canister settings.

Conditions  

```html

S.messages = Older_messages · CallMessage M · Younger_messages
(M.queue = Unordered) or (∀ CallMessage M' | FuncMessage M' ∈ Older_messages. M'.queue ≠ M.queue)
M.callee = ic_principal
M.method_name = 'update_settings'
M.arg = candid(A)
M.caller ∈ S.controllers[A.canister_id]

Total_memory_usage = memory_usage_wasm_state(S.canisters[A.canister_id].wasm_state) +
  memory_usage_raw_module(S.canisters[A.canister_id].raw_module) +
  memory_usage_canister_history(New_canister_history) +
  memory_usage_chunk_store(S.chunk_store[A.canister_id]) +
  memory_usage_snapshot(S.snapshots[A.canister_id])

if New_memory_allocation > 0:
  Total_memory_usage ≤ New_memory_allocation

if New_wasm_memory_limit > 0:
  |S.canisters[A.canister_id].wasm_state.store.mem| ≤ New_wasm_memory_limit

if New_memory_allocation = 0:
  Wasm_memory_capacity = New_wasm_memory_limit
else:
  Wasm_memory_capacity = min(New_memory_allocation - (Total_memory_usage - |S.canisters[A.canister_id].wasm_state.store.mem|), New_wasm_memory_limit)

if Wasm_memory_capacity < |S.canisters[A.canister_id].wasm_state.store.mem| + New_wasm_memory_threshold:
  if S.on_low_wasm_memory_hook_status[A.canister_id] = ConditionNotSatisfied:
    On_low_wasm_memory_hook_status = Ready
  else:
    On_low_wasm_memory_hook_status = S.on_low_wasm_memory_hook_status[A.canister_id]
else:
  On_low_wasm_memory_hook_status = ConditionNotSatisfied

if A.settings.compute_allocation is not null:
  New_compute_allocation = A.settings.compute_allocation
else:
  New_compute_allocation = S.compute_allocation[A.canister_id]
if A.settings.memory_allocation is not null:
  New_memory_allocation = A.settings.memory_allocation
else:
  New_memory_allocation = S.memory_allocation[A.canister_id]
if A.settings.freezing_threshold is not null:
  New_freezing_threshold = A.settings.freezing_threshold
else:
  New_freezing_threshold = S.freezing_threshold[A.canister_id]
if A.settings.reserved_cycles_limit is not null:
  New_reserved_balance_limit = A.settings.reserved_cycles_limit
else:
  New_reserved_balance_limit = S.reserved_balance_limits[A.canister_id]
if A.settings.wasm_memory_limit is not null:
  New_wasm_memory_limit = A.settings.wasm_memory_limit
else:
  New_wasm_memory_limit = S.wasm_memory_limit[A.canister_id]
if A.settings.wasm_memory_threshold is not null:
  New_wasm_memory_threshold = A.settings.wasm_memory_threshold
else:
  New_wasm_memory_threshold = S.wasm_memory_threshold[A.canister_id]

Cycles_reserved = cycles_to_reserve(S, A.canister_id, New_compute_allocation, New_memory_allocation, S.snapshots[A.canister_id], S.canisters[A.canister_id].wasm_state)
New_balance = S.balances[A.canister_id] - Cycles_reserved
New_reserved_balance = S.reserved_balances[A.canister_id] + Cycles_reserved
New_reserved_balance ≤ New_reserved_balance_limit
if New_compute_allocation > S.compute_allocation[A.canister_id] or New_memory_allocation > S.memory_allocation[A.canister_id] or Cycles_reserved > 0:
  liquid_balance(S', A.canister_id) ≥ 0

S.canister_history[A.canister_id] = {
  total_num_changes = N;
  recent_changes = H;
}
if A.settings.controllers is not null:
  New_canister_history = {
    total_num_changes = N + 1;
    recent_changes = H · {
        timestamp_nanos = S.time[A.canister_id];
        canister_version = S.canister_version[A.canister_id] + 1;
        origin = change_origin(M.caller, A.sender_canister_version, M.origin);
        details = ControllersChange {
          controllers = A.settings.controllers;
        };
      };
  }
else:
  New_canister_history = S.canister_history[A.canister_id]

```

State after  

```html

S' = S with
    if A.settings.controllers is not null:
      controllers[A.canister_id] = A.settings.controllers
      canister_history[A.canister_id] = New_canister_history
    compute_allocation[A.canister_id] = New_compute_allocation
    memory_allocation[A.canister_id] = New_memory_allocation
    freezing_threshold[A.canister_id] = New_freezing_threshold
    balances[A.canister_id] = New_balance
    reserved_balances[A.canister_id] = New_reserved_balance
    reserved_balance_limits[A.canister_id] = New_reserved_balance_limit
    wasm_memory_limit[A.canister_id] = New_wasm_memory_limit
    wasm_memory_threshold[A.canister_id] = New_wasm_memory_threshold
    on_low_wasm_memory_hook_status[A.canister_id] = On_low_wasm_memory_hook_status
    canister_version[A.canister_id] = S.canister_version[A.canister_id] + 1
    if A.settings.log_visibility is not null:
      canister_log_visibility[A.canister_id] = A.settings.log_visibility
    messages = Older_messages · Younger_messages ·
      ResponseMessage {
        origin = M.origin
        response = Reply (candid())
        refunded_cycles = M.transferred_cycles
      }

```

#### IC Management Canister: Canister status

The controllers of a canister can obtain detailed information about the canister.

The `Memory_usage` is the (in this specification underspecified) total size of storage in bytes.

The `idle_cycles_burned_per_day` is the idle consumption of resources in cycles per day.

Conditions  

```html

S.messages = Older_messages · CallMessage M · Younger_messages
(M.queue = Unordered) or (∀ CallMessage M' | FuncMessage M' ∈ Older_messages. M'.queue ≠ M.queue)
M.callee = ic_principal
M.method_name = 'canister_status'
M.arg = candid(A)
M.caller ∈ S.controllers[A.canister_id] ∪ {A.canister_id}

```

State after  

```html

S with
    messages = Older_messages · Younger_messages ·
      ResponseMessage {
        origin = M.origin
        response = candid({
          status = simple_status(S.canister_status[A.canister_id]);
          settings = {
            controllers = S.controllers[A.canister_id];
            compute_allocation = S.compute_allocation[A.canister_id];
            memory_allocation = S.memory_allocation[A.canister_id];
            freezing_threshold = S.freezing_threshold[A.canister_id];
            reserved_cycles_limit = S.reserved_balance_limit[A.canister_id];
            wasm_memory_limit = S.wasm_memory_limit[A.canister_id];
            wasm_memory_threshold = S.wasm_memory_threshold[A.canister_id];
          }
          module_hash =
            if S.canisters[A.canister_id] = EmptyCanister
            then null
            else opt (SHA-256(S.canisters[A.canister_id].raw_module));
          memory_size = Memory_usage;
          cycles = S.balances[A.canister_id];
          reserved_cycles = S.reserved_balances[A.canister_id]
          idle_cycles_burned_per_day = idle_cycles_burned_rate(
            S.compute_allocation[A.canister_id],
            S.memory_allocation[A.canister_id],
            memory_usage_wasm_state(S.canisters[A.canister_id].wasm_state) +
              memory_usage_raw_module(S.canisters[A.canister_id].raw_module) +
              memory_usage_canister_history(S.canister_history[A.canister_id]) +
              memory_usage_chunk_store(S.chunk_store[A.canister_id]) +
              memory_usage_snapshot(S.snapshots[A.canister_id]),
            S.freezing_threshold[A.canister_id],
            S.canister_subnet[A.canister_id].subnet_size,
          );
          query_stats = noise(SUM {{num_calls_total: 1,
                                    num_instructions_total: single_query_stats.num_instructions,
                                    request_payload_bytes_total: single_query_stats.request_payload_bytes,
                                    response_payload_bytes_total: single_query_stats.response_payload_bytes} |
                                   single_query_stats <- S.query_stats[A.canister_id];
                                   single_query_stats.timestamp <= S.time[A.canister_id] - T})
        })
        refunded_cycles = M.transferred_cycles
      }

```

where `T` is an unspecified time delay of query statistics and `noise` is an unspecified probabilistic function
modelling information loss due to aggregating query statistics in a distributed system.

#### IC Management Canister: Canister information

Every canister can retrieve the canister history, current module hash, and current controllers of every other canister (including itself).

Conditions  

```html

S.messages = Older_messages · CallMessage M · Younger_messages
(M.queue = Unordered) or (∀ CallMessage M' | FuncMessage M' ∈ Older_messages. M'.queue ≠ M.queue)
M.callee = ic_principal
M.method_name = 'canister_info'
M.arg = candid(A)
if A.num_requested_changes = null then From = |S.canister_history[A.canister_id].recent_changes|
else From = max(0, |S.canister_history[A.canister_id].recent_changes| - A.num_requested_changes)
End = |S.canister_history[A.canister_id].recent_changes| - 1

```

State after  

```html

S with
    messages = Older_messages · Younger_messages ·
      ResponseMessage {
        origin = M.origin
        response = candid({
          total_num_changes = S.canister_history[A.canister_id].total_num_changes;
          recent_changes = S.canister_history[A.canister_id].recent_changes[From..End];
          module_hash =
            if S.canisters[A.canister_id] = EmptyCanister
            then null
            else opt (SHA-256(S.canisters[A.canister_id].raw_module));
          controllers = S.controllers[A.canister_id];
        })
        refunded_cycles = M.transferred_cycles
      }

```

#### IC Management Canister: Upload Chunk

A controller of a canister, or the canister itself can upload chunks to the chunk store of that canister.

Conditions

```html

S.messages = Older_messages · CallMessage M · Younger_messages
(M.queue = Unordered) or (∀ CallMessage M' | FuncMessage M' ∈ Older_messages. M'.queue ≠ M.queue)
M.callee = ic_principal
M.method_name = 'upload_chunk'
M.arg = candid(A)
|dom(S.chunk_store[A.canister_id]) ∪ {SHA-256(A.chunk)}| <= CHUNK_STORE_SIZE
M.caller ∈ S.controllers[A.canister_id] ∪ {A.canister_id}


```

State after

```html

S with
    chunk_store[A.canister_id](SHA-256(A.chunk)) = A.chunk
    messages = Older_messages · Younger_messages ·
      ResponseMessage {
        origin = M.origin
        response = candid({hash: hash})
        refunded_cycles = M.transferred_cycles
      }

```

#### IC Management Canister: Clear chunk store

The controller of a canister, or the canister itself can clear the chunk store of that canister.

```html

S.messages = Older_messages · CallMessage M · Younger_messages
(M.queue = Unordered) or (∀ CallMessage M' | FuncMessage M' ∈ Older_messages. M'.queue ≠ M.queue)
M.callee = ic_principal
M.method_name = 'clear_chunk_store'
M.arg = candid(A)
M.caller ∈ S.controllers[A.canister_id] ∪ {A.canister_id}
```

State after

```html

S with
    chunk_store[A.canister_id] = ()
    messages = Older_messages · Younger_messages ·
      ResponseMessage {
        origin = M.origin
        response = candid()
        refunded_cycles = M.transferred_cycles
      }

```

#### IC Management Canister: List stored chunks

The controller of a canister, or the canister itself can list the hashes of the chunks stored in the chunk store.

```html

S.messages = Older_messages · CallMessage M · Younger_messages
(M.queue = Unordered) or (∀ CallMessage M' | FuncMessage M' ∈ Older_messages. M'.queue ≠ M.queue)
M.callee = ic_principal
M.method_name = 'stored_chunks'
M.arg = candid(A)
M.caller ∈ S.controllers[A.canister_id] ∪ {A.canister_id}

```

State after

```html

S with
    messages = Older_messages · Younger_messages ·
      ResponseMessage {
        origin = M.origin
        response = candid([{hash: hash} | hash <- dom(S.chunk_store[A.canister_id])])
        refunded_cycles = M.transferred_cycles
      }

```




#### IC Management Canister: Code installation

Only the controllers of the given canister can install code. This transition installs new code over a canister. This involves invoking the `canister_init` method (see [Canister initialization](#system-api-init)), which must succeed.

Conditions  

```html

S.messages = Older_messages · CallMessage M · Younger_messages
(M.queue = Unordered) or (∀ CallMessage M' | FuncMessage M' ∈ Older_messages. M'.queue ≠ M.queue)
M.callee = ic_principal
M.method_name = 'install_code'
M.arg = candid(A)
Mod = parse_wasm_mod(A.wasm_module)
Public_custom_sections = parse_public_custom_sections(A.wasm_module);
Private_custom_sections = parse_private_custom_sections(A.wasm_module);
(A.mode = install and S.canisters[A.canister_id] = EmptyCanister) or A.mode = reinstall
M.caller ∈ S.controllers[A.canister_id]

dom(Mod.update_methods) ∩ dom(Mod.query_methods) = ∅
dom(Mod.update_methods) ∩ dom(Mod.composite_query_methods) = ∅
dom(Mod.query_methods) ∩ dom(Mod.composite_query_methods) = ∅

Env = {
  time = S.time[A.canister_id];
  controllers = S.controllers[A.canister_id];
  global_timer = 0;
  balance = S.balances[A.canister_id];
  reserved_balance = S.reserved_balances[A.canister_id];
  reserved_balance_limit = S.reserved_balance_limits[A.canister_id];
  compute_allocation = S.compute_allocation[A.canister_id];
  memory_allocation = S.memory_allocation[A.canister_id];
  memory_usage_raw_module = memory_usage_raw_module(A.wasm_module);
  memory_usage_canister_history = memory_usage_canister_history(New_canister_history);
  memory_usage_chunk_store = memory_usage_chunk_store(New_chunk_store);
  memory_usage_snapshot = memory_usage_snapshot(S.snapshots[A.canister_id]);
  freezing_threshold = S.freezing_threshold[A.canister_id];
  subnet_size = S.canister_subnet[A.canister_id].subnet_size;
  certificate = NoCertificate;
  status = simple_status(S.canister_status[A.canister_id]);
  canister_version = S.canister_version[A.canister_id] + 1;
}
Mod.init(A.canister_id, A.arg, M.caller, Env) = Return {new_state = New_state; new_certified_data = New_certified_data; new_global_timer = New_global_timer; cycles_used = Cycles_used;}
Cycles_reserved = cycles_to_reserve(S, A.canister_id, S.compute_allocation[A.canister_id], S.memory_allocation[A.canister_id], S.snapshots[A.canister_id], New_state)
New_balance = S.balances[A.canister_id] - Cycles_used - Cycles_reserved
New_reserved_balance = S.reserved_balances[A.canister_id] + Cycles_reserved
New_reserved_balance ≤ S.reserved_balance_limits[A.canister_id]

liquid_balance(S, A.canister_id) ≥ MAX_CYCLES_PER_MESSAGE

liquid_balance(S', A.canister_id) ≥ 0

Total_memory_usage = memory_usage_wasm_state(New_state) +
  memory_usage_raw_module(A.wasm_module) +
  memory_usage_canister_history(New_canister_history) +
  memory_usage_chunk_store(New_chunk_store) +
  memory_usage_snapshot(S.snapshots[A.canister_id])

if S.memory_allocation[A.canister_id] > 0:
  Total_memory_usage ≤ S.memory_allocation[A.canister_id]

(S.wasm_memory_limit[A.canister_id] = 0) or |New_state.store.mem| <= S.wasm_memory_limit[A.canister_id]

if S.memory_allocation[A.canister_id] = 0:
  Wasm_memory_capacity = S.wasm_memory_limit[A.canister_id]
else:
  Wasm_memory_capacity = min(S.memory_allocation[A.canister_id] - (Total_memory_usage - |New_state.store.mem|), S.wasm_memory_limit[A.canister_id])

if Wasm_memory_capacity < |New_state.store.mem| + S.wasm_memory_threshold[A.canister_id]:
  if S.on_low_wasm_memory_hook_status[A.canister_id] = ConditionNotSatisfied:
    On_low_wasm_memory_hook_status = Ready
  else:
    On_low_wasm_memory_hook_status = S.on_low_wasm_memory_hook_status[A.canister_id]
else:
  On_low_wasm_memory_hook_status = ConditionNotSatisfied

S.canister_history[A.canister_id] = {
  total_num_changes = N;
  recent_changes = H;
}
New_canister_history = {
  total_num_changes = N + 1;
  recent_changes = H · {
    timestamp_nanos = S.time[A.canister_id];
    canister_version = S.canister_version[A.canister_id] + 1
    origin = change_origin(M.caller, A.sender_canister_version, M.origin);
    details = CodeDeployment {
      mode = A.mode;
      module_hash = SHA-256(A.wasm_module);
    };
  };
}

```

State after  

```html

S' = S with
    canisters[A.canister_id] = {
      wasm_state = New_state;
      module = Mod;
      raw_module = A.wasm_module;
      public_custom_sections = Public_custom_sections;
      private_custom_sections = Private_custom_sections;
    }
    certified_data[A.canister_id] = New_certified_data
    if New_global_timer ≠ NoGlobalTimer:
      global_timer[A.canister_id] = New_global_timer
    else:
      global_timer[A.canister_id] = 0
    canister_version[A.canister_id] = S.canister_version[A.canister_id] + 1
    balances[A.canister_id] = New_balance
    reserved_balances[A.canister_id] = New_reserved_balance
    canister_history[A.canister_id] = New_canister_history
    canister_logs[A.canister_id] = canister_logs
    on_low_wasm_memory_hook_status[A.canister_id] = On_low_wasm_memory_hook_status
    messages = Older_messages · Younger_messages ·
      ResponseMessage {
        origin = M.origin;
        response = Reply (candid());
        refunded_cycles = M.transferred_cycles;
      }

```

The logs produced by the canister during the execution of the WebAssembly `start` and `canister_init` functions are modeled via the unspecified `canister_logs` variable; the variable stores a list of logs (each of type `CanisterLog`) with consecutive sequence numbers, timestamps equal to `S.time[A.canister_id]`, and contents produced by the canister calling `ic0.debug_print`, `ic0.trap`, or produced by the WebAssembly runtime when the canister WebAssembly module traps.

#### IC Management Canister: Code upgrade

Only the controllers of the given canister can install new code. This changes the code of an *existing* canister, preserving the state in the stable memory. This involves invoking the `canister_pre_upgrade` method, if the `skip_pre_upgrade` flag is not set to `opt true`, on the old and `canister_post_upgrade` method on the new canister, which must succeed and must not invoke other methods. If the `wasm_memory_persistence` flag is set to `opt keep`, then the WebAssembly memory is preserved.

In the following, the `initial_wasm_store` is the store of the WebAssembly module after instantiation (as per WebAssembly spec) of the WebAssembly module contained in `A.wasm_module`, before executing a potential `(start)` function. The store `initialize_store(State, A.wasm_module)` is the store of the WebAssembly module after instantiation (as per WebAssembly spec) of the WebAssembly module contained in `A.wasm_module` while reusing the WebAssembly memory of `State`.

If the old canister module exports a private custom section with the name "enhanced-orthogonal-persistence", then the `wasm_memory_persistence` option must be set to `opt keep` or `opt replace`, i.e., the option must not be `null`.

If the `wasm_memory_persistence` option is set to `opt keep`, then the new canister module must export a private custom section with the name "enhanced-orthogonal-persistence".

Conditions  

```html

S.messages = Older_messages · CallMessage M · Younger_messages
(M.queue = Unordered) or (∀ CallMessage M' | FuncMessage M' ∈ Older_messages. M'.queue ≠ M.queue)
M.callee = ic_principal
M.method_name = 'install_code'
M.arg = candid(A)
Mod = parse_wasm_mod(A.wasm_module)
Public_custom_sections = parse_public_custom_sections(A.wasm_module)
Private_custom_sections = parse_private_custom_sections(A.wasm_module)
M.caller ∈ S.controllers[A.canister_id]
S.canisters[A.canister_id] = { wasm_state = Old_state; module = Old_module, …}

dom(Mod.update_methods) ∩ dom(Mod.query_methods) = ∅
dom(Mod.update_methods) ∩ dom(Mod.composite_query_methods) = ∅
dom(Mod.query_methods) ∩ dom(Mod.composite_query_methods) = ∅

Env = {
  time = S.time[A.canister_id];
  controllers = S.controllers[A.canister_id];
  global_timer = S.global_timer[A.canister_id];
  balance = S.balances[A.canister_id];
  reserved_balance = S.reserved_balances[A.canister_id];
  reserved_balance_limit = S.reserved_balance_limits[A.canister_id];
  compute_allocation = S.compute_allocation[A.canister_id];
  memory_allocation = S.memory_allocation[A.canister_id];
  memory_usage_raw_module = memory_usage_raw_module(S.canisters[A.canister_id].raw_module);
  memory_usage_canister_history = memory_usage_canister_history(S.canister_history[A.canister_id]);
  memory_usage_chunk_store = memory_usage_chunk_store(S.chunk_store[A.canister_id]);
  memory_usage_snapshot = memory_usage_snapshot(S.snapshots[A.canister_id]);
  freezing_threshold = S.freezing_threshold[A.canister_id];
  subnet_size = S.canister_subnet[A.canister_id].subnet_size;
  certificate = NoCertificate;
  status = simple_status(S.canister_status[A.canister_id]);
  canister_version = S.canister_version[A.canister_id];
}

(
  (A.mode = upgrade U and U.skip_pre_upgrade ≠ true)
  Env1 = Env with {
    global_timer = S.global_timer[A.canister_id];
    canister_version = S.canister_version[A.canister_id];
  }
  Old_module.pre_upgrade(Old_State, M.caller, Env1) = Return {new_state = Intermediate_state; new_certified_data = New_certified_data; cycles_used = Cycles_used;}
)
or
(
  (A.mode = upgrade U and U.skip_pre_upgrade = true)
  Intermediate_state = Old_state
  New_certified_data = NoCertifiedData
  Cycles_used = 0
)

(
  (A.mode = upgrade U and U.wasm_memory_persistence ≠ keep)
  Persisted_state = {store = initial_wasm_store; self_id = A.canister_id; stable_mem = Intermediate_state.stable_memory}
)
or
(
  (A.mode = upgrade U and U.wasm_memory_persistence = keep)
  Persisted_state = initialize_store(Intermediate_state, A.wasm_module)
)

(A.mode = upgrade U and U.wasm_memory_persistence = keep)
or
(A.mode = upgrade U and U.wasm_memory_persistence = replace)
or
(S.canisters[A.canister_id].private_custom_sections["enhanced-orthogonal-persistence"] = null)

not (A.mode = upgrade U and U.wasm_memory_persistence = keep and Private_custom_sections["enhanced-orthogonal-persistence"] = null)

Env2 = Env with {
  memory_usage_raw_module = memory_usage_raw_module(A.wasm_module);
  memory_usage_canister_history = memory_usage_canister_history(New_canister_history);
  global_timer = 0;
  canister_version = S.canister_version[A.canister_id] + 1;
}

Mod.post_upgrade(Persisted_state, A.arg, M.caller, Env2) = Return {new_state = New_state; new_certified_data = New_certified_data'; new_global_timer = New_global_timer; cycles_used = Cycles_used';}

Cycles_reserved = cycles_to_reserve(S, A.canister_id, S.compute_allocation[A.canister_id], S.memory_allocation[A.canister_id], S.snapshots[A.canister_id], New_state)
New_balance = S.balances[A.canister_id] - Cycles_used - Cycles_used' - Cycles_reserved
New_reserved_balance = S.reserved_balances[A.canister_id] + Cycles_reserved
New_reserved_balance ≤ S.reserved_balance_limits[A.canister_id]

liquid_balance(S, A.canister_id) ≥ MAX_CYCLES_PER_MESSAGE

liquid_balance(S', A.canister_id) ≥ 0

Total_memory_usage = memory_usage_wasm_state(New_state) +
  memory_usage_raw_module(A.wasm_module) +
  memory_usage_canister_history(New_canister_history) +
  memory_usage_chunk_store(S[A.canister_id].chunk_store) +
  memory_usage_snapshot(S.snapshots[A.canister_id])

if S.memory_allocation[A.canister_id] > 0:
  Total_memory_usage ≤ S.memory_allocation[A.canister_id]

(S.wasm_memory_limit[A.canister_id] = 0) or |New_state.store.mem| <= S.wasm_memory_limit[A.canister_id]

if S.memory_allocation[A.canister_id] = 0:
  Wasm_memory_capacity = S.wasm_memory_limit[A.canister_id]
else:
  Wasm_memory_capacity = min(S.memory_allocation[A.canister_id] - (Total_memory_usage - |New_state.store.mem|), S.wasm_memory_limit[A.canister_id])

if Wasm_memory_capacity < |New_state.store.mem| + S.wasm_memory_threshold[A.canister_id]:
  if S.on_low_wasm_memory_hook_status[A.canister_id] = ConditionNotSatisfied:
    On_low_wasm_memory_hook_status = Ready
  else:
    On_low_wasm_memory_hook_status = S.on_low_wasm_memory_hook_status[A.canister_id]
else:
  On_low_wasm_memory_hook_status = ConditionNotSatisfied

S.canister_history[A.canister_id] = {
  total_num_changes = N;
  recent_changes = H;
}
New_canister_history = {
  total_num_changes = N + 1;
  recent_changes = H · {
    timestamp_nanos = S.time[A.canister_id];
    canister_version = S.canister_version[A.canister_id] + 1
    origin = change_origin(M.caller, A.sender_canister_version, M.origin);
    details = CodeDeployment {
      mode = Upgrade;
      module_hash = SHA-256(A.wasm_module);
    };
  };
}
```

State after  

```html

S' = S with
    canisters[A.canister_id] = {
      wasm_state = New_state;
      module = Mod;
      raw_module = A.wasm_module;
      public_custom_sections = Public_custom_sections;
      private_custom_sections = Private_custom_sections;
    }
    if New_certified_data' ≠ NoCertifiedData:
      certified_data[A.canister_id] = New_certified_data'
    else if New_certified_data ≠ NoCertifiedData:
      certified_data[A.canister_id] = New_certified_data
    if New_global_timer ≠ NoGlobalTimer:
      global_timer[A.canister_id] = New_global_timer
    else:
      global_timer[A.canister_id] = 0
    canister_version[A.canister_id] = S.canister_version[A.canister_id] + 1
    balances[A.canister_id] = New_balance;
    reserved_balances[A.canister_id] = New_reserved_balance;
    canister_history[A.canister_id] = New_canister_history
    canister_logs[A.canister_id] = S.canister_logs[A.canister_id] · canister_logs
    on_low_wasm_memory_hook_status[A.canister_id] = On_low_wasm_memory_hook_status
    messages = Older_messages · Younger_messages ·
      ResponseMessage {
        origin = M.origin;
        response = Reply (candid());
        refunded_cycles = M.transferred_cycles;
      }

```

The logs produced by the canister during the execution of the WebAssembly `canister_pre_upgrade`, `start`, and `canister_post_upgrade` functions are modeled via the unspecified `canister_logs` variable; the variable stores a list of logs (each of type `CanisterLog`) with consecutive sequence numbers, timestamps equal to `S.time[A.canister_id]`, and contents produced by the canister calling `ic0.debug_print`, `ic0.trap`, or produced by the WebAssembly runtime when the canister WebAssembly module traps.

#### IC Management Canister: Install chunked code

Conditions

```html

S.messages = Older_messages · CallMessage M · Younger_messages
(M.queue = Unordered) or (∀ CallMessage M' | FuncMessage M' ∈ Older_messages. M'.queue ≠ M.queue)
M.callee = ic_principal
M.method_name = 'install_chunked_code'
M.arg = candid(A)
if A.store_canister = null then
  store_canister = A.target_canister
else
  store_canister = A.store_canister
M.caller ∈ S.controllers[A.target_canister]
M.caller ∈ S.controllers[store_canister] ∪ {store_canister}
S.canister_subnet[A.target_canister] = S.canister_subnet[strorage_canister]
∀ h ∈ A.chunk_hashes_list. h ∈ dom(S.chunk_store[store_canister])
A.chunk_hashes_list = [h1,h2,...,hk]
wasm_module = S.chunk_store[store_canister][h1] || ... || S.chunk_store[store_canister][hk]
A.wasm_module_hash = SHA-256(wasm_module)
M' = M with
    method_name = 'install_code'
    arg = candid(record {A.mode; A.target_canister; wasm_module; A.arg; A.sender_canister_version})

```

State after

```html

S with
    messages = Older_messages · CallMessage M' · Younger_messages

```

#### IC Management Canister: Code uninstallation {#rule-uninstall}

Upon uninstallation, the canister is reverted to an empty canister, and all outstanding call contexts are rejected and marked as deleted.

Conditions  

```html

S.messages = Older_messages · CallMessage M · Younger_messages
(M.queue = Unordered) or (∀ CallMessage M' | FuncMessage M' ∈ Older_messages. M'.queue ≠ M.queue)
M.callee = ic_principal
M.method_name = 'uninstall_code'
M.arg = candid(A)
M.caller ∈ S.controllers[A.canister_id]
S.canister_history[A.canister_id] = {
  total_num_changes = N;
  recent_changes = H;
}

```

State after  

```html

S with
    canisters[A.canister_id] = EmptyCanister
    certified_data[A.canister_id] = ""
    chunk_store = ()
    canister_history[A.canister_id] = {
      total_num_changes = N + 1;
      recent_changes = H · {
          timestamp_nanos = S.time[A.canister_id];
          canister_version = S.canister_version[A.canister_id] + 1
          origin = change_origin(M.caller, A.sender_canister_version, M.origin);
          details = CodeUninstall;
        };
    }
    canister_logs[A.canister_id] = []
    canister_version[A.canister_id] = S.canister_version[A.canister_id] + 1
    global_timer[A.canister_id] = 0

    messages = Older_messages · Younger_messages ·
      ResponseMessage {
        origin = M.origin
        response = Reply (candid())
        refunded_cycles = M.transferred_cycles
      } ·
      [ ResponseMessage {
          origin = Ctxt.origin
          response = Reject (CANISTER_REJECT, <implementation-specific>)
          refunded_cycles = Ctxt.available_cycles
        }
      | Ctxt_id ↦ Ctxt ∈ S.call_contexts
      , Ctxt.canister = A.canister_id
      , Ctxt.needs_to_respond = true
      ]

      for Ctxt_id ↦ Ctxt ∈ S.call_contexts:
        if Ctxt.canister = A.canister_id:
          call_contexts[Ctxt_id].deleted := true
          call_contexts[Ctxt_id].needs_to_respond := false
          call_contexts[Ctxt_id].available_cycles := 0

```

#### IC Management Canister: Stopping a canister

The controllers of a canister can stop a canister. Stopping a canister goes through two steps. First, the status of the canister is set to `Stopping`; as explained above, a stopping canister rejects all incoming requests and continues processing outstanding responses. When a stopping canister has no more open call contexts, its status is changed to `Stopped` and a response is generated. Note that when processing responses, a stopping canister can make calls to other canisters and thus create new call contexts. In addition, a canister which is stopped or stopping will accept (and respond) to further `stop_canister` requests.

We encode this behavior via three (types of) transitions:

1.  First, any `stop_canister` call sets the state of the canister to `Stopping`; we record in the IC state the origin (and cycles) of all `stop_canister` calls which arrive at the canister while it is stopping (or stopped). Note that every such `stop_canister` call can be rejected by the system at any time (the canister stays stopping in this case), e.g., if the `stop_canister` call could not be responded to for a long time.

2.  Next, when the canister has no open call contexts (so, in particular, all outstanding responses to the canister have been processed), the status of the canister is set to `Stopped`.

3.  Finally, each pending `stop_canister` call (which are encoded in the status) is responded to, to indicate that the canister is stopped.

Conditions

```html

S.messages = Older_messages · CallMessage M · Younger_messages
(M.queue = Unordered) or (∀ CallMessage M' | FuncMessage M' ∈ Older_messages. M'.queue ≠ M.queue)
M.callee = ic_principal
M.method_name = 'stop_canister'
M.arg = candid(A)
S.canister_status[A.canister_id] = Running
M.caller ∈ S.controllers[A.canister_id]

```

State after  

```html

S with
    messages = Older_messages · Younger_messages
    canister_status[A.canister_id] = Stopping [(M.origin, M.transferred_cycles)]
    canister_version[A.canister_id] = S.canister_version[A.canister_id] + 1

```

Conditions  

```html

S.messages = Older_messages · CallMessage M · Younger_messages
(M.queue = Unordered) or (∀ CallMessage M' | FuncMessage M' ∈ Older_messages. M'.queue ≠ M.queue)
M.callee = ic_principal
M.method_name = 'stop_canister'
M.arg = candid(A)
S.canister_status[A.canister_id] = Stopping Origins
M.caller ∈ S.controllers[A.canister_id]

```

State after  

```html

S with
    messages = Older_messages · Younger_messages
    canister_status[A.canister_id] = Stopping (Origins · [(M.origin, M.transferred_cycles)])
    canister_version[A.canister_id] = S.canister_version[A.canister_id] + 1

```

The status of a stopping canister which has no open call contexts is set to `Stopped`, and all pending `stop_canister` calls are replied to.

Conditions  

```html

S.canister_status[CanisterId] = Stopping Origins
∀ Ctxt_id. S.call_contexts[Ctxt_id].canister ≠ CanisterId

```

State after  

```html

S with
    canister_status[CanisterId] = Stopped
    canister_version[A.canister_id] = S.canister_version[A.canister_id] + 1
    messages = S.Messages ·
        [ ResponseMessage {
            origin = O
            response = Reply (candid())
            refunded_cycles = C
          }
        | (O, C) ∈ Origins
        ]

```

Sending a `stop_canister` message to an already stopped canister is acknowledged (i.e. responded with success) and the canister version is incremented, but is otherwise a no-op:

Conditions  

```html

S.messages = Older_messages · CallMessage M · Younger_messages
(M.queue = Unordered) or (∀ CallMessage M' | FuncMessage M' ∈ Older_messages. M'.queue ≠ M.queue)
M.callee = ic_principal
M.method_name = 'stop_canister'
M.arg = candid(A)
S.canister_status[A.canister_id] = Stopped
M.caller ∈ S.controllers[A.canister_id]

```

State after  

```html

S with
    canister_version[A.canister_id] = S.canister_version[A.canister_id] + 1
    messages = Older_messages · Younger_messages ·
      ResponseMessage {
        origin = M.origin;
        response = Reply (candid());
        refunded_cycles = M.transferred_cycles;
      }

```

Pending `stop_canister` calls may be rejected by the system at any time (the canister stays stopping in this case):

Conditions

```html

S.canister_status[CanisterId] = Stopping (Older_origins · (O, C) · Younger_origins)

```

State after

```html

S with
    canister_status[CanisterId] = Stopping (Older_origins · Younger_origins)
    messages = S.Messages ·
      ResponseMessage {
        origin = O
        response = Reject (SYS_TRANSIENT, <implementation-specific>)
        refunded_cycles = C
      }

```

#### IC Management Canister: Starting a canister

The controllers of a canister can start a `stopped` canister. If the canister is already running, the command has no effect on the canister (except for incrementing its canister version).

Conditions  

```html

S.messages = Older_messages · CallMessage M · Younger_messages
(M.queue = Unordered) or (∀ CallMessage M' | FuncMessage M' ∈ Older_messages. M'.queue ≠ M.queue)
M.callee = ic_principal
M.method_name = 'start_canister'
M.arg = candid(A)
S.canister_status[A.canister_id] = Running or S.canister_status[A.canister_id] = Stopped
M.caller ∈ S.controllers[A.canister_id]

```

State after  

```html

S with
    canister_status[A.canister_id] = Running
    canister_version[A.canister_id] = S.canister_version[A.canister_id] + 1
    messages = Older_messages · Younger_messages ·
        ResponseMessage{
            origin = M.origin
            response = Reply (candid())
            refunded_cycles = M.transferred_cycles
        }

```

If the status of the canister was 'stopping', then the canister status is set to `running`. The pending `stop_canister` request(s) are rejected.

Conditions  

```html

S.messages = Older_messages · CallMessage M · Younger_messages
(M.queue = Unordered) or (∀ CallMessage M' | FuncMessage M' ∈ Older_messages. M'.queue ≠ M.queue)
M.callee = ic_principal
M.method_name = 'start_canister'
M.arg = candid(A)
S.canister_status[A.canister_id] = Stopping Origins
M.caller ∈ S.controllers[A.canister_id]

```

State after  

```html

S with
    canister_status[A.canister_id] = Running
    canister_version[A.canister_id] = S.canister_version[A.canister_id] + 1
    messages = Older_messages · Younger_messages ·
        ResponseMessage{
            origin = M.origin
            response = Reply (candid())
            refunded_cycles = M.transferred_cycles
        } ·
        [ ResponseMessage {
            origin = O
            response = Reject (CANISTER_ERROR, <implementation-specific>)
            refunded_cycles = C
          }
        | (O, C) ∈ Origins
        ]

```

#### IC Management Canister: Canister deletion

Conditions  

```html

S.messages = Older_messages · CallMessage M · Younger_messages
(M.queue = Unordered) or (∀ CallMessage M' | FuncMessage M' ∈ Older_messages. M'.queue ≠ M.queue)
M.callee = ic_principal
M.method_name = 'delete_canister'
M.arg = candid(A)
S.canister_status[A.canister_id] = Stopped
M.caller ∈ S.controllers[A.canister_id]

```

State after  

```html

S with
    canisters[A.canister_id] = (deleted)
    snapshots[A.canister_id] = (deleted)
    controllers[A.canister_id] = (deleted)
    compute_allocation[A.canister_id] = (deleted)
    memory_allocation[A.canister_id] = (deleted)
    freezing_threshold[A.canister_id] = (deleted)
    canister_status[A.canister_id] = (deleted)
    canister_version[A.canister_id] = (deleted)
    canister_subnet[A.canister_id] = (deleted)
    time[A.canister_id] = (deleted)
    global_timer[A.canister_id] = (deleted)
    balances[A.canister_id] = (deleted)
    reserved_balances[A.canister_id] = (deleted)
    reserved_balance_limits[A.canister_id] = (deleted)
    wasm_memory_limit[A.canister_id] = (deleted)
    wasm_memory_threshold[A.canister_id] = (deleted)
    on_low_wasm_memory_hook_status[A.canister_id] = (deleted)
    certified_data[A.canister_id] = (deleted)
    canister_history[A.canister_id] = (deleted)
    canister_log_visibility[A.canister_id] = (deleted)
    canister_logs[A.canister_id] = (deleted)
    query_stats[A.canister_id] = (deleted)
    chunk_store[A.canister_id] = (deleted)
    messages = Older_messages · Younger_messages ·
      ResponseMessage {
        origin = M.origin
        response = Reply (candid())
        refunded_cycles = M.transferred_cycles
      }

```

#### IC Management Canister: Depositing cycles

Conditions  

```html

S.messages = Older_messages · CallMessage M · Younger_messages
(M.queue = Unordered) or (∀ CallMessage M' | FuncMessage M' ∈ Older_messages. M'.queue ≠ M.queue)
M.callee = ic_principal
M.method_name = 'deposit_cycles'
M.arg = candid(A)
A.canister_id ∈ dom(S.balances)

```

State after  

```html

S with
    balances[A.canister_id] =
      S.balances[A.canister_id] + M.transferred_cycles
    messages = Older_messages · Younger_messages ·
      ResponseMessage {
        origin = M.origin
        response = Reply (candid())
        refunded_cycles = 0
      }

```

#### IC Management Canister: Random numbers

The management canister can produce pseudo-random bytes. It always returns a 32-byte `blob`:

The precise guarantees around the randomness, e.g. unpredictability, are not captured in this formal semantics.

Conditions  

```html

S.messages = Older_messages · CallMessage M · Younger_messages
(M.queue = Unordered) or (∀ CallMessage M' | FuncMessage M' ∈ Older_messages. M'.queue ≠ M.queue)
M.callee = ic_principal
M.method_name = 'raw_rand'
M.arg = candid()
|B| = 32

```

State after  

```html

S with
    messages = Older_messages · Younger_messages ·
      ResponseMessage {
        origin = M.origin
        response = Reply (candid(B))
        refunded_cycles = M.transferred_cycles
      }

```

#### IC Management Canister: Node Metrics

:::note

The node metrics management canister API is considered EXPERIMENTAL. Canister developers must be aware that the API may evolve in a non-backward-compatible way.

:::

The management canister returns metrics for nodes on a given subnet. The definition of the metrics values
is not captured in this formal semantics.

Conditions

```html

S.messages = Older_messages · CallMessage M · Younger_messages
(M.queue = Unordered) or (∀ CallMessage M' | FuncMessage M' ∈ Older_messages. M'.queue ≠ M.queue)
M.callee = ic_principal
M.method_name = 'node_metrics_history'
M.arg = candid(A)
R = <implementation-specific>

```

State after

```html

S with
    messages = Older_messages · Younger_messages ·
      ResponseMessage {
        origin = M.origin
        response = Reply (candid(R))
        refunded_cycles = M.transferred_cycles
      }

```

#### IC Management Canister: Subnet information

The management canister returns subnet metadata given a subnet ID.

Conditions

```html
S.messages = Older_messages · CallMessage M · Younger_messages 
(M.queue = Unordered) or (∀ CallMessage M' | FuncMessage M' ∈ Older_messages. M'.queue ≠ M.queue) 
M.callee = ic_principal 
M.method_name = 'subnet_info'
R = <implementation-specific> 
```

State after

```html
S with 
    messages = Older_messages · Younger_messages · 
      ResponseMessage { 
        origin = M.origin 
        response = Reply (candid(R)) 
        refunded_cycles = M.transferred_cycles 
      }
```


#### IC Management Canister: Canister creation with cycles

This is a variant of `create_canister`, which sets the initial cycle balance based on the `amount` argument.

Conditions  

```html

S.messages = Older_messages · CallMessage M · Younger_messages
(M.queue = Unordered) or (∀ CallMessage M' | FuncMessage M' ∈ Older_messages. M'.queue ≠ M.queue)
M.callee = ic_principal
M.method_name = 'provisional_create_canister_with_cycles'
M.arg = candid(A)
is_system_assigned Canister_id
Canister_id ∉ dom(S.canisters)
if A.specified_id is not null:
  Canister_id = A.specified_id
if A.settings.controllers is not null:
  New_controllers = A.settings.controllers
else:
  New_controllers = [M.caller]

if New_memory_allocation > 0:
  memory_usage_canister_history(New_canister_history) ≤ New_memory_allocation

if A.settings.compute_allocation is not null:
  New_compute_allocation = A.settings.compute_allocation
else:
  New_compute_allocation = 0
if A.settings.memory_allocation is not null:
  New_memory_allocation = A.settings.memory_allocation
else:
  New_memory_allocation = 0
if A.settings.freezing_threshold is not null:
  New_freezing_threshold = A.settings.freezing_threshold
else:
  New_freezing_threshold = 2592000
if A.settings.reserved_cycles_limit is not null:
  New_reserved_balance_limit = A.settings.reserved_cycles_limit
else:
  New_reserved_balance_limit = 5_000_000_000_000
if A.settings.wasm_memory_limit is not null:
  New_wasm_memory_limit = A.settings.wasm_memory_limit
else:
  New_wasm_memory_limit = 0
if A.settings.wasm_memory_threshold is not null:
  New_wasm_memory_threshold = A.settings.wasm_memory_threshold
else:
  New_wasm_memory_threshold = 0

Cycles_reserved = cycles_to_reserve(S, Canister_id, New_compute_allocation, New_memory_allocation,  null, EmptyCanister.wasm_state)
if A.amount is not null:
  New_balance = A.amount - Cycles_reserved
else:
  New_balance = DEFAULT_PROVISIONAL_CYCLES_BALANCE - Cycles_reserved
New_reserved_balance = Cycles_reserved
New_reserved_balance ≤ New_reserved_balance_limit
if New_compute_allocation > 0 or New_memory_allocation > 0 or Cycles_reserved > 0:
  liquid_balance(S', Canister_id) ≥ 0

New_canister_history {
  total_num_changes = 1
  recent_changes = {
    timestamp_nanos = CurrentTime
    canister_version = 0
    origin = change_origin(M.caller, A.sender_canister_version, M.origin)
    details = Creation {
      controllers = New_controllers
    }
  }
}

if A.settings.log_visibility is not null:
  New_canister_log_visibility = A.settings.log_visibility
else:
  New_canister_log_visibility = Controllers

```

State after  

```html

S' = S with
    canisters[Canister_id] = EmptyCanister
    snapshots[Canister_id] = null
    time[Canister_id] = CurrentTime
    global_timer[Canister_id] = 0
    controllers[Canister_id] = New_controllers
    compute_allocation[Canister_id] = New_compute_allocation
    memory_allocation[Canister_id] = New_memory_allocation
    freezing_threshold[Canister_id] = New_freezing_threshold
    balances[Canister_id] = New_balance
    reserved_balances[Canister_id] = New_reserved_balance
    reserved_balance_limits[Canister_id] = New_reserved_balance_limit
    wasm_memory_limit[Canister_id] = New_wasm_memory_limit
    wasm_memory_threshold[Canister_id] = New_wasm_memory_threshold
    on_low_wasm_memory_hook_status[Canister_id] = ConditionNotSatisfied
    certified_data[Canister_id] = ""
    canister_history[Canister_id] = New_canister_history
    canister_log_visibility[Canister_id] = New_canister_log_visibility
    canister_logs[Canister_id] = []
    query_stats[CanisterId] = []
    messages = Older_messages · Younger_messages ·
      ResponseMessage {
        origin = M.origin
        response = Reply (candid({canister_id = Canister_id}))
        refunded_cycles = M.transferred_cycles
      }
    canister_status[Canister_id] = Running
    canister_version[Canister_id] = 0
    canister_subnet[Canister_id] = Subnet {
      subnet_id : SubnetId
      subnet_size : SubnetSize
    }

```

#### IC Management Canister: Top up canister

Conditions  

```html

S.messages = Older_messages · CallMessage M · Younger_messages
(M.queue = Unordered) or (∀ CallMessage M' | FuncMessage M' ∈ Older_messages. M'.queue ≠ M.queue)
M.callee = ic_principal
M.method_name = 'provisional_top_up_canister'
M.arg = candid(A)
A.canister_id ∈ dom(S.canisters)

```

State after  

```html

S with
    balances[A.canister_id] = S.balances[A.canister_id] + A.amount
    messages = Older_messages · Younger_messages ·
      ResponseMessage {
        origin = M.origin
        response = Reply (candid())
        refunded_cycles = M.transferred_cycles
      }

```

#### IC Management Canister: Take canister snapshot

Only the controllers of the given canister can take a snapshot. 
A snapshot will be identified internally by a system-generated opaque `Snapshot_id`.


```html

S.messages = Older_messages · CallMessage M · Younger_messages
(M.queue = Unordered) or (∀ msg ∈ Older_messages. msg.queue ≠ M.queue)
M.callee = ic_principal
M.method_name = 'take_canister_snapshot'
M.arg = candid(A)
M.caller ∈ S.controllers[A.canister_id]
if A.replace_snapshot is not null:
  S.snapshots[A.canister_id].snapshot_id = A.replace_snapshot
else:
  S.snapshots[A.canister_id] = null

New_snapshot = Snapshot {
  snapshot_id = Snapshot_id;
  wasm_state = S.canisters[A.canister_id].wasm_state;
  raw_module = S.canisters[A.canister_id].raw_module;
  chunk_store = S.chunk_store[A.canister_id];
  certified_data = S.certified_data[A.canister_id];
  canister_version = S.canister_version[A.canister_id];
  take_at_timestamp = S.time[A.canister_id];
}
Cycles_reserved = cycles_to_reserve(S, A.canister_id, S.compute_allocation[A.canister_id], S.memory_allocation[A.canister_id], New_snapshot, S.canisters[A.canister_id])
New_balance = S.balances[A.canister_id] - Cycles_used - Cycles_reserved
New_reserved_balance = S.reserved_balances[A.canister_id] + Cycles_reserved
New_reserved_balance ≤ S.reserved_balance_limits[A.canister_id]

liquid_balance(S, A.canister_id) ≥ 0
```

State after  

```html

S' = S with
    snapshots[A.canister_id] = New_snapshot
    balances[A.canister_id] = New_balance
    reserved_balances[A.canister_id] = New_reserved_balance
    messages = Older_messages · Younger_messages ·
      ResponseMessage {
        origin = M.origin;
        response = Reply (candid({
          id = Snapshot_id;
          taken_at_timestamp = S.time[A.canister_id];
          total_size = memory_usage_snapshot(New_snapshot);
        }));
        refunded_cycles = M.transferred_cycles;
      }

```


#### IC Management Canister: Load canister snapshot


Only the controllers of the given canister can load a snapshot.

```html

S.messages = Older_messages · CallMessage M · Younger_messages
(M.queue = Unordered) or (∀ msg ∈ Older_messages. msg.queue ≠ M.queue)
M.callee = ic_principal
M.method_name = 'load_canister_snapshot'
M.arg = candid(A)
M.caller ∈ S.controllers[A.canister_id]
S.snapshots[A.canister_id].snapshot_id = A.snapshot_id

New_state = {
  wasm_state = S.snapshots[A.canister_id].wasm_state;
  raw_module = S.snapshots[A.canister_id].raw_module;
  module = parse_wasm_mod(S.snapshots[A.canister_id].raw_module);
  public_custom_sections = parse_public_custom_sections(S.snapshots[A.canister_id].raw_module);
  private_custom_sections = parse_private_custom_sections(S.snapshots[A.canister_id].raw_module);
}
Cycles_reserved = cycles_to_reserve(S, A.canister_id, S.compute_allocation[A.canister_id], S.memory_allocation[A.canister_id], S.snapshots[A.canister_id], New_state)
New_balance = S.balances[A.canister_id] - Cycles_used - Cycles_reserved
New_reserved_balance = S.reserved_balances[A.canister_id] + Cycles_reserved
New_reserved_balance ≤ S.reserved_balance_limits[A.canister_id]

S.canister_history[A.canister_id] = {
  total_num_changes = N;
  recent_changes = H;
}
New_canister_history = {
  total_num_changes = N + 1;
  recent_changes = H · {
    timestamp_nanos = S.time[A.canister_id];
    canister_version = S.canister_version[A.canister_id] + 1
    origin = change_origin(M.caller, A.sender_canister_version, M.origin);
    details = LoadSnapshot {
      snapshot_id = S.snapshots[A.canister_id].snapshot_id
      canister_version = S.snapshots[A.canister_id].canister_version
      taken_at_timestamp = S.snapshots[A.canister_id].take_at_timestamp
    };
  };
}

liquid_balance(S', A.canister_id) ≥ 0

if S.memory_allocation[A.canister_id] > 0:
  memory_usage_wasm_state(New_state.wasm_state) +
    memory_usage_raw_module(New_state.raw_module) +
    memory_usage_canister_history(New_canister_history) +
    memory_usage_chunk_store(S.chunk_store[A.canister_id]) +
    memory_usage_snapshot(S.snapshots[A.canister_id]) ≤ S.memory_allocation[A.canister_id]

```

State after  

```html

S' = S with
    canisters[A.canister_id] = New_state
    chunk_store[A.canister_id] = S.snapshots[A.canister_id].chunk_store
    certified_data[A.canister_id] = S.snapshots[A.canister_id].certified_data
    balances[A.canister_id] = New_balance
    reserved_balances[A.canister_id] = New_reserved_balance
    canister_history[A.canister_id] = New_canister_history
    canister_version[A.canister_id] = S.canister_version[A.canister_id] + 1
    messages = Older_messages · Younger_messages ·
      ResponseMessage {
        origin = M.origin;
        response = Reply (candid());
        refunded_cycles = M.transferred_cycles;
      }

```

#### IC Management Canister: List canister snapshots

Only the controllers of the given canister can get a list of the existing snapshots.

```html

S.messages = Older_messages · CallMessage M · Younger_messages
(M.queue = Unordered) or (∀ msg ∈ Older_messages. msg.queue ≠ M.queue)
M.callee = ic_principal
M.method_name = 'list_canister_snapshots'
M.arg = candid(A)
M.caller ∈ S.controllers[A.canister_id]

Snapshots = if S.snapshots[A.canister_id] is null then [] else [{
    id = S.snapshots[A.canister_id].snapshot_id;
    taken_at_timestamp = S.snapshots[A.canister_id].taken_at_timestamp;
    total_size = memory_usage_snapshot(S.snapshots[A.canister_id]);
  }]

```

State after

```html

S with
    messages = Older_messages · Younger_messages ·
      ResponseMessage {
        origin = M.origin
        response = Reply (candid(Snapshots))
        refunded_cycles = M.transferred_cycles
      }

```
#### IC Management Canister: Delete canister snapshot

A snapshot may be deleted only by the controllers of the canister for which the snapshot was taken.

```html

S.messages = Older_messages · CallMessage M · Younger_messages
(M.queue = Unordered) or (∀ msg ∈ Older_messages. msg.queue ≠ M.queue)
M.callee = ic_principal
M.method_name = 'delete_canister_snapshot'
M.arg = candid(A)
M.caller ∈ S.controllers[A.canister_id]
S.snapshots[A.canister_id].snapshot_id = A.snapshot_id 

```

State after

```html

S with
    S.snapshots[A.canister_id] = null
    messages = Older_messages · Younger_messages ·
      ResponseMessage {
        origin = M.origin
        response = Reply (candid());
        refunded_cycles = M.transferred_cycles
      }

```

#### Callback invocation

When an inter-canister call has been responded to, we can queue the call to the callback.

This "bookkeeping transition" must be immediately followed by the corresponding ["Message execution" transition](#rule-message-execution).

Conditions  

```html

S.messages = Older_messages · ResponseMessage RM · Younger_messages
RM.origin = FromCanister {
    call_context = Ctxt_id
    callback = Callback
  }
not S.call_contexts[Ctxt_id].deleted
S.call_contexts[Ctxt_id].canister ∈ dom(S.balances)

```

State after  

```html

S with
    balances[S.call_contexts[Ctxt_id].canister] =
      S.balances[S.call_contexts[Ctxt_id].canister] + RM.refunded_cycles
    messages =
      Older_messages ·
      FuncMessage {
        call_context = Ctxt_id
        receiver = S.call_contexts[Ctxt_id].canister
        entry_point = Callback Callback RM.response RM.refunded_cycles
        queue = Unordered
      } ·
      Younger_messages

```

If the responded call context does not exist anymore, because the canister has been uninstalled since, the refunded cycles are still added to the canister balance, but no function invocation is enqueued:

Conditions  

```html

S.messages = Older_messages · ResponseMessage RM · Younger_messages
RM.origin = FromCanister {
    call_context = Ctxt_id
    callback = Callback
  }
S.call_contexts[Ctxt_id].deleted
S.call_contexts[Ctxt_id].canister ∈ dom(S.balances)

```

State after  

```html

S with
    balances[S.call_contexts[Ctxt_id].canister] =
      S.balances[S.call_contexts[Ctxt_id].canister] + RM.refunded_cycles + MAX_CYCLES_PER_RESPONSE
    messages = Older_messages · Younger_messages

```

#### Respond to user request

When an ingress method call has been responded to, we can record the response in the list of queries.

Conditions  

```html

S.messages = Older_messages · ResponseMessage RM · Younger_messages
RM.origin = FromUser { request = M }
S.requests[M] = (Processing, ECID)

```

State after  

```html

S with
    messages = Older_messages · Younger_messages
    requests[M] =
      | (Replied R, ECID)        if M.response = Reply R
      | (Rejected (c, R), ECID)  if M.response = Reject (c, R)

```

NB: The refunded cycles, `RM.refunded_cycles` are, by construction, empty.

#### Request clean up

The IC will keep the data for a completed or rejected request around for a certain, implementation defined amount of time, to allow users to poll for the data. After that time, the data of the request will be dropped:

Conditions  

```html

(S.requests[M] = (Replied _, ECID)) or (S.requests[M] = (Rejected _, ECID))

```

State after  

```html

S with
    requests[M] = (Done, ECID)

```

At the same or some later point, the request will be removed from the state of the IC. This must happen no earlier than the ingress expiry time set in the request.

Conditions  

```html

(S.requests[M] = (Replied _, _)) or (S.requests[M] = (Rejected _, _)) or (S.requests[M] = (Done, _))
M.ingress_expiry < S.system_time

```

State after  

```html

S with
    requests[M] = (deleted)

```

#### Canister out of cycles

Once a canister runs out of cycles, its code is uninstalled (cf. [IC Management Canister: Code uninstallation](#rule-uninstall)), the canister changes in the canister history are dropped (their total number is preserved), and the allocations are set to zero (NB: allocations are currently not modeled in the formal model):

Conditions  

```html

S.balances[CanisterId] = 0
S.reserved_balances[CanisterId] = 0
S.canister_history[CanisterId] = {
  total_num_changes = N;
  recent_changes = H;
}

```

State after  

```html

S with
    canisters[CanisterId] = EmptyCanister
    snapshots[CanisterId] = null
    certified_data[CanisterId] = ""
    canister_history[CanisterId] = {
      total_num_changes = N;
      recent_changes = [];
    }
    canister_logs[CanisterId] = []
    canister_version[CanisterId] = S.canister_version[CanisterId] + 1
    global_timer[CanisterId] = 0

    messages = S.messages ·
      [ ResponseMessage {
          origin = Ctxt.origin
          response = Reject (CANISTER_REJECT, <implementation-specific>)
          refunded_cycles = Ctxt.available_cycles
        }
      | Ctxt_id ↦ Ctxt ∈ S.call_contexts
      , Ctxt.canister = CanisterId
      , Ctxt.needs_to_respond = true
      ]

    for Ctxt_id ↦ Ctxt ∈ S.call_contexts:
      if Ctxt.canister = CanisterId:
        call_contexts[Ctxt_id].deleted := true
        call_contexts[Ctxt_id].needs_to_respond := false
        call_contexts[Ctxt_id].available_cycles := 0

```

#### Time progressing, cycle consumption, and canister version increments

Time progresses. Abstractly, it does so independently for each canister, and in unspecified intervals.

Conditions  

```html

T0 = S.time[CanisterId]
T1 > T0

```

State after  

```html

S with
    time[CanisterId] = T1

```

The canister cycle balances similarly deplete at an unspecified rate, but stay non-negative.
If the canister has a positive reserved balance, then the reserved balance depletes before the main balance:

Conditions  

```html
R0 = S.reserved_balances[CanisterId]
0 ≤ R1 < R0

```

State after

```html

S with
    reserved_balances[CanisterId] = R1

```

Once the reserved balance reaches zero, then the main balance starts depleting:

Conditions

```html
S.reserved_balances[CanisterId] = 0
B0 = S.balances[CanisterId]
0 ≤ B1 < B0

```

State after  

```html

S with
    balances[CanisterId] = B1

```

Similarly, the system time, used to expire requests, progresses:

Conditions  

```html

T0 = S.system_time
T1 > T0

```

State after  

```html

S with
    system_time = T1

```

Finally, the canister version can be incremented arbitrarily:

Conditions  

```html

N0 = S.canister_version[CanisterId]
N1 > N0

```

State after  

```html

S with
    canister_version[CanisterId] = N1

```

#### Trimming canister history

The list of canister changes can be trimmed, but the total number of recorded canister changes cannot be altered. At least 20 changes are guaranteed to remain in the list of changes.

Conditions  

```html

S.canister_history[CanisterId] = {
    total_num_changes = N;
    recent_changes = Older_changes · Newer_changes;
  }
|Newer_changes| ≥ 20

```

State after  

```html

S with
    canister_history[CanisterId] = {
      total_num_changes = N;
      recent_changes = Newer_changes;
    }

```

#### Trimming canister logs

Canister logs can be trimmed if their total length exceeds 4KiB.

Conditions

```html

S.canister_logs[CanisterId] = Older_logs · Newer_logs
SUM { |l| | l <- Older_logs } > 4KiB

```

State after

```html

S with
    canister_logs[CanisterId] = Newer_logs

```

#### IC Management Canister: Canister logs (query call) {#ic-mgmt-canister-fetch-canister-logs}

:::note

The canister logs management canister API is considered EXPERIMENTAL. Canister developers must be aware that the API may evolve in a non-backward-compatible way.

:::

This section specifies management canister query calls.
They are calls to `/api/v2/canister/<effective_canister_id>/query`
with CBOR body `Q` such that `Q.canister_id = ic_principal`.

The management canister offers the method `fetch_canister_logs`
that can be called as a query call and
returns logs of a requested canister.

Conditions

```html

Q.canister_id = ic_principal
Q.method_name = 'fetch_canister_logs'
Q.arg = candid(A)
A.canister_id = effective_canister_id
(S[A.canister_id].canister_log_visibility = Public)
  or
  (S[A.canister_id].canister_log_visibility = Controllers and Q.sender in S[A.canister_id].controllers)
  or
  (S[A.canister_id].canister_log_visibility = AllowedViewers Principals and (Q.sender in S[A.canister_id].controllers or Q.sender in Principals))

```

Query response `R`:

```html

{status: "replied"; reply: {arg: candid(S.canister_logs[A.canister_id])}, signatures: Sigs}

```

where the query `Q`, the response `R`, and a certificate `Cert'` that is obtained by requesting the path `/subnet` in a **separate** read state request to `/api/v2/canister/<effective_canister_id>/read_state` satisfy the following:

```html

verify_response(Q, R, Cert') ∧ lookup(["time"], Cert') = Found S.system_time // or "recent enough"

```

#### Query call {#query-call}

This section specifies query calls `Q` whose `Q.canister_id` is a non-empty canister `S.canisters[Q.canister_id]`. Query calls to the management canister, i.e., `Q.canister_id = ic_principal`, are specified in Section [Canister logs](#ic-mgmt-canister-fetch-canister-logs).

Canister query calls to `/api/v2/canister/<ECID>/query` can be executed directly. They can only be executed against non-empty canisters which have a status of `Running` and are also not frozen.

In query and composite query methods evaluated on the target canister of the query call, a certificate is provided to the canister that is valid, contains a current state tree (or "recent enough"; the specification is currently vague about how old the certificate may be), and reveals the canister's [Certified Data](#system-api-certified-data).

:::note

Composite query methods are EXPERIMENTAL and there might be breaking changes of their behavior in the future. Use at your own risk!

:::

Composite query methods can call query methods and composite query methods up to a maximum depth `MAX_CALL_DEPTH_COMPOSITE_QUERY` of the call graph. The total amount of cycles consumed by executing a (composite) query method and all (transitive) calls it makes must be at most `MAX_CYCLES_PER_QUERY`. This limit applies in addition to the limit `MAX_CYCLES_PER_MESSAGE` for executing a single (composite) query method and `MAX_CYCLES_PER_RESPONSE` for executing a single callback of a (composite) query method.

We define an auxiliary method that handles calls from composite query methods by performing a call graph traversal. It can also be (trivially) invoked for query methods that do not make further calls.
```
composite_query_helper(S, Cycles, Depth, Root_canister_id, Caller, Canister_id, Method_name, Arg) =
  let Mod = S.canisters[Canister_id].module
  let Cert <- { Cert | verify_cert(Cert) and
                       lookup(["canister", Canister_id, "certified_data"], Cert) = Found S.certified_data[Canister_id] and
                       lookup(["time"], Cert) = Found S.system_time // or "recent enough"
              }
  if Canister_id ≠ Root_canister_id
  then
    Cert := NoCertificate // no certificate available in query and composite query methods evaluated on canisters other than the target canister of the query call
  let Env = { time = S.time[Canister_id];
              controllers = S.controllers[Canister_id];
              global_timer = S.global_timer[Canister_id];
              balance = S.balances[Canister_id];
              reserved_balance = S.reserved_balances[Canister_id];
              reserved_balance_limit = S.reserved_balance_limits[Canister_id];
              compute_allocation = S.compute_allocation[Canister_id];
              memory_allocation = S.memory_allocation[Canister_id];
              memory_usage_raw_module = memory_usage_raw_module(S.canisters[Canister_id].raw_module);
              memory_usage_canister_history = memory_usage_canister_history(S.canister_history[Canister_id]);
              memory_usage_chunk_store = memory_usage_chunk_store(S.chunk_store[Canister_id]);
              memory_usage_snapshot = memory_usage_snapshot(S.snapshots[Canister_id]);
              freezing_threshold = S.freezing_threshold[Canister_id];
              subnet_size = S.canister_subnet[Canister_id].subnet_size;
              certificate = Cert;
              status = simple_status(S.canister_status[Canister_id]);
              canister_version = S.canister_version[Canister_id];
            }
  if S.canisters[Canister_id] ≠ EmptyCanister and
     S.canister_status[Canister_id] = Running and
     (Method_name ∈ dom(Mod.query_methods) or Method_name ∈ dom(Mod.composite_query_methods)) and
     Cycles >= MAX_CYCLES_PER_MESSAGE
  then
     let W = S.canisters[Canister_id].wasm_state
     let F = if Method_name ∈ dom(Mod.query_methods) then Mod.query_methods[Method_name] else Mod.composite_query_methods[Method_name]
     if liquid_balance(S, Canister_id) < 0
     then
       Return (Reject (SYS_TRANSIENT, <implementation-specific>), Cycles, S)
     let R = F(Arg, Caller, Env)(W)
     if R = Trap trap
     then Return (Reject (CANISTER_ERROR, <implementation-specific>), Cycles - trap.cycles_used, S)
     else if R = Return {new_state = W'; new_calls = Calls; response = Response; cycles_used = Cycles_used}
     then
        W := W'
        if Cycles_used > MAX_CYCLES_PER_MESSAGE
        then
           Return (Reject (CANISTER_ERROR, <implementation-specific>), Cycles - MAX_CYCLES_PER_MESSAGE, S) // single message execution out of cycles
        Cycles := Cycles - Cycles_used
        if Response = NoResponse
        then
           while Calls ≠ []
           do
              if Depth = MAX_CALL_DEPTH_COMPOSITE_QUERY
              then
                 Return (Reject (CANISTER_ERROR, <implementation-specific>), Cycles, S) // max call graph depth exceeded
              let Calls' · Call · Calls''  = Calls
              Calls := Calls' · Calls''
              if S.canister_subnet[Canister_id].subnet_id ≠ S.canister_subnet[Call.callee].subnet_id
              then
                 Return (Reject (CANISTER_ERROR, <implementation-specific>), Cycles, S) // calling to another subnet
              let (Response', Cycles', S') = composite_query_helper(S, Cycles, Depth + 1, Root_canister_id, Canister_id, Call.callee, Call.method_name, Call.arg)
              Cycles := Cycles'
              S := S'
              if Cycles < MAX_CYCLES_PER_RESPONSE
              then
                 Return (Reject (CANISTER_ERROR, <implementation-specific>), Cycles, S) // composite query out of cycles
              Env.Cert = NoCertificate // no certificate available in composite query callbacks
              let F' = Mod.composite_callbacks(Call.callback, Response', Env)
              let R'' = F'(W')
              if R'' = Trap trap''
              then Return (Reject (CANISTER_ERROR, <implementation-specific>), Cycles - trap''.cycles_used, S)
              else if R'' = Return {new_state = W''; new_calls = Calls''; response = Response''; cycles_used = Cycles_used''}
              then
                 W := W''
                 if Cycles_used'' > MAX_CYCLES_PER_RESPONSE
                 then
                    Return (Reject (CANISTER_ERROR, <implementation-specific>), Cycles - MAX_CYCLES_PER_RESPONSE, S) // single message execution out of cycles
                 Cycles := Cycles - Cycles_used''
                 if Response'' = NoResponse
                 then
                    Calls := Calls'' · Calls
                 else
                    Return (Response'', Cycles, S)
           Return (Reject (CANISTER_ERROR, <implementation-specific>), Cycles, S) // canister did not respond
        else
           Return (Response, Cycles, S)
  else
     Return (Reject (CANISTER_ERROR, <implementation-specific>), Cycles, S)
```

Submitted request  
`E`

Conditions  

```html

E.content = CanisterQuery Q
Q.canister_id ∈ verify_envelope(E, Q.sender, S.system_time)
|Q.nonce| <= 32
is_effective_canister_id(E.content, ECID)
S.system_time <= Q.ingress_expiry or Q.sender = anonymous_id

```

Query response `R`:

-   if `composite_query_helper(S, MAX_CYCLES_PER_QUERY, 0, Q.canister_id, Q.sender, Q.canister_id, Q.method_name, Q.arg) = (Reject (RejectCode, RejectMsg), _, S')` then
    ```
    {status: "rejected"; reject_code: RejectCode; reject_message: RejectMsg; error_code: <implementation-specific>, signatures: Sigs}
    ```

-   Else if `composite_query_helper(S, MAX_CYCLES_PER_QUERY, 0, Q.canister_id, Q.sender, Q.canister_id, Q.method_name, Q.arg) = (Reply Res, _, S')` then
    ```
    {status: "replied"; reply: {arg: Res}, signatures: Sigs}
    ```

where the query `Q`, the response `R`, and a certificate `Cert'` that is obtained by requesting the path `/subnet` in a **separate** read state request to `/api/v2/canister/<effective_canister_id>/read_state` satisfy the following:

```html

verify_response(Q, R, Cert') ∧ lookup(["time"], Cert') = Found S.system_time // or "recent enough"

```

State after

```html

S' with
    query_stats[Q.receiver] = S'.query_stats[Q.receiver] · {
        timestamp = S'.time[Q.receiver]
        num_instructions = <implementation-specific>
        request_payload_bytes = |Q.Arg|
        response_payload_bytes =
          if R.status = "rejected" then |R.reject_message|
          else |R.reply.arg|
    }

```

#### Certified state reads

:::note

Requesting paths with the prefix `/subnet` at `/api/v2/canister/<effective_canister_id>/read_state` might be deprecated in the future. Hence, users might want to point their requests for paths with the prefix `/subnet` to `/api/v2/subnet/<subnet_id>/read_state`.

On the IC mainnet, the root subnet ID `tdb26-jop6k-aogll-7ltgs-eruif-6kk7m-qpktf-gdiqx-mxtrf-vb5e6-eqe` can be used to retrieve the list of all IC mainnet's subnets by requesting the prefix `/subnet` at `/api/v2/subnet/tdb26-jop6k-aogll-7ltgs-eruif-6kk7m-qpktf-gdiqx-mxtrf-vb5e6-eqe/read_state`.

:::

The user can read elements of the *state tree*, using a `read_state` request to `/api/v2/canister/<ECID>/read_state` or `/api/v2/subnet/<subnet_id>/read_state`.

Submitted request to `/api/v2/canister/<ECID>/read_state`
`E`

Conditions  

```html

E.content = ReadState RS
TS = verify_envelope(E, RS.sender, S.system_time)
|E.content.nonce| <= 32
S.system_time <= RS.ingress_expiry or RS.sender = anonymous_id
∀ path ∈ RS.paths. may_read_path_for_canister(S, R.sender, path)
∀ (["request_status", Rid] · _) ∈ RS.paths.  ∀ R ∈ dom(S.requests). hash_of_map(R) = Rid => R.canister_id ∈ TS

```

Read response  
A record with

-   `{certificate: C}`

The predicate `may_read_path_for_canister` is defined as follows, implementing the access control outlined in [Request: Read state](#http-read-state):
```
may_read_path_for_canister(S, _, ["time"]) = True
may_read_path_for_canister(S, _, ["subnet"]) = True
may_read_path_for_canister(S, _, ["subnet", sid]) = True
may_read_path_for_canister(S, _, ["subnet", sid, "public_key"]) = True
may_read_path_for_canister(S, _, ["subnet", sid, "canister_ranges"]) = True
may_read_path_for_canister(S, _, ["subnet", sid, "node"]) = True
may_read_path_for_canister(S, _, ["subnet", sid, "node", nid]) = True
may_read_path_for_canister(S, _, ["subnet", sid, "node", nid, "public_key"]) = True
may_read_path_for_canister(S, _, ["request_status", Rid]) =
may_read_path_for_canister(S, _, ["request_status", Rid, "status"]) =
may_read_path_for_canister(S, _, ["request_status", Rid, "reply"]) =
may_read_path_for_canister(S, _, ["request_status", Rid, "reject_code"]) =
may_read_path_for_canister(S, _, ["request_status", Rid, "reject_message"]) =
may_read_path_for_canister(S, _, ["request_status", Rid, "error_code"]) =
  ∀ (R ↦ (_, ECID')) ∈ dom(S.requests). hash_of_map(R) = Rid => RS.sender == R.sender ∧ ECID == ECID'
may_read_path_for_canister(S, _, ["canister", cid, "module_hash"]) = cid == ECID
may_read_path_for_canister(S, _, ["canister", cid, "controllers"]) = cid == ECID
may_read_path_for_canister(S, _, ["canister", cid, "metadata", name]) = cid == ECID ∧ UTF8(name) ∧
  (cid ∉ dom(S.canisters[cid]) ∨
   S.canisters[cid] = EmptyCanister ∨
   name ∉ (dom(S.canisters[cid].public_custom_sections) ∪ dom(S.canisters[cid].private_custom_sections)) ∨
   name ∈ dom(S.canisters[cid].public_custom_sections) ∨
   (name ∈ dom(S.canisters[cid].private_custom_sections) ∧ RS.sender ∈ S.controllers[cid])
  )
may_read_path_for_canister(S, _, _) = False
```

where `UTF8(name)` holds if `name` is encoded in UTF-8.

Submitted request to `/api/v2/subnet/<subnet_id>/read_state`
`E`

Conditions  

```html

E.content = ReadState RS
TS = verify_envelope(E, RS.sender, S.system_time)
|E.content.nonce| <= 32
S.system_time <= RS.ingress_expiry
∀ path ∈ RS.paths. may_read_path_for_subnet(S, RS.sender, path)

```

Read response  
A record with

-   `{certificate: C}`


The predicate `may_read_path_for_subnet` is defined as follows, implementing the access control outlined in [Request: Read state](#http-read-state):
```
may_read_path_for_subnet(S, _, ["time"]) = True
may_read_path_for_subnet(S, _, ["subnet"]) = True
may_read_path_for_subnet(S, _, ["subnet", sid]) = True
may_read_path_for_subnet(S, _, ["subnet", sid, "public_key"]) = True
may_read_path_for_subnet(S, _, ["subnet", sid, "canister_ranges"]) = True
may_read_path_for_subnet(S, _, ["subnet", sid, "metrics"]) = sid == subnet_id
may_read_path_for_subnet(S, _, ["subnet", sid, "node"]) = True
may_read_path_for_subnet(S, _, ["subnet", sid, "node", nid]) = True
may_read_path_for_subnet(S, _, ["subnet", sid, "node", nid, "public_key"]) = True
may_read_path_for_subnet(S, _, _) = False
```
The response is a certificate `cert`, as specified in [Certification](#certification), which passes `verify_cert` (assuming `S.root_key` as the root of trust), and where for every `path` documented in [The system state tree](#state-tree) that has a path in `RS.paths` or `["time"]` as a prefix, we have
```
lookup_in_tree(path, cert.tree) = lookup_in_tree(path, state_tree(S))
```
where `state_tree` constructs a labeled tree from the IC state `S` and the (so far underspecified) set of subnets `subnets`, as per [The system state tree](#state-tree)
```
state_tree(S) = {
  "time": S.system_time;
  "subnet": { subnet_id : { "public_key" : subnet_pk; "canister_ranges" : subnet_ranges; "metrics" : <implementation-specific>; "node": { node_id : { "public_key" : node_pk } | (node_id, node_pk) ∈ subnet_nodes } } | (subnet_id, subnet_pk, subnet_ranges, subnet_nodes) ∈ subnets };
  "request_status": { request_id(R): request_status_tree(T) | (R ↦ (T, _)) ∈ S.requests };
  "canister":
    { canister_id :
        { "module_hash" : SHA256(C.raw_module) | if C ≠ EmptyCanister } ∪
        { "controllers" : CBOR(S.controllers[canister_id]) } ∪
        { "metadata": { name: blob | (name, blob) ∈ S.canisters[canister_id].public_custom_sections ∪ S.canisters[canister_id].private_custom_sections } }
    | (canister_id, C) ∈ S.canisters };
}

request_status_tree(Received) =
  { "status": "received" }
request_status_tree(Processing) =
  { "status": "processing" }
request_status_tree(Rejected (code, msg)) =
  { "status": "rejected"; "reject_code": code; "reject_message": msg; "error_code": <implementation-specific>}
request_status_tree(Replied arg) =
  { "status": "replied"; "reply": arg }
request_status_tree(Done) =
  { "status": "done" }
```

and where `lookup_in_tree` is a function that returns `Found v` for a value `v`, `Absent`, or `Error`, appropriately. See the Section [Lookup](#lookup) for more details.

### Abstract Canisters to System API {#concrete-canisters}

In Section [Abstract canisters](#abstract-canisters) we introduced an abstraction over the interface to a canister, to avoid cluttering the abstract specification of the Internet Computer from WebAssembly details. In this section, we will fill the gap and explain how the abstract canister interface maps to the [concrete System API](#system-api) and the WebAssembly concepts as defined in the [WebAssembly specification](https://webassembly.github.io/spec/core/index.html).

#### The concrete `WasmState`

The abstract `WasmState` above models the WebAssembly *store* `S`, which encompasses the functions, tables, memories and globals of the WebAssembly program, plus additional data maintained by the IC, such as the stable memory:
```
WasmState = {
  store : S; // a store as per WebAssembly spec
  self_id : CanId;
  stable_mem : Blob
}
```
As explained in Section "[WebAssembly module requirements](#system-api-module)", the WebAssembly module imports at most *one* memory and at most *one* table; in the following, *the* memory (resp. table) and the fields `mem` and `table` of `S` refer to that. Any system call that accesses the memory (resp. table) will trap if the module does not import the memory (resp. table).

We model `mem` as an array of bytes, and `table` as an array of execution functions.

The abstract `Callback` type above models an entry point for responses:
```
I ∈ {i32, i64}
Closure = {
    fun   : I,
    env   : I,
}
Callback = {
  on_reply : Closure;
  on_reject : Closure;
  on_cleanup : Closure | NoClosure;
}
```

#### The execution state

We can model the execution of WebAssembly functions as stateful functions that have access to the WebAssembly store. In order to also model the behavior of the system imports, which have access to additional data structures, we extend the state as follows:
```
Params = {
  arg : NoArg | Blob;
  caller : Principal;
  reject_code : 0 | SYS_FATAL | SYS_TRANSIENT | …;
  reject_message : Text;
  sysenv : Env;
  cycles_refunded : Nat;
  method_name : NoText | Text;
}
ExecutionState = {
  wasm_state : WasmState;
  params : Params;
  response : NoResponse | Response;
  cycles_accepted : Nat;
  cycles_available : Nat;
  cycles_used : Nat;
  balance : Nat;
  reply_params : { arg : Blob };
  pending_call : MethodCall | NoPendingCall;
  calls : List MethodCall;
  new_certified_data : NoCertifiedData | Blob;
  new_global_timer : NoGlobalTimer | Nat;
  ingress_filter : Accept | Reject;
  context : I | G | U | Q | CQ | Ry | Rt | CRy | CRt | C | CC | F | T | s;
}
```

This allows us to model WebAssembly functions, including host-provided imports, as functions with implicit mutable access to an `ExecutionState`, dubbed *execution functions*. Syntactically, we express this using an implicit argument of type `ref ExecutionState` in angle brackets (e.g. `func<es>(x)` for the invocation of a WebAssembly function with type `(x : i32) -> ()`). The lifetime of the `ExecutionState` data structure is that of one such function invocation.

:::warning

It is nonsensical to pass to an execution function a WebAssembly store `S` that comes from a different WebAssembly module than one defining the function.

:::

The "liquid" balance of a canister with a given `ExecutionState` can be obtained as follows:
```
liquid_balance(es) =
  liquid_balance(
    es.balance,
    es.params.sysenv.reserved_balance,
    freezing_limit(
      es.params.sysenv.compute_allocation,
      es.params.sysenv.memory_allocation,
      es.params.sysenv.freezing_threshold,
      memory_usage_wasm_state(es.wasm_state) +
        es.params.sysenv.memory_usage_raw_module +
        es.params.sysenv.memory_usage_canister_history +
        es.params.sysenv.memory_usage_chunk_store +
        es.params.sysenv.memory_usage_snapshot,
      es.params.sysenv.subnet_size,
    )
  )
```

-   For more convenience when creating a new `ExecutionState`, we define the following partial records:
    ```
    empty_params = {
      arg = NoArg;
      caller = ic_principal;
      reject_code = 0;
      reject_message = "";
      sysenv = (undefined);
      cycles_refunded = 0;
      method_name = NoText;
    }
    empty_execution_state = {
      wasm_state = (undefined);
      params = (undefined);
      response = NoResponse;
      cycles_accepted = 0;
      cycles_available = 0;
      cycles_used = 0;
      balance = 0;
      reply_params = { arg = "" };
      pending_call = NoPendingCall;
      calls = [];
      new_certified_data = NoCertifiedData;
      new_global_timer = NoGlobalTimer;
      ingress_filter = Reject;
      context = (undefined);
    }
    ```

#### The concrete `CanisterModule`

Finally, we can specify the abstract `CanisterModule` that models a concrete WebAssembly module.

-   The `initial_wasm_store` mentioned below is the store of the WebAssembly module after *instantiation* (as per WebAssembly spec) of the WebAssembly module contained in the [canister module](#canister-module-format), before executing a potential `(start)` function.

-   We define a helper function
    ```
    start : (WasmState) -> Trap { cycles_used : Nat; } | Return {
        new_state : WasmState;
        cycles_used : Nat;
      }
    ```

    modelling execution of a potential `(start)` function.

    If the WebAssembly module does not export a function called under the name `start`, then
    ```
    start = λ (wasm_state) →
      Return {
        new_state = wasm_state;
        cycles_used = 0;
      }
    ```

    Otherwise, if the WebAssembly module exports a function `func` under the name `start`, it is
    ```
    start = λ (wasm_state) →
      let es = ref {empty_execution_state with
        wasm_state = wasm_state;
        context = s;
      }
      try func<es>() with Trap then Trap {cycles_used = es.cycles_used;}
      Return {
        new_state = es.wasm_state;
        cycles_used = es.cycles_used;
      }
    ```

    Note that `params` are undefined in the `(start)` function's execution state which is fine because the System API does not have access to that part of the execution state during the execution of the `(start)` function.

-   The `init` field of the `CanisterModule` is defined as follows:

    If the WebAssembly module does not export a function called under the name `canister_init`, then
    ```
    init = λ (self_id, arg, caller, sysenv) →
      match start({store = initial_wasm_store; self_id = self_id; stable_mem = ""}) with
        Trap trap → Trap trap
        Return res → Return {
            new_state = res.wasm_state;
            new_certified_data = NoCertifiedData;
            new_global_timer = NoGlobalTimer;
            cycles_used = res.cycles_used;
          }
    ```

    Otherwise, if the WebAssembly module exports a function `func` under the name `canister_init`, it is
    ```
    init = λ (self_id, arg, caller, sysenv) →
      match start({store = initial_wasm_store; self_id = self_id; stable_mem = ""}) with
        Trap trap → Trap trap
        Return res →
          let es = ref {empty_execution_state with
              wasm_state = res.wasm_state
              params = empty_params with {
                  arg = arg;
                  caller = caller;
                  sysenv = sysenv with {
                      balance = sysenv.balance - res.cycles_used
                    }
                }
              balance = sysenv.balance - res.cycles_used
              context = I
            }
          try func<es>() with Trap then Trap {cycles_used = res.cycles_used + es.cycles_used;}
          Return {
              new_state = es.wasm_state;
              new_certified_data = es.new_certified_data;
              new_global_timer = es.new_global_timer;
              cycles_used = res.cycles_used + es.cycles_used;
            }
    ```

-   The `pre_upgrade` field of the `CanisterModule` is defined as follows:

    If the WebAssembly module does not export a function called under the name `canister_pre_upgrade`, then it simply returns the current state:
    ```
    pre_upgrade = λ (old_state, caller, sysenv) → Return {new_state = old_state; new_certified_data = NoCertifiedData; cycles_used = 0;}
    ```

    Otherwise, if the WebAssembly module exports a function `func` under the name `canister_pre_upgrade`, it is
    ```
    pre_upgrade = λ (old_state, caller, sysenv) →
      let es = ref {empty_execution_state with
          wasm_state = old_state
          params = empty_params with { caller = caller; sysenv }
          balance = sysenv.balance
          context = G
        }
      try func<es>() with Trap then Trap {cycles_used = es.cycles_used;}
      Return {
        new_state = es.wasm_state;
        new_certified_data = es.new_certified_data;
        cycles_used = es.cycles_used;
      }
    ```

-   The `post_upgrade` field of the `CanisterModule` is defined as follows:

    If the WebAssembly module does not export a function called under the name `canister_post_upgrade`, then
    ```
    post_upgrade = λ (wasm_state, arg, caller, sysenv) →
      match start(wasm_state) with
        Trap trap → Trap trap
        Return res → Return {
            new_state = res.wasm_state;
            new_certified_data = NoCertifiedData;
            new_global_timer = NoGlobalTimer;
            cycles_used = res.cycles_used;
          }
    ```

    Otherwise, if the WebAssembly module exports a function `func` under the name `canister_post_upgrade`, it is
    ```
    post_upgrade = λ (wasm_state, arg, caller, sysenv) →
      match start(wasm_state) with
        Trap trap → Trap trap
        Return res →
          let es = ref {empty_execution_state with
              wasm_state = res.wasm_state
              params = empty_params with {
                  arg = arg;
                  caller = caller;
                  sysenv = sysenv with {
                      balance = sysenv.balance - res.cycles_used
                    }
                }
              balance = sysenv.balance - res.cycles_used
              context = I
            }
          try func<es>() with Trap then Trap {cycles_used = res.cycles_used + es.cycles_used;}
          Return {
              new_state = es.wasm_state;
              new_certified_data = es.new_certified_data;
              new_global_timer = es.new_global_timer;
              cycles_used = res.cycles_used + es.cycles_used;
            }
    ```

-   The partial map `update_methods` of the `CanisterModule` is defined for all method names `method` for which the WebAssembly program exports a function `func` named `canister_update <method>`, and has value
    ```
    update_methods[method] = λ (arg, caller, sysenv, available) → λ wasm_state →
      let es = ref {empty_execution_state with
          wasm_state = wasm_state;
          params = empty_params with { arg = arg; caller = caller; sysenv }
          balance = sysenv.balance
          cycles_available = available;
          context = U
        }
      try func<es>() with Trap then Trap {cycles_used = es.cycles_used;}
      discard_pending_call<es>()
      Return {
        new_state = es.wasm_state;
        new_calls = es.calls;
        new_certified_data = es.new_certified_data;
        new_global_timer = es.new_global_timer;
        response = es.response;
        cycles_accepted = es.cycles_accepted;
        cycles_used = es.cycles_used;
      }
    ```

-   The partial map `query_methods` of the `CanisterModule` is defined for all method names `method` for which the WebAssembly program exports a function `func` named `canister_query <method>`, and has value
    ```
    query_methods[method] = λ (arg, caller, sysenv, available) → λ wasm_state →
      let es = ref {empty_execution_state with
          wasm_state = wasm_state;
          params = empty_params with { arg = arg; caller = caller; sysenv }
          balance = sysenv.balance
          cycles_available = available
          context = Q
        }
      try func<es>() with Trap then Trap {cycles_used = es.cycles_used;}
      Return {
        response = es.response;
        cycles_accepted = es.cycles_accepted;
        cycles_used = es.cycles_used;
      }
    ```

    By construction, the (possibly modified) `es.wasm_state` is discarded.

-   The partial map `composite_query_methods` of the `CanisterModule` is defined for all method names `method` for which the WebAssembly program exports a function `func` named `canister_composite_query <method>`, and has value
    ```
    composite_query_methods[method] = λ (arg, caller, sysenv) → λ wasm_state →
      let es = ref {empty_execution_state with
          wasm_state = wasm_state;
          params = empty_params with { arg = arg; caller = caller; sysenv }
          balance = sysenv.balance
          context = CQ
        }
      try func<es>() with Trap then Trap {cycles_used = es.cycles_used;}
      discard_pending_call<es>()
      Return {
        new_state = es.wasm_state;
        new_calls = es.calls;
        response = es.response;
        cycles_used = es.cycles_used;
      }
    ```

-   The function `heartbeat` of the `CanisterModule` is defined if the WebAssembly program exports a function `func` named `canister_heartbeat`, and has value
    ```
    heartbeat = λ (sysenv) → λ wasm_state →
      let es = ref {empty_execution_state with
        wasm_state = wasm_state;
        params = empty_params with { arg = NoArg; caller = ic_principal; sysenv }
        balance = sysenv.balance
        context = T
      }
      try func<es>() with Trap then Trap {cycles_used = es.cycles_used;}
      discard_pending_call<es>()
      Return {
        new_state = es.wasm_state;
        new_calls = es.calls;
        new_certified_data = es.certified_data;
        new_global_timer = es.new_global_timer;
        cycles_used = es.cycles_used;
      }
    ```

    otherwise it is

```html

heartbeat = λ (sysenv) → λ wasm_state → Trap {cycles_used = 0;}

```

-   The function `global_timer` of the `CanisterModule` is defined if the WebAssembly program exports a function `func` named `canister_global_timer`, and has value
    ```
    global_timer = λ (sysenv) → λ wasm_state →
      let es = ref {empty_execution_state with
        wasm_state = wasm_state;
        params = empty_params with { arg = NoArg; caller = ic_principal; sysenv }
        balance = sysenv.balance
        context = T
      }
      try func<es>() with Trap then Trap {cycles_used = es.cycles_used;}
      discard_pending_call<es>()
      Return {
        new_state = es.wasm_state;
        new_calls = es.calls;
        new_certified_data = es.certified_data;
        new_global_timer = es.new_global_timer;
        cycles_used = es.cycles_used;
      }
    ```

    otherwise it is

```html

global_timer = λ (sysenv) → λ wasm_state → Trap {cycles_used = 0;}

```

-   The function `on_low_wasm_memory` of the `CanisterModule` is defined if the WebAssembly program exports a function `func` named `canister_on_low_wasm_memory`, and has value
    ```
    on_low_wasm_memory = λ (sysenv) → λ wasm_state →
      let es = ref {empty_execution_state with
        wasm_state = wasm_state;
        params = empty_params with { arg = NoArg; caller = ic_principal; sysenv }
        balance = sysenv.balance
        context = T
      }
      try func<es>() with Trap then Trap {cycles_used = es.cycles_used;}
      discard_pending_call<es>()
      Return {
        new_state = es.wasm_state;
        new_calls = es.calls;
        new_certified_data = es.certified_data;
        new_global_timer = es.new_global_timer;
        cycles_used = es.cycles_used;
      }
    ```

    otherwise it is

```html

on_low_wasm_memory = λ (sysenv) → λ wasm_state → Trap {cycles_used = 0;}

```

-   The function `callbacks` of the `CanisterModule` is defined as follows
    ```
    I ∈ {i32, i64}
    callbacks = λ(callbacks, response, refunded_cycles, sysenv, available) → λ wasm_state →
      let params0 = empty_params with {
        sysenv
        cycles_refunded = refund_cycles;
      }
      let (fun, env, params, context) = match response with
        Reply data ->
          (callbacks.on_reply.fun, callbacks.on_reply.env,
            { params0 with data}, Ry)
        Reject (reject_code, reject_message)->
          (callbacks.on_reject.fun, callbacks.on_reject.env,
            { params0 with reject_code; reject_message}, Rt)
      let es = ref {empty_execution_state with
        wasm_state = wasm_state;
        params = params;
        balance = sysenv.balance;
        cycles_available = available;
        context = context;
      }
      try
        if fun > |es.wasm_state.store.table| then Trap
        let func = es.wasm_state.store.table[fun]
        if typeof(func) ≠ func (I) -> () then Trap
        func<es>(env)
        discard_pending_call<es>()
        Return {
          new_state = es.wasm_state;
          new_calls = es.calls;
          new_certified_data = es.certified_data;
          new_global_timer = es.new_global_timer;
          response = es.response;
          cycles_accepted = es.cycles_accepted;
          cycles_used = es.cycles_used;
        }
      with Trap
        if callbacks.on_cleanup = NoClosure then Trap {cycles_used = es.cycles_used;}
        if callbacks.on_cleanup.fun > |es.wasm_state.store.table| then Trap {cycles_used = es.cycles_used;}
        let func = es.wasm_state.store.table[callbacks.on_cleanup.fun]
        if typeof(func) ≠ func (I) -> () then Trap {cycles_used = es.cycles_used;}

      let es' = ref { empty_execution_state with
        wasm_state = wasm_state;
        context = C;
      }
      try func<es'>(callbacks.on_cleanup.env) with Trap then Trap {cycles_used = es.cycles_used + es'.cycles_used;}
      Return {
        new_state = es'.wasm_state;
        new_calls = [];
        new_certified_data = NoCertifiedData;
        new_global_timer = es'.new_global_timer;
        response = NoResponse;
        cycles_accepted = 0;
        cycles_used = es.cycles_used + es'.cycles_used;
      }
    ```

    Note that if the initial callback handler traps, the cleanup callback (if present) is executed, and the canister has the chance to update its state.

-   The function `composite_callbacks` of the `CanisterModule` is defined as follows
    ```
    I ∈ {i32, i64}
    composite_callbacks = λ(callbacks, response, sysenv) → λ wasm_state →
      let params0 = empty_params with {
        sysenv
      }
      let (fun, env, params, context) = match response with
        Reply data ->
          (callbacks.on_reply.fun, callbacks.on_reply.env,
            { params0 with data}, CRy)
        Reject (reject_code, reject_message)->
          (callbacks.on_reject.fun, callbacks.on_reject.env,
            { params0 with reject_code; reject_message}, CRt)
      let es = ref {empty_execution_state with
        wasm_state = wasm_state;
        params = params;
        balance = sysenv.balance;
        context = context;
      }
      try
        if fun > |es.wasm_state.store.table| then Trap
        let func = es.wasm_state.store.table[fun]
        if typeof(func) ≠ func (I) -> () then Trap
        func<es>(env)
        discard_pending_call<es>()
        Return {
          new_state = es.wasm_state;
          new_calls = es.calls;
          response = es.response;
          cycles_used = es.cycles_used;
        }
      with Trap
        if callbacks.on_cleanup = NoClosure then Trap {cycles_used = es.cycles_used;}
        if callbacks.on_cleanup.fun > |es.wasm_state.store.table| then Trap {cycles_used = es.cycles_used;}
        let func = es.wasm_state.store.table[callbacks.on_cleanup.fun]
        if typeof(func) ≠ func (I) -> () then Trap {cycles_used = es.cycles_used;}

      let es' = ref { empty_execution_state with
        wasm_state = wasm_state;
        context = CC;
      }
      try func<es'>(callbacks.on_cleanup.env) with Trap then Trap {cycles_used = es.cycles_used + es'.cycles_used;}
      Return {
        new_state = es'.wasm_state;
        new_calls = [];
        response = NoResponse;
        cycles_used = es.cycles_used + es'.cycles_used;
      }
    ```

    Note that if the initial callback handler traps, the cleanup callback (if present) is executed.

-   The `inspect_message` field of the `CanisterModule` is defined as follows.

    If the WebAssembly module does not export a function called under the name `canister_inspect_message`, then access is always granted:
    ```
    inspect_message = λ (method_name, wasm_state, arg, caller, sysenv) →
      Return {status = Accept;}
    ```

    Otherwise, if the WebAssembly module exports a function `func` under the name `canister_inspect_message`, it is
    ```
    inspect_message = λ (method_name, wasm_state, arg, caller, sysenv) →
      let es = ref {empty_execution_state with
          wasm_state = wasm_state;
          params = empty_params with {
            arg = arg;
            caller = caller;
            method_name = method_name;
            sysenv
          }
          balance = sysenv.balance;
          cycles_available = 0; // ingress requests have no funds
          context = F;
        }
       try func<es>() with Trap then Trap
       Return {status = es.ingress_filter;};
    ```

#### Helper functions

In the following section, we use the these helper functions
```
I ∈ {i32, i64}
copy_to_canister<es>(dst : I, offset : I, size : I, data : blob) =
  if offset+size > |data| then Trap {cycles_used = es.cycles_used;}
  if dst+size > |es.wasm_state.store.mem| then Trap {cycles_used = es.cycles_used;}
  es.wasm_state.store.mem[dst..dst+size] := data[offset..offset+size]

I ∈ {i32, i64}
copy_from_canister<es>(src : I, size : I) blob =
  if src+size > |es.wasm_state.store.mem| then Trap {cycles_used = es.cycles_used;}
  return es.wasm_state.store.mem[src..src+size]
```

Cycles are represented by 128-bit values so they require 16 bytes of memory.
```
I ∈ {i32, i64}
copy_cycles_to_canister<es>(dst : I, data : blob) =
  let size = 16;
  if dst+size > |es.wasm_state.store.mem| then Trap {cycles_used = es.cycles_used;}
  es.wasm_state.store.mem[dst..dst+size] := data[0..size]
```

#### System imports

Upon *instantiation* of the WebAssembly module, we can provide the following functions as imports.

The pseudo-code below does *not* explicitly enforce the restrictions of which imports are available in which contexts; for that the table in [Overview of imports](#system-api-imports) is authoritative, and is assumed to be part of the implementation.
```
I ∈ {i32, i64}
ic0.msg_arg_data_size<es>() : I =
  if es.context ∉ {I, U, RQ, NRQ, CQ, Ry, CRy, F} then Trap {cycles_used = es.cycles_used;}
  return |es.params.arg|

I ∈ {i32, i64}
ic0.msg_arg_data_copy<es>(dst : I, offset : I, size : I) =
  if es.context ∉ {I, U, RQ, NRQ, CQ, Ry, CRy, F} then Trap {cycles_used = es.cycles_used;}
  copy_to_canister<es>(dst, offset, size, es.params.arg)

I ∈ {i32, i64}
ic0.msg_caller_size() : I =
  if es.context = s then Trap {cycles_used = es.cycles_used;}
  return |es.params.caller|

I ∈ {i32, i64}
ic0.msg_caller_copy(dst : I, offset : I, size : I) =
  if es.context = s then Trap {cycles_used = es.cycles_used;}
  copy_to_canister<es>(dst, offset, size, es.params.caller)

ic0.msg_reject_code<es>() : i32 =
  if es.context ∉ {Ry, Rt, CRy, CRt} then Trap {cycles_used = es.cycles_used;}
  es.params.reject_code

I ∈ {i32, i64}
ic0.msg_reject_msg_size<es>() : I =
  if es.context ∉ {Rt, CRt} then Trap {cycles_used = es.cycles_used;}
  return |es.params.reject_msg|

I ∈ {i32, i64}
ic0.msg_reject_msg_copy<es>(dst : I, offset : I, size : I) =
  if es.context ∉ {Rt, CRt} then Trap {cycles_used = es.cycles_used;}
  copy_to_canister<es>(dst, offset, size, es.params.reject_msg)

I ∈ {i32, i64}
ic0.msg_reply_data_append<es>(src : I, size : I) =
  if es.context ∉ {U, RQ, NRQ, CQ, Ry, Rt, CRy, CRt} then Trap {cycles_used = es.cycles_used;}
  if es.response ≠ NoResponse then Trap {cycles_used = es.cycles_used;}
  es.reply_params.arg := es.reply_params.arg · copy_from_canister<es>(src, size)

ic0.msg_reply<es>() =
  if es.context ∉ {U, RQ, NRQ, CQ, Ry, Rt, CRy, CRt} then Trap {cycles_used = es.cycles_used;}
  if es.response ≠ NoResponse then Trap {cycles_used = es.cycles_used;}
  es.response := Reply (es.reply_params.arg)
  es.cycles_available := 0

I ∈ {i32, i64}
ic0.msg_reject<es>(src : I, size : I) =
  if es.context ∉ {U, RQ, NRQ, CQ, Ry, Rt, CRy, CRt} then Trap {cycles_used = es.cycles_used;}
  if es.response ≠ NoResponse then Trap {cycles_used = es.cycles_used;}
  es.response := Reject (CANISTER_REJECT, copy_from_canister<es>(src, size))
  es.cycles_available := 0

ic0.msg_cycles_available<es>() : i64 =
  if es.context ∉ {U, RQ, Rt, Ry} then Trap {cycles_used = es.cycles_used;}
  if es.cycles_available >= 2^64 then Trap {cycles_used = es.cycles_used;}
  return es.cycles_available

I ∈ {i32, i64}
ic0.msg_cycles_available128<es>(dst : I) =
  if es.context ∉ {U, RQ, Rt, Ry} then Trap {cycles_used = es.cycles_used;}
  let amount = es.cycles_available
  copy_cycles_to_canister<es>(dst, amount.to_little_endian_bytes())

ic0.msg_cycles_refunded<es>() : i64 =
  if es.context ∉ {Rt, Ry} then Trap {cycles_used = es.cycles_used;}
  if es.params.cycles_refunded >= 2^64 then Trap {cycles_used = es.cycles_used;}
  return es.params.cycles_refunded

I ∈ {i32, i64}
ic0.msg_cycles_refunded128<es>(dst : I) =
  if es.context ∉ {Rt, Ry} then Trap {cycles_used = es.cycles_used;}
  let amount = es.params.cycles_refunded
  copy_cycles_to_canister<es>(dst, amount.to_little_endian_bytes())

ic0.msg_cycles_accept<es>(max_amount : i64) : i64 =
  if es.context ∉ {U, RQ, Rt, Ry} then Trap {cycles_used = es.cycles_used;}
  let amount = min(max_amount, es.cycles_available)
  es.cycles_available := es.cycles_available - amount
  es.cycles_accepted := es.cycles_accepted + amount
  es.balance := es.balance + amount
  return amount

I ∈ {i32, i64}
ic0.msg_cycles_accept128<es>(max_amount_high : i64, max_amount_low : i64, dst : I) =
  if es.context ∉ {U, RQ, Rt, Ry} then Trap {cycles_used = es.cycles_used;}
  let max_amount = max_amount_high * 2^64 + max_amount_low
  let amount = min(max_amount, es.cycles_available)
  es.cycles_available := es.cycles_available - amount
  es.cycles_accepted := es.cycles_accepted + amount
  es.balance := es.balance + amount
  copy_cycles_to_canister<es>(dst, amount.to_little_endian_bytes())

I ∈ {i32, i64}
ic0.cycles_burn128<es>(amount_high : i64, amount_low : i64, dst : I) =
  if es.context ∉ {I, G, U, RQ, Ry, Rt, C, T} then Trap {cycles_used = es.cycles_used;}
  let amount = amount_high * 2^64 + amount_low
  let burned_amount = min(amount, liquid_balance(es))
  es.balance := es.balance - burned_amount
  copy_cycles_to_canister<es>(dst, burned_amount.to_little_endian_bytes())

I ∈ {i32, i64}
ic0.canister_self_size<es>() : I =
  if es.context = s then Trap {cycles_used = es.cycles_used;}
  return |es.wasm_state.self_id|

I ∈ {i32, i64}
ic0.canister_self_copy<es>(dst : I, offset : I, size : I) =
  if es.context = s then Trap {cycles_used = es.cycles_used;}
  copy_to_canister<es>(dst, offset, size, es.wasm_state.self_id)

ic0.canister_cycle_balance<es>() : i64 =
  if es.context = s then Trap {cycles_used = es.cycles_used;}
  if es.balance >= 2^64 then Trap {cycles_used = es.cycles_used;}
  return es.balance

I ∈ {i32, i64}
ic0.canister_cycles_balance128<es>(dst : I) =
  if es.context = s then Trap {cycles_used = es.cycles_used;}
  let amount = es.balance
  copy_cycles_to_canister<es>(dst, amount.to_little_endian_bytes())

ic0.canister_status<es>() : i32 =
  if es.context = s then Trap {cycles_used = es.cycles_used;}
  match es.params.sysenv.canister_status with
    Running  -> return 1
    Stopping -> return 2
    Stopped  -> return 3

ic0.canister_version<es>() : i64 =
  if es.context = s then Trap {cycles_used = es.cycles_used;}
  return es.params.sysenv.canister_version

I ∈ {i32, i64}
ic0.msg_method_name_size<es>() : I =
  if es.context ∉ {F} then Trap {cycles_used = es.cycles_used;}
  return |es.method_name|

I ∈ {i32, i64}
ic0.msg_method_name_copy<es>(dst : I, offset : I, size : I) =
  if es.context ∉ {F} then Trap {cycles_used = es.cycles_used;}
  copy_to_canister<es>(dst, offset, size, es.params.method_name)

ic0.accept_message<es>() =
  if es.context ∉ {F} then Trap {cycles_used = es.cycles_used;}
  if es.ingress_filter = Accept then Trap {cycles_used = es.cycles_used;}
  es.ingress_filter = Accept

I ∈ {i32, i64}
ic0.call_new<es>(
    callee_src  : I,
    callee_size : I,
    name_src    : I,
    name_size   : I,
    reply_fun   : I,
    reply_env   : I,
    reject_fun  : I,
    reject_env  : I,
  ) =
  if es.context ∉ {U, CQ, Ry, Rt, CRy, CRt, T} then Trap {cycles_used = es.cycles_used;}

  discard_pending_call<es>()

  callee := copy_from_canister<es>(callee_src, callee_size);
  method_name := copy_from_canister<es>(name_src, name_size);

  es.pending_call = MethodCall {
    callee = callee;
    method_name = callee;
    arg = "";
    transferred_cycles = 0;
    callback = Callback {
      on_reply = Closure { fun = reply_fun; env = reply_env }
      on_reject = Closure { fun = reject_fun; env = reject_env }
      on_cleanup = NoClosure
    };
  }

I ∈ {i32, i64}
ic0.call_on_cleanup<es> (fun : I, env : I) =
  if es.context ∉ {U, CQ, Ry, Rt, CRy, CRt, T} then Trap {cycles_used = es.cycles_used;}
  if es.pending_call = NoPendingCall then Trap {cycles_used = es.cycles_used;}
  if es.pending_call.callback.on_cleanup ≠ NoClosure then Trap {cycles_used = es.cycles_used;}
  es.pending_call.callback.on_cleanup := Closure { fun = fun; env = env}

I ∈ {i32, i64}
ic0.call_data_append<es> (src : I, size : I) =
  if es.context ∉ {U, CQ, Ry, Rt, CRy, CRt, T} then Trap {cycles_used = es.cycles_used;}
  if es.pending_call = NoPendingCall then Trap {cycles_used = es.cycles_used;}
  es.pending_call.arg := es.pending_call.arg · copy_from_canister<es>(src, size)

ic0.call_cycles_add<es>(amount : i64) =
  if es.context ∉ {U, Ry, Rt, T} then Trap {cycles_used = es.cycles_used;}
  if es.pending_call = NoPendingCall then Trap {cycles_used = es.cycles_used;}
  if liquid_balance(es) < amount then Trap {cycles_used = es.cycles_used;}

  es.balance := es.balance - amount
  es.pending_call.transferred_cycles := es.pending_call.transferred_cycles + amount

ic0.call_cycles_add128<es>(amount_high : i64, amount_low : i64) =
  if es.context ∉ {U, Ry, Rt, T} then Trap {cycles_used = es.cycles_used;}
  if es.pending_call = NoPendingCall then Trap {cycles_used = es.cycles_used;}
  let amount = amount_high * 2^64 + amount_low
  if liquid_balance(es) < amount then Trap {cycles_used = es.cycles_used;}

  es.balance := es.balance - amount
  es.pending_call.transferred_cycles := es.pending_call.transferred_cycles + amount

ic0.call_peform<es>() : ( err_code : i32 ) =
  if es.context ∉ {U, CQ, Ry, Rt, CRy, CRt, T} then Trap {cycles_used = es.cycles_used;}
  if es.pending_call = NoPendingCall then Trap {cycles_used = es.cycles_used;}

  // `system_cannot_do_this_call_now` abstracts over resource issues preventing the call from being made
  if liquid_balance(es) < MAX_CYCLES_PER_RESPONSE or system_cannot_do_this_call_now()
  then
    discard_pending_call<es>()
    return <implementation-specific>
  or
    es.balance := es.balance - MAX_CYCLES_PER_RESPONSE
    es.calls := es.calls · es.pending_call
    es.pending_call := NoPendingCall
    return 0

// helper function
discard_pending_call<es>() =
  if es.pending_call ≠ NoPendingCall then
    es.balance := es.balance + es.pending_call.transferred_cycles
    es.pending_call := NoPendingCall

ic0.stable_size<es>() : (page_count : i32) =
  if |es.wasm_state.store.mem| > 2^32 then Trap {cycles_used = es.cycles_used;}
  page_count := |es.wasm_state.stable_mem| / 64k
  return page_count

ic0.stable_grow<es>(new_pages : i32) : (old_page_count : i32) =
  if |es.wasm_state.store.mem| > 2^32 then Trap {cycles_used = es.cycles_used;}
  if arbitrary() then return -1
  else
    old_size := |es.wasm_state.stable_mem| / 64k
    if old_size + new_pages > 2^16 then return -1
    es.wasm_state.stable_mem :=
      es.wasm_state.stable_mem · repeat(0x00, new_pages * 64k)
    return old_size

ic0.stable_write<es>(offset : i32, src : i32, size : i32)
  if |es.wasm_state.store.mem| > 2^32 then Trap {cycles_used = es.cycles_used;}
  if src+size > |es.wasm_state.store.mem| then Trap {cycles_used = es.cycles_used;}
  if offset+size > |es.wasm_state.stable_mem| then Trap {cycles_used = es.cycles_used;}

  es.wasm_state.stable_mem[offset..offset+size] := es.wasm_state.store.mem[src..src+size]

ic0.stable_read<es>(dst : i32, offset : i32, size : i32)
  if |es.wasm_state.store.mem| > 2^32 then Trap {cycles_used = es.cycles_used;}
  if offset+size > |es.wasm_state.stable_mem| then Trap {cycles_used = es.cycles_used;}
  if dst+size > |es.wasm_state.store.mem| then Trap {cycles_used = es.cycles_used;}

  es.wasm_state.store.mem[offset..offset+size] := es.wasm_state.stable.mem[src..src+size]

ic0.stable64_size<es>() : (page_count : i64) =
  return |es.wasm_state.stable_mem| / 64k

ic0.stable64_grow<es>(new_pages : i64) : (old_page_count : i64) =
  if arbitrary()
  then return -1
  else
    old_size := |es.wasm_state.stable_mem| / 64k
    es.wasm_state.stable_mem :=
      es.wasm_state.stable_mem · repeat(0x00, new_pages * 64k)
    return old_size

ic0.stable64_write<es>(offset : i64, src : i64, size : i64)
  if src+size > |es.wasm_state.store.mem| then Trap {cycles_used = es.cycles_used;}
  if offset+size > |es.wasm_state.stable_mem| then Trap {cycles_used = es.cycles_used;}

  es.wasm_state.stable_mem[offset..offset+size] := es.wasm_state.store.mem[src..src+size]

ic0.stable64_read<es>(dst : i64, offset : i64, size : i64)
  if offset+size > |es.wasm_state.stable_mem| then Trap {cycles_used = es.cycles_used;}
  if dst+size > |es.wasm_state.store.mem| then Trap {cycles_used = es.cycles_used;}

  es.wasm_state.store.mem[offset..offset+size] := es.wasm_state.stable.mem[src..src+size]

I ∈ {i32, i64}
ic0.certified_data_set<es>(src : I, size : I) =
  if es.context ∉ {I, G, U, Ry, Rt, T} then Trap {cycles_used = es.cycles_used;}
  es.new_certified_data := es.wasm_state[src..src+size]

ic0.data_certificate_present<es>() : i32 =
  if es.context = s then Trap {cycles_used = es.cycles_used;}
  if es.params.sysenv.certificate = NoCertificate
  then return 0
  else return 1

I ∈ {i32, i64}
ic0.data_certificate_size<es>() : I =
  if es.context ∉ {NRQ, CQ} then Trap {cycles_used = es.cycles_used;}
  if es.params.sysenv.certificate = NoCertificate then Trap {cycles_used = es.cycles_used;}
  return |es.params.sysenv.certificate|

I ∈ {i32, i64}
ic0.data_certificate_copy<es>(dst : I, offset : I, size : I) =
  if es.context ∉ {NRQ, CQ} then Trap {cycles_used = es.cycles_used;}
  if es.params.sysenv.certificate = NoCertificate then Trap {cycles_used = es.cycles_used;}
  copy_to_canister<es>(dst, offset, size, es.params.sysenv.certificate)

ic0.time<es>() : i64 =
  if es.context = s then Trap {cycles_used = es.cycles_used;}
  return es.params.sysenv.time

ic0.global_timer_set<es>(timestamp: i64) : i64 =
  if es.context ∉ {I, G, U, Ry, Rt, C, T} then Trap {cycles_used = es.cycles_used;}
  let prev_global_timer = es.new_global_timer
  es.new_global_timer := timestamp
  if prev_global_timer = NoGlobalTimer
  then return es.params.sysenv.global_timer
  else return prev_global_timer

ic0.performance_counter<es>(counter_type : i32) : i64 =
  arbitrary()

I ∈ {i32, i64}
ic0.is_controller<es>(src : I, size : I) : (result: i32) =
  bytes = copy_from_canister<es>(src, size)
  if bytes encode a principal then
    if bytes ∉ es.params.sysenv.controllers
    then return 0
    else return 1
  else
    Trap {cycles_used = es.cycles_used;}

ic0.in_replicated_execution<es>() : i32 =
  if es.params.sysenv.certificate = NoCertificate
  then return 1
  else return 0

I ∈ {i32, i64}
ic0.debug_print<es>(src : I, size : I) =
  return

I ∈ {i32, i64}
ic0.trap<es>(src : I, size : I) =
  Trap {cycles_used = es.cycles_used;}
```
<Changelog/><|MERGE_RESOLUTION|>--- conflicted
+++ resolved
@@ -3250,38 +3250,6 @@
     AvailableCycles = Nat
     RefundedCycles = Nat
 
-<<<<<<< HEAD
-        CanisterModule = {
-          init : (CanisterId, Arg, CallerId, Env) -> Trap { cycles_used : Nat; } | Return {
-            new_state : WasmState;
-            new_certified_data : NoCertifiedData | Blob;
-            new_global_timer : NoGlobalTimer | Nat;
-            cycles_used : Nat;
-          }
-          pre_upgrade : (WasmState, Principal, Env) -> Trap { cycles_used : Nat; } | Return {
-            new_state : WasmState;
-            new_certified_data : NoCertifiedData | Blob;
-            cycles_used : Nat;
-          }
-          post_upgrade : (WasmState, Arg, CallerId, Env) -> Trap { cycles_used : Nat; } | Return {
-            new_state : WasmState;
-            new_certified_data : NoCertifiedData | Blob;
-            new_global_timer : NoGlobalTimer | Nat;
-            cycles_used : Nat;
-          }
-          update_methods : MethodName ↦ ((Arg, CallerId, Env, AvailableCycles) -> UpdateFunc)
-          query_methods : MethodName ↦ ((Arg, CallerId, Env) -> QueryFunc)
-          composite_query_methods : MethodName ↦ ((Arg, CallerId, Env) -> CompositeQueryFunc)
-          heartbeat : (Env) -> SystemTaskFunc
-          global_timer : (Env) -> SystemTaskFunc
-          on_low_wasm_memory : (Env) -> SystemTaskFunc
-          callbacks : (Callback, Response, RefundedCycles, Env, AvailableCycles) -> UpdateFunc
-          composite_callbacks : (Callback, Response, Env) -> UpdateFunc
-          inspect_message : (MethodName, WasmState, Arg, CallerId, Env) -> Trap | Return {
-            status : Accept | Reject;
-          }
-        }
-=======
     CanisterModule = {
       init : (CanisterId, Arg, CallerId, Env) -> Trap { cycles_used : Nat; } | Return {
         new_state : WasmState;
@@ -3305,6 +3273,7 @@
       composite_query_methods : MethodName ↦ ((Arg, CallerId, Env) -> CompositeQueryFunc)
       heartbeat : (Env) -> SystemTaskFunc
       global_timer : (Env) -> SystemTaskFunc
+      on_low_wasm_memory : (Env) -> SystemTaskFunc
       callbacks : (Callback, Response, RefundedCycles, Env, AvailableCycles) -> UpdateFunc
       composite_callbacks : (Callback, Response, Env) -> UpdateFunc
       inspect_message : (MethodName, WasmState, Arg, CallerId, Env) -> Trap | Return {
@@ -3312,7 +3281,6 @@
       }
     }
     ```
->>>>>>> 6a46ba1e
 
 This high-level interface presents a pure, mathematical model of a canister, and hides the bookkeeping required to provide the System API as seen in Section [Canister interface (System API)](#system-api).
 
