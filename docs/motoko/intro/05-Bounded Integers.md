# 05 - Bounded integers

Motoko supports integer types with fixed precision called "Bounded types".

You may want to use bounded types for these reasons:

- **Memory efficiency:** You want to be sure how much memory your data will occupy
- **Exact sizing:** If you know that some API returns exact number
- **Execution efficiency:** If you know that your numbers require 64-bit arithmetic, using Nat64 is more efficient than
  just Nat
- **Bitwise arithmetic:** If you want to do bitwise operations like `<<` or `XOR` it's much easier when you work with
  the exact representation of binary data

## Nat8, Nat16, Nat32 and Nat64

Natural types include Nat8, Nat16, Nat32 and Nat64. Bounded types need to be declared manually. Otherwise, numeric
literals will default to Int or Nat.

The number that is a part of type name specifies the number of bits in the type representation. For example, Nat32
represents a 32-bit natural number.

Declaring a bounded variable:

```motoko
let a : Nat32 = 1 // 1 : Nat32
```

To declare a bounded value you have to specify the type explicitly
to avoid it resolving to a regular Nat:

```motoko
2 : Nat32 // 2: Nat32
```

## Int8, Int16, Int32, and Int64

Integer types include Int8, Int16, Int32, and Int64. Bounded Int types behave very similarly to Nat types with a
difference that they support negative values.
The number that is a part of type name specifies the number of bits in the type representation. For example, Int32
represents a 32-bit integer.

```motoko
// A variable of type Int32
let a : Int32 = 1 // +1 : Int32
```

```motoko
// A literal of type Int32
-2 : Int8 // -2: Int8
```

## Modular arithmetics

<<<<<<< HEAD
Bounded types support "modular arithmetic" (`+%`, `-%`, `*%` and `**%` ) where the number will never go out of bounds.
=======
Bounded types support modular arithmetic (`+%`, `-%`, `*%` and `**%` ) where the number will never go out of bounds.
>>>>>>> 6fe60f33

Example 1: Normal arithmetic operators go out of bounds:

```motoko
let a = 255 : Nat8;
let b = 1 : Nat8;
a + b // execution error, arithmetic overflow
```

Example 2: Modular arithmetic operators go out of bounds:

```motoko
let a = 255 : Nat8;
let b = 1 : Nat8;
a +% b // 0 : Nat8
```

Bounded integers also support modular arithmetic:

```motoko
let a = 127 : Int8;
let b = 1 : Int8;
a +% b // -128 : Int8
```

## Bitwise arithmetics

Bounded types support bitwise arithmetic

```motoko
// Binary AND "&"
let a = 64 : Nat8; // binary 1000000
let b = 65 : Nat8; // binary 1000001
a & b // 64 : Nat8 == binary 1000000 
```

```motoko
// Binary OR "|"
let a = 64 : Nat8; // binary 1000000
let b = 65 : Nat8; // binary 1000001
a | b // 65 : Nat8 == binary 1000001 
```

```motoko
// Binary XOR "^"
let a = 64 : Nat8; // binary 1000000
let b = 65 : Nat8; // binary 1000001
a ^ b // 1 : Nat8  == binary 0000001
```

```motoko
// Binary shift left "<<"
let a = 64 : Nat8; //    binary  1000000
a << 1 // 128 : Nat8  == binary 10000000
```

```motoko
// Binary shift right ">>"
let a = 64 : Nat8; //   binary 1000000
a >> 1 // 32 : Nat8  == binary  100000
```

```motoko
// Binary rotation left "<<>"
let a = 255 : Nat8; //    binary 11111111
a <<> 1 // 255 : Nat8  == binary 11111111
```

```motoko
// Binary rotation right "<>>"
let a = 64 : Nat8; //   binary 1000000
a <>> 1 // 32 : Nat8 == binary  100000
```

## Bounded and arithmetics types interop

Bounded integer types are not in subtype relationship with each other or with other arithmetic types.

Unbounded literals need type annotation if the type cannot be inferred from context, e.g. `(-42 : Int16)`:

```motoko
// A literal of type Int32
-2 : Int8 // -2: Int8
```

You need to use conversion functions to produce regular unbounded values.

```motoko
// Generating an unbound type from a bound value
import Nat8 "mo:base/Nat8";
let a = 64 : Nat8;
let b : Nat = Nat8.toNat(a);
b
```

```motoko
// Generating a bound type from an unbound value
import Nat8 "mo:base/Nat8";
let b = 64 : Nat;
let c : Nat8 = Nat8.fromNat(b);
c
```<|MERGE_RESOLUTION|>--- conflicted
+++ resolved
@@ -51,11 +51,7 @@
 
 ## Modular arithmetics
 
-<<<<<<< HEAD
-Bounded types support "modular arithmetic" (`+%`, `-%`, `*%` and `**%` ) where the number will never go out of bounds.
-=======
 Bounded types support modular arithmetic (`+%`, `-%`, `*%` and `**%` ) where the number will never go out of bounds.
->>>>>>> 6fe60f33
 
 Example 1: Normal arithmetic operators go out of bounds:
 
