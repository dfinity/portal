--- conflicted
+++ resolved
@@ -18,13 +18,9 @@
 2 : Float // 2 : Float
 ```
 
-<<<<<<< HEAD
-Floats are stored in special format that save the data with a certain precision. So, the value of the literal could be different from the input value.
-=======
-Floats are stores in special format that save the data with a certain precision. So, the value of the literal could be
+Floats are stored in special format that save the data with a certain precision. So, the value of the literal could be
 different from the input value.
 
->>>>>>> e258f798
 ```motoko
 -0.1 // -0.100_000_000_000_000_01 : Float 
      // The value is VERY close to -0.1 
