--- conflicted
+++ resolved
@@ -76,12 +76,7 @@
 This feature is called **Chain-Key Cryptography** on ICP.
 :::
 
-<<<<<<< HEAD
 ## Smart contracts
-=======
-
-## Smart Contracts
->>>>>>> d90773e5
 
 ICP uses [WebAssembly](https://internetcomputer.org/capabilities/webassembly) as the virtual machine for executing smart contracts.
 This means developers can write smart contracts in popular programming languages such as JavaScript, TypeScript, Rust, Python, and Motoko, which is specifically designed for ICP.
