--- conflicted
+++ resolved
@@ -209,13 +209,7 @@
 - Sets the transfer fee to 0.0001 ICP.
 - Names the token `Local ICP` with ticker symbol `LICP`.
 
-<<<<<<< HEAD
-### Init arguments
-
-You can also pass these init args to the canister [using the command line](/docs/building-apps/developing-canisters/deploy) or by [storing them in a file](/docs/building-apps/developing-canisters/deploy), then referencing that file in your `dfx.json` configuration:
-=======
 You can also pass init args to the canister [using the command line](/docs/building-apps/developer-tools/advanced-dfx/init-args/#using-init_arg) or by [storing them in a file](/docs/building-apps/developer-tools/advanced-dfx/init-args/#using-an-init_arg_file), then referencing that file in your `dfx.json` configuration:
->>>>>>> 74076d0a
 
 ```json
 {
