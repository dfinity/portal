---
keywords: [intermediate, rosetta, examples, scripts, integration, icp, ledger, download, setup, python]
---

import { MarkdownChipRow } from "/src/components/Chip/MarkdownChipRow";

# ICP Rosetta example scripts

<MarkdownChipRow labels={["Intermediate", "Rosetta" ]} />

The `@/dfinity/ic/` GitHub repository contains comprehensive Python example scripts specifically designed to help developers integrate with the ICP Rosetta API. These examples provide practical demonstrations of common operations with the ICP ledger and NNS governance canister.


The ICP Rosetta example scripts are located in the [DFINITY IC repository](https://github.com/dfinity/ic/tree/master/rs/rosetta-api/examples/icp/python) under `rs/rosetta-api/examples/icp/python/`. These Python scripts demonstrate how to:

- Check account balances and derive account information.
- Transfer ICP tokens between accounts.
- Read blockchain blocks and search transactions.
- Interact with NNS governance proposals.
- Manage cryptographic keys (Ed25519 and secp256k1).
- Perform comprehensive testing of all operations.

## Setup and prerequisites

<<<<<<< HEAD
### Create a Virtual Environment (Recommended)

Before installing dependencies, it's recommended to create a virtual environment to isolate the project dependencies:

```bash
# Create a virtual environment
python3 -m venv venv

# Activate the virtual environment
# On macOS/Linux:
source venv/bin/activate
# On Windows:
# venv\Scripts\activate
```

### Install Dependencies
=======
### Install dependencies
>>>>>>> a23db5dd

Each example directory includes its own `requirements.txt` file. Install the dependencies:

```bash
pip install -r requirements.txt
```

### Access a Rosetta node

You'll need access to a Rosetta API endpoint, either:
- A local node running at `http://localhost:8081`.

- A public endpoint (if available).

### Key generation

The Internet Computer supports both Ed25519 and secp256k1 cryptographic curves for ICP operations.

#### Ed25519 keys

Generate an Ed25519 private key:

```bash
# Generate a private key in PEM format using ed25519 curve
openssl genpkey -algorithm ed25519 -out my_ed25519_key.pem

# Extract compressed public key in hex format for Ed25519 (32 bytes)
openssl pkey -in my_ed25519_key.pem -pubout -outform DER | tail -c 32 | xxd -p -c 32
```

#### secp256k1 keys

Generate a secp256k1 private key:

```bash
# Generate a private key in PEM format using secp256k1 curve
openssl ecparam -name secp256k1 -genkey -noout -out my_secp256k1_key.pem

# Extract compressed public key in hex format for secp256k1 (33 bytes)
openssl ec -in my_secp256k1_key.pem -pubout -conv_form compressed -outform DER | tail -c 33 | xxd -p -c 33
```

**Note**: Ed25519 public keys are 32 bytes, while secp256k1 compressed public keys are 33 bytes starting with `02` or `03`.

## Available example scripts

### Account information

**Derive public key and principal ID**:
```bash
python3 derive_key_info.py --private-key-path ./my_private_key.pem
```

This script extracts public key information and derives a principal ID from a private key file. Support options:
- `--verbose`: Detailed output
- `--json`: JSON formatted output

**Get account identifier**:
```bash
python3 get_account_id.py --public-key <public_key_hex> --curve-type <ed25519|secp256k1>
```

### Balance queries

**Check account balance**:
```bash
python3 get_account_balance.py --node-address http://localhost:8081 \
  --account-id <account_identifier>
```

**Check balance by principal**:
```bash
python3 get_account_balance.py --node-address http://localhost:8081 \
  --principal-id <principal_id> \
  --sub-account <sub_account_hex>
```

### Transferring ICP

**Transfer ICP tokens**:
```bash
python3 transfer.py --node-address http://localhost:8081 \
  --private-key-path ./my_private_key.pem \
  --signature-type <ecdsa|ed25519> \
  --to-account <destination_account_id> \
  --amount <amount_in_e8s> \
  --fee <fee_in_e8s>
```

### Reading blocks

**Fetch recent blocks**:
```bash
python3 read_blocks.py --node-address http://localhost:8081
```

**Get a specific block**:
```bash
python3 read_blocks.py --node-address http://localhost:8081 \
  --block-index <block_number>
```

**Search transactions**:
```bash
# Search by account identifier
python3 search_transactions.py --node-address http://localhost:8081 \
  --account-id <account_identifier>

# Search by transaction hash
python3 search_transactions.py --node-address http://localhost:8081 \
  --transaction-hash <transaction_hash>

# Search by operation type: BURN, MINT, TRANSFER or APPROVE
python3 search_transactions.py --node-address http://localhost:8081 \
  --operation-type <operation_type>
```

### Network information

**Get network status**:
```bash
python3 get_network_info.py --node-address http://localhost:8081
```

### NNS governance

**List known neurons**:
```bash
python3 list_known_neurons.py --node-address http://localhost:8081
```

**Get pending proposals**:
```bash
python3 get_pending_proposals.py --node-address http://localhost:8081
```

**Get proposal info**:
```bash
python3 get_proposal_info.py --node-address http://localhost:8081 \
  --proposal-id <proposal_id>
```

### Testing all examples

**Comprehensive test script**:
```bash
python3 test_all.py --node-address http://localhost:8081 \
  --principal-id <your_principal_id>
```

For transfer testing (requires funded account):
```bash
python3 test_all.py --node-address http://localhost:8081 \
  --principal-id <your_principal_id> \
  --private-key-path ./my_private_key.pem \
  --to-account <destination_account> \
  --amount <amount> \
  --fee <fee>
```

**Automated test script**:
The `run_tests.sh` script provides a complete testing environment:
```bash
./run_tests.sh --node-address http://localhost:8081 \
  --principal-id <your_principal_id>
```



## Understanding response formats

Most scripts support debugging and output options:

**Raw JSON output**:
```bash
python3 read_blocks.py --node-address http://localhost:8081 --raw
```

**Verbose output** (shows API requests and responses):
```bash
python3 get_network_info.py --node-address http://localhost:8081 --verbose
```

## Common issues

1. **Error: Unable to connect to Rosetta node**
   - Ensure your Rosetta node is running.
   - Check the URL format (e.g., `http://localhost:8081`).

2. **Error during transaction signing**
   - Verify that your private key file is in PEM format.
   - Ensure you're using the correct signature type.

3. **Error: Insufficient funds**
   - Check that your account has enough ICP for the transaction plus the fee.

4. **Error: Unable to derive account identifier**
   - Make sure your public key is valid and in the correct format.
   - For secp256k1, ensure the public key is in compressed format (33 bytes, starting with 02 or 03).
   - For ed25519, ensure the public key is 32 bytes.
   - Ensure you've specified the correct curve type with `--curve-type`.

5. **Error: Invalid public key**
   - Double-check that the extracted public key matches the required format for the specified curve type.
   - For secp256k1, use: `openssl ec -in key.pem -pubout -conv_form compressed -outform DER | tail -c 33 | xxd -p -c 33`
   - For ed25519, use: `openssl pkey -in key.pem -pubout -outform DER | tail -c 32 | xxd -p -c 32`

## Resources

For troubleshooting the Python example scripts, refer to the specific README files for [ICP examples](https://github.com/dfinity/ic/tree/master/rs/rosetta-api/examples/icp/python/README.md#common-issues) in the DFINITY IC repository. <|MERGE_RESOLUTION|>--- conflicted
+++ resolved
@@ -22,7 +22,6 @@
 
 ## Setup and prerequisites
 
-<<<<<<< HEAD
 ### Create a Virtual Environment (Recommended)
 
 Before installing dependencies, it's recommended to create a virtual environment to isolate the project dependencies:
@@ -38,10 +37,7 @@
 # venv\Scripts\activate
 ```
 
-### Install Dependencies
-=======
 ### Install dependencies
->>>>>>> a23db5dd
 
 Each example directory includes its own `requirements.txt` file. Install the dependencies:
 
