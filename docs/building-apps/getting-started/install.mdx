---
keywords: [beginner, getting started, tutorial, tools, installing tools, install dfx, dfx, dfxvm, setup dfx, setup environment, install]
hide_table_of_contents: true
---

import TabItem from "@theme/TabItem";
import { AdornedTabs } from "/src/components/Tabs/AdornedTabs";
import { MarkdownChipRow } from "/src/components/Chip/MarkdownChipRow";
import { GlossaryTooltip } from "/src/components/Tooltip/GlossaryTooltip";
import { OsType, useOs } from "/src/hooks/useOs";

# Install the IC SDK

<MarkdownChipRow labels={["Beginner", "Getting started"]} />

The IC SDK is a software development kit used to develop applications on your local machine and to deploy them to ICP. It is natively supported on Linux or macOS 12.\* Monterey and newer. Windows users can use the IC SDK with Windows Subsystem for Linux (WSL 2).

:::danger

If you followed a [quick start](/docs/building-apps/getting-started/quickstart) guide, you can skip this step.

:::

<AdornedTabs defaultValue={useOs().current}>
<TabItem value={OsType.Linux} label="Linux">

#### Prerequisites

<input type="checkbox"/> Open a terminal window.
<div>
</div>
<input type="checkbox"/> Download and <a href="https://nodejs.org/en/download/package-manager">install Node.js</a>.

---------

```bash
sh -ci "$(curl -fsSL https://internetcomputer.org/install.sh)"
```

To customize your IC SDK installation, you can use the interactive installation prompt or set [environment variables](/docs/building-apps/developer-tools/dfx/dfx-envars) for a terminal session.

Confirm the IC SDK has been installed (you may need to open a new terminal window):

```bash
dfx --version
```

</TabItem>
<TabItem value={OsType.macOs} label="macOS">

#### Prerequisites

<input type="checkbox"/> Open a terminal window.
<div>
</div>
<input type="checkbox"/> Download and <a href="https://nodejs.org/en/download/package-manager">install Node.js</a>. Using <a href="https://brew.sh/"> HomeBrew </a> is recommended.
<div>
</div>
<input type="checkbox"/> Apple silicon machines: Download and install Rosetta: <code>softwareupdate --install-rosetta</code>

---------

```bash
sh -ci "$(curl -fsSL https://internetcomputer.org/install.sh)"
```

To customize your IC SDK installation, you can use the interactive installation prompt or set [environment variables](/docs/building-apps/developer-tools/dfx/dfx-envars) for a terminal session.

Confirm the IC SDK has been installed (you may need to open a new terminal window):

```bash
dfx --version
```

</TabItem>

<TabItem value={OsType.Windows} label="Windows">

#### Prerequisites

`dfx` is not natively supported on Windows. You will need to install a Linux instance via Windows Subsystem for Linux and run all commands within that Linux instance.

<input type="checkbox"/> Download and install <a href="https://docs.microsoft.com/en-us/windows/wsl/install"> Windows Subsystem for Linux</a>.
<div>
</div>
<input type="checkbox"/> Open a WSL terminal window.
<div>
</div>
<input type="checkbox"/> Download and install a Linux distribution (i.e., Ubuntu) using Windows Subsystem for Linux: <code>wsl --install -d ubuntu</code>
<div>
</div>
<input type="checkbox"/> Open the WSL Linux environment. Run all following commands within this environment.
<div>
</div>
<input type="checkbox"/> Download and <a href="https://learn.microsoft.com/en-us/windows/dev-environment/javascript/nodejs-on-wsl">install Node.js</a> within your WSL Linux environment.
<div>
</div> View the [WSL troubleshooting](wsl-troubleshoot.mdx) guide if necessary.

---------

```bash
sh -ci "$(curl -fsSL https://internetcomputer.org/install.sh)"
```

To customize your IC SDK installation, you can use the interactive installation prompt or set [environment variables](/docs/building-apps/developer-tools/dfx/dfx-envars) for a terminal session.

Confirm the IC SDK has been installed (you may need to open a new terminal window):

```bash
dfx --version
```

</TabItem>

</AdornedTabs>

The latest version of the [IC SDK](https://github.com/dfinity/sdk) (v0.26.0) is comprised of:

- `dfx`: A CLI tool used to create and manage projects, developer identities, and <GlossaryTooltip>cycles</GlossaryTooltip>.

- [`dfxvm`](/docs/building-apps/developer-tools/dev-tools-overview#dfxvm): A version manager for `dfx` used to download a specific version of `dfx`, set a default version, and update to the latest version.

<<<<<<< HEAD
- `moc` (v0.14.3): The [Motoko](/docs/motoko/home) compiler to support Motoko canister development.
=======
- `moc` (v0.14.4): The [Motoko](/docs/motoko/main/getting-started/motoko-introduction) compiler to support Motoko canister development.
>>>>>>> c6a8c101

:::info
Other languages such as Rust are supported by installing a [separate canister development kit (CDK)](/docs/building-apps/developer-tools/cdks/rust/intro-to-rust).
:::

- [PocketIC](/docs/building-apps/test/pocket-ic): A local testing suite that can be used to simulate mainnet behavior for deterministic canister testing.

For troubleshooting common `dfx` errors, see [IC SDK troubleshooting](troubleshooting.mdx).<|MERGE_RESOLUTION|>--- conflicted
+++ resolved
@@ -120,11 +120,7 @@
 
 - [`dfxvm`](/docs/building-apps/developer-tools/dev-tools-overview#dfxvm): A version manager for `dfx` used to download a specific version of `dfx`, set a default version, and update to the latest version.
 
-<<<<<<< HEAD
-- `moc` (v0.14.3): The [Motoko](/docs/motoko/home) compiler to support Motoko canister development.
-=======
 - `moc` (v0.14.4): The [Motoko](/docs/motoko/main/getting-started/motoko-introduction) compiler to support Motoko canister development.
->>>>>>> c6a8c101
 
 :::info
 Other languages such as Rust are supported by installing a [separate canister development kit (CDK)](/docs/building-apps/developer-tools/cdks/rust/intro-to-rust).
