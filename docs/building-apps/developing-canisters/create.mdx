---
keywords: [beginner, tutorial, create, create canister, compile code, compile canister, compile, build, install, canister install, install code]
---

import { MarkdownChipRow } from "/src/components/Chip/MarkdownChipRow";

# Create

<MarkdownChipRow labels={["Beginner", "Developing canisters"]} />

Canisters are created with [`dfx canister create`](/docs/building-apps/developer-tools/dfx/dfx-canister#dfx-canister-create). They are initially empty and do not contain program code. The code must be [compiled](/docs/building-apps/developing-canisters/what-are-canisters) into Wasm and [installed](/docs/building-apps/developing-canisters/what-are-canisters) into the empty canister before it can be deployed.

<<<<<<< HEAD
<div class="text--center">
<img src="/img/docs/create-canister.png" alt="Create canister" width="600"/>
</div>

Once you have a project that contains a `dfx.json` file defining a project's canisters, you can create one of those canisters using the `dfx canister create` command.
=======
Settings can be configured while creating a canister using optional flags. [View the full list of settings](/docs/building-apps/developer-tools/dfx/dfx-canister#dfx-canister-create).
>>>>>>> c6a8c101

:::info
Canister creation is done automatically in the background of the `dfx deploy` command. However, there may be certain workflows where creating an empty canister is necessary.
:::

<<<<<<< HEAD
Canisters are created with [`dfx canister create`](/docs/building-apps/developer-tools/dfx/dfx-canister#dfx-canister-create). They are initially empty and do not contain program code. The code must be [compiled](/docs/building-apps/essentials/canisters) into Wasm and [installed](/docs/building-apps/essentials/canisters) into the empty canister before it can be deployed.

Create your canisters from within the project's directory:
=======
Create a canister from within a project's directory:
>>>>>>> c6a8c101

```
dfx canister create <canister-name> --network=<NETWORK>
```


When a canister is created, the following steps happen:

- A canister ID is registered with the local replica or the mainnet for each canister in the project's `dfx.json` file. Each canister ID is returned to the command line.

- The following canister components are created:
  - List of controllers.
  - Cycles balance.
  - Reserved cycles balance.
  - Canister status.
  - Resource reservations.

### Errors related to canister creation

Common errors related to canister creation include:

- [Canister not found](/docs/references/execution-errors#canister-not-found).
- [Maximum number of canisters reached](/docs/references/execution-errors#maximum-number-of-canisters-reached).<|MERGE_RESOLUTION|>--- conflicted
+++ resolved
@@ -10,27 +10,17 @@
 
 Canisters are created with [`dfx canister create`](/docs/building-apps/developer-tools/dfx/dfx-canister#dfx-canister-create). They are initially empty and do not contain program code. The code must be [compiled](/docs/building-apps/developing-canisters/what-are-canisters) into Wasm and [installed](/docs/building-apps/developing-canisters/what-are-canisters) into the empty canister before it can be deployed.
 
-<<<<<<< HEAD
 <div class="text--center">
 <img src="/img/docs/create-canister.png" alt="Create canister" width="600"/>
 </div>
 
-Once you have a project that contains a `dfx.json` file defining a project's canisters, you can create one of those canisters using the `dfx canister create` command.
-=======
 Settings can be configured while creating a canister using optional flags. [View the full list of settings](/docs/building-apps/developer-tools/dfx/dfx-canister#dfx-canister-create).
->>>>>>> c6a8c101
 
 :::info
 Canister creation is done automatically in the background of the `dfx deploy` command. However, there may be certain workflows where creating an empty canister is necessary.
 :::
 
-<<<<<<< HEAD
-Canisters are created with [`dfx canister create`](/docs/building-apps/developer-tools/dfx/dfx-canister#dfx-canister-create). They are initially empty and do not contain program code. The code must be [compiled](/docs/building-apps/essentials/canisters) into Wasm and [installed](/docs/building-apps/essentials/canisters) into the empty canister before it can be deployed.
-
-Create your canisters from within the project's directory:
-=======
 Create a canister from within a project's directory:
->>>>>>> c6a8c101
 
 ```
 dfx canister create <canister-name> --network=<NETWORK>
