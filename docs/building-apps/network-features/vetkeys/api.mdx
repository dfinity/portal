import TabItem from "@theme/TabItem";
import { AdornedTabs } from "/src/components/Tabs/AdornedTabs";

# vetKD API

Verifiably encrypted threshold key derivation (vetKD) is a distributed protocol for securely deriving cryptographic keys, referred to as  _vetKeys_. 
The vetKD API allows canisters to request vetKeys derived using this protocol. Since the key derivation is deterministic, the same inputs will produce the same key, allowing canisters to retrieve keys reliably. Canisters can generate an unlimited number of unique keys by providing different inputs. 

Below is a summary of the vetKD API methods and their parameters described in [Candid notation](/docs/building-apps/interact-with-canisters/candid/candid-concepts).

```candid
  // Derives keys based on the provided inputs.
  vetkd_derive_key : (record {
    // Arbitrary data used to derive keys. This acts as a key identifier - different
    // inputs will result in different derived keys. The input does not need to be random.
    input : blob;
    // A domain separator to ensure that keys are derived within a specific context,
    // preventing collisions between different applications or use cases.
    context : blob;
    // The recipient’s public key, used to encrypt the derived key for secure transport.
    transport_public_key : blob;
    // The master key from which the derived key is created.
    key_id : record { curve : vetkd_curve; name : text };
  }) -> (record { encrypted_key : blob; });

  // Returns a public key that can be used to verify keys derived using `vetkd_derive_key`.
  vetkd_public_key : (record {
    // Optional. If provided, the method returns the public key associated with
    // the specified `canister_id`. If omitted (`null`), the public key for
    // the calling canister is returned.
    canister_id : opt canister_id;
    // Same as in `vetkd_derive_key`.
    context : blob;
    // Same as in `vetkd_derive_key`.
    key_id : record { curve : vetkd_curve; name : text };
  }) -> (record { public_key : blob; });
```

## Available master keys

The following key names are supported for curve `bls12_381_g2`:

- `key_1`:  Production key available on the ICP mainnet (resides on subnet [`pzp6e`](https://dashboard.internetcomputer.org/network/subnets/pzp6e-ekpqk-3c5x7-2h6so-njoeq-mt45d-h3h6c-q3mxf-vpeq5-fk5o7-yae) and backed up on [`uzr34`](https://dashboard.internetcomputer.org/network/subnets/uzr34-akd3s-xrdag-3ql62-ocgoh-ld2ao-tamcv-54e7j-krwgb-2gm4z-oqe)).

- `test_key_1`: Test key available on the ICP mainnet (resides on subnet [`fuqsr`](https://dashboard.internetcomputer.org/network/subnets/fuqsr-in2lc-zbcjj-ydmcw-pzq7h-4xm2z-pto4i-dcyee-5z4rz-x63ji-nae) and backed up on [`2fq7c`](https://dashboard.internetcomputer.org/network/subnets/2fq7c-slacv-26cgz-vzbx2-2jrcs-5edph-i5s2j-tck77-c3rlz-iobzx-mqe)).

- `dfx_test_key`: Only available on the local development environment started by `dfx`.

Note that any canister on the ICP can use any available master key, independent of the subnet on which the canister or the key resides, because the management canister automatically redirects the calls for obtaining vetKeys to the subnet where the master key resides.

## Obtaining a vetKey

Deriving a vetKey typically involves both the frontend and backend components of a dapp, as the transport key is usually provided by the user.

![vetKD protocol flow](./_attachments/vetkd_diagram.png)

### Step 1: Implement canister endpoints

Expose the vetKD endpoints in the backend canister API so that the frontend can retrieve and verify vetKeys.

In this example, an encoding of the caller's identity is used as the `input` parameter to `VetKDDeriveKeyArgs`.
Since the caller of a canister is authenticated using II and public key cryptography, the dapp is sure that
the key returned is both unique to that caller, and that caller is the only party which can retrieve that
particular key.

<AdornedTabs groupId="languages">

<TabItem value="motoko" label="Motoko" default>

```motoko no-repl
import Debug "mo:base/Debug";
import ManagementCanister "mo:ic-vetkeys/ManagementCanister";
import Principal "mo:base/Principal";
import Text "mo:base/Text";

actor class () {
  let DOMAIN_SEPARATOR : Blob = Text.encodeUtf8("example-vetkd-dapp");

  /// Derive encrypted vetKey for caller's principal.
  public shared ({ caller }) func vetkd_derive_key(transportKey : Blob) : async Blob {
    let input = Principal.toBlob(caller);
    await ManagementCanister.vetKdDeriveKey(input, DOMAIN_SEPARATOR, testKeyId(), transportKey);
  };

  public shared func publicKey() : async Blob {
    await ManagementCanister.vetKdPublicKey(null, DOMAIN_SEPARATOR, testKeyId());
  };

  private func testKeyId() : ManagementCanister.VetKdKeyid {
    { curve = #bls12_381_g2; name = "test_key_1" };
  };
};

```

</TabItem>

<TabItem value="rust" label="Rust">

```rust
use ic_cdk::management_canister::{VetKDCurve, VetKDDeriveKeyArgs, VetKDKeyId, VetKDPublicKeyArgs};
use ic_cdk::update;

const DOMAIN_SEPARATOR: &[u8] = b"example-vetkd-dapp".as_slice();

/// Derive encrypted vetKey for caller's principal.
#[update]
async fn vetkd_derive_key(transport_public_key: Vec<u8>) -> Vec<u8> {
    let caller = ic_cdk::api::msg_caller();
    let request = VetKDDeriveKeyArgs {
        input: caller.as_slice().to_vec(),
        context: DOMAIN_SEPARATOR.to_vec(),
        transport_public_key,
        key_id: bls12_381_g2_test_key(),
    };
    let reply = ic_cdk::management_canister::vetkd_derive_key(&request)
        .await
        .expect("failed to derive key");
    reply.encrypted_key
}

#[update]
async fn vetkd_public_key() -> Vec<u8> {
    let request = VetKDPublicKeyArgs {
        canister_id: None,
        context: DOMAIN_SEPARATOR.to_vec(),
        key_id: bls12_381_g2_test_key(),
    };

    let reply = ic_cdk::management_canister::vetkd_public_key(&request)
        .await
        .expect("failed to derive key");
    reply.public_key
}

fn bls12_381_g2_test_key() -> VetKDKeyId {
    VetKDKeyId {
        curve: VetKDCurve::Bls12_381_G2,
        name: "test_key_1".to_string(),
    }
}
```

</TabItem>
</AdornedTabs>

### Step 2: Generate a transport key pair and pass the transport public key to the canister

In this step, the frontend generates a transport private key and passes the corresponding transport public key to the canister in order to obtain the encrypted vetKeys that can only be decrypted by the frontend.

<AdornedTabs groupId="languages">
<TabItem value="ts" label="Typescript" default>

```ts
import { DerivedPublicKey, TransportSecretKey, EncryptedVetKey } from "@dfinity/vetkeys";

const transportSecretKey = TransportSecretKey.random();
const canisterClient = // get canister client, usually auto-generated code from canister's candid interface
// the called canister uses the caller's principal as `input` when calling the management canisters `vetkd_derive_key` endpoint under the hood (see code in Step 1)
const encryptedVetKeyBytes = await canisterClient.vetkd_derive_key(transportSecretKey.publicKeyBytes());
const encryptedVetKey = EncryptedVetKey(encryptedVetKeyBytes);
```

</TabItem>
</AdornedTabs>

### Step 3: Retrieve the vetKD public key from the backend canister

Once retrieved, you must decrypt and verify the received encrypted vetKey.

<AdornedTabs groupId="languages">
<TabItem value="ts" label="Typescript" default>

```ts
const publicKeyBytes = await canisterClient.vetkd_public_key();
const publicKey = DerivedPublicKey.deserialize(publicKeyBytes);
const myPrincipalBytes = // serialize caller's principal as `Uint8Array`
// the called canister uses the caller's principal as `input` when calling the management canisters `vetkd_derive_key` endpoint under the hood (see code in Step 1)
const vetKey = encryptedVetKey.decryptAndVerify(transportSecretKey, publicKey, myPrincipalBytes);
```

</TabItem>
</AdornedTabs>

The full specification of the vetKD APIs can be found in the [IC interface specification](https://internetcomputer.org/docs/references/ic-interface-spec).

## API fees

The fees for the vetKD APIs are defined below. The threshold vetKD test key resides on the 13-node application subnet [`fuqsr`](https://dashboard.internetcomputer.org/network/subnets/fuqsr-in2lc-zbcjj-ydmcw-pzq7h-4xm2z-pto4i-dcyee-5z4rz-x63ji-nae), while the threshold vetKD production key resides on the 34-node-sized fiduciary subnet [`pzp6e`](https://dashboard.internetcomputer.org/network/subnets/pzp6e-ekpqk-3c5x7-2h6so-njoeq-mt45d-h3h6c-q3mxf-vpeq5-fk5o7-yae). The subnet size where the vetKD key resides and the vetKeys are computed defines the resulting cost. The size of the subnet of the calling canister does not matter for the fees. For costs in USD, the USD/XDR exchange rate as of May 22, 2025, has been used.

:::note
If a canister using this feature is intended to be blackholed or used by other canisters, it's recommended to send more cycles with each call than the currently advertised cost. This ensures that, if the subnet's size increases in the future (leading to higher signature costs), the call will still succeed. Any unused cycles are automatically refunded.
:::

Fees for deriving one vetKey using the `vetkd_derive_key` API of the management canister:

<<<<<<< HEAD
| Key type                             | Cycles                      | USD                         |
|--------------------------------------|-----------------------------|-----------------------------|
| Test key (`test_key_1`)              | 10_000_000_000              | $0.0135482                  |
| Production key (`key_1`)             | 26_153_846_153              | $0.0354325                  |

## Resources

- [IC Interface Specification: `vetkd_derive_key`](https://internetcomputer.org/docs/references/ic-interface-spec#ic-vetkd_derive_key).
- [IC Interface Specification: `vetkd_public_key`](https://internetcomputer.org/docs/references/ic-interface-spec#ic-vetkd_public_key).
=======
| Key type (key name)                  | Cycles                      | USD                         | Signing subnet (size) |
|--------------------------------------|-----------------------------|-----------------------------|--------------|
| Production key (`key_1`)             | 26_153_846_153              | $0.0354325                  | [`pzp6e`](https://dashboard.internetcomputer.org/network/subnets/pzp6e-ekpqk-3c5x7-2h6so-njoeq-mt45d-h3h6c-q3mxf-vpeq5-fk5o7-yae) (34) |
| Test key (`test_key_1`)              | 10_000_000_000              | $0.0135482                  | [`fuqsr`](https://dashboard.internetcomputer.org/network/subnets/fuqsr-in2lc-zbcjj-ydmcw-pzq7h-4xm2z-pto4i-dcyee-5z4rz-x63ji-nae) (13) |
>>>>>>> 403e60eb
<|MERGE_RESOLUTION|>--- conflicted
+++ resolved
@@ -194,19 +194,12 @@
 
 Fees for deriving one vetKey using the `vetkd_derive_key` API of the management canister:
 
-<<<<<<< HEAD
-| Key type                             | Cycles                      | USD                         |
-|--------------------------------------|-----------------------------|-----------------------------|
-| Test key (`test_key_1`)              | 10_000_000_000              | $0.0135482                  |
-| Production key (`key_1`)             | 26_153_846_153              | $0.0354325                  |
-
-## Resources
-
-- [IC Interface Specification: `vetkd_derive_key`](https://internetcomputer.org/docs/references/ic-interface-spec#ic-vetkd_derive_key).
-- [IC Interface Specification: `vetkd_public_key`](https://internetcomputer.org/docs/references/ic-interface-spec#ic-vetkd_public_key).
-=======
 | Key type (key name)                  | Cycles                      | USD                         | Signing subnet (size) |
 |--------------------------------------|-----------------------------|-----------------------------|--------------|
 | Production key (`key_1`)             | 26_153_846_153              | $0.0354325                  | [`pzp6e`](https://dashboard.internetcomputer.org/network/subnets/pzp6e-ekpqk-3c5x7-2h6so-njoeq-mt45d-h3h6c-q3mxf-vpeq5-fk5o7-yae) (34) |
 | Test key (`test_key_1`)              | 10_000_000_000              | $0.0135482                  | [`fuqsr`](https://dashboard.internetcomputer.org/network/subnets/fuqsr-in2lc-zbcjj-ydmcw-pzq7h-4xm2z-pto4i-dcyee-5z4rz-x63ji-nae) (13) |
->>>>>>> 403e60eb
+
+## Resources
+
+- [IC Interface Specification: `vetkd_derive_key`](https://internetcomputer.org/docs/references/ic-interface-spec#ic-vetkd_derive_key).
+- [IC Interface Specification: `vetkd_public_key`](https://internetcomputer.org/docs/references/ic-interface-spec#ic-vetkd_public_key).