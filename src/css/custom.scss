--- conflicted
+++ resolved
@@ -502,10 +502,7 @@
 @media screen and (min-width: 996px) {
   .navbar__link--dummy {
     display: block;
-<<<<<<< HEAD
-=======
     line-height: 46px;
->>>>>>> 4e63838f
   }
 
   .dropdown--right .dropdown__menu {
@@ -554,13 +551,7 @@
   }
 
   .navbar__link.dropdown--custom.dropdown--columns-2 + .dropdown__menu {
-<<<<<<< HEAD
-    grid-template-columns: repeat(2, auto);
-=======
-    // grid-template-columns: repeat(2, 1fr);
     grid-template-columns: minmax(240px, 1fr) minmax(min-content, 1fr);
-    // grid-auto-flow: row;
->>>>>>> 4e63838f
     li:nth-child(odd) {
       border-right: 1px solid rgba(59, 0, 185, 0.1);
     }
