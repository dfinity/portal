/**
 * Any CSS included here will be global. The classic template
 * bundles Infima by default. Infima is a CSS framework designed to
 * work well for content-centric websites.
 */
@import "fonts.css";

/* You can override the default Infima variables here. */
:root {
<<<<<<< HEAD
  font-family: "CircularXX", sans-serif;
  --ifm-font-family-base: "CircularXX", sans-serif;
  --ifm-color-primary: #3b00b9;
  --ifm-color-primary-dark: #3500a7;
  --ifm-color-primary-darker: #32009d;
  --ifm-color-primary-darkest: #290082;
  --ifm-color-primary-light: #4100cb;
  --ifm-color-primary-lighter: #4400d5;
  --ifm-color-primary-lightest: #4d00f1;
  --ifm-background-color: #f1eef5;
  --ifm-navbar-background-color: rgb(241, 238, 245);
  --ifm-navbar-shadow: 0px 2px 4px rgba(0, 0, 0, 0);
  --ifm-navbar-search-input-color: rgba(24, 24, 24, 0.6);
  --ifm-navbar-search-input-background-color: #f8f3f1;
  --ifm-navbar-search-input-placeholder-color: rgba(24, 24, 24, 0.6);
  --ifm-navbar-search-input-icon: url('data:image/svg+xml;utf8,<svg fill="currentColor" xmlns="http://www.w3.org/2000/svg" viewBox="0 0 16 16" width="16px" height="16px"><path d="M11.7668 11.0239L14.6221 13.8786L13.6788 14.8219L10.8241 11.9666C9.76196 12.818 8.4408 13.2812 7.07947 13.2792C3.76747 13.2792 1.07947 10.5912 1.07947 7.27924C1.07947 3.96724 3.76747 1.27924 7.07947 1.27924C10.3915 1.27924 13.0795 3.96724 13.0795 7.27924C13.0814 8.64057 12.6183 9.96173 11.7668 11.0239ZM10.4295 10.5292C11.2755 9.65916 11.748 8.49286 11.7461 7.27924C11.7461 4.70057 9.65747 2.61257 7.07947 2.61257C4.5008 2.61257 2.4128 4.70057 2.4128 7.27924C2.4128 9.85723 4.5008 11.9459 7.07947 11.9459C8.29309 11.9478 9.45939 11.4753 10.3295 10.6292L10.4295 10.5292Z" fill="currentColor" stroke="currentColor" stroke-width="0.5"/></svg>');
  --ifm-footer-background-color: #3b00b9;
  --ifm-transition-custom-speed: 300ms;
  --ifm-transition-custom-curve: cubic-bezier(0, 0, 0.19, 1);
  --ic0-color: #3b00b9;
=======
    font-family: 'CircularXX', sans-serif;
    --ifm-font-family-base: 'CircularXX', sans-serif;
    --ifm-color-primary: #3b00b9;
    --ifm-color-primary-dark: #3500a7;
    --ifm-color-primary-darker: #32009d;
    --ifm-color-primary-darkest: #290082;
    --ifm-color-primary-light: #4100cb;
    --ifm-color-primary-lighter: #4400d5;
    --ifm-color-primary-lightest: #4d00f1;
    --ifm-background-color: #f1eef5;
    --ifm-navbar-height: 110px;
    --ifm-navbar-background-color: rgb(241, 238, 245);
    --ifm-navbar-shadow: 0px 2px 4px rgba(0, 0, 0, 0);
    --ifm-navbar-search-input-color: rgba(24, 24, 24, 0.6);
    --ifm-navbar-search-input-background-color: #f8f3f1;
    --ifm-navbar-search-input-placeholder-color: rgba(24, 24, 24, 0.6);
    --ifm-navbar-search-input-icon: url('data:image/svg+xml;utf8,<svg fill="currentColor" xmlns="http://www.w3.org/2000/svg" viewBox="0 0 16 16" width="16px" height="16px"><path d="M11.7668 11.0239L14.6221 13.8786L13.6788 14.8219L10.8241 11.9666C9.76196 12.818 8.4408 13.2812 7.07947 13.2792C3.76747 13.2792 1.07947 10.5912 1.07947 7.27924C1.07947 3.96724 3.76747 1.27924 7.07947 1.27924C10.3915 1.27924 13.0795 3.96724 13.0795 7.27924C13.0814 8.64057 12.6183 9.96173 11.7668 11.0239ZM10.4295 10.5292C11.2755 9.65916 11.748 8.49286 11.7461 7.27924C11.7461 4.70057 9.65747 2.61257 7.07947 2.61257C4.5008 2.61257 2.4128 4.70057 2.4128 7.27924C2.4128 9.85723 4.5008 11.9459 7.07947 11.9459C8.29309 11.9478 9.45939 11.4753 10.3295 10.6292L10.4295 10.5292Z" fill="currentColor" stroke="currentColor" stroke-width="0.5"/></svg>');
    --ifm-footer-background-color: #3b00b9;
    --ifm-transition-custom-speed: 300ms;
    --ifm-transition-custom-curve: cubic-bezier(0, 0, 0.19, 1);
    --ic0-color: #3b00b9;
    scroll-behavior: smooth;
>>>>>>> 946333eb
}

/* For readability concerns, you should choose a lighter palette in dark mode. */
[data-theme="dark"] {
  --ifm-color-primary: #e11f7a;
  --ifm-color-primary-dark: #cb1b6e;
  --ifm-color-primary-darker: #c01a68;
  --ifm-color-primary-darkest: #9e1555;
  --ifm-color-primary-light: #e43687;
  --ifm-color-primary-lighter: #e6418e;
  --ifm-color-primary-lightest: #ea65a4;
  --ifm-navbar-background-color: #242526;
}

.docusaurus-highlight-code-line {
  background-color: rgba(0, 0, 0, 0.1);
  display: block;
  margin: 0 calc(-1 * var(--ifm-pre-padding));
  padding: 0 var(--ifm-pre-padding);
}

[data-theme="dark"] .docusaurus-highlight-code-line {
  background-color: rgba(0, 0, 0, 0.3);
}

div[class^="announcementBarContent"] {
  background: linear-gradient(
    90.1deg,
    #fbb03b 1.35%,
    #f57c2d 15.43%,
    #f15a24 26.38%,
    #ed1e79 45.16%,
    #be217d 54.55%,
    #5c2684 76.97%,
    #29abe2 99.92%
  );
  color: white;
  font-weight: bold;
}

.navbar__link {
  font-weight: var(--ifm-font-weight-bold);
}

.navbar__logo {
<<<<<<< HEAD
  flex: 0 0 auto;
  height: 1.925rem;
  margin-right: 0.5rem;
=======
    flex: 0 0 auto;
    height: 1.925rem;
    width: 100%;
    margin-right: 0.5rem;
>>>>>>> 946333eb
}

.navbar__mobile__logo {
  display: flex;
}

.navbar__mobile__logo img {
  flex: 0 0 auto;
  width: 15rem;
  margin: auto 0.5rem;
}

.navbar {
<<<<<<< HEAD
  z-index: 1901;
}

.ic0-item {
  display: flex;
  align-items: center;
}
.ic0-item:hover {
  filter: invert(62%) sepia(88%) saturate(6408%) hue-rotate(315deg)
    brightness(90%) contrast(89%);
=======
    z-index: 1901;
    padding: 44px Max(calc((100vw - 1320px) / 2), 50px) 20px Max(calc((100vw - 1320px) / 2), 50px);
    height: var(--ifm-navbar-height);
    margin: 0 0;
}

@media (max-width: 996px) {
    .navbar {
        height: 72px;
        padding: var(--ifm-navbar-padding-vertical) var(--ifm-navbar-padding-horizontal);
    }
}

.ic0-item {
    display: flex;
    align-items: center;
    fill: white;
    filter: invert(16%) sepia(55%) saturate(7035%) hue-rotate(260deg) brightness(67%) contrast(131%);
}

.ic0-item:hover {
    filter: none;
>>>>>>> 946333eb
}

.ic0-item span {
  display: none;
}

@media (max-width: 996px) {
  .ic0-item img {
    display: inline-block;
    margin-right: 8px;
  }

  .ic0-item {
    margin-top: 2rem;
    color: var(--ic0-color);
    font-weight: 500;
  }

  .ic0-item span {
    display: inline;
  }
}
.navbar__inner {
  max-width: 1400px;
  margin-left: auto;
  margin-right: auto;
}
/* Don't display docSidebar items in the top navbar */
.navbar__inner .navbar__items:first-child .navbar__item.navbar__link {
  display: none;
}

/* First dropdown menu is too easy to hide accidentally */
.navbar__inner .navbar__items--right > .dropdown:nth-child(2) {
  padding-left: 4rem;
}

/* on mobile hide the search bar in the top navbar */
@media (max-width: 996px) {
  .navbar__inner .navbar__search {
    display: none;
  }

  .navbar__inner .ic0-item {
    display: none;
  }
}

.navbar__inner .navbar__item.dropdown .navbar__link {
  font-weight: 500;
}

/* top menu hover color */
.navbar__inner .navbar__item:hover.dropdown .navbar__link {
  color: #da3979;
}

/* update top menu chevron icon */
.navbar__inner .navbar__item.dropdown .navbar__link:after {
  border: none;
  width: 1rem;
  height: 1rem;
  background-repeat: no-repeat;
  background-position: center;
  background-size: 100%;
  background-image: url("data:image/svg+xml,%3Csvg width='17' height='16' viewBox='0 0 17 16' fill='none' xmlns='http://www.w3.org/2000/svg'%3E%3Cpath d='M8.5 10.6669L13.1669 6.00001L14.5 7.33313L8.5 13.3331L2.5 7.33313L3.83312 6.00001L8.5 10.6669Z' fill='currentColor' fill-opacity='0.3'/%3E%3C/svg%3E%0A");
  transform: none;
}

/* colorize the chevron icon on hover */
.navbar__inner .navbar__item:hover.dropdown .navbar__link:after {
  /* https://codepen.io/sosuke/pen/Pjoqqp */
  filter: invert(62%) sepia(88%) saturate(6408%) hue-rotate(315deg)
    brightness(90%) contrast(89%);
}

/* Swap the order of the IC logo and the hamburger icon */
@media (max-width: 996px) {
  .navbar__inner .navbar__items:first-child .navbar__toggle {
    order: 2;
  }

  .navbar__inner .navbar__items:first-child .navbar__brand {
    flex: 1;
    order: 1;
  }
}

/* full width sidebar */
.navbar-sidebar {
<<<<<<< HEAD
  --ifm-navbar-sidebar-width: 100vw;
  --ifm-navbar-background-color: white;
=======
    --ifm-navbar-sidebar-width: 100vw;
    --ifm-navbar-background-color: white;
    transform: translate3d(100%, 0, 0);
>>>>>>> 946333eb
}

/* larger mobile menu items */
.navbar-sidebar .navbar-sidebar__back {
  line-height: 2.25;
}

.navbar-sidebar .menu__list-item a {
  line-height: 2.25;
}

/* make X icon on mobile sidebar black */
.navbar-sidebar__close {
  --ifm-color-emphasis-600: #181818;
}

/* dropdown is positioned too low in the original styles making it easy to hide by accident */
.dropdown__menu {
  top: calc(100% - var(--ifm-navbar-item-padding-vertical) + 4px);
}

@import "typography.css";<|MERGE_RESOLUTION|>--- conflicted
+++ resolved
@@ -7,28 +7,6 @@
 
 /* You can override the default Infima variables here. */
 :root {
-<<<<<<< HEAD
-  font-family: "CircularXX", sans-serif;
-  --ifm-font-family-base: "CircularXX", sans-serif;
-  --ifm-color-primary: #3b00b9;
-  --ifm-color-primary-dark: #3500a7;
-  --ifm-color-primary-darker: #32009d;
-  --ifm-color-primary-darkest: #290082;
-  --ifm-color-primary-light: #4100cb;
-  --ifm-color-primary-lighter: #4400d5;
-  --ifm-color-primary-lightest: #4d00f1;
-  --ifm-background-color: #f1eef5;
-  --ifm-navbar-background-color: rgb(241, 238, 245);
-  --ifm-navbar-shadow: 0px 2px 4px rgba(0, 0, 0, 0);
-  --ifm-navbar-search-input-color: rgba(24, 24, 24, 0.6);
-  --ifm-navbar-search-input-background-color: #f8f3f1;
-  --ifm-navbar-search-input-placeholder-color: rgba(24, 24, 24, 0.6);
-  --ifm-navbar-search-input-icon: url('data:image/svg+xml;utf8,<svg fill="currentColor" xmlns="http://www.w3.org/2000/svg" viewBox="0 0 16 16" width="16px" height="16px"><path d="M11.7668 11.0239L14.6221 13.8786L13.6788 14.8219L10.8241 11.9666C9.76196 12.818 8.4408 13.2812 7.07947 13.2792C3.76747 13.2792 1.07947 10.5912 1.07947 7.27924C1.07947 3.96724 3.76747 1.27924 7.07947 1.27924C10.3915 1.27924 13.0795 3.96724 13.0795 7.27924C13.0814 8.64057 12.6183 9.96173 11.7668 11.0239ZM10.4295 10.5292C11.2755 9.65916 11.748 8.49286 11.7461 7.27924C11.7461 4.70057 9.65747 2.61257 7.07947 2.61257C4.5008 2.61257 2.4128 4.70057 2.4128 7.27924C2.4128 9.85723 4.5008 11.9459 7.07947 11.9459C8.29309 11.9478 9.45939 11.4753 10.3295 10.6292L10.4295 10.5292Z" fill="currentColor" stroke="currentColor" stroke-width="0.5"/></svg>');
-  --ifm-footer-background-color: #3b00b9;
-  --ifm-transition-custom-speed: 300ms;
-  --ifm-transition-custom-curve: cubic-bezier(0, 0, 0.19, 1);
-  --ic0-color: #3b00b9;
-=======
     font-family: 'CircularXX', sans-serif;
     --ifm-font-family-base: 'CircularXX', sans-serif;
     --ifm-color-primary: #3b00b9;
@@ -51,7 +29,6 @@
     --ifm-transition-custom-curve: cubic-bezier(0, 0, 0.19, 1);
     --ic0-color: #3b00b9;
     scroll-behavior: smooth;
->>>>>>> 946333eb
 }
 
 /* For readability concerns, you should choose a lighter palette in dark mode. */
@@ -97,16 +74,10 @@
 }
 
 .navbar__logo {
-<<<<<<< HEAD
-  flex: 0 0 auto;
-  height: 1.925rem;
-  margin-right: 0.5rem;
-=======
     flex: 0 0 auto;
     height: 1.925rem;
     width: 100%;
     margin-right: 0.5rem;
->>>>>>> 946333eb
 }
 
 .navbar__mobile__logo {
@@ -120,18 +91,6 @@
 }
 
 .navbar {
-<<<<<<< HEAD
-  z-index: 1901;
-}
-
-.ic0-item {
-  display: flex;
-  align-items: center;
-}
-.ic0-item:hover {
-  filter: invert(62%) sepia(88%) saturate(6408%) hue-rotate(315deg)
-    brightness(90%) contrast(89%);
-=======
     z-index: 1901;
     padding: 44px Max(calc((100vw - 1320px) / 2), 50px) 20px Max(calc((100vw - 1320px) / 2), 50px);
     height: var(--ifm-navbar-height);
@@ -154,7 +113,6 @@
 
 .ic0-item:hover {
     filter: none;
->>>>>>> 946333eb
 }
 
 .ic0-item span {
@@ -245,14 +203,9 @@
 
 /* full width sidebar */
 .navbar-sidebar {
-<<<<<<< HEAD
-  --ifm-navbar-sidebar-width: 100vw;
-  --ifm-navbar-background-color: white;
-=======
     --ifm-navbar-sidebar-width: 100vw;
     --ifm-navbar-background-color: white;
     transform: translate3d(100%, 0, 0);
->>>>>>> 946333eb
 }
 
 /* larger mobile menu items */
