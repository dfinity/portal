import Link from "@docusaurus/Link";
import ArrowRight from "@site/static/img/arrow-right.svg";
import { motion } from "framer-motion";
import React from "react";
import AnimateSpawn from "../../Common/AnimateSpawn";
import transitions from "@site/static/transitions.json";

export default function Hero(): JSX.Element {
  return (
    <section className="overflow-hidden relative z-10" id="home">
      <div className="container-10 mt-20 mb-20 md:my-40">
        <AnimateSpawn
          el={motion.h2}
          className="tw-heading-60 md:tw-heading-1 mb-6 md:mb-16 text-transparent bg-clip-text gradient-text"
          variants={transitions.item}
        >
          Limitless, Web-serving World Computer blockchain
          {/* <br className="hidden md:inline" /> at webspeed */}
        </AnimateSpawn>
        <div className="md:ml-3/10">
          <AnimateSpawn
            el={motion.p}
            className="tw-lead-sm md:tw-lead mb-8"
            variants={transitions.item}
          >
<<<<<<< HEAD
            The Internet Computer (ICP) is the first World Computer blockchain, 
            powered by innovations in cryptography and computer science derived from <Link href="https://wiki.internetcomputer.org/wiki/History" className="link-subtle">deep crypto research begun in 2015</Link>. 
            It is a limitless blockchain that runs with 20,000X more efficiency than the next best,
            and hosts smart contract code that directly serves web experiences to end users, interacts with web2, 
            and creates signed transactions that run on other blockchains. It supports end-to-end decentralization, 
            in which traditional IT, such as Big Tech’s cloud services, can be 
            completely replaced by blockchain smart contracts…
=======
            The Internet Computer (ICP) is a World Computer that provides a
            complete IT stack on which any online system or Web3 service can be
            built in a fully decentralized form, 100% on-chain. ICP is the only
            blockchain with smart contracts that serve web experiences, create
            transactions on other chains, directly integrate with Web2 APIs
            without oracles, and run 20,000x more efficiently. No centralized
            cloud. Simply powered by breakthrough Chain-key Cryptography.
>>>>>>> 0aa7c462
          </AnimateSpawn>
          <AnimateSpawn
            el={motion.p}
            className="mb-6"
            variants={transitions.item}
          >
            <Link href="/showcase" className="button-primary">
              Try Web3 apps on ICP
            </Link>
          </AnimateSpawn>
          <AnimateSpawn el={motion.p} variants={transitions.item}>
            <Link
              className="link-primary inline-flex items-center gap-2"
              href="/developers"
            >
              <ArrowRight></ArrowRight>
              Build your own Web3 app
            </Link>
          </AnimateSpawn>
        </div>
      </div>
    </section>
  );
}<|MERGE_RESOLUTION|>--- conflicted
+++ resolved
@@ -23,23 +23,13 @@
             className="tw-lead-sm md:tw-lead mb-8"
             variants={transitions.item}
           >
-<<<<<<< HEAD
             The Internet Computer (ICP) is the first World Computer blockchain, 
             powered by innovations in cryptography and computer science derived from <Link href="https://wiki.internetcomputer.org/wiki/History" className="link-subtle">deep crypto research begun in 2015</Link>. 
             It is a limitless blockchain that runs with 20,000X more efficiency than the next best,
-            and hosts smart contract code that directly serves web experiences to end users, interacts with web2, 
+            and hosts smart contract code that directly serves web experiences to end users, interacts with Web2, 
             and creates signed transactions that run on other blockchains. It supports end-to-end decentralization, 
             in which traditional IT, such as Big Tech’s cloud services, can be 
             completely replaced by blockchain smart contracts…
-=======
-            The Internet Computer (ICP) is a World Computer that provides a
-            complete IT stack on which any online system or Web3 service can be
-            built in a fully decentralized form, 100% on-chain. ICP is the only
-            blockchain with smart contracts that serve web experiences, create
-            transactions on other chains, directly integrate with Web2 APIs
-            without oracles, and run 20,000x more efficiently. No centralized
-            cloud. Simply powered by breakthrough Chain-key Cryptography.
->>>>>>> 0aa7c462
           </AnimateSpawn>
           <AnimateSpawn
             el={motion.p}
