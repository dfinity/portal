--- conflicted
+++ resolved
@@ -17,13 +17,12 @@
     id: "proof-of-useful-work",
   },
   {
-    title: "Network Nervous System",
-    id: "network-nervous-system",
+    title: "Intelligent Blockchain",
+    id: "intelligent-blockchain",
   },
 ];
 
 export default function Hero(): JSX.Element {
-<<<<<<< HEAD
   const highlight = useScrollSpyMenu(".hero-section-body", 300);
 
   function onItemClick(e, index: number) {
@@ -58,58 +57,6 @@
               </button>
             ))}
           </div>
-=======
-  return (
-    <section className="overflow-hidden relative z-10" id="introduction">
-      <div className="container-10 mt-20 mb-20 md:my-40">
-        <AnimateSpawn
-          el={motion.h2}
-          className="tw-heading-3 md:tw-heading-2 mb-6 md:mb-16 text-transparent bg-clip-text gradient-text"
-          variants={transitions.item}
-        >
-          Blockchain Singularity
-        </AnimateSpawn>
-        <div className="md:ml-3/10">
-          <AnimateSpawn
-            el={motion.p}
-            className="tw-lead-sm md:tw-lead mb-8"
-            variants={transitions.item}
-          >
-            Today, Web3 really runs on Big Tech's cloud. Blockchains can host tokens, but only tiny amounts of data and compute,
-            and no web.
-            <br/><br/>
-            Tomorrow, blockchains will host it all, and fully decentralize everything, from simple dApps, to billion-user social networks,
-            the metaverse, streaming, games, orderbook exchanges, and enterprise systems.
-            <br/><br/>
-            It's already happening at scale on the first true World Computer:<br/>
-            <span className="tw-heading-6 md:tw-heading-5 text-infinite">Internet Computer #ICP</span>
-            <br/><br/>
-            <b>Join the movement.</b>
-          </AnimateSpawn>
-          <AnimateSpawn el={motion.p} variants={transitions.item}>
-            
-          <Link
-              className="link-primary inline-flex items-center gap-2"
-              href="/basics"
-            >
-              <ArrowRight></ArrowRight>
-              Internet Computer basics
-            </Link>
-            <br/>
-            <Link
-              className="link-primary inline-flex items-center gap-2"
-              href="/features"
-            >
-              <ArrowRight></ArrowRight>
-              Internet Computer capabilities
-            </Link>
-          </AnimateSpawn>
-          <Link
-              className="link-external"
-              href="https://wiki.internetcomputer.org/wiki/History">
-              Wiki history of the Internet Computer
-            </Link>
->>>>>>> 7215bcbc
         </div>
         <div
           className="flex-1 space-y-20 md:space-y-30"
@@ -119,31 +66,30 @@
             variants={transitions.item}
             className="hero-section-body"
           >
-<<<<<<< HEAD
             <h2 className="tw-heading-3 md:hidden text-gradient mb-8">
               Blockchain Singularity
             </h2>
-            <p className="text-lead-sm md:text-lead mb-8 font-bold">
-              ICP makes blockchain the <i>everything computer</i>.
+
+            <p className="tw-lead-sm md:tw-lead mb-8">
+              Today, Web3 really runs on Big Tech's cloud. Blockchains can host
+              tokens, but only tiny amounts of data and compute, and no web.
             </p>
             <p className="tw-lead-sm md:tw-lead mb-8">
-              The{" "}
-              <span className="tw-heading-6 md:tw-heading-5 text-infinite">
-                Internet Computer
-              </span>{" "}
-              (#ICP) is the first World Computer blockchain. In a seismic
-              advance, everything from a simple dapp, to a billion-user social
-              network, massively multiplayer online game, mass market video
-              streaming service, decentralized financial exchange, or large
-              mission-critical enterprise system, can now run on public
-              blockchain. Web3 services, and just about anything else, can now
-              be constructed entirely from hyper-efficient third-generation
-              smart contracts, which serve web experiences, and can drive other
-              blockchains, eliminating the need for centralized IT such as cloud
-              services. The decentralized future of compute has begun &#8212;
-              join thousands building a new internet.
+              Tomorrow, blockchains will host it all, and fully decentralize
+              everything, from simple dApps, to billion-user social networks,
+              the metaverse, streaming, games, orderbook exchanges, and
+              enterprise systems.
             </p>
-            <p className="flex flex-col gap-4 items-start">
+            <p className="tw-lead-sm md:tw-lead mb-8">
+              It's already happening at scale on the first true World Computer:{" "}
+              <span className="font-bold text-infinite">
+                Internet Computer #ICP
+              </span>
+            </p>
+            <p className="tw-lead-sm md:tw-lead mb-8">
+              <strong>Join the movement.</strong>
+            </p>
+            <p className="flex flex-col gap-2 items-start">
               <Link className="link-primary link-with-icon" href="/basics">
                 <LinkArrowRight />
                 Internet Computer basics
@@ -156,140 +102,82 @@
                 Internet Computer capabilties
               </Link>
 
-              <Link className="button-primary" href="/developers">
-                Build Something
+              <Link
+                className="link-primary link-with-icon"
+                href="https://wiki.internetcomputer.org/wiki/History"
+              >
+                Wiki history of the Internet Computer
+                <LinkArrowUpRight></LinkArrowUpRight>
               </Link>
             </p>
           </AnimateSpawn>
-
-=======
-            The <span className="tw-heading-6 md:tw-heading-5 text-infinite">Internet Computer</span> is <i>not</i> a
-            Proof of Stake (PoS) blockchain created by "validator nodes" running on Big Tech's cloud.
-            It is formed by a <i>sovereign network</i> of standardized "node machine" hardware operated by independent parties.
-            To participate, nodes must produce the same number of blocks as others in their cohort,
-            without deviation. In a scheme of Proof-of-Useful-Work (PoUW), replicated smart contract computation
-            is their work, driving optimal efficiency. Nodes form into subnet blockchains, and then into a unified limitless 
-            blockchain, using game-changing Chain Key Crypto.
-          </AnimateSpawn>
-          <AnimateSpawn el={motion.p} className="mb-6" variants={transitions.item}>
-            <Link href="/how-it-works" className="button-primary">
-              Review ICP Technology
-            </Link>            
-          </AnimateSpawn>
-          <AnimateSpawn el={motion.p} variants={transitions.item}>
-            <Link
-              className="link-external"
-              href="https://wiki.internetcomputer.org/wiki/Proof_of_Useful_Work">
-              Learn more about Proof-of-Useful-Work
-            </Link>
-          </AnimateSpawn>         
-        </div>
-      </div>    
-      <div className="container-10 mt-20 mb-20 md:my-40">
-        <AnimateSpawn
-          el={motion.h2}
-          className="tw-heading-3 md:tw-heading-2 mb-6 md:mb-16 text-transparent bg-clip-text gradient-text"
-          variants={transitions.item}
-        >
-          Intelligent Blockchain
-        </AnimateSpawn>
-        <div className="md:ml-3/10">
->>>>>>> 7215bcbc
           <AnimateSpawn
             variants={transitions.item}
             className="hero-section-body"
           >
-<<<<<<< HEAD
             <h2 className="tw-heading-3 md:hidden text-gradient mb-8">
               Proof of Useful Work
             </h2>
             <p className="tw-lead-sm md:tw-lead mb-8">
-              The{" "}
-              <span className="tw-heading-6 md:tw-heading-5 text-infinite">
-                Internet Computer
-              </span>{" "}
-              is not a Proof of Stake (PoS) blockchain created by "validator
-              nodes" running on Big Tech's corporate cloud. It is formed by a{" "}
-              <i>sovereign network</i> of special "node machine" devices
-              operated by independent parties. To participate successfully,
-              nodes must produce the same number of blocks as other machines in
-              their cohort, without deviation. In a scheme of
-              Proof-of-Useful-Work (PoUW), replicated smart contract computation
-              is their work, driving optimal efficiency. Nodes form into subnet
-              blockchains, and then into a unified limitless blockchain, using
-              game-changing Chain Key Crypto.
+              The <strong className="text-infinite">Internet Computer</strong>{" "}
+              is <em>not</em> a Proof of Stake (PoS) blockchain created by
+              "validator nodes" running on Big Tech's cloud. It is formed by a{" "}
+              <em>sovereign network</em> of standardized "node machine" hardware
+              operated by independent parties. To participate, nodes must
+              produce the same number of blocks as others in their cohort,
+              without deviation. In a scheme of Proof-of-Useful-Work (PoUW),
+              replicated smart contract computation is their work, driving
+              optimal efficiency. Nodes form into subnet blockchains, and then
+              into a unified limitless blockchain, using game-changing Chain Key
+              Crypto.
             </p>
             <p className="flex flex-col gap-4 items-start">
+              <Link href="/how-it-works" className="button-primary mb-3">
+                REVIEW ICP TECHNOLOGY
+              </Link>
+
               <Link
-                className="link-primary link-with-icon mb-3"
+                className="link-primary link-with-icon"
                 href="https://wiki.internetcomputer.org/wiki/Proof_of_Useful_Work"
               >
                 Learn more about Proof-of-Useful-Work
                 <LinkArrowUpRight />
               </Link>
-
-              <Link href="/how-it-works" className="button-primary">
-                How the Internet Computer works
-              </Link>
             </p>
-=======
-            Traditional blockchains evolve and adapt through a painful and cumbersome process. A protocol
-            "hard fork" is developed, and a central group of insiders, working at a foundation, or a
-            corporation, then coordinates those running nodes, or validators, in upgrading their network software.
-            The <span className="tw-heading-6 md:tw-heading-5 text-infinite">Internet Computer</span> network,
-            by contrast, runs under the control of an advanced DAO, called the Network Nervous System (or NNS), which 
-            acts as the brain of the blockchain, and completely automates and decentralizes processes such as
-            protocol upgrades &mdash; removing the need for backroom machinations by insiders, and powering
-            fast and seamless evolution.
->>>>>>> 7215bcbc
           </AnimateSpawn>
           <AnimateSpawn
             variants={transitions.item}
             className="hero-section-body"
           >
-<<<<<<< HEAD
             <h2 className="tw-heading-3 md:hidden text-gradient mb-8">
-              Network Nervous System
+              Intelligent Blockchain
             </h2>
             <p className="tw-lead-sm md:tw-lead mb-8">
-              Traditional blockchains get updated, and evolve, through a painful
-              and cumbersome process. A protocol "hard fork" is developed, and a
+              Traditional blockchains evolve and adapt through a painful and
+              cumbersome process. A protocol "hard fork" is developed, and a
               central group of insiders, working at a foundation, or a
-              corporation, then helps coordinate those running nodes upgrade
-              their network software. The{" "}
-              <span className="tw-heading-6 md:tw-heading-5 text-infinite">
-                Internet Computer
-              </span>
-              , by contrast, is controlled by an advanced DAO, which is
-              integrated into its protocols, and completely automates and
-              decentralizes node machine protocol upgrades. The network protocol
-              constantly evolves and adapts, without backroom machinations.
+              corporation, then coordinates those running nodes, or validators,
+              in upgrading their network software. The{" "}
+              <strong className="text-infinite">Internet Computer</strong>{" "}
+              network, by contrast, runs under the control of an advanced DAO,
+              called the Network Nervous System (or NNS), which acts as the
+              brain of the blockchain, and completely automates and
+              decentralizes processes such as protocol upgrades — removing the
+              need for backroom machinations by insiders, and powering fast and
+              seamless evolution.
             </p>
             <p className="flex flex-col gap-4 items-start">
+              <Link href="/nns" className="button-primary mb-3">
+                REVIEW THE NNS
+              </Link>
               <Link
-                className="link-primary link-with-icon mb-3"
+                className="link-primary link-with-icon"
                 href="https://nns.ic0.app"
               >
                 Try the Network Nervous System
                 <LinkArrowUpRight />
               </Link>
-              <Link href="/nns" className="button-primary">
-                How Network Nervous System Works
-              </Link>
             </p>
-=======
-            <Link href="/nns" className="button-primary">
-              Review the NNS
-            </Link> 
-          </AnimateSpawn>
-          <AnimateSpawn el={motion.p} variants={transitions.item}>
-            <Link
-              className="link-external"
-              href="https://nns.ic0.app"
-            >
-              Try the Network Nervous System
-            </Link>
->>>>>>> 7215bcbc
           </AnimateSpawn>
         </div>
       </div>
