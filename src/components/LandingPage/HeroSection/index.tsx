--- conflicted
+++ resolved
@@ -23,15 +23,6 @@
             className="tw-lead-sm md:tw-lead mb-8"
             variants={transitions.item}
           >
-<<<<<<< HEAD
-            The Internet Computer (ICP) is the first World Computer blockchain, 
-            powered by innovations in cryptography and computer science derived from <Link href="https://wiki.internetcomputer.org/wiki/History" className="link-subtle">deep crypto research begun in 2015</Link>. 
-            It is a limitless blockchain that runs with 20,000X more efficiency than the next best,
-            and hosts smart contract code that directly serves web experiences to end users, interacts with Web2, 
-            and creates signed transactions that run on other blockchains. It supports end-to-end decentralization, 
-            in which traditional IT, such as Big Tech’s cloud services, can be 
-            completely replaced by blockchain smart contracts.
-=======
             The Internet Computer (ICP) is the first World Computer blockchain,
             powered by innovations in cryptography and computer science derived
             from{" "}
@@ -47,8 +38,7 @@
             and creates signed transactions that run on other blockchains. It
             supports end-to-end decentralization, in which traditional IT, such
             as Big Tech’s cloud services, can be completely replaced by
-            blockchain smart contracts…
->>>>>>> 7ff66ffc
+            blockchain smart contracts.
           </AnimateSpawn>
           <AnimateSpawn
             el={motion.p}
