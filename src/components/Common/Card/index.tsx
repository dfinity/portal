import React from "react";
import RightArrowIcon from "@site/static/img/svgIcons/rightArrowIcon.svg";
import transitions from "@site/static/transitions.json";
<<<<<<< HEAD
import clsx from "clsx";
=======
import { motion } from "framer-motion";
import Link from "@docusaurus/Link";

const MotionLink = motion(Link);
>>>>>>> 2b022bb0

export const CardWithSubtitle: React.FC<{
  title: string;
  subtitle: string;
  href: string;
}> = ({ title, subtitle, href }) => {
  return (
    <MotionLink
      variants={transitions.item}
      href={href}
      className="hover:no-underline"
    >
      <div className="flex flex-row ease-in-out duration-300 items-center py-0 px-8 lg:px-12 w-full my-auto mx-0 h-44 md:h-52 bg-white/50 border border-white box-border backdrop-blur-md rounded-xl group hover:pb-8 hover:bg-infinite hover:border-infinite">
        <div className="w-9/10">
          <p className="tw-heading-6 md:tw-heading-5 mb-2 text-infinite group-hover:text-white">
            {title}
          </p>
          <p className="tw-paragraph-sm md:tw-paragraph mb-0 text-black group-hover:text-white">
            {subtitle}
          </p>
        </div>
        <RightArrowIcon className="text-infinite m-auto h-6 w-6 group-hover:text-white" />
      </div>
    </MotionLink>
  );
};
export const CardWithDescription: React.FC<{
  title: string;
  description: string;
  href: string;
  className?: string;
}> = ({ title, description, href, className }) => {
  return (
    <MotionLink
      variants={transitions.item}
      href={href}
      className={clsx(
        "hover:no-underline flex flex-row items-stretch",
        className
      )}
    >
      <div className="flex flex-row transition-colors items-center lg:px-16 w-full mx-0 px-8 py-6  md:min-h-[258px] md:px-16 md:py-12 bg-white/50 border border-solid border-white box-border backdrop-blur-md rounded-xl group  hover:bg-infinite hover:border-infinite">
        <div className="w-9/10 group-hover:-translate-y-3 transition-transform">
          <p className="tw-heading-5 md:tw-heading-4 lg:tw-heading-3 mb-2 text-infinite group-hover:text-white  transition-colors">
            {title}
          </p>
          <p className="tw-paragraph-sm md:tw-paragraph mb-0 text-black group-hover:text-white transition-colors">
            {description}
          </p>
        </div>
        <RightArrowIcon className="text-infinite m-auto h-6 w-6 group-hover:text-white  transition-colors" />
      </div>
    </MotionLink>
  );
};

export const CardWithBackground: React.FC<{
  title: string;
  description: string;
  href: string;
  bgImageClass: string;
}> = ({ title, description, href, bgImageClass }) => {
  return (
    <MotionLink
      variants={transitions.item}
      href={href}
      className="hover:no-underline"
    >
      <div
        className={`${bgImageClass} bg-center flex flex-row ease-in-out duration-300 items-center py-0 px-8 lg:px-16 w-full my-auto mx-0 h-52 md:h-64 bg-white/50 border border-white box-border backdrop-blur-md rounded-xl group hover:pb-8 hover:bg-infinite hover:border-infinite`}
      >
        <div className="w-9/10">
          <p className="tw-heading-5 md:tw-heading-4 lg:tw-heading-3 mb-2 text-white">
            {title}
          </p>
          <p className="tw-paragraph-sm md:tw-paragraph mb-0 text-white">
            {description}
          </p>
        </div>
      </div>
    </MotionLink>
  );
};<|MERGE_RESOLUTION|>--- conflicted
+++ resolved
@@ -1,14 +1,11 @@
 import React from "react";
 import RightArrowIcon from "@site/static/img/svgIcons/rightArrowIcon.svg";
 import transitions from "@site/static/transitions.json";
-<<<<<<< HEAD
 import clsx from "clsx";
-=======
 import { motion } from "framer-motion";
 import Link from "@docusaurus/Link";
 
 const MotionLink = motion(Link);
->>>>>>> 2b022bb0
 
 export const CardWithSubtitle: React.FC<{
   title: string;
