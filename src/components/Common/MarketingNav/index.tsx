--- conflicted
+++ resolved
@@ -241,11 +241,7 @@
           </div>
         </div>
         {/* desktop aux items */}
-<<<<<<< HEAD
-        <div className="py-6 pl-[1.8rem] pr-5 flex gap-9 items-center border-solid border-t-grey-200 border-t">
-=======
         <div className="py-6 pl-[1.8rem] pr-5 flex gap-9 items-center border-solid border-b-transparent border-l-transparent border-r-transparent border-t-grey-200 border-t">
->>>>>>> 4f990463
           <AuxItems items={item.auxItems} />
 
           <div className="flex-1"></div>
