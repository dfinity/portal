export const dfinityToolingItems = [
  {
    title: "dfx",
    tags: ["CLI", "development", "operations"],
    description:
      "Create, deploy, and manage your dapps for the Internet Computer platform.",
    links: { docs: "/docs/building-apps/developer-tools/dfx/" },
  },
  {
    title: "Motoko VS Code",
    tags: ["plugin", "development"],
    description: "Motoko language support for Visual Studio Code.",
    links: {
      external:
        "https://marketplace.visualstudio.com/items?itemName=dfinity-foundation.vscode-motoko",
    },
  },
  {
    title: "Motoko Formatter",
    tags: ["plugin", "development"],
    description: "A configurable Prettier plugin for Motoko.",
    links: { github: "https://github.com/dfinity/prettier-plugin-motoko" },
  },
  {
    title: "ICP Ninja",
    tags: ["IDE", "website", "development"],
    description: "A web-based IDE for developing and deploying ICP smart contracts.",
    links: { external: "https://icp.ninja" },
  },
  {
    title: "Motoko Playground",
    tags: ["website"],
    description: "An online playground environment for Motoko.",
    links: { external: "https://m7sm4-2iaaa-aaaab-qabra-cai.ic0.app/" },
  },
  {
    title: "Motoko.js",
    tags: ["library", "development"],
    description: "Compile and run Motoko in Node.js and the browser.",
    links: { external: "https://www.npmjs.com/package/motoko" },
  },
  {
    title: "Embed Motoko",
    tags: ["website"],
    description: "Embed an interactive Motoko code snippet on your website.",
    links: {
      external: "https://embed.smartcontracts.org",
    },
  },
  {
    title: "didc",
    tags: ["CLI", "development"],
    description: "A multi-purpose tool for Candid.",
    links: {
      github: "https://github.com/dfinity/candid/tree/master/tools/didc",
    },
  },
  {
    title: "quill",
    tags: ["CLI", "development"],
    description: "Minimalistic ledger and governance toolkit for cold wallets.",
    links: { github: "https://github.com/dfinity/quill" },
  },
  {
    title: "sns-quill",
    tags: ["CLI"],
    description:
      "Cold wallet toolkit for interacting with the ledger and governance canister of a service nervous system (SNS).",
    links: { github: "https://github.com/dfinity/sns-quill" },
  },
  {
    title: "ic-js",
    tags: ["library"],
    description:
      "A library collection for interfacing with the Internet Computer.",
    links: { github: "https://github.com/dfinity/ic-js" },
  },
  {
    title: "idl2json",
    tags: ["development", "CLI"],
    description:
      "Command line tool for converting IDL/Candid to JSON",
    links: { github: "https://github.com/dfinity/idl2json" },
  },
  {
    title: "Vessel Package Manager",
    tags: ["development", "CLI"],
    description:
      "A simple package manager for the Motoko programming language.",
    links: { github: "https://github.com/dfinity/vessel" },
  },
  {
    title: "Stable Structures",
    tags: ["database", "development", "library"],
    description:
      "A collection of scalable and upgrade-safe data structures for Rust.",
    links: { github: "https://github.com/dfinity/stable-structures" },
  },
  {
    title: "Hardware Wallet CLI",
    tags: ["CLI"],
    description:
      "A CLI to interact with the Internet Computer App on Ledger Nano S/X devices.",
    links: { github: "https://github.com/dfinity/hardware-wallet-cli" },
  },
];
export const communityToolingItems = [
  {
<<<<<<< HEAD
    title: "Canister DNS",
    tags: ["operations", "domains", "service",],
    description: "A tool to easily connect your custom domain to your canister URL, supporting both main domains and subdomains.",
    links: { 
      external: "https://canisterdns.stevekimoi.me/", 
      github: "https://github.com/Stephen-Kimoi/canister-dns" 
    },
=======
    title: "ic-deploy-action",
    tags: ["CI/CD", "automation"],
    description: "A GitHub Action for automating deployments on the Internet Computer, supporting both backend canisters and frontend assets.",
    links: { github: "https://github.com/Stephen-Kimoi/ic-deploy-action" },
>>>>>>> b06f1e61
  }, 
  {
    title: "ic-repl",
    tags: ["development", "operations", "testing"],
    description:
      "A REPL environment to communicate with canisters using Candid.",
    links: { github: "https://github.com/chenyan2002/ic-repl" },
  },
  {
    title: "connect2ic",
    tags: ["library"],
    description: "A frontend auth library & toolkit for the Internet Computer.",
    links: { github: "https://connect2ic.github.io/docs/" },
  },
  {
    title: "IC Inspector",
    tags: ["plugin", "development", "operations", "testing"],
    description:
      "Decode network responses from the Internet Computer blockchain.",
    links: {
      external:
        "https://chrome.google.com/webstore/detail/ic-inspector/meaadkenfkhjakkkdapaallimhbdofck",
    },
  },
  {
    title: "Launchtrail",
    tags: ["library", "operations"],
    description:
      "Simple and Secure Release Management for Internet Computer Projects.",
    links: { github: "https://github.com/spinner-cash/launchtrail" },
  },
  {
    title: "Cover",
    tags: ["operations"],
    description:
      "Open internet service that can be used by developers to verify and prove that a canister's code matches the open source code.",
    links: { docs: "", github: "", external: "https://covercode.ooo/" },
  },
  {
    title: "Canistergeek",
    tags: ["library", "operations"],
    description:
      "Open-source tool to track your project canisters cycles and memory status.",
    links: { external: "https://cusyh-iyaaa-aaaah-qcpba-cai.raw.ic0.app/" },
  },
  {
    title: "Sudograph",
    tags: ["library", "database"],
    description: "GraphQL database for the Internet Computer.",
    links: { github: "https://github.com/sudograph/sudograph" },
  },
  {
    title: "CanDB",
    tags: ["library", "database"],
    description:
      "Flexible, performant, and horizontally scalable non-relational multi-canister database built for the Internet Computer.",
    links: { external: "https://www.canscale.dev/" },
  },
  {
    title: "CAP",
    tags: ["database", "operations"],
    description:
      "Open internet service providing transaction history & asset provenance for NFTs & Tokens on the Internet Computer.",
    links: { external: "https://cap.ooo/" },
  },
  {
    title: "Intellij Candid Plugin",
    tags: ["plugin", "development"],
    description:
      "A Candid language plugin that provides complete support for editing .did files.",
    links: { github: "https://github.com/Alaanor/candid-intellij-plugin" },
  },
  {
    title: "create-ic",
    tags: ["CLI", "starter"],
    description: "A simple command line tool to quickly create projects.",
    links: { github: "https://github.com/peterpeterparker/create-ic" },
  },
  {
    title: "create-ic-app",
    tags: ["CLI", "starter"],
    description:
      "Use your favourite frontend framework with the Internet Computer.",
    links: { github: "https://github.com/MioQuispe/create-ic-app" },
  },
  {
    title: "Canlista",
    tags: ["development"],
    description:
      "Tools to search for and explore canister interfaces and Candid.",
    links: {
      docs: "https://k7gat-daaaa-aaaae-qaahq-cai.ic0.app/docs/",
      external: "https://k7gat-daaaa-aaaae-qaahq-cai.ic0.app",
    },
  },
  {
    title: "motoko-library-template",
    tags: ["library", "development", "starter"],
    description: "A starter project for developing Motoko libraries.",
    links: { github: "https://github.com/ByronBecker/motoko-library-template" },
  },
  {
    title: "Blocks.",
    tags: ["website", "development"],
    description: "An online drag-and-drop smart contract editor for Motoko.",
    links: { github: "https://github.com/Blocks-Editor/blocks" },
  },
  {
    title: "icblast",
    tags: ["development", "operations", "testing"],
    description:
      "Communicate with IC directly using NodeJs. Automatic service discovery.",
    links: {github:"https://github.com/infu/icblast"},
  },
  {
    title: "ic-py",
    tags: ["library"],
    description:
      "A Python agent library for interfacing with the Internet Computer.",
    links: { github: "https://github.com/rocklabs-io/ic-py" },
  },
  {
    title: "ic-web3",
    tags: ["library", "development"],
    description:
      "An Ethereum RPC client for canisters on the Internet Computer to interact with EVM networks.",
    links: { github: "https://github.com/rocklabs-io/ic-web3" },
  },
  {
    title: "Internet Computer Services (ICS)",
    tags: ["service", "development", "operations"],
    description:
      "DevOps platform to build, ship and manage dapps faster on IC.",
    links: { external: "https://internetcomputerservices.com/" },
  },
  {
    title: "Mops",
    tags: ["CLI", "website", "development"],
    description: "An onchain package manager for Motoko.",
    links: {
      external: "https://j4mwm-bqaaa-aaaam-qajbq-cai.ic0.app/",
      github: "https://github.com/ZenVoich/mops"
    },
  },
  {
    title: "ICPipeline",
    tags: [ "development", "service", "testing", "CLI", "website", "starter"],
    description: "Multi-tiered IC development framework with onchain admin console, repeatable deployments, on-demand environments, canister backups and more.",
    links: {
      external: "https://www.icpipeline.com/",
      github: "https://github.com/icpipeline-framework",
      docs: "https://icpipeline.com/documentation"
    },
  },
  {
    title: "ic-stable-memory",
    tags: [ "database", "development", "library" ],
    description: "A Rust library that allows you to use stable memory as main memory",
    links: {
      github: "https://github.com/seniorjoinu/ic-stable-memory",
      docs: "https://docs.rs/ic-stable-memory/latest/ic_stable_memory/",
    },
  },
{
    title: "IC4J Internet Identity",
    tags: [ "java", "development", "library" ],
    description: "Providing an implementation of ICP Internet Identity Service, this Java library enables Java developers to register new users, add or remove devices, and authenticate client applications on the Internet Computer.",
    links: {
      github: "https://github.com/ic4j/ic4j-internetidentity",
    },
  },
{
    title: "IC4J ICP Management",
    tags: [ "java", "development", "library","management" ],
    description: "This Java library is an implementation of ICP Virtual Canister Management API and directly communicates with the Management Virtual Canister. Developers can utilize this library within any Java application to perform various operations, such as creating, deleting, starting, and stopping a canister, installing, uninstalling, and reinstalling WASM canister code, updating canister settings, and adding additional funds to a canister.",
    links: {
      github: "https://github.com/ic4j/ic4j-management",
    },
  },
{
    title: "IC4J Apache Camel ICP Component",
    tags: [ "java", "development", "library" ],
    description: "Apache Camel is an Open Source integration framework that empowers you to quickly and easily integrate various systems consuming or producing data. The IC4J Camel ICP Component allows native execution of Internet Computer smart contracts from Apache Camel.",
    links: {
      github: "https://github.com/ic4j/ic4j-camel",
    },
  },
{
    title: "IC4J Apache Maven ICP Plugin",
    tags: [ "java", "development", "management" ],
    description: "The IC4J Maven Plugin allows for the installation and uninstallation of ICP canisters from Apache Maven scripts.",
    links: {
      github: "https://github.com/ic4j/ic4j-maven-plugin",
    },
  },
{
    title: "icpp-pro",
    tags: [ "C++", "development", "CDK" ],
    description: "C++ Canister Development Kit (CDK).",
    links: {
      docs: "https://docs.icpp.world/",
    },
  },
{
    title: "MotokoPilot",
    tags: [ "development", "service", "testing", "starter" ],
    description: "Your AI-powered companion for simplifying and streamlining the Motoko coding experience.",
    links: {
      external: "https://ai.icpcs.io/",
      github: "https://github.com/icpcs/motokopilot-vscode",
    },
  },
];<|MERGE_RESOLUTION|>--- conflicted
+++ resolved
@@ -106,20 +106,18 @@
 ];
 export const communityToolingItems = [
   {
-<<<<<<< HEAD
     title: "Canister DNS",
     tags: ["operations", "domains", "service",],
     description: "A tool to easily connect your custom domain to your canister URL, supporting both main domains and subdomains.",
     links: { 
       external: "https://canisterdns.stevekimoi.me/", 
       github: "https://github.com/Stephen-Kimoi/canister-dns" 
-    },
-=======
+  },
+  {
     title: "ic-deploy-action",
     tags: ["CI/CD", "automation"],
     description: "A GitHub Action for automating deployments on the Internet Computer, supporting both backend canisters and frontend assets.",
     links: { github: "https://github.com/Stephen-Kimoi/ic-deploy-action" },
->>>>>>> b06f1e61
   }, 
   {
     title: "ic-repl",
