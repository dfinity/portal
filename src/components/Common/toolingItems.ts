export const dfinityToolingItems = [
  {
    title: "dfx",
    tags: ["CLI", "development", "operations"],
    description:
      "Create, deploy, and manage your dapps for the Internet Computer platform.",
    links: { docs: "/docs/building-apps/developer-tools/dfx/" },
  },
  {
    title: "Motoko VS Code",
    tags: ["plugin", "development"],
    description: "Motoko language support for Visual Studio Code.",
    links: {
      external:
        "https://marketplace.visualstudio.com/items?itemName=dfinity-foundation.vscode-motoko",
    },
  },
  {
    title: "Motoko Formatter",
    tags: ["plugin", "development"],
    description: "A configurable Prettier plugin for Motoko.",
    links: { github: "https://github.com/dfinity/prettier-plugin-motoko" },
  },
  {
    title: "ICP Ninja",
    tags: ["IDE", "website", "development"],
    description: "A web-based IDE for developing and deploying ICP smart contracts.",
    links: { external: "https://icp.ninja" },
  },
  {
    title: "Motoko Playground",
    tags: ["website"],
    description: "An online playground environment for Motoko.",
    links: { external: "https://m7sm4-2iaaa-aaaab-qabra-cai.ic0.app/" },
  },
  {
    title: "Motoko.js",
    tags: ["library", "development"],
    description: "Compile and run Motoko in Node.js and the browser.",
    links: { external: "https://www.npmjs.com/package/motoko" },
  },
  {
    title: "Embed Motoko",
    tags: ["website"],
    description: "Embed an interactive Motoko code snippet on your website.",
    links: {
      external: "https://embed.smartcontracts.org",
    },
  },
  {
    title: "didc",
    tags: ["CLI", "development"],
    description: "A multi-purpose tool for Candid.",
    links: {
      github: "https://github.com/dfinity/candid/tree/master/tools/didc",
    },
  },
  {
    title: "quill",
    tags: ["CLI", "development"],
    description: "Minimalistic ledger and governance toolkit for cold wallets.",
    links: { github: "https://github.com/dfinity/quill" },
  },
  {
    title: "sns-quill",
    tags: ["CLI"],
    description:
      "Cold wallet toolkit for interacting with the ledger and governance canister of a service nervous system (SNS).",
    links: { github: "https://github.com/dfinity/sns-quill" },
  },
  {
    title: "ic-js",
    tags: ["library"],
    description:
      "A library collection for interfacing with the Internet Computer.",
    links: { github: "https://github.com/dfinity/ic-js" },
  },
  {
    title: "idl2json",
    tags: ["development", "CLI"],
    description:
      "Command line tool for converting IDL/Candid to JSON",
    links: { github: "https://github.com/dfinity/idl2json" },
  },
  {
    title: "Vessel Package Manager",
    tags: ["development", "CLI"],
    description:
      "A simple package manager for the Motoko programming language.",
    links: { github: "https://github.com/dfinity/vessel" },
  },
  {
    title: "Stable Structures",
    tags: ["database", "development", "library"],
    description:
      "A collection of scalable and upgrade-safe data structures for Rust.",
    links: { github: "https://github.com/dfinity/stable-structures" },
  },
  {
    title: "Hardware Wallet CLI",
    tags: ["CLI"],
    description:
      "A CLI to interact with the Internet Computer App on Ledger Nano S/X devices.",
    links: { github: "https://github.com/dfinity/hardware-wallet-cli" },
  },
];
export const communityToolingItems = [
  {
<<<<<<< HEAD
    title: "generate-did",
    tags: ["CLI", "development", "Rust", "Candid"],
    description: "A CLI tool to generate Candid (.did) files for Internet Computer Rust canisters.",
    links: { 
      external: "https://crates.io/crates/generate-did", 
      github: "https://github.com/Stephen-Kimoi/generate-did" 
=======
    title: "Canister DNS",
    tags: ["operations", "domains", "service",],
    description: "A tool to easily connect your custom domain to your canister URL, supporting both main domains and subdomains.",
    links: { 
      external: "https://canisterdns.stevekimoi.me/", 
      github: "https://github.com/Stephen-Kimoi/canister-dns" 
>>>>>>> 1b2e46d8
    },
  },
  {
    title: "ic-deploy-action",
    tags: ["CI/CD", "automation"],
    description: "A GitHub Action for automating deployments on the Internet Computer, supporting both backend canisters and frontend assets.",
    links: { github: "https://github.com/Stephen-Kimoi/ic-deploy-action" },
  }, 
  {
    title: "ic-repl",
    tags: ["development", "operations", "testing"],
    description:
      "A REPL environment to communicate with canisters using Candid.",
    links: { github: "https://github.com/chenyan2002/ic-repl" },
  },
  {
    title: "connect2ic",
    tags: ["library"],
    description: "A frontend auth library & toolkit for the Internet Computer.",
    links: { github: "https://connect2ic.github.io/docs/" },
  },
  {
    title: "IC Inspector",
    tags: ["plugin", "development", "operations", "testing"],
    description:
      "Decode network responses from the Internet Computer blockchain.",
    links: {
      external:
        "https://chrome.google.com/webstore/detail/ic-inspector/meaadkenfkhjakkkdapaallimhbdofck",
    },
  },
  {
    title: "Launchtrail",
    tags: ["library", "operations"],
    description:
      "Simple and Secure Release Management for Internet Computer Projects.",
    links: { github: "https://github.com/spinner-cash/launchtrail" },
  },
  {
    title: "Cover",
    tags: ["operations"],
    description:
      "Open internet service that can be used by developers to verify and prove that a canister's code matches the open source code.",
    links: { docs: "", github: "", external: "https://covercode.ooo/" },
  },
  {
    title: "Canistergeek",
    tags: ["library", "operations"],
    description:
      "Open-source tool to track your project canisters cycles and memory status.",
    links: { external: "https://cusyh-iyaaa-aaaah-qcpba-cai.raw.ic0.app/" },
  },
  {
    title: "Sudograph",
    tags: ["library", "database"],
    description: "GraphQL database for the Internet Computer.",
    links: { github: "https://github.com/sudograph/sudograph" },
  },
  {
    title: "CanDB",
    tags: ["library", "database"],
    description:
      "Flexible, performant, and horizontally scalable non-relational multi-canister database built for the Internet Computer.",
    links: { external: "https://www.canscale.dev/" },
  },
  {
    title: "CAP",
    tags: ["database", "operations"],
    description:
      "Open internet service providing transaction history & asset provenance for NFTs & Tokens on the Internet Computer.",
    links: { external: "https://cap.ooo/" },
  },
  {
    title: "Intellij Candid Plugin",
    tags: ["plugin", "development"],
    description:
      "A Candid language plugin that provides complete support for editing .did files.",
    links: { github: "https://github.com/Alaanor/candid-intellij-plugin" },
  },
  {
    title: "create-ic",
    tags: ["CLI", "starter"],
    description: "A simple command line tool to quickly create projects.",
    links: { github: "https://github.com/peterpeterparker/create-ic" },
  },
  {
    title: "create-ic-app",
    tags: ["CLI", "starter"],
    description:
      "Use your favourite frontend framework with the Internet Computer.",
    links: { github: "https://github.com/MioQuispe/create-ic-app" },
  },
  {
    title: "Canlista",
    tags: ["development"],
    description:
      "Tools to search for and explore canister interfaces and Candid.",
    links: {
      docs: "https://k7gat-daaaa-aaaae-qaahq-cai.ic0.app/docs/",
      external: "https://k7gat-daaaa-aaaae-qaahq-cai.ic0.app",
    },
  },
  {
    title: "motoko-library-template",
    tags: ["library", "development", "starter"],
    description: "A starter project for developing Motoko libraries.",
    links: { github: "https://github.com/ByronBecker/motoko-library-template" },
  },
  {
    title: "Blocks.",
    tags: ["website", "development"],
    description: "An online drag-and-drop smart contract editor for Motoko.",
    links: { github: "https://github.com/Blocks-Editor/blocks" },
  },
  {
    title: "icblast",
    tags: ["development", "operations", "testing"],
    description:
      "Communicate with IC directly using NodeJs. Automatic service discovery.",
    links: {github:"https://github.com/infu/icblast"},
  },
  {
    title: "ic-py",
    tags: ["library"],
    description:
      "A Python agent library for interfacing with the Internet Computer.",
    links: { github: "https://github.com/rocklabs-io/ic-py" },
  },
  {
    title: "ic-web3",
    tags: ["library", "development"],
    description:
      "An Ethereum RPC client for canisters on the Internet Computer to interact with EVM networks.",
    links: { github: "https://github.com/rocklabs-io/ic-web3" },
  },
  {
    title: "Internet Computer Services (ICS)",
    tags: ["service", "development", "operations"],
    description:
      "DevOps platform to build, ship and manage dapps faster on IC.",
    links: { external: "https://internetcomputerservices.com/" },
  },
  {
    title: "Mops",
    tags: ["CLI", "website", "development"],
    description: "An onchain package manager for Motoko.",
    links: {
      external: "https://j4mwm-bqaaa-aaaam-qajbq-cai.ic0.app/",
      github: "https://github.com/ZenVoich/mops"
    },
  },
  {
    title: "ICPipeline",
    tags: [ "development", "service", "testing", "CLI", "website", "starter"],
    description: "Multi-tiered IC development framework with onchain admin console, repeatable deployments, on-demand environments, canister backups and more.",
    links: {
      external: "https://www.icpipeline.com/",
      github: "https://github.com/icpipeline-framework",
      docs: "https://icpipeline.com/documentation"
    },
  },
  {
    title: "ic-stable-memory",
    tags: [ "database", "development", "library" ],
    description: "A Rust library that allows you to use stable memory as main memory",
    links: {
      github: "https://github.com/seniorjoinu/ic-stable-memory",
      docs: "https://docs.rs/ic-stable-memory/latest/ic_stable_memory/",
    },
  },
{
    title: "IC4J Internet Identity",
    tags: [ "java", "development", "library" ],
    description: "Providing an implementation of ICP Internet Identity Service, this Java library enables Java developers to register new users, add or remove devices, and authenticate client applications on the Internet Computer.",
    links: {
      github: "https://github.com/ic4j/ic4j-internetidentity",
    },
  },
{
    title: "IC4J ICP Management",
    tags: [ "java", "development", "library","management" ],
    description: "This Java library is an implementation of ICP Virtual Canister Management API and directly communicates with the Management Virtual Canister. Developers can utilize this library within any Java application to perform various operations, such as creating, deleting, starting, and stopping a canister, installing, uninstalling, and reinstalling WASM canister code, updating canister settings, and adding additional funds to a canister.",
    links: {
      github: "https://github.com/ic4j/ic4j-management",
    },
  },
{
    title: "IC4J Apache Camel ICP Component",
    tags: [ "java", "development", "library" ],
    description: "Apache Camel is an Open Source integration framework that empowers you to quickly and easily integrate various systems consuming or producing data. The IC4J Camel ICP Component allows native execution of Internet Computer smart contracts from Apache Camel.",
    links: {
      github: "https://github.com/ic4j/ic4j-camel",
    },
  },
{
    title: "IC4J Apache Maven ICP Plugin",
    tags: [ "java", "development", "management" ],
    description: "The IC4J Maven Plugin allows for the installation and uninstallation of ICP canisters from Apache Maven scripts.",
    links: {
      github: "https://github.com/ic4j/ic4j-maven-plugin",
    },
  },
{
    title: "icpp-pro",
    tags: [ "C++", "development", "CDK" ],
    description: "C++ Canister Development Kit (CDK).",
    links: {
      docs: "https://docs.icpp.world/",
    },
  },
{
    title: "MotokoPilot",
    tags: [ "development", "service", "testing", "starter" ],
    description: "Your AI-powered companion for simplifying and streamlining the Motoko coding experience.",
    links: {
      external: "https://ai.icpcs.io/",
      github: "https://github.com/icpcs/motokopilot-vscode",
    },
  },
];<|MERGE_RESOLUTION|>--- conflicted
+++ resolved
@@ -106,21 +106,21 @@
 ];
 export const communityToolingItems = [
   {
-<<<<<<< HEAD
     title: "generate-did",
     tags: ["CLI", "development", "Rust", "Candid"],
     description: "A CLI tool to generate Candid (.did) files for Internet Computer Rust canisters.",
     links: { 
       external: "https://crates.io/crates/generate-did", 
       github: "https://github.com/Stephen-Kimoi/generate-did" 
-=======
+    },
+  },
+  {
     title: "Canister DNS",
     tags: ["operations", "domains", "service",],
     description: "A tool to easily connect your custom domain to your canister URL, supporting both main domains and subdomains.",
     links: { 
       external: "https://canisterdns.stevekimoi.me/", 
       github: "https://github.com/Stephen-Kimoi/canister-dns" 
->>>>>>> 1b2e46d8
     },
   },
   {
