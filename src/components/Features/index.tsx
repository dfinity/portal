--- conflicted
+++ resolved
@@ -113,15 +113,7 @@
       </motion.div>
       <div className={styles.cards}>
         {cardsContent.map((card) => (
-<<<<<<< HEAD
-          <motion.a
-            variants={transitions.item}
-            href={card.link}
-            className={styles.card}
-          >
-=======
           <motion.a variants={item} href={card.link} className={styles.card} key={card.link}>
->>>>>>> 7cc8dff2
             <Card key={card.title} title={card.title} body={card.body} />
           </motion.a>
         ))}
