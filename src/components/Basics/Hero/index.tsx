import React, { useEffect } from "react";
import styles from "./index.module.css";
import { motion, useAnimation } from "framer-motion";
import { useInView } from "react-intersection-observer";
import transitions from "@site/static/transitions.json";
import DarkHeroStyles from "../../Common/DarkHeroStyles";

const Hero = () => {
  const controls = useAnimation();
  const { ref, inView } = useInView({ threshold: 0 });
  useEffect(() => {
    if (inView) {
      controls.start("show");
    }
  }, [controls, inView]);
  return (
    <div className={styles.heroContainer}>
      <DarkHeroStyles />
      <motion.div
        ref={ref}
        animate={controls}
        initial="hidden"
        variants={transitions.container}
        className={styles.hero}
      >
        {/* <Breadcrumbs></Breadcrumbs> */}
        <motion.h1
          variants={transitions.item}
          className="tw-heading-3 md:tw-heading-2 m-0"
        >
          Internet Computer Basics
        </motion.h1>
        <motion.p
          variants={transitions.item}
          className="tw-paragraph md:tw-lead m-0"
        >
          Web3 services that live fully on-chain depend on special capabilities. That's because 
          normally, only tokens and small clips of data live on-chain, and the user experience, and 
          most data and processing, lives on the corporate cloud...
        </motion.p>
<<<<<<< HEAD

        <motion.a
          variants={transitions.item}
          className="button button-white"
          href="/docs/current/ic-overview"
          target={"_blank"}
        >
          Build real Web3
        </motion.a>
=======
>>>>>>> 4c3b2410
        <svg
          viewBox="0 0 917 830"
          fill="none"
          xmlns="http://www.w3.org/2000/svg"
          className={styles.decoration}
        >
          <g filter="url(#filter0_f_1827_35599)">
            <path
              d="M200 350.731C200 231.99 382.911 200 501.776 200C620.641 200 717 296.259 717 415C717 533.741 620.641 630 501.776 630C382.911 630 200 469.472 200 350.731Z"
              fill="white"
              fillOpacity="0.5"
            />
          </g>
          <defs>
            <filter
              id="filter0_f_1827_35599"
              x="0"
              y="0"
              width="917"
              height="830"
              filterUnits="userSpaceOnUse"
              colorInterpolationFilters="sRGB"
            >
              <feFlood floodOpacity="0" result="BackgroundImageFix" />
              <feBlend
                mode="normal"
                in="SourceGraphic"
                in2="BackgroundImageFix"
                result="shape"
              />
              <feGaussianBlur
                stdDeviation="100"
                result="effect1_foregroundBlur_1827_35599"
              />
            </filter>
          </defs>
        </svg>
      </motion.div>
    </div>
  );
};

export default Hero;<|MERGE_RESOLUTION|>--- conflicted
+++ resolved
@@ -34,22 +34,12 @@
           variants={transitions.item}
           className="tw-paragraph md:tw-lead m-0"
         >
-          Web3 services that live fully on-chain depend on special capabilities. That's because 
-          normally, only tokens and small clips of data live on-chain, and the user experience, and 
-          most data and processing, lives on the corporate cloud...
+          Web3 services that live fully on-chain depend on special capabilities.
+          That's because normally, only tokens and small clips of data live
+          on-chain, and the user experience, and most data and processing, lives
+          on the corporate cloud...
         </motion.p>
-<<<<<<< HEAD
 
-        <motion.a
-          variants={transitions.item}
-          className="button button-white"
-          href="/docs/current/ic-overview"
-          target={"_blank"}
-        >
-          Build real Web3
-        </motion.a>
-=======
->>>>>>> 4c3b2410
         <svg
           viewBox="0 0 917 830"
           fill="none"
