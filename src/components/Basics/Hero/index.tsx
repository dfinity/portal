import React, { useEffect } from "react";
import styles from "./index.module.css";
import { motion, useAnimation } from "framer-motion";
import { useInView } from "react-intersection-observer";
import transitions from "@site/static/transitions.json";
import DarkHeroStyles from "../../Common/DarkHeroStyles";

const Hero = () => {
  const controls = useAnimation();
  const { ref, inView } = useInView({ threshold: 0 });
  useEffect(() => {
    if (inView) {
      controls.start("show");
    }
  }, [controls, inView]);
  return (
    <div className={styles.heroContainer}>
      <DarkHeroStyles />
      <motion.div
        ref={ref}
        animate={controls}
        initial="hidden"
        variants={transitions.container}
        className={styles.hero}
      >
        {/* <Breadcrumbs></Breadcrumbs> */}
        <motion.h1
          variants={transitions.item}
          className="tw-heading-3 md:tw-heading-2 m-0"
        >
          Internet Computer Basics
        </motion.h1>
        <motion.p
          variants={transitions.item}
          className="tw-paragraph md:tw-lead m-0"
        >
          Take a dive down the rabbit hole and see how to engage with the
          ecosystem, how you can share the success of the apps that you use, and
          how to own your data.
        </motion.p>

        <motion.a
          variants={transitions.item}
<<<<<<< HEAD
          className="button button-white"
          href="/docs/current/ic-overview"
          target={"_blank"}
=======
          className="button-white"
          href="/docs/current/developer-docs/ic-overview"
          target="_blank"
>>>>>>> 7109faff
        >
          Build real Web3
        </motion.a>
        <svg
          viewBox="0 0 917 830"
          fill="none"
          xmlns="http://www.w3.org/2000/svg"
          className={styles.decoration}
        >
          <g filter="url(#filter0_f_1827_35599)">
            <path
              d="M200 350.731C200 231.99 382.911 200 501.776 200C620.641 200 717 296.259 717 415C717 533.741 620.641 630 501.776 630C382.911 630 200 469.472 200 350.731Z"
              fill="white"
              fillOpacity="0.5"
            />
          </g>
          <defs>
            <filter
              id="filter0_f_1827_35599"
              x="0"
              y="0"
              width="917"
              height="830"
              filterUnits="userSpaceOnUse"
              colorInterpolationFilters="sRGB"
            >
              <feFlood floodOpacity="0" result="BackgroundImageFix" />
              <feBlend
                mode="normal"
                in="SourceGraphic"
                in2="BackgroundImageFix"
                result="shape"
              />
              <feGaussianBlur
                stdDeviation="100"
                result="effect1_foregroundBlur_1827_35599"
              />
            </filter>
          </defs>
        </svg>
      </motion.div>
    </div>
  );
};

export default Hero;<|MERGE_RESOLUTION|>--- conflicted
+++ resolved
@@ -41,15 +41,9 @@
 
         <motion.a
           variants={transitions.item}
-<<<<<<< HEAD
           className="button button-white"
           href="/docs/current/ic-overview"
           target={"_blank"}
-=======
-          className="button-white"
-          href="/docs/current/developer-docs/ic-overview"
-          target="_blank"
->>>>>>> 7109faff
         >
           Build real Web3
         </motion.a>
