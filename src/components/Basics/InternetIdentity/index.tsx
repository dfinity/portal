--- conflicted
+++ resolved
@@ -97,15 +97,10 @@
               />
             </svg>
 
-<<<<<<< HEAD
-            <h3 className="heading-3">No usernames &amp; passwords</h3>
-            <p className="paragraph opacity-60">
-=======
             <h3 className="tw-heading-5 md:tw-heading-3 m-0">
               No usernames &amp; passwords
             </h3>
             <p className="tw-paragraph md:tw-lead-sm mb-0">
->>>>>>> a4b21f07
               Fingerprint or FaceID systems on mobile or portable HSM devices as
               YubiKey or Ledger wallet, to keep the anonymity without being
               tracked across.
@@ -135,13 +130,8 @@
               />
             </svg>
 
-<<<<<<< HEAD
-            <h3 className="heading-3">No tracking</h3>
-            <p className="paragraph opacity-60">
-=======
             <h3 className="tw-heading-5 md:tw-heading-3 m-0">No tracking</h3>
             <p className="tw-paragraph md:tw-lead-sm mb-0">
->>>>>>> a4b21f07
               Using Internet Identity authentication system, users will not able
               being tracked across dapps and services.
             </p>
@@ -174,15 +164,10 @@
               />
             </svg>
 
-<<<<<<< HEAD
-            <h3 className="heading-3">Cryptographi&shy;cally secure</h3>
-            <p className="paragraph opacity-60">
-=======
             <h3 className="tw-heading-5 md:tw-heading-3 m-0">
               Cryptographi&shy;cally secure
             </h3>
             <p className="tw-paragraph md:tw-lead-sm mb-0">
->>>>>>> a4b21f07
               Giving access to open, decentralized network without compromising
               on speed, security, sovereignty.
             </p>
