--- conflicted
+++ resolved
@@ -33,11 +33,7 @@
               to="/docs/current/references/bitcoin-how-it-works"
               className="button-white text-center mb-6 md:mb-8 whitespace-nowrap"
             >
-<<<<<<< HEAD
-              Chain Fusion technology
-=======
               Build
->>>>>>> 10e91548
             </Link>
             <Link
               to="/ecosystem?tag=Bitcoin"
