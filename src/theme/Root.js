--- conflicted
+++ resolved
@@ -1,34 +1,5 @@
 import React from "react";
-<<<<<<< HEAD
-import Head from "@docusaurus/Head";
-import { useIsDocs } from "@site/src/hooks/useIsDocs";
-import { useLocation } from "@docusaurus/router";
-
-export default function Root({ children }) {
-  const isDocsPage = useIsDocs();
-  const location = useLocation();
-
-  return (
-    <>
-      {(isDocsPage || location.pathname === "/") && (
-        // AI chatbot integration via Kapa
-        <Head>
-          <script
-            defer
-            src="https://widget.kapa.ai/kapa-widget.bundle.js"
-            data-website-id="08910249-851f-465b-b60f-238d84e1afc1"
-            data-project-name="Internet Computer"
-            data-project-color="#172234"
-            data-project-logo="https://s3.coinmarketcap.com/static-gravity/image/2fb1bc84c1494178beef0822179d137d.png"
-          />
-        </Head>
-      )}
-      {children}
-    </>
-  );
-=======
 
 export default function Root({ children }) {
   return <>{children}</>;
->>>>>>> 87a6dd97
 }