import SearchOverlay from "@site/src/components/Common/Search/Search";
import React, { useCallback, useEffect, useState } from "react";

const Search = () => {
  const [metaKey, setMetaKey] = useState(null);
  const [isOverlayOpen, setIsOverlayOpen] = useState(false);
  const focusHelperInputRef = React.useRef(null);

  function openOverlay() {
    // must be called from an event handler to be able to auto-focus the search input on ios
    setIsOverlayOpen(true);

    // hack part 1 to focus the input on ios with keyboard shown
    focusHelperInputRef.current.style.display = "block";
    focusHelperInputRef.current.focus();
    focusHelperInputRef.current.click();
  }

  useEffect(() => {
    const userAgent = window.navigator.userAgent;
    if (userAgent.includes("Win")) {
      setMetaKey("CTRL+");
    } else if (userAgent.includes("Mac") && !userAgent.includes("iPhone")) {
      setMetaKey("⌘");
    } else if (userAgent.includes("Linux")) {
      setMetaKey("CTRL+");
    } else {
      setMetaKey(null);
    }

    function onKeydown(e) {
      if (e.key === "k" && (e.ctrlKey || e.metaKey)) {
        e.preventDefault();
        e.stopPropagation();
        openOverlay();
      }
    }

    window.addEventListener("keydown", onKeydown);

    return () => {
      window.removeEventListener("keydown", onKeydown);
    };
  }, []);

  return (
    <>
      <button
        className="
          navbar__search-button group
          border-none md:border-2 md:border-solid md:border-infinite/50 md:rounded-xl bg-transparent px-2 md:px-5 py-2 
          font-circular md:text-infinite 
          flex gap-2 items-center 
          md:order-last md:ml-6 
          outline-offset-2
<<<<<<< HEAD
          absolute right-[64px] md:static
=======
          absolute right-[72px] md:static
          text-black
>>>>>>> 78ce95ed

          md:hover:bg-infinite md:hover:text-white
          "
        onClick={openOverlay}
      >
        <svg
          viewBox="0 0 16 16"
          fill="none"
          xmlns="http://www.w3.org/2000/svg"
          className="w-6 h-6 md:w-4 md:h-4"
        >
          <path
            d="M11.7668 11.024L14.6221 13.8786L13.6788 14.822L10.8241 11.9666C9.76193 12.8181 8.44077 13.2812 7.07944 13.2793C3.76744 13.2793 1.07944 10.5913 1.07944 7.2793C1.07944 3.9673 3.76744 1.2793 7.07944 1.2793C10.3914 1.2793 13.0794 3.9673 13.0794 7.2793C13.0814 8.64063 12.6183 9.96179 11.7668 11.024ZM10.4294 10.5293C11.2755 9.65922 11.748 8.49292 11.7461 7.2793C11.7461 4.70063 9.65744 2.61263 7.07944 2.61263C4.50077 2.61263 2.41277 4.70063 2.41277 7.2793C2.41277 9.8573 4.50077 11.946 7.07944 11.946C8.29306 11.9479 9.45936 11.4754 10.3294 10.6293L10.4294 10.5293V10.5293Z"
            fill="currentColor"
            stroke="currentColor"
            strokeWidth="0.5"
          />
        </svg>

        <span className="tw-title-navigation text-infinite md:group-hover:text-white hidden md:block">
          Search
        </span>
        <span className="hidden md:block min-w-[53px] text-right text-infinite/50 md:group-hover:text-white">
          {metaKey && (
            <span className="tw-paragraph-sm relative top-[2px]">
              {metaKey}K
            </span>
          )}
        </span>
      </button>
      <input
        style={{
          display: "none",
          position: "fixed",
          top: 0,
          left: 0,
          right: 0,
          opacity: 0,
          height: "100px",
          fontSize: "30px",
        }}
        id="ios-tmp-input"
        ref={focusHelperInputRef}
      ></input>
      {isOverlayOpen && (
        <SearchOverlay onClose={() => setIsOverlayOpen(false)} />
      )}
    </>
  );
};

export default Search;<|MERGE_RESOLUTION|>--- conflicted
+++ resolved
@@ -53,12 +53,8 @@
           flex gap-2 items-center 
           md:order-last md:ml-6 
           outline-offset-2
-<<<<<<< HEAD
           absolute right-[64px] md:static
-=======
-          absolute right-[72px] md:static
           text-black
->>>>>>> 78ce95ed
 
           md:hover:bg-infinite md:hover:text-white
           "
