--- conflicted
+++ resolved
@@ -1,39 +1,15 @@
 import { keywords, typeKeywords } from "motoko/lib/keywords";
 
-<<<<<<< HEAD
-Prism.languages.motoko = {
-  string: [
-    {
-      pattern: /r(#*)"(.|\n)*?"\1(?!#)/,
-      lookbehind: true,
-      greedy: true,
-    },
-    {
-      pattern: /b?'\\?(x\w{2}|u\w{4}|U\w{8}|.)'/,
-      lookbehind: true,
-      greedy: true,
-    },
-  ],
+Prism.languages.motoko = Prism.languages.extend("clike", {
   keyword: new RegExp(
     `\\b(?:${keywords.filter((k) => k !== "async").join("|")})\\b`
   ),
-=======
-Prism.languages.motoko = Prism.languages.extend("clike", {
-  keyword: new RegExp(keywords.filter((k) => k !== "async").join("|")),
->>>>>>> fb5e64a8
   boolean: /\b(?:_|true|false|null)\b/,
   number: [
     /[+-]?\\b0[xX]([A-Fa-f0-9_]+)/,
     /[+-]?\\b(\\d[\\d_]*(\\.[0-9_]+)?([eE][+-]?[0-9_]+)?)/,
   ],
-<<<<<<< HEAD
   builtin: /\b(?:[A-Z][a-z0-9_]*)\b/
-};
-=======
-  operator:
-    /[*\/%^!=]=?|\+[=+]?|-[=-]?|\|[=|]?|&(?:=|&|\^=?)?|>(?:>=?|=)?|<(?:<=?|=|-)?|:=|\.\.\./,
-  builtin: new RegExp(`async ${typeKeywords.join("|")}`)
 });
->>>>>>> fb5e64a8
 
 Prism.languages.mo = Prism.languages.motoko;