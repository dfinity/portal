import Link from "@docusaurus/Link";
import DarkHeroStyles from "@site/src/components/Common/DarkHeroStyles";
import transitions from "@site/static/transitions.json";
import Layout from "@theme/Layout";
import { motion } from "framer-motion";
import React, { useRef } from "react";
import ItsGreenSection from "../../components/Basics/ItsGreen";
import AnimateSpawn from "../../components/Common/AnimateSpawn";
import LinkArrowRight from "../../components/Common/Icons/LinkArrowRight";
import ShareMeta from "../../components/Common/ShareMeta";
import { useDarkHeaderInHero } from "../../utils/use-dark-header-in-hero";

function SustainabilityPage() {
  const heroRef = useRef<HTMLDivElement>(null);
  const isDark = useDarkHeaderInHero(heroRef);
  return (
    <Layout
      title="Sustainability"
      description="Scalability and utility with low carbon cost — the Internet Computer is committed to building green tech, not just making claims about it. "
      editPath={`https://github.com/dfinity/portal/edit/master/${__filename}`}
    >
      <ShareMeta image="/img/shareImages/share-sustainability.jpg"></ShareMeta>

      <main
        className="text-black relative overflow-hidden"
        style={{
          marginTop: `calc(var(--ifm-navbar-height) * -1)`,
        }}
      >
        {isDark && <DarkHeroStyles bgColor="transparent"></DarkHeroStyles>}

        <AnimateSpawn variants={transitions.container} el={motion.section}>
          <div
            className="overflow-hidden  text-white pt-20"
            style={{
              background: `linear-gradient(77.94deg, #357095 -9.34%, #348B8D 21.93%, #39B392 48.29%, #4BA89C 75.1%, #348B8D 90.37%, #357195 108.5%)`,
            }}
            ref={heroRef}
          >
            <div className="container-10 pt-12 pb-32 md:pb-20 md:pt-36 relative">
              <div className="blob blob-white-dense blob-sm md:blob-md blob-x-5 blob-y-10 md:blob-x-9 opacity-90"></div>

              <div className="sm:w-8/10 md:w-6/10">
                <motion.h1
                  className="tw-heading-3 sm:tw-heading-2 mb-6"
                  variants={transitions.item}
                >
                  Committed to
                  <br />
                  Green Tech
                </motion.h1>
                <motion.p
                  className="tw-lead-sm sm:tw-lead"
                  variants={transitions.item}
                >
                  Scalability and utility with low carbon cost — the Internet
                  Computer is committed to building green tech, not just making
                  claims about it.
                </motion.p>
              </div>
            </div>
          </div>
        </AnimateSpawn>

        <AnimateSpawn
          className="container-12 relative"
          el={motion.section}
          variants={transitions.container}
        >
          <div className="md:absolute text-center md:right-0 md:top-0 -translate-y-5/12 md:-translate-y-7/12">
            <img
<<<<<<< HEAD
              src="/img/whiteBlurredCircle.webp"
=======
              src="/img/features/sustainability-hero.webp"
              className="w-full sm:w-[480px] lg:w-[660px]"
>>>>>>> 391f33bc
              alt=""
            />
          </div>
        </AnimateSpawn>

        <AnimateSpawn
          className="container-10"
          el={motion.section}
          variants={transitions.container}
        >
          <div className="relative">
            <div className="md:w-8/10 -mt-32 md:mt-52 md:order-1">
              <motion.p
                className="tw-heading-4 sm:tw-heading-3 md:tw-heading-60 mb-0 text-gradient-green"
                variants={transitions.item}
              >
                A key goal of the Internet Computer is to provide an energy
                efficient compute platform that scales for the world to build
                systems and services.
              </motion.p>
            </div>
          </div>
        </AnimateSpawn>

        <AnimateSpawn
          className="container-10 flex mt-20 md:mt-30 flex-col sm:flex-row gap-10 md:gap-0"
          el={motion.section}
          variants={transitions.container}
        >
          <div className="flex-1 sm:order-2">
            <p className="tw-paragraph mb-10">
              The Internet Computer is not only one of the most energy efficient
              blockchains running today, it is also the first blockchain to join
              the Proof of Green (PoG) initiative — an initiative that aims to
              cut greenwashing. In collaboration with Carbon Crowd, the DFINITY
              Foundation aims to set blockchain industry standards by making
              'claims of green' transparent, verifiable and accountable through
              measuring mechanisms and scope 2 carbon emissions reporting.{" "}
            </p>
            <p className="mb-0">
              <Link
                className="link-primary link-with-icon"
                href="https://wiki.internetcomputer.org/wiki/Energy_Consumption_and_Sustainability"
              >
                <LinkArrowRight />
                Our commitment to sustainability
              </Link>
            </p>
          </div>

          <div className="flex-1 md:-translate-x-2/10 text-center relative sm:order-1 -mb-[66vw] md:mb-0">
            <img
              src="/img/features/sustainability-globe.svg"
              alt=""
              className="max-w-full sm:absolute top-0 left-0 right-0"
            />
          </div>
        </AnimateSpawn>

        <AnimateSpawn
          className="md:container-12 mt-20 md:mt-30 relative"
          el={motion.section}
          variants={transitions.container}
        >
          <div className="md:rounded-xl bg-white/60 backdrop-blur-md px-6 mx:px-1/12 py-20 md:py-40 text-center">
            <h2 className="tw-heading-4 md:tw-heading-2 mb-6 md:mb-10 md:px-10">
              ICP is{" "}
              <span className="text-gradient-base bg-[linear-gradient(180deg,#4DEDD3_-4.77%,#31A782_33.04%,#3B00B9_166.79%)]">
                transparent
              </span>{" "}
              about carbon emissions
            </h2>
            <p className="tw-lead-sm md:tw-lead mb-8 md:mx-1/10">
              Making 'claims of green' transparent and verifiable to the public,
              means environmentally friendly behavior can be recognized,
              rewarded and regulated.{" "}
            </p>
            <p className="mb-10">
              <Link className="button-outline" href="https://app.carboncrowd.io/">
                See ICP's carbon footprint
              </Link>
            </p>
            <div className="flex flex-col sm:flex-row justify-center gap-6 md:gap-10 items-center">
              <img src="/img/features/carbon-crowd.svg" alt=""></img>
              <img
                src="/img/features/proof-of-green-badge.webp"
                className="h-12"
                alt=""
              ></img>
            </div>
          </div>
        </AnimateSpawn>
        <ItsGreenSection id="sustainable" />
      </main>
      <section className="bg-white">
        <AnimateSpawn
          className="container-10 py-20 md:py-40 relative"
          variants={transitions.container}
        >
          <img
            src="/img/features/astronaut-green.webp"
            alt=""
            className="hidden md:block absolute left-6 -bottom-10 w-[219px] z-20"
          />

          <div className="md:ml-3/10 md:mr-2/10">
            <h2 className="tw-heading-4 md:tw-heading-60 mb-6">
              Keeping the Internet Computer Sustainable{" "}
            </h2>
            <p className="mb-10 tw-paragraph">
              While the Internet Computer is one of the most sustainable blockchains, taking a scientific approach to measuring and reporting energy consumption is just the first step, there’s still a lot of work to do.
            </p>
            <p className="mb-0">
              <Link className="button-outline" href="https://medium.com/dfinity/the-internet-computer-embraces-real-time-energy-reporting-and-the-proof-of-green-initiative-f78fc8787d31">
                Find out more
              </Link>
            </p>
          </div>
        </AnimateSpawn>
      </section>
    </Layout>
  );
}

export default SustainabilityPage;<|MERGE_RESOLUTION|>--- conflicted
+++ resolved
@@ -69,12 +69,8 @@
         >
           <div className="md:absolute text-center md:right-0 md:top-0 -translate-y-5/12 md:-translate-y-7/12">
             <img
-<<<<<<< HEAD
-              src="/img/whiteBlurredCircle.webp"
-=======
               src="/img/features/sustainability-hero.webp"
               className="w-full sm:w-[480px] lg:w-[660px]"
->>>>>>> 391f33bc
               alt=""
             />
           </div>
@@ -153,7 +149,10 @@
               rewarded and regulated.{" "}
             </p>
             <p className="mb-10">
-              <Link className="button-outline" href="https://app.carboncrowd.io/">
+              <Link
+                className="button-outline"
+                href="https://app.carboncrowd.io/"
+              >
                 See ICP's carbon footprint
               </Link>
             </p>
@@ -185,10 +184,16 @@
               Keeping the Internet Computer Sustainable{" "}
             </h2>
             <p className="mb-10 tw-paragraph">
-              While the Internet Computer is one of the most sustainable blockchains, taking a scientific approach to measuring and reporting energy consumption is just the first step, there’s still a lot of work to do.
+              While the Internet Computer is one of the most sustainable
+              blockchains, taking a scientific approach to measuring and
+              reporting energy consumption is just the first step, there’s still
+              a lot of work to do.
             </p>
             <p className="mb-0">
-              <Link className="button-outline" href="https://medium.com/dfinity/the-internet-computer-embraces-real-time-energy-reporting-and-the-proof-of-green-initiative-f78fc8787d31">
+              <Link
+                className="button-outline"
+                href="https://medium.com/dfinity/the-internet-computer-embraces-real-time-energy-reporting-and-the-proof-of-green-initiative-f78fc8787d31"
+              >
                 Find out more
               </Link>
             </p>
