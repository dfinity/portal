--- conflicted
+++ resolved
@@ -205,26 +205,10 @@
             <p className="text-black tw-lead-sm mb-6">
               Several DEXs on the Internet Computer have liquidity pools that
               offer cycles. Swapping ICP for cycles is currently cheaper than 1
-<<<<<<< HEAD
-              SDR.
-            </p>
-            <p className="text-black tw-lead-sm mb-6 md:mb-10">
-              Developers just starting out can get 10T free cycles from the{" "}
-              <Link
-                href="/docs/current/developer-docs/getting-started/tokens-and-cycles"
-                className="link-subtle"
-              >
-                cycles faucet
-              </Link>
-              . Free cycles can only be used for computation and storage, and
-              cannot be converted back to ICP. Swap ICP for cycles on the NNS,
-              and in the ecosystem on{" "}
-=======
               XDR. Swap ICP for cycles on the{" "}
               <Link href="https://nns.ic0.app" className="link-subtle">
                 NNS
               </Link>{" "}, and in the ecosystem on{" "}
->>>>>>> 4135ebde
               <Link href="https://app.sonic.ooo/swap" className="link-subtle">
                 Sonic
               </Link>{" "}
