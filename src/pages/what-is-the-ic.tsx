--- conflicted
+++ resolved
@@ -284,11 +284,7 @@
                 </p>
                 <Link
                   className="button-outline-white text-center mb-6 md:mb-8"
-<<<<<<< HEAD
-                  href="/docs/current/developer-docs/getting-started/write-smart-contracts"
-=======
                   href="https://icp.ninja"
->>>>>>> 4135ebde
                 >
                   INSTANT WEB IDE
                 </Link>{" "}
