--- conflicted
+++ resolved
@@ -20,6 +20,8 @@
   return (
     <Layout
       title="What is ICP"
+      description={`The ICP blockchain adds autonomous serverless cloud functionality to
+      the public Internet - making it possible to build almost any system or service
       description={`The ICP blockchain adds autonomous serverless cloud functionality to
       the public Internet - making it possible to build almost any system or service
       entirely on a decentralized network using "canister software", an evolution of smart contracts.`}
@@ -73,6 +75,8 @@
                 className="tw-lead-sm md:tw-lead mb-8"
                 variants={transitions.item}
               >
+            Learn how the ICP blockchain unlocks the power of smart
+            contracts and explore the advanced design choices that make this possible.
             Learn how the ICP blockchain unlocks the power of smart
             contracts and explore the advanced design choices that make this possible.
              </motion.p>
@@ -139,6 +143,8 @@
                   of a modern CPU, which is many orders of magnitude more than
                   Ethereum smart contracts. For example, the high performance of ICP smart
                   contracts enables the <a
+                  Ethereum smart contracts. For example, the high performance of ICP smart
+                  contracts enables the <a
                     className="text-white underline"
                     href="https://www.youtube.com/watch?v=6qLvIXiCGcM" >
                   demo of an AI inference model running on an ICP smart contract</a>, which is uniquely possible on ICP.
@@ -229,9 +235,12 @@
                   is possible because ICP smart contracts can sign transactions.
                   Additionally, the{" "}
                   <a
+                  Additionally, the{" "}
+                  <a
                     className="text-white underline"
                     href="/docs/current/developer-docs/defi/exchange-rate-canister/">
                     exchange rate canister
+                    exchange rate canister
                   </a> sends and receives HTTP requests to fetch data from major cryptocurrency
                   exchanges.
                 </p>
@@ -250,11 +259,7 @@
                 </Link>
                 <Link
                   className="link-primary link-with-icon !text-white  hover:text-white hover:opacity-80 duration-200 ease-in-out"
-<<<<<<< HEAD
                   href="/docs/current/developer-docs/smart-contracts/signatures/t-ecdsa/"
-=======
-                  href="/docs/current/developer-docs/smart-contracts/encryption/t-ecdsa"
->>>>>>> ec07b5b7
                 >
                   <DocsIcon className="mr-1 ml-1 md:ml-0" /> Learn more about
                   ICP contracts threshold signing
@@ -271,6 +276,7 @@
                   Developers can write contracts using popular languages like
                   Rust, TypeScript, or Python and easily incorporate libraries
                   from their respective ecosystem, much like they would in
+                  traditional web development. They also have the option to use Motoko,
                   traditional web development. They also have the option to use Motoko,
                   a language specifically designed for the ICP environment.
                 </p>
@@ -426,6 +432,7 @@
                 <p className="tw-paragraph-sm text-black/60 md:tw-paragraph-sm mb-2 md:text-center">
                   ICP's smart contracts operate asynchronously, unlike
                   Ethereum's synchronous model where the "whole world waits" for one's
+                  Ethereum's synchronous model where the "whole world waits" for one's
                   smart contract transactions and causes delays as
                   transactions process sequentially. ICP's asynchronous execution allows
                   multiple contracts to process simultaneously.
@@ -523,6 +530,7 @@
                   state-of-the-art user experience.
                 </p>
               </motion.div>
+
 
 
 
