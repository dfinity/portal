import Link from "@docusaurus/Link";
import DarkHeroStyles from "@site/src/components/Common/DarkHeroStyles";
import Card from "@site/src/components/SamplesPage/Card";
import transitions from "@site/static/transitions.json";
import Layout from "@theme/Layout";
import clsx from "clsx";
import { motion, AnimatePresence } from "framer-motion";
import React, { useEffect, useRef, useState } from "react";
import AnimateSpawn from "../components/Common/AnimateSpawn";
import { CardWithDescription } from "../components/Common/Card";
import LinkArrowRight from "../components/Common/Icons/LinkArrowRight";
import IntraPageNav from "../components/Common/IntraPageNav";
import { sampleItems } from "../components/Common/sampleItems";
import ShareMeta from "../components/Common/ShareMeta";
import CodeBlockString from "../theme/CodeBlock/Content/String";
import { unreachable } from "../utils/unreachable";
import { useDarkHeaderInHero } from "../utils/use-dark-header-in-hero";
import { useScrollSpyMenu } from "../utils/use-scroll-spy-menu";
import LinkArrowUpRight from "../components/Common/Icons/LinkArrowUpRight";
import LinkArrowUp from "../components/Common/Icons/LinkArrowUp";
import LinkArrowDown from "../components/Common/Icons/LinkArrowDown";
import Tabs from "@theme/Tabs";
import TabItem from "@theme/TabItem";

const ContentCard: React.FC<{
  id: string;
  children: React.ReactNode;
  className?: string;
}> = ({ id, children, className }) => {
  return (
    <div className="flex flex-col gap-6 content-card-with-id" id={id}>
      {children}
    </div>
  );
};

const Status: React.FC<{
  children: React.ReactNode;
  type: "done" | "pending";
}> = ({ children, type }) => {
  switch (type) {
    case "done":
      return (
        <span className="inline-flex gap-2 items-center rounded-full py-2 px-4 text-white tw-title-navigation bg-infinite">
          <svg
            width="16"
            height="16"
            viewBox="0 0 16 16"
            fill="none"
            xmlns="http://www.w3.org/2000/svg"
          >
            <path
              d="M3 7.99943L6.84682 12L13 5.59977L11.4617 4L6.84682 8.80045L4.53829 6.39966L3 7.99943Z"
              fill="currentColor"
            />
          </svg>

          {children}
        </span>
      );
    case "pending":
      return (
        <span className="inline-flex gap-2 items-center rounded-full py-2 px-4 text-white tw-title-navigation bg-black/60">
          <svg
            width="16"
            height="16"
            viewBox="0 0 16 16"
            fill="none"
            xmlns="http://www.w3.org/2000/svg"
          >
            <circle cx="2.5" cy="8" r="1.5" fill="currentColor" />
            <circle cx="8" cy="8" r="1.5" fill="currentColor" />
            <circle cx="13.5" cy="8" r="1.5" fill="currentColor" />
          </svg>

          {children}
        </span>
      );

    default:
      unreachable(type);
  }
};

const StickySectionNav: React.FC<{
  className?: string;
  onItemClick: (e, index: number) => void;
  highlightedIndex: number;
  title: React.ReactNode;
  items: string[];
}> = ({ className, highlightedIndex, onItemClick, items, title }) => {
  return (
    <div className={clsx("sticky top-10", className)}>
      {title}
      <ul className="list-none p-0 space-y-4 m-0 hidden md:block">
        {items.map((card, index) => (
          <li key={card}>
            <button
              onClick={(e) => onItemClick(e, index)}
              className={clsx(
                "border-none bg-transparent appearance-none text-left font-circular",
                highlightedIndex !== index
                  ? "text-black-30 tw-heading-7"
                  : "tw-heading-6"
              )}
            >
              {card}
            </button>
          </li>
        ))}
      </ul>
    </div>
  );
};

function MultichainPage() {
  const heroRef = useRef<HTMLDivElement>(null);
  const codeRef = useRef<HTMLDivElement>(null);

  const isDark = useDarkHeaderInHero(heroRef);
  type ContentCardType = {
    title: string;
    id: string;
  };
  const [content, setContent] = React.useState<ContentCardType[]>([]);
  const [isCodeSnippetExpanded, toggleCodeSnippetExpand] = useState(false);
  const highlight = useScrollSpyMenu(".content-card-with-id");

  useEffect(() => {
    const cards = document.querySelectorAll(".content-card-with-id");
    const content: {
      title: string;
      id: string;
    }[] = [];
    for (const card of Array.from(cards)) {
      const id = card.id;
      const title = card.querySelector("h3")?.textContent;
      content.push({ title, id });
    }
    setContent(content);
  }, []);

  function onItemClick(e, index: number) {
    const target = document.querySelectorAll(`.content-card-with-id`)[index];

    if (target) {
      const y = target.getBoundingClientRect().top + window.pageYOffset - 115;

      location.hash = content[index].id;

      window.scrollTo({ top: y, behavior: "smooth" });

      e.preventDefault();
      return false;
    }
  }

  return (
    <Layout
      title="Chain Fusion Technology"
      description="ICP enables direct interoperability with all major blockchains, including Bitcoin, Ethereum, and other EVMs (and soon Solana),
      without relying on any trusted intermediary. Unlike other blockchains, ICP smart contracts can read from
      and write to different chains, enabling developers to write smart contracts that span different chains. This is Chain Fusion."
      editPath={`https://github.com/dfinity/portal/edit/master/${__filename}`}
    >
      <ShareMeta image="/img/shareImages/share-chainfusion.jpg"></ShareMeta>

      <main
        className="text-black relative "
        style={{
          marginTop: `calc(var(--ifm-navbar-height) * -1)`,
          contain: "paint",
        }}
      >
        {isDark && <DarkHeroStyles bgColor="transparent"></DarkHeroStyles>}

        <section
          className="overflow-hidden bg-infinite text-white pt-20 relative"
          ref={heroRef}
        >
          <div className="container-10 pt-20 pb-16 md:pb-20 md:pt-36 relative">
            <div className="blob blob-purple blob-xl md:blob-xl md:blob-x-8 md:blob-y-10 opacity-75"></div>
            <div className="md:w-7/10 relative">
              <h1 className="tw-heading-3 md:tw-heading-2 mb-2 md:mb-6 animate-fade-up">
                Chain Fusion Technology
              </h1>
              <p className="tw-lead-sm md:tw-lead mb-0 animate-fade-up animation-delay-200">
                ICP enables direct interoperability with all major blockchains,
                including Bitcoin, Ethereum, other EVMs (and soon Solana),
                without relying on any trusted intermediary. Unique compared to
                other blockchains, ICP smart contracts can read from and write
                to different chains, enabling developers to write smart
                contracts spanning different chains. This is Chain Fusion.
              </p>
            </div>
          </div>
          <div className="relative">
            <div className="absolute left-0 bottom-0 right-0 h-1/2 bg-page"></div>
            <div className="container-10 relative animate-fade-up animation-delay-300">
              {/* The surrounding div gives the image rounded corners */}
              <div
                className="relative"
                style={{ overflow: "hidden", borderRadius: "10px" }}
              >
                <img
                  src="/img/multichain/hero3.webp"
                  alt=""
                  className="w-full h-full object-cover rounded-xl"
                />
              </div>
            </div>
          </div>
        </section>

        <AnimateSpawn
          className="container-10 pt-20 md:pt-30"
          el={motion.section}
          variants={transitions.container}
        >
          <motion.p
            className="tw-heading-5 md:tw-heading-5 text-gradient mb-0 md:w-8/10"
            variants={transitions.item}
          >
            The common web3 pattern is building dapps from different
            blockchains, for instance Ethereum or Solana to store assets, IPFS
            or Arweave for serving frontends, and Arbitrum or Optimism for the
            bulk of smart contract computation. However, building dapps like
            this is very cumbersome. Developers must adapt to various
            programming models, transaction costs, and settlement times. Chain
            fusion tremendously simplifies multi-chain dapp development, making
            it as straightforward and intuitive as building on a single
            environment.
          </motion.p>
        </AnimateSpawn>

        <AnimateSpawn
          className="container-12 py-20 md:py-40 flex flex-col md:flex-row gap-12 md:gap-1/10"
          variants={transitions.container}
          el={motion.section}
        >
          <motion.div
            ref={codeRef}
            className="md:w-4/10 "
            variants={transitions.item}
          >
            <h2 className="tw-heading-4 md:tw-heading-60 text-gradient mb-3">
              Example Code
            </h2>
            <p className="tw-paragraph md:tw-lead-sm mb-3">
              To showcase how powerful Chain Fusion is, here is a simple example
              that shows three chains interacting in one smart contract: a{" "}
              single{" "}
              <b>
                <i>ICP</i>
              </b>{" "}
              smart contract that can custody{" "}
              <b>
                <i>Bitcoin</i>
              </b>{" "}
              and programmatically trigger sending it based on events observed
              on a{" "}
              <b>
                <i>Ethereum</i>
              </b>{" "}
              DeFi smart contract.
            </p>

            <p className="tw-paragraph md:tw-lead-sm mb-3">
              This code snippet is written in both Rust and the&nbsp;
              <Link
                rel="stylesheet"
                href="/docs/current/tutorials/developer-journey/level-0/intro-languages/#motoko"
              >
                Motoko programming language
              </Link>{" "}
              but can also be written in TypeScript, Python, and other
              languages.
            </p>
            <p className="mb-0 mt-8">
              <Link
                className="link-primary link-with-icon"
                href="https://play.motoko.org/?tag=3352278366"
              >
                <LinkArrowRight></LinkArrowRight>
                Deploy the contract in online editor
              </Link>
            </p>
          </motion.div>
          <motion.div className="md:max-w-5/10 space-y-5 ">
            <AnimatePresence>
              <motion.div
                initial={false}
                animate={{
                  height: isCodeSnippetExpanded ? "auto" : "24rem",
                }}
                className="overflow-hidden rounded-md"
                transition={{ duration: 0.8, ease: [0.04, 0.62, 0.23, 0.98] }}
              >
                <Tabs>
                  <TabItem value="motoko" label="Motoko" default>
                    <CodeBlockString language="motoko" showLineNumbers={true}>
                      {`
// This is a test canister without API keys, for production use 7hfb6-caaaa-aaaar-qadga-cai
import evm "ic:a6d44-nyaaa-aaaap-abp7q-cai";
import ic "ic:aaaaa-aa";
import Cycles "mo:base/ExperimentalCycles";
import Timer "mo:base/Timer";

//Actor is the computational unit of ICP smart contract
actor {
  let EVM_FEE = 1_000_000_000;
  let BITCOIN_FEE = 1_000_000_000;

  //Function checks the logs of an ETH smart contract for an event
  //If a particular event is found, it sends bitcoin to an address
  func check_evm_log() : async () {
    Cycles.add<system>(EVM_FEE);
    let log = await evm.eth_getLogs(
      #EthMainnet(null),
      null,
      {
        // dummy address. Replace with the right one
        addresses = ["address"];
        fromBlock = ? #Finalized;
        toBlock = ? #Finalized;
        //dummy topics to look at. Replace with topics of interest
        topics = ?[["topic1", "topic2"]];
      },
    );
    switch log {
      case (#Consistent(#Ok(_))) {
        // if we get a consistent log, send bitcoin
        await send_bitcoin();
      };
      case _ {};
    };
  };

  // Function that sends bitcoin. This is used by check_evm_log()
  func send_bitcoin() : async () {
    Cycles.add<system>(BITCOIN_FEE);
    await ic.bitcoin_send_transaction({
      transaction = "\be\ef";
      network = #testnet;
    });
  };

  // Check for evm logs every 2 seconds
  let _ = Timer.setTimer<system>(#seconds 2, check_evm_log);
};

                              `}
                    </CodeBlockString>
                  </TabItem>

                  <TabItem value="rust" label="Rust">
                    <CodeBlockString language="rust" showLineNumbers={true}>
                      {`
#![allow(non_snake_case, clippy::large_enum_variant, clippy::enum_variant_names)]
use std::time::Duration;

use candid::{self, CandidType, Deserialize, Principal};

pub const SCRAPING_LOGS_INTERVAL: Duration = Duration::from_secs(3 * 60);

fn setup_timers() {
    // // Start scraping logs immediately after the install, then repeat with the interval.
    ic_cdk_timers::set_timer(Duration::ZERO, || ic_cdk::spawn(check_evm_log()));
    ic_cdk_timers::set_timer_interval(SCRAPING_LOGS_INTERVAL, || ic_cdk::spawn(check_evm_log()));
}

#[ic_cdk::init]
fn init() {
    // start timers upon canister initialization
    setup_timers();
}

// Function checks the logs of an ETH smart contract for an event
// If a particular event is found, it sends bitcoin to an address
async fn check_evm_log() {
    // the cycles we attach to the message to pay for the service provide by
    // the EVM RPC canister
    let cycles = 10_000_000_000;
    // This is a test canister without API keys, for production use 7hfb6-caaaa-aaaar-qadga-cai
    let canister_id =
        Principal::from_text("a6d44-nyaaa-aaaap-abp7q-cai").expect("principal should be valid");
    // call the eth_getLogs function on the EVM RPC canister
    let (result,) = ic_cdk::api::call::call_with_payment128::<
        (RpcServices, Option<RpcConfig>, GetLogsArgs),
        (MultiGetLogsResult,),
    >(
        canister_id,
        "eth_getLogs",
        (
            RpcServices::EthMainnet(None),
            None,
            // for more information on eth_getLogs check
            // https://ethereum.org/en/developers/docs/apis/json-rpc/#eth_getlogs
            GetLogsArgs {
                fromBlock: Some(BlockTag::Finalized),
                toBlock: Some(BlockTag::Finalized),
                addresses: vec!["dummy_address".to_string()],
                topics: Some(vec![vec!["topic1".to_string()], vec!["topic2".to_string()]]),
            },
        ),
        cycles,
    )
    .await
    .expect("Call failed");

    match result {
        MultiGetLogsResult::Consistent(_) => send_bitcoin().await,
        MultiGetLogsResult::Inconsistent(_) => {
            panic!("RPC providers gave inconsistent results")
        }
    }
}

// Function that sends bitcoin. This is used by check_evm_log()
async fn send_bitcoin() {
    // for more information on bitcoin_send_transaction check
    // https://internetcomputer.org/docs/current/references/ic-interface-spec/#ic-bitcoin_send_transaction
    ic_cdk::api::management_canister::bitcoin::bitcoin_send_transaction(
        ic_cdk::api::management_canister::bitcoin::SendTransactionRequest {
            transaction: b"beef".into(),
            network: ic_cdk::api::management_canister::bitcoin::BitcoinNetwork::Testnet,
        },
    )
    .await
    .expect("Call failed");
}

//TYPE DECLARATIONSpush

#[derive(CandidType, Deserialize, Debug, Clone)]
pub enum EthSepoliaService {
    Alchemy,
    BlockPi,
    PublicNode,
    Ankr,
}

#[derive(CandidType, Deserialize, Debug, Clone)]
pub struct HttpHeader {
    pub value: String,
    pub name: String,
}

#[derive(CandidType, Deserialize, Debug, Clone)]
pub struct RpcApi {
    pub url: String,
    pub headers: Option<Vec<HttpHeader>>,
}

#[derive(CandidType, Deserialize, Debug, Clone)]
pub enum EthMainnetService {
    Alchemy,
    BlockPi,
    Cloudflare,
    PublicNode,
    Ankr,
}

#[derive(CandidType, Deserialize, Debug, Clone)]
pub enum RpcServices {
    EthSepolia(Option<Vec<EthSepoliaService>>),
    Custom { chainId: u64, services: Vec<RpcApi> },
    EthMainnet(Option<Vec<EthMainnetService>>),
}

#[derive(CandidType, Deserialize)]
pub struct RpcConfig {
    pub responseSizeEstimate: Option<u64>,
}

#[derive(CandidType, Deserialize, Debug, Clone)]
pub enum BlockTag {
    Earliest,
    Safe,
    Finalized,
    Latest,
    Number(candid::Nat),
    Pending,
}

#[derive(CandidType, Deserialize, Debug)]
pub struct JsonRpcError {
    pub code: i64,
    pub message: String,
}

#[derive(CandidType, Deserialize, Debug)]
pub enum ProviderError {
    TooFewCycles {
        expected: candid::Nat,
        received: candid::Nat,
    },
    MissingRequiredProvider,
    ProviderNotFound,
    NoPermission,
}

#[derive(CandidType, Deserialize, Debug)]
pub enum ValidationError {
    CredentialPathNotAllowed,
    HostNotAllowed(String),
    CredentialHeaderNotAllowed,
    UrlParseError(String),
    Custom(String),
    InvalidHex(String),
}

#[derive(CandidType, Deserialize, Debug, PartialEq)]
pub enum RejectionCode {
    NoError,
    CanisterError,
    SysTransient,
    DestinationInvalid,
    Unknown,
    SysFatal,
    CanisterReject,
}

#[derive(CandidType, Deserialize, Debug)]
pub enum HttpOutcallError {
    IcError {
        code: RejectionCode,
        message: String,
    },
    InvalidHttpJsonRpcResponse {
        status: u16,
        body: String,
        parsingError: Option<String>,
    },
}

#[derive(CandidType, Deserialize, Debug)]
pub enum RpcError {
    JsonRpcError(JsonRpcError),
    ProviderError(ProviderError),
    ValidationError(ValidationError),
    HttpOutcallError(HttpOutcallError),
}

#[derive(CandidType, Deserialize)]
pub enum RpcService {
    EthSepolia(EthSepoliaService),
    Custom(RpcApi),
    EthMainnet(EthMainnetService),
    Chain(u64),
    Provider(u64),
}

#[derive(CandidType, Deserialize)]
pub struct GetLogsArgs {
    pub fromBlock: Option<BlockTag>,
    pub toBlock: Option<BlockTag>,
    pub addresses: Vec<String>,
    pub topics: Option<Vec<Vec<String>>>,
}

#[derive(CandidType, Deserialize, Debug, Clone, PartialEq)]
pub struct LogEntry {
    pub transactionHash: Option<String>,
    pub blockNumber: Option<candid::Nat>,
    pub data: String,
    pub blockHash: Option<String>,
    pub transactionIndex: Option<candid::Nat>,
    pub topics: Vec<String>,
    pub address: String,
    pub logIndex: Option<candid::Nat>,
    pub removed: bool,
}

#[derive(CandidType, Deserialize)]
pub enum GetLogsResult {
    Ok(Vec<LogEntry>),
    Err(RpcError),
}

#[derive(CandidType, Deserialize)]
pub enum MultiGetLogsResult {
    Consistent(GetLogsResult),
    Inconsistent(Vec<(RpcService, GetLogsResult)>),
}
                      `}
                    </CodeBlockString>
                  </TabItem>
                </Tabs>
              </motion.div>

              <motion.div className="text-center">
                <Link
                  className="link-primary link-with-icon md:hover:cursor-pointer text-center select-none"
                  onClick={() =>
                    toggleCodeSnippetExpand(!isCodeSnippetExpanded)
                  }
                >
                  {isCodeSnippetExpanded ? (
                    <>
                      Hide <LinkArrowUp></LinkArrowUp>
                    </>
                  ) : (
                    <>
                      Expand <LinkArrowDown></LinkArrowDown>
                    </>
                  )}
                </Link>
              </motion.div>
            </AnimatePresence>
          </motion.div>
        </AnimateSpawn>

        <section className="bg-infinite relative overflow-hidden">
          <div className="container-12 relative">
            <div className="relative -left-16 sm:left-auto md:absolute md:left-auto md:-right-40 w-full max-w-none md:min-w-0 md:top-60 md:max-w-[calc(65vw-100px)] min-w-[600px] md:w-[800px]">
              <img src="/img/what-is-the-ic/hero.svg" alt="" />
            </div>
          </div>
          <div className="container-10 pb-20 pt-10 md:py-40">
            <div className="md:w-6/10 text-white relative">
              <h3 className="text-gradient-purple tw-heading-4 md:tw-heading-40">
                How it is solved today
              </h3>
              <p className="tw-paragraph md:tw-lead-sm mb-6">
                Developers today rely on trusted intermediaries acting as
                bridges that make wrapped copies of native tokens for usage on
                other blockchains. These bridges are slow, inconvenient, but
                most importantly: they are the Achilles' heel of web3, this is
                where the majority of hacks happen, resulting in the loss of
                tens of billions of dollars of assets.
                <br />
                <br />
                There are also rollups, which rely on the security of the base
                L1 chain. However, it is still not possible to easily move
                assets arbitrarily between different rollup chains as each step
                transfer relies on the main chain thereby, resulting in
                expensive L1 gas fees and settlement delays lasting days.
                Rollups also do not solve smart contract interoperability across
                chains, such as between Bitcoin, Ethereum and Solana, etc.
              </p>

              <h3 className="text-gradient-purple tw-heading-4 md:tw-heading-40">
                The two pillars of Chain Fusion
              </h3>

              <p className="tw-paragraph md:tw-lead-sm mb-6">
                True multi-chain capability requires enabling smart contracts to
                read and write across chains. For instance, you can write a{" "}
                single{" "}
                <b>
                  <i>ICP</i>
                </b>{" "}
                smart contract that can custody{" "}
                <b>
                  <i>Bitcoin</i>
                </b>{" "}
                and programmatically trigger sending it based on events observed
                on a{" "}
                <b>
                  <i>Ethereum</i>
                </b>{" "}
                DeFi smart contract.
              </p>

              <p className="tw-paragraph md:tw-lead-sm mb-6">
                <b>Chain-key cryptography</b> is the scientific breakthrough
                that allows ICP smart contracts to create and sign transactions
                that are executed on other blockchains &ndash;{" "}
                <i>enabling them to write to other blockchains directly.</i>
              </p>

              <p className="tw-paragraph md:tw-lead-sm mb-6">
                <b>Direct network integration</b> enables ICP smart contracts to
                query data and smart contracts from other blockchains, validated
                by ICP consensus &ndash; <i>reading from other blockchains</i>.
              </p>
            </div>
          </div>
        </section>

        <section className="container-12 pt-20 md:pt-40">
          <div className="md:flex">
            <div className="flex-[5]">
              <StickySectionNav
                items={content.map((c) => c.title)}
                className="hidden md:block pr-10"
                highlightedIndex={highlight.highlightedIndex}
                onItemClick={onItemClick}
                title={
                  <>
                    <h2 className="tw-heading-4 md:tw-heading-3 mb-4 text-gradient">
                      Use cases of Chain Fusion
                    </h2>
                    <p className="tw-paragraph-sm md:tw-paragraph mb-2 mr-4">
                      Explore Chain Fusion technology use cases, including
                      executing ICP smart contracts on other chains and asset
                      storage with Bitcoin and Ethereum.
                    </p>

                    <p className="tw-paragraph-sm md:tw-paragraph mb-10 mr-4">
                      These applications range from automating tasks on Ethereum
                      to creating ICP smart contracts that manage
                      Bitcoin/Ethereum. Developers can also use ckBTC and ckETH
                      to efficiently build DeFi services, bypassing high costs
                      and delays.
                    </p>
                  </>
                }
              ></StickySectionNav>
            </div>
            <div className="flex-[7]">
              <div
                className="lg:pr-[calc(1/7*100%)] space-y-10 md:space-y-20"
                ref={(el) => (highlight.elRef.current = el)}
              >
                {/* Use cases of software orchestration */}

                <ContentCard id="oisy-wallet">
                  <img
                    src="/img/multichain/card-oisy.webp"
                    alt="Create a web-based multi-chain wallet"
                  />
                  <h3 className="tw-heading-4 md:tw-heading-3 mb-0">
                    Web-based multi-chain wallet
                  </h3>
                  <p className="tw-paragraph md:tw-lead-sm mb-0">
                    A key problem with hosting traditional wallets such as
                    MetaMask on a smartphone or laptop is the risk of theft by
                    extortion, especially in the developing world. For example,
                    a robber might put a victim up to a wall, and force them to
                    open their phone under threat of violence. If the victim
                    maintains crypto in a traditional wallet, it will be seen
                    and they will lose their crypto.
                  </p>
                  <p className="tw-paragraph md:tw-lead-sm mb-0">
                    Chain key makes it possible to create purely web-based
                    wallets, backed by a canister smart contract that maintains
                    the crypto. Authentication for such wallets can involve
                    Internet Identity, Google SSO, or usernames and passwords as
                    required. These can be opened using a web browser tab in
                    Incognito mode, which leaves no trace of the wallet when
                    closed.
                  </p>
                  <p className="tw-paragraph md:tw-lead-sm mb-0">
                    The{" "}
                    <Link
                      href="https://oisy.com"
                      target="_blank"
                      rel="noopener noreferrer"
                      className="link-subtle"
                    >
                      OISY wallet
                    </Link>{" "}
                    is a great example. It can custody any ICP asset (including
                    chain key twins), native bitcoin, native bitcoin BRC20
                    tokens, and native Ethereum assets, as required.
                    Self-custodied Ethereum assets can be used in Ethereum DeFi
                    using the WalletConnect functionality it supports. Users
                    gain convenience and a better experience, and superior
                    security.
                  </p>
                </ContentCard>

                <ContentCard id="eth-cronjobs">
                  <h3 className="tw-heading-4 md:tw-heading-3 mb-0">
                    Cron jobs on Ethereum from ICP
                  </h3>
                  <p className="tw-paragraph md:tw-lead-sm mb-0">
                    A key challenge involved when hosting DeFi and other
                    services using Ethereum smart contracts is the secure
                    initiation of regular jobs. Often, smart contract jobs are
                    initiated using external scripts running on insecure clouds
                    such as Amazon Web Services, where the private keys they
                    maintain to make the calls are vulnerable in the same way as
                    the private keys used by hot wallets.
                  </p>
                  <p className="tw-paragraph md:tw-lead-sm mb-0">
                    The Internet Computer provides a solution. Canister smart
                    contracts have an API that allows them to schedule their
                    secure automatic execution for as long as needed into the
                    future. Using EVM RPC, canisters can be used to initiate
                    time-based calls into Ethereum smart contracts too – without
                    a private key being made vulnerable.
                  </p>

                  <p className="flex gap-2 flex-wrap">
                    <Status type="pending">in progress</Status>
                  </p>
                </ContentCard>

                <ContentCard id="evm-rpc">
                  <img
                    src="/img/multichain/card-cketh.webp"
                    alt="Calling smart contracts on Ethereum from ICP using EVM RPC"
                  />
                  <h3 className="tw-heading-4 md:tw-heading-3 mb-0">
                    Calling smart contracts on Ethereum from ICP using EVM RPC
                  </h3>
                  <p className="tw-paragraph md:tw-lead-sm mb-0">
                    The Internet Computer makes it possible to build almost any
                    online service fully on-chain, in a full stack
                    decentralization model, which can be augmented by placing
                    the service under the control of an SNS DAO to automate its
                    maintenance. This is because canister smart contracts can
                    hold up to 400GiB of memory each, and run in parallel with
                    great efficiency. Moreover, they can directly serve
                    interactive web-based user experiences to users by
                    processing HTTP requests, thanks to ICP’s reverse-gas model
                    (canister smart contracts pay for their own execution using
                    “cycles” that they have been charged with). Now they can
                    also be trustlessly combined with DeFi and other
                    functionality Ethereum hosts in a World Computer paradigm.
                  </p>
                  <p className="tw-paragraph md:tw-lead-sm mb-0">
                    Ethereum Virtual Machine Remote Procedural Calls (EVM RPC)
                    make it possible for Internet Computer canister smart
                    contracts to interact with smart contracts on any blockchain
                    which supports the Ethereum JSON-RPC protocol. Advanced
                    fully decentralized Web3 services can be created that
                    maintain the UX and heavy data storage and processing on the
                    Internet Computer, while relying on Ethereum DeFi where
<<<<<<< HEAD
                    financial rails are needed. To make this integration easier, the{" "}
=======
                    financial rails are needed. To make this integration easier,
                    the{" "}
>>>>>>> 10e91548
                    <Link
                      href="/blog/features/evm-rpc-canister-launch"
                      target="_blank"
                      rel="noopener noreferrer"
                      className="link-subtle"
                    >
                      EVM RPC canister
                    </Link>{" "}
<<<<<<< HEAD
                    is a service that lets you easily build integrations
                    between ICP canister smart contracts and Ethereum smart contracts.
=======
                    is a service that lets you easily build integrations between
                    ICP canister smart contracts and Ethereum smart contracts.
>>>>>>> 10e91548
                  </p>

                  <p className="flex gap-2 flex-wrap">
                    <Status type="done">EVM RPC canister done</Status>
                  </p>
                </ContentCard>

                <ContentCard id="unlimited-multichain">
                  <h3 className="tw-heading-4 md:tw-heading-3 mb-0">
                    Unlimited multi-chain via edge routing
                  </h3>
                  <p className="tw-paragraph md:tw-lead-sm mb-0">
                    Thus far, the Internet Computer network has only directly
                    integrated with the Bitcoin and Ethereum networks, enabling
                    it to produce twins of assets hosted by those networks.
                    However, more broad multi-chain functionality is easily
                    produced.
                  </p>
                  <p className="tw-paragraph md:tw-lead-sm mb-0">
                    The Internet Computer enables hosted smart contracts to
                    create accounts on any other blockchain, and sign
                    transactions that can run on their networks. Transaction
                    routing can be performed by the UX of Web3 services.
                  </p>
                  <p className="tw-paragraph md:tw-lead-sm mb-0">
                    The UX of a Web3 service can provide very fast, and totally
                    decentralized, edge routing for transactions. For example,
                    when a canister smart contract has created a transaction for
                    execution on another blockchain, the UX (e.g JavaScript
                    running in the web browser) can retrieve the signed
                    transaction by making a call to the smart contract, and then
                    push it to the online API of a node in the destination
                    network, then poll for the result.
                  </p>
                </ContentCard>

                {/* Use cases of storing assets */}
                <ContentCard id="ckbtc">
                  <img
                    src="/img/multichain/card-ckbtc.webp"
                    alt="The bitcoin twin: ckBTC"
                  />
                  <h3 className="tw-heading-4 md:tw-heading-3 mb-0">
                    Bitcoin twin: ckBTC
                  </h3>

                  <p className="tw-paragraph md:tw-lead-sm mb-0">
                    Developers use ICP to bring smart contract functionality to
                    Bitcoin. This new solution brings a new challenge: Bitcoin
                    costs and wait times. No matter how fast an ICP smart
                    contract is, moving Bitcoin will have the costs and wait
                    times of the Bitcoin network.
                  </p>

                  <p className="tw-paragraph md:tw-lead-sm mb-0">
                    To address this, developers also use ckBTC (“chain key
                    bitcoin”). This is a trustless "Bitcoin twin" hosted on ICP
                    that can be used by ICP smart contracts to move Bitcoin
                    cheaply and quickly. This is possible because ICP nodes talk
                    to Bitcoin nodes to download the Bitcoin network’s blocks
                    and maintain its Unspent Transaction Output (UTXO) set.
                    CkBTC can be directly processed by canister smart contract
                    logic and transferred with 1 second finality at near zero
                    cost.
                  </p>

                  <p className="tw-paragraph md:tw-lead-sm mb-0">
                    <strong>
                      Canister smart contracts can be used to provide web-based
                      wallets, and other Web3 services, that directly
                      incorporate bitcoin – for example,{" "}
                      <Link
                        href="https://oc.app/"
                        target="_blank"
                        rel="noopener noreferrer"
                        className="link-subtle"
                      >
                        OpenChat
                      </Link>{" "}
                      allows chain key bitcoin to be transferred via instant
                      chat messages. Canisters can also be used to build a new
                      generation of “Bitcoin DeFi” services.
                    </strong>
                  </p>
                  <p className="tw-paragraph md:tw-lead-sm mb-0">
                    To create ckBTC, a user transfers their bitcoin to a ckBTC
                    address provided by their wallet (e.g. see functionality
                    provided at the NNS). Their ckBTC twin can then be sent to
                    any other ckBTC address, almost instantly for a tiny fee, or
                    directly to a standard Bitcoin address, causing the bitcoin
                    twin to return to its native form.
                  </p>
                </ContentCard>

                <ContentCard id="bitcoin-ordinals">
                  <h3 className="tw-heading-4 md:tw-heading-3 mb-0">
                    Ordinals and BRC20
                  </h3>
                  <p className="tw-paragraph md:tw-lead-sm mb-0">
                    Creating Bitcoin Ordinals can be expensive and slow. ICP can
                    help here too. ICP canister smart contracts can use the
                    Bitcoin API to process bitcoin, and also Ordinals, which are
                    used to create and transfer NFTs on the Bitcoin blockchain.
                    Fully decentralized Web3 services on the Internet Computer
                    have taken advantage of the functionality to create
                    marketplaces for Ordinals e.g.{" "}
                    <Link
                      href="https://bioniq.io/"
                      target="_blank"
                      rel="noopener noreferrer"
                      className="link-subtle"
                    >
                      Bioniq
                    </Link>
                    .
                  </p>
                  <p className="tw-paragraph md:tw-lead-sm mb-0">
                    The processing of bitcoin and Ordinals involves the ICP
                    protocol processing ECDSA cryptography behind the scenes.
                    However, inscribing Ordinals and creating and processing
                    BRC20 assets (e.g. meme coins that piggyback on Bitcoin)
                    involves Schnorr cryptography, which ICP now also supports.
                  </p>
                  <p className="tw-paragraph md:tw-lead-sm mb-0">
                    Because ICP supports Schnorr, web-based smart contract
                    wallets such as OISY can self-host BRC20, Ethereum, and
                    native ICP assets.
                  </p>
                  <p className="tw-paragraph md:tw-lead-sm mb-0">
                    A further advantage is that canister smart contracts can
                    sign transactions for execution on chains such as Cardano
                    and Solana.
                  </p>

                  <p className="flex gap-2 flex-wrap">
                    <Status type="pending">Schnorr in progress</Status>
                  </p>
                </ContentCard>

                <ContentCard id="cketh">
                  <h3 className="tw-heading-4 md:tw-heading-3 mb-0">
                    Ethereum asset twins: ckETH and ckERC20
                  </h3>
                  <p className="tw-paragraph md:tw-lead-sm mb-0">
                    Developers use ICP to custody Ethereum. This new solution
                    brings a new developer experience challenge: Ethereum costs
                    and wait times. To address this, the ICP community uses
                    ckEth ("chain key Ethereum"), a trustless "Twins of
                    Ethereum" hosted on ICP such as “ether twin” called ckETH
                    and “twins'' of ERC20 tokens, such as{" "}
                    <Link
                      href="https://dashboard.internetcomputer.org/ethereum/xevnm-gaaaa-aaaar-qafnq-cai"
                      target="_blank"
                      rel="noopener noreferrer"
                      className="link-subtle"
                    >
                      ckUSDC (a stablecoin),
                    </Link>{" "}
                    ckUSDT, ckUNISWAP, ck1INCH, ckAAVE. These can be directly
                    processed by smart contracts hosted on ICP.
                  </p>
                  <p className="tw-paragraph md:tw-lead-sm mb-0">
                    The “chain key” versions of Ethereum assets live on ledgers
                    created by ICP smart contracts, where they can be
                    transferred with 1 second finality and at near zero cost.
                    Moreover, they can be directly processed by canisters that
                    provide web-based wallets, and other web3 services hosted on
                    the ICP, such as SocialFi and GameFi.
                  </p>
                  <p className="tw-paragraph md:tw-lead-sm mb-0">
                    To create chain key Ethereum asset twins, a user transfers
                    them to an address provided by their wallet. Then they can
                    be sent to any other chain key address, almost instantly and
                    at miniscule cost, or directly to a standard Ethereum
                    address (causing the twin to return to its native form),
                    after the standard finalization delay and transaction fee.
                  </p>
                  <p className="flex gap-2 flex-wrap">
                    <Status type="done">ckETH done</Status>
                    <Status type="done">ckUSDC done</Status>
                    <Status type="pending">ckERC20 is in progress</Status>
                  </p>
                </ContentCard>

                <ContentCard id="icpERC20">
                  <h3 className="tw-heading-4 md:tw-heading-3 mb-0">
                    icpERC20 tokens on Ethereum
                  </h3>
                  <p className="tw-paragraph md:tw-lead-sm mb-0">
                    Ethereum provides the world’s preeminent DeFi rails.
                    Decentralized exchanges such as Uniswap provide immense
                    liquidity for trading ERC20 tokens. Popular custody services
                    such as Fireblocks, which is popular among investment
                    institutions, custody any ERC20 token as standard.
                  </p>
                  <p className="tw-paragraph md:tw-lead-sm mb-0">
                    The ICP protocol makes it possible to publish any native ICP
                    token hosted on a standard ledger to Ethereum, in the form
                    of an icpERC20. The twin is a standard ERC20 token and can
                    be processed by any service that processes ERC20 tokens.
                  </p>
                  <p className="tw-paragraph md:tw-lead-sm mb-0">
                    A service created by a Internet Computer-hosted smart
                    contract provides functionality (often relayed by wallets)
                    to create an icpERC20 twin of an ICP token. The service also
                    allows icpERC20 twins to be returned to the Internet
                    Computer, where they retain their native form.
                  </p>
                  <p className="tw-paragraph md:tw-lead-sm mb-0">
                    Once an icpERC20 token has been created, it can be processed
                    by Ethereum Layer-2 networks and moved across other chains
                    using traditional bridges.
                  </p>
                  <p className="flex gap-2 flex-wrap">
                    <Status type="pending">icpERC20 is in progress</Status>
                  </p>
                </ContentCard>

                <ContentCard id="bitcoin-ordinals-2">
                  <h3 className="tw-heading-4 md:tw-heading-3 mb-0">
                    Ordinals, BRC20 inscriptions from ICP using tSchnorr
                  </h3>
                  <p className="tw-paragraph md:tw-lead-sm mb-0">
                    Canister smart contracts on the Internet Computer can use a
                    Bitcoin API to process bitcoin, and also Ordinals, which are
                    used to create and transfer NFTs on the Bitcoin blockchain.
                    Fully decentralized Web3 services on the Internet Computer
                    have taken advantage of the functionality to create
                    marketplaces for Ordinals e.g.{" "}
                    <Link
                      href="https://bioniq.io/"
                      target="_blank"
                      rel="noopener noreferrer"
                      className="link-subtle"
                    >
                      Bioniq
                    </Link>
                    .
                  </p>
                  <p className="tw-paragraph md:tw-lead-sm mb-0">
                    The processing of bitcoin and Ordinals involves the ICP
                    protocol processing ECDSA cryptography behind the scenes.
                    However, inscribing Ordinals and creating and processing
                    BRC20 assets (e.g. meme coins that piggyback on Bitcoin)
                    involves Schnorr cryptography, which ICP now also supports.
                  </p>
                  <p className="tw-paragraph md:tw-lead-sm mb-0">
                    Because ICP supports Schnorr, web-based smart contract
                    wallets such as OISY can self-host BRC20, Ethereum, and
                    native ICP assets.
                  </p>
                  <p className="tw-paragraph md:tw-lead-sm mb-0">
                    A further advantage is that canister smart contracts can
                    sign transactions for execution on chains such as Cardano
                    and Solana.
                  </p>

                  <p className="flex gap-2 flex-wrap">
                    <Status type="pending">Schnorr in progress</Status>
                  </p>
                </ContentCard>

                <ContentCard id="additional-resources">
                  <h3 className="tw-heading-4 md:tw-heading-3 mb-0">
                    Additional resources
                  </h3>
                  <p className="flex flex-col gap-6 items-start mb-0">
                    <Link
                      className="link-primary"
                      href="/docs/current/developer-docs/integrations/multi-chain/user-faq"
                      target="_blank"
                      rel="noopener noreferrer"
                    >
                      <LinkArrowRight /> Multi-chain FAQs
                    </Link>
                    <Link
                      className="link-primary"
                      href="/ecosystem?tag=Ethereum"
                    >
                      <LinkArrowRight /> Open source projects with Ethereum
                      integration
                    </Link>
                    <Link
                      className="link-primary"
                      href="/bitcoin-integration/faq"
                    >
                      <LinkArrowRight /> FAQ about BTC integration & ckBTC
                    </Link>
                    <Link
                      className="link-primary"
                      href="/samples?selectedDomains=Asynchronous+DeFi"
                    >
                      <LinkArrowRight /> Sample codes of DeFi projects
                    </Link>
                    <Link
                      className="link-primary"
                      href="https://medium.com/dfinity/hackathon-winners-put-top-icp-features-into-practice-90c9abeef342"
                      target="_blank"
                      rel="noopener noreferrer"
                    >
                      <LinkArrowRight /> Multi-chain Hackathon Projects
                    </Link>
                  </p>
                </ContentCard>

                <ContentCard id="sample-code">
                  <h3 className="tw-heading-4 md:tw-heading-3 mb-0">
                    Multi-chain sample code
                  </h3>
                  <p className="flex flex-col gap-6 items-start mb-0">
                    <Link className="link-primary" href="/samples">
                      <LinkArrowRight /> More Sample Code
                    </Link>
                  </p>
                  <div className="grid gap-5 grid-cols-1 md:grid-cols-2">
                    {[
                      "IC ETH Starter",
                      "Add ERC-20 to IC ETH Starter",
                      "OISY",
                      "PoS app for ckBTC",
                      "ICRC2 Swap Demo",
                      "Multi-subnet Bitcoin Custody",
                      "ETH Payment Tutorials",
                      "B3 Wallet",
                      "ckBTC",
                      "ckETH",
                    ]
                      .map((title) =>
                        sampleItems.find(
                          (item) =>
                            item.title.toLowerCase() === title.toLowerCase()!
                        )
                      )
                      .map((sample) => (
                        <Card
                          key={sample.index}
                          image={sample.image}
                          title={sample.title}
                          domain={sample.domains[0]}
                          body={sample.body}
                          links={sample.links}
                        />
                      ))}
                  </div>
                </ContentCard>
              </div>
            </div>
          </div>
        </section>

        <section className="container-10 relative mb-20 md:mb-40 mt-30 md:mt-60">
          <AnimateSpawn
            className=" relative text-white"
            variants={transitions.container}
          >
            <motion.div
              className="blob blob-purple blob-md blob-x-5 blob-y-10 z-[-1] md:blob-lg opacity-80"
              variants={transitions.fadeIn}
            ></motion.div>
            <motion.h2
              className="tw-heading-3 text-center mb-0 w-full mx-auto md:tw-heading-60 md:w-7/10 lg:w-8/12"
              variants={transitions.item}
            >
              Learn more about multi&#8209;chain on ICP
            </motion.h2>
          </AnimateSpawn>
          <AnimateSpawn
            className="grid grid-cols-1 sm:grid-cols-2 gap-2 mt-8 md:mt-16"
            variants={transitions.container}
          >
            <CardWithDescription
              title="ICP - More than a Bitcoin L2"
              description=""
              href="/bitcoin-integration"
            />

            <CardWithDescription
              title="Ethereum Integration"
              description=""
              href="/ethereum-integration"
            />
            <CardWithDescription
              title="Use ETH and BTC in the Ecosystem"
              description=""
              href="/ecosystem"
            />
            <CardWithDescription
              title="Multi-chain DeFi"
              description=""
              href="/defi"
            />
          </AnimateSpawn>
        </section>
      </main>
      <IntraPageNav
        hasHome={false}
        links={content.map((c) => ({
          text: c.title,
          to: `#${c.id}`,
        }))}
        className="md:hidden"
      ></IntraPageNav>
    </Layout>
  );
}

export default MultichainPage;<|MERGE_RESOLUTION|>--- conflicted
+++ resolved
@@ -820,12 +820,8 @@
                     fully decentralized Web3 services can be created that
                     maintain the UX and heavy data storage and processing on the
                     Internet Computer, while relying on Ethereum DeFi where
-<<<<<<< HEAD
-                    financial rails are needed. To make this integration easier, the{" "}
-=======
                     financial rails are needed. To make this integration easier,
                     the{" "}
->>>>>>> 10e91548
                     <Link
                       href="/blog/features/evm-rpc-canister-launch"
                       target="_blank"
@@ -834,13 +830,8 @@
                     >
                       EVM RPC canister
                     </Link>{" "}
-<<<<<<< HEAD
-                    is a service that lets you easily build integrations
-                    between ICP canister smart contracts and Ethereum smart contracts.
-=======
                     is a service that lets you easily build integrations between
                     ICP canister smart contracts and Ethereum smart contracts.
->>>>>>> 10e91548
                   </p>
 
                   <p className="flex gap-2 flex-wrap">
