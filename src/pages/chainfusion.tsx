import Link from "@docusaurus/Link";
import DarkHeroStyles from "@site/src/components/Common/DarkHeroStyles";
import Card from "@site/src/components/SamplesPage/Card";
import transitions from "@site/static/transitions.json";
import Layout from "@theme/Layout";
import clsx from "clsx";
import { motion, AnimatePresence } from "framer-motion";
import React, { useEffect, useRef, useState } from "react";
import AnimateSpawn from "../components/Common/AnimateSpawn";
import { CardWithDescription } from "../components/Common/Card";
import LinkArrowRight from "../components/Common/Icons/LinkArrowRight";
import IntraPageNav from "../components/Common/IntraPageNav";
import { sampleItems } from "../components/Common/sampleItems";
import ShareMeta from "../components/Common/ShareMeta";
import CodeBlockString from "../theme/CodeBlock/Content/String";
import { unreachable } from "../utils/unreachable";
import { useDarkHeaderInHero } from "../utils/use-dark-header-in-hero";
import { useScrollSpyMenu } from "../utils/use-scroll-spy-menu";
import LinkArrowUpRight from "../components/Common/Icons/LinkArrowUpRight";
import LinkArrowUp from "../components/Common/Icons/LinkArrowUp";
import LinkArrowDown from "../components/Common/Icons/LinkArrowDown";
import Tabs from "@theme/Tabs";
import TabItem from "@theme/TabItem";

const ContentCard: React.FC<{
  id: string;
  children: React.ReactNode;
  className?: string;
}> = ({ id, children, className }) => {
  return (
    <div className="flex flex-col gap-6 content-card-with-id" id={id}>
      {children}
    </div>
  );
};

const Status: React.FC<{
  children: React.ReactNode;
  type: "done" | "pending";
}> = ({ children, type }) => {
  switch (type) {
    case "done":
      return (
        <span className="inline-flex gap-2 items-center rounded-full py-2 px-4 text-white tw-title-navigation bg-infinite">
          <svg
            width="16"
            height="16"
            viewBox="0 0 16 16"
            fill="none"
            xmlns="http://www.w3.org/2000/svg"
          >
            <path
              d="M3 7.99943L6.84682 12L13 5.59977L11.4617 4L6.84682 8.80045L4.53829 6.39966L3 7.99943Z"
              fill="currentColor"
            />
          </svg>

          {children}
        </span>
      );
    case "pending":
      return (
        <span className="inline-flex gap-2 items-center rounded-full py-2 px-4 text-white tw-title-navigation bg-black/60">
          <svg
            width="16"
            height="16"
            viewBox="0 0 16 16"
            fill="none"
            xmlns="http://www.w3.org/2000/svg"
          >
            <circle cx="2.5" cy="8" r="1.5" fill="currentColor" />
            <circle cx="8" cy="8" r="1.5" fill="currentColor" />
            <circle cx="13.5" cy="8" r="1.5" fill="currentColor" />
          </svg>

          {children}
        </span>
      );

    default:
      unreachable(type);
  }
};

const StickySectionNav: React.FC<{
  className?: string;
  onItemClick: (e, index: number) => void;
  highlightedIndex: number;
  title: React.ReactNode;
  items: string[];
}> = ({ className, highlightedIndex, onItemClick, items, title }) => {
  return (
    <div className={clsx("sticky top-10", className)}>
      {title}
      <ul className="list-none p-0 space-y-4 m-0 hidden md:block">
        {items.map((card, index) => (
          <li key={card}>
            <button
              onClick={(e) => onItemClick(e, index)}
              className={clsx(
                "border-none bg-transparent appearance-none text-left font-circular",
                highlightedIndex !== index
                  ? "text-black-30 tw-heading-7"
                  : "tw-heading-6"
              )}
            >
              {card}
            </button>
          </li>
        ))}
      </ul>
    </div>
  );
};

function MultichainPage() {
  const heroRef = useRef<HTMLDivElement>(null);
  const codeRef = useRef<HTMLDivElement>(null);

  const isDark = useDarkHeaderInHero(heroRef);
  type ContentCardType = {
    title: string;
    id: string;
  };
  const [content, setContent] = React.useState<ContentCardType[]>([]);
  const [isCodeSnippetExpanded, toggleCodeSnippetExpand] = useState(false);
  const highlight = useScrollSpyMenu(".content-card-with-id");

  useEffect(() => {
    const cards = document.querySelectorAll(".content-card-with-id");
    const content: {
      title: string;
      id: string;
    }[] = [];
    for (const card of Array.from(cards)) {
      const id = card.id;
      const title = card.querySelector("h3")?.textContent;
      content.push({ title, id });
    }
    setContent(content);
  }, []);

  function onItemClick(e, index: number) {
    const target = document.querySelectorAll(`.content-card-with-id`)[index];

    if (target) {
      const y = target.getBoundingClientRect().top + window.pageYOffset - 115;

      location.hash = content[index].id;

      window.scrollTo({ top: y, behavior: "smooth" });

      e.preventDefault();
      return false;
    }
  }

  return (
    <Layout
      title="Chain Fusion Technology"
      description="ICP enables direct interoperability with all major blockchains, including Bitcoin, Ethereum, and other EVMs (and soon Solana), 
      without relying on any trusted intermediary. Unlike other blockchains, ICP smart contracts can read from 
      and write to different chains, enabling developers to write smart contracts that span different chains. This is chain fusion."
      editPath={`https://github.com/dfinity/portal/edit/master/${__filename}`}
    >
      <ShareMeta image="/img/shareImages/share-chainfusion.jpg"></ShareMeta>

      <main
        className="text-black relative "
        style={{
          marginTop: `calc(var(--ifm-navbar-height) * -1)`,
          contain: "paint",
        }}
      >
        {isDark && <DarkHeroStyles bgColor="transparent"></DarkHeroStyles>}

        <section
          className="overflow-hidden bg-infinite text-white pt-20 relative"
          ref={heroRef}
        >
          <div className="container-10 pt-20 pb-16 md:pb-20 md:pt-36 relative">
            <div className="blob blob-purple blob-xl md:blob-xl md:blob-x-8 md:blob-y-10 opacity-75"></div>
            <div className="md:w-7/10 relative">
              <h1 className="tw-heading-3 md:tw-heading-2 mb-2 md:mb-6 animate-fade-up">
                Chain Fusion Technology
              </h1>
              <p className="tw-lead-sm md:tw-lead mb-0 animate-fade-up animation-delay-200">
                ICP enables direct interoperability with all major blockchains,
                including Bitcoin, Ethereum, other EVMs (and soon Solana),
                without relying on any trusted intermediary. Unique compared to
                other blockchains, ICP smart contracts can read from and write
                to different chains, enabling developers to write smart
                contracts spanning different chains. This is chain fusion.
              </p>
            </div>
          </div>
          <div className="relative">
            <div className="absolute left-0 bottom-0 right-0 h-1/2 bg-page"></div>
            <div className="container-10 relative animate-fade-up animation-delay-300">
              {/* The surrounding div gives the image rounded corners */}
              <div
                className="relative"
                style={{ overflow: "hidden", borderRadius: "10px" }}
              >
                <img
                  src="/img/multichain/hero3.webp"
                  alt=""
                  className="w-full h-full object-cover rounded-xl"
                />
              </div>
            </div>
          </div>
        </section>

        <AnimateSpawn
          className="container-10 pt-20 md:pt-30"
          el={motion.section}
          variants={transitions.container}
        >
          <motion.p
            className="tw-heading-5 md:tw-heading-5 text-gradient mb-0 md:w-8/10"
            variants={transitions.item}
          >
            The common web3 pattern is building dapps from different
            blockchains, for instance Ethereum or Solana to store assets, IPFS
            or Arweave for serving frontends, and Arbitrum or Optimism for the
            bulk of smart contract computation. However, building dapps like
            this is very cumbersome. Developers must adapt to various
            programming models, transaction costs, and settlement times. Chain
            fusion tremendously simplifies multi-chain dapp development, making
            it as straightforward and intuitive as building on a single
            environment.
          </motion.p>
        </AnimateSpawn>

        <AnimateSpawn
          className="container-12 py-20 md:py-40 flex flex-col md:flex-row gap-12 md:gap-1/10"
          variants={transitions.container}
          el={motion.section}
        >
          <motion.div
            ref={codeRef}
            className="md:w-4/10 "
            variants={transitions.item}
          >
            <h2 className="tw-heading-4 md:tw-heading-60 text-gradient mb-3">
              Example Code
            </h2>
            <p className="tw-paragraph md:tw-lead-sm mb-3">
              To showcase how powerful chain fusion is, here is a simple example
              that shows three chains interacting in one smart contract: a{" "}
              single{" "}
              <b>
                <i>ICP</i>
              </b>{" "}
              smart contract that can custody{" "}
              <b>
                <i>Bitcoin</i>
              </b>{" "}
              and programmatically trigger sending it based on events observed
              on a{" "}
              <b>
                <i>Ethereum</i>
              </b>{" "}
              DeFi smart contract.
            </p>

            <p className="tw-paragraph md:tw-lead-sm mb-3">
              This code snippet is written in both Rust and the&nbsp;
              <Link
                rel="stylesheet"
                href="/docs/current/tutorials/developer-journey/level-0/intro-languages/#motoko"
              >
                Motoko programming language
              </Link>{" "}
<<<<<<< HEAD
              but is also possible for TypeScript, Python, and other languages.
=======
              but can also be written in TypeScript, Python, and other
              languages.
>>>>>>> 97511871
            </p>
            <p className="mb-0 mt-8">
              <Link
                className="link-primary link-with-icon"
                href="https://play.motoko.org/?tag=3352278366"
              >
                <LinkArrowRight></LinkArrowRight>
                Deploy the contract in online editor
              </Link>
            </p>
          </motion.div>
          <motion.div className="md:max-w-5/10 space-y-5 ">
            <AnimatePresence>
              <motion.div
                initial={false}
                animate={{
                  height: isCodeSnippetExpanded ? "auto" : "24rem",
                }}
                className="overflow-hidden rounded-md"
                transition={{ duration: 0.8, ease: [0.04, 0.62, 0.23, 0.98] }}
              >
                <Tabs>
                  <TabItem value="motoko" label="Motoko" default>
                    <CodeBlockString language="motoko" showLineNumbers={true}>
                      {`
// This is a test canister without API keys, for production use 7hfb6-caaaa-aaaar-qadga-cai
import evm "ic:a6d44-nyaaa-aaaap-abp7q-cai";
import ic "ic:aaaaa-aa";
import Cycles "mo:base/ExperimentalCycles";
import Timer "mo:base/Timer";

//Actor is the computational unit of ICP smart contract
actor {
  let EVM_FEE = 1_000_000_000;
  let BITCOIN_FEE = 1_000_000_000;

  //Function checks the logs of an ETH smart contract for an event
  //If a particular event is found, it sends bitcoin to an address
  func check_evm_log() : async () {
    Cycles.add<system>(EVM_FEE);
    let log = await evm.eth_getLogs(
      #EthMainnet(null),
      null,
      {
        // dummy address. Replace with the right one
        addresses = ["address"];
        fromBlock = ? #Finalized;
        toBlock = ? #Finalized;
        //dummy topics to look at. Replace with topics of interest
        topics = ?[["topic1", "topic2"]]; 
      },
    );
    switch log {
      case (#Consistent(#Ok(_))) {
        // if we get a consistent log, send bitcoin
        await send_bitcoin();
      };
      case _ {};
    };
  };

  // Function that sends bitcoin. This is used by check_evm_log()
  func send_bitcoin() : async () {
    Cycles.add<system>(BITCOIN_FEE);
    await ic.bitcoin_send_transaction({
      transaction = "\be\ef";
      network = #testnet;
    });
  };

  // Check for evm logs every 2 seconds
  let _ = Timer.setTimer<system>(#seconds 2, check_evm_log);
};

                              `}
                    </CodeBlockString>
                  </TabItem>

                  <TabItem value="rust" label="Rust">
                    <CodeBlockString language="rust" showLineNumbers={true}>
                      {`
#![allow(non_snake_case, clippy::large_enum_variant, clippy::enum_variant_names)]
use std::time::Duration;

use candid::{self, CandidType, Deserialize, Principal};

pub const SCRAPING_LOGS_INTERVAL: Duration = Duration::from_secs(3 * 60);

fn setup_timers() {
    // // Start scraping logs immediately after the install, then repeat with the interval.
    ic_cdk_timers::set_timer(Duration::ZERO, || ic_cdk::spawn(check_evm_log()));
    ic_cdk_timers::set_timer_interval(SCRAPING_LOGS_INTERVAL, || ic_cdk::spawn(check_evm_log()));
}

#[ic_cdk::init]
fn init() {
    // start timers upon canister initialization
    setup_timers();
}

// Function checks the logs of an ETH smart contract for an event
// If a particular event is found, it sends bitcoin to an address
async fn check_evm_log() {
    // the cycles we attach to the message to pay for the service provide by
    // the EVM RPC canister
    let cycles = 10_000_000_000;
    // This is a test canister without API keys, for production use 7hfb6-caaaa-aaaar-qadga-cai
    let canister_id =
        Principal::from_text("a6d44-nyaaa-aaaap-abp7q-cai").expect("principal should be valid");
    // call the eth_getLogs function on the EVM RPC canister
    let (result,) = ic_cdk::api::call::call_with_payment128::<
        (RpcServices, Option<RpcConfig>, GetLogsArgs),
        (MultiGetLogsResult,),
    >(
        canister_id,
        "eth_getLogs",
        (
            RpcServices::EthMainnet(None),
            None,
            // for more information on eth_getLogs check
            // https://ethereum.org/en/developers/docs/apis/json-rpc/#eth_getlogs
            GetLogsArgs {
                fromBlock: Some(BlockTag::Finalized),
                toBlock: Some(BlockTag::Finalized),
                addresses: vec!["dummy_address".to_string()],
                topics: Some(vec![vec!["topic1".to_string()], vec!["topic2".to_string()]]),
            },
        ),
        cycles,
    )
    .await
    .expect("Call failed");

    match result {
        MultiGetLogsResult::Consistent(_) => send_bitcoin().await,
        MultiGetLogsResult::Inconsistent(_) => {
            panic!("RPC providers gave inconsistent results")
        }
    }
}

// Function that sends bitcoin. This is used by check_evm_log()
async fn send_bitcoin() {
    // for more information on bitcoin_send_transaction check
    // https://internetcomputer.org/docs/current/references/ic-interface-spec/#ic-bitcoin_send_transaction
    ic_cdk::api::management_canister::bitcoin::bitcoin_send_transaction(
        ic_cdk::api::management_canister::bitcoin::SendTransactionRequest {
            transaction: b"beef".into(),
            network: ic_cdk::api::management_canister::bitcoin::BitcoinNetwork::Testnet,
        },
    )
    .await
    .expect("Call failed");
}

//TYPE DECLARATIONSpush

#[derive(CandidType, Deserialize, Debug, Clone)]
pub enum EthSepoliaService {
    Alchemy,
    BlockPi,
    PublicNode,
    Ankr,
}

#[derive(CandidType, Deserialize, Debug, Clone)]
pub struct HttpHeader {
    pub value: String,
    pub name: String,
}

#[derive(CandidType, Deserialize, Debug, Clone)]
pub struct RpcApi {
    pub url: String,
    pub headers: Option<Vec<HttpHeader>>,
}

#[derive(CandidType, Deserialize, Debug, Clone)]
pub enum EthMainnetService {
    Alchemy,
    BlockPi,
    Cloudflare,
    PublicNode,
    Ankr,
}

#[derive(CandidType, Deserialize, Debug, Clone)]
pub enum RpcServices {
    EthSepolia(Option<Vec<EthSepoliaService>>),
    Custom { chainId: u64, services: Vec<RpcApi> },
    EthMainnet(Option<Vec<EthMainnetService>>),
}

#[derive(CandidType, Deserialize)]
pub struct RpcConfig {
    pub responseSizeEstimate: Option<u64>,
}

#[derive(CandidType, Deserialize, Debug, Clone)]
pub enum BlockTag {
    Earliest,
    Safe,
    Finalized,
    Latest,
    Number(candid::Nat),
    Pending,
}

#[derive(CandidType, Deserialize, Debug)]
pub struct JsonRpcError {
    pub code: i64,
    pub message: String,
}

#[derive(CandidType, Deserialize, Debug)]
pub enum ProviderError {
    TooFewCycles {
        expected: candid::Nat,
        received: candid::Nat,
    },
    MissingRequiredProvider,
    ProviderNotFound,
    NoPermission,
}

#[derive(CandidType, Deserialize, Debug)]
pub enum ValidationError {
    CredentialPathNotAllowed,
    HostNotAllowed(String),
    CredentialHeaderNotAllowed,
    UrlParseError(String),
    Custom(String),
    InvalidHex(String),
}

#[derive(CandidType, Deserialize, Debug, PartialEq)]
pub enum RejectionCode {
    NoError,
    CanisterError,
    SysTransient,
    DestinationInvalid,
    Unknown,
    SysFatal,
    CanisterReject,
}

#[derive(CandidType, Deserialize, Debug)]
pub enum HttpOutcallError {
    IcError {
        code: RejectionCode,
        message: String,
    },
    InvalidHttpJsonRpcResponse {
        status: u16,
        body: String,
        parsingError: Option<String>,
    },
}

#[derive(CandidType, Deserialize, Debug)]
pub enum RpcError {
    JsonRpcError(JsonRpcError),
    ProviderError(ProviderError),
    ValidationError(ValidationError),
    HttpOutcallError(HttpOutcallError),
}

#[derive(CandidType, Deserialize)]
pub enum RpcService {
    EthSepolia(EthSepoliaService),
    Custom(RpcApi),
    EthMainnet(EthMainnetService),
    Chain(u64),
    Provider(u64),
}

#[derive(CandidType, Deserialize)]
pub struct GetLogsArgs {
    pub fromBlock: Option<BlockTag>,
    pub toBlock: Option<BlockTag>,
    pub addresses: Vec<String>,
    pub topics: Option<Vec<Vec<String>>>,
}

#[derive(CandidType, Deserialize, Debug, Clone, PartialEq)]
pub struct LogEntry {
    pub transactionHash: Option<String>,
    pub blockNumber: Option<candid::Nat>,
    pub data: String,
    pub blockHash: Option<String>,
    pub transactionIndex: Option<candid::Nat>,
    pub topics: Vec<String>,
    pub address: String,
    pub logIndex: Option<candid::Nat>,
    pub removed: bool,
}

#[derive(CandidType, Deserialize)]
pub enum GetLogsResult {
    Ok(Vec<LogEntry>),
    Err(RpcError),
}

#[derive(CandidType, Deserialize)]
pub enum MultiGetLogsResult {
    Consistent(GetLogsResult),
    Inconsistent(Vec<(RpcService, GetLogsResult)>),
}
                      `}
                    </CodeBlockString>
                  </TabItem>
                </Tabs>
              </motion.div>

              <motion.div className="text-center">
                <Link
                  className="link-primary link-with-icon md:hover:cursor-pointer text-center select-none"
                  onClick={() =>
                    toggleCodeSnippetExpand(!isCodeSnippetExpanded)
                  }
                >
                  {isCodeSnippetExpanded ? (
                    <>
                      Hide <LinkArrowUp></LinkArrowUp>
                    </>
                  ) : (
                    <>
                      Expand <LinkArrowDown></LinkArrowDown>
                    </>
                  )}
                </Link>
              </motion.div>
            </AnimatePresence>
          </motion.div>
        </AnimateSpawn>

        <section className="bg-infinite relative overflow-hidden">
          <div className="container-12 relative">
            <div className="relative -left-16 sm:left-auto md:absolute md:left-auto md:-right-40 w-full max-w-none md:min-w-0 md:top-60 md:max-w-[calc(65vw-100px)] min-w-[600px] md:w-[800px]">
              <img src="/img/what-is-the-ic/hero.svg" alt="" />
            </div>
          </div>
          <div className="container-10 pb-20 pt-10 md:py-40">
            <div className="md:w-6/10 text-white relative">
              <h3 className="text-gradient-purple tw-heading-4 md:tw-heading-40">
                How it is solved today
              </h3>
              <p className="tw-paragraph md:tw-lead-sm mb-6">
                Developers today rely on trusted intermediaries acting as bridges 
                that make wrapped copies of native tokens for usage on
                other blockchains. These bridges are slow, inconvenient, but
                most importantly: they are the Achilles' heel of web3, this is
                where the majority of hacks happen, resulting in the loss of tens 
                of billions of dollars of assets.
                <br />
                <br />
                There are also rollups, which rely on the security of the base
                L1 chain. However, it is still not possible to easily move
                assets arbitrarily between different rollup chains as each step
                transfer relies on the main chain thereby, resulting in
                expensive L1 gas fees and settlement delays lasting days.
                Rollups also do not solve smart contract interoperability across
                chains, such as between Bitcoin, Ethereum and Solana, etc.
              </p>

              <h3 className="text-gradient-purple tw-heading-4 md:tw-heading-40">
                The two pillars of chain fusion
              </h3>

              <p className="tw-paragraph md:tw-lead-sm mb-6">
                True multi-chain capability requires enabling smart contracts to
                read and write across chains. For instance, you can write a{" "}
                single{" "}
                <b>
                  <i>ICP</i>
                </b>{" "}
                smart contract that can custody{" "}
                <b>
                  <i>Bitcoin</i>
                </b>{" "}
                and programmatically trigger sending it based on events observed
                on a{" "}
                <b>
                  <i>Ethereum</i>
                </b>{" "}
                DeFi smart contract.
              </p>

              <p className="tw-paragraph md:tw-lead-sm mb-6">
                <b>Chain-key cryptography</b> is the scientific breakthrough
                that allows ICP smart contracts to create and sign transactions
                that are executed on other blockchains &ndash;{" "}
                <i>enabling them to write to other blockchains directly.</i>
              </p>

              <p className="tw-paragraph md:tw-lead-sm mb-6">
                <b>Direct network integration</b> enables ICP smart contracts to
                query data and smart contracts from other blockchains, validated
                by ICP consensus &ndash; <i>reading from other blockchains</i>.
              </p>
            </div>
          </div>
        </section>

        <section className="container-12 pt-20 md:pt-40">
          <div className="md:flex">
            <div className="flex-[5]">
              <StickySectionNav
                items={content.map((c) => c.title)}
                className="hidden md:block pr-10"
                highlightedIndex={highlight.highlightedIndex}
                onItemClick={onItemClick}
                title={
                  <>
                    <h2 className="tw-heading-4 md:tw-heading-3 mb-4 text-gradient">
                      Use cases of chain fusion
                    </h2>
                    <p className="tw-paragraph-sm md:tw-paragraph mb-2 mr-4">
                      Explore Chain Fusion technology use cases, including
                      executing ICP smart contracts on other chains and asset
                      storage with Bitcoin and Ethereum.
                    </p>

                    <p className="tw-paragraph-sm md:tw-paragraph mb-10 mr-4">
                      These applications range from automating tasks on Ethereum
                      to creating ICP smart contracts that manage
                      Bitcoin/Ethereum. Developers can also use ckBTC and ckETH
                      to efficiently build DeFi services, bypassing high costs
                      and delays.
                    </p>
                  </>
                }
              ></StickySectionNav>
            </div>
            <div className="flex-[7]">
              <div
                className="lg:pr-[calc(1/7*100%)] space-y-10 md:space-y-20"
                ref={(el) => (highlight.elRef.current = el)}
              >
                {/* Use cases of software orchestration */}

                <ContentCard id="oisy-wallet">
                  <img
                    src="/img/multichain/card-oisy.webp"
                    alt="Create a web-based multi-chain wallet"
                  />
                  <h3 className="tw-heading-4 md:tw-heading-3 mb-0">
                    Web-based multi-chain wallet
                  </h3>
                  <p className="tw-paragraph md:tw-lead-sm mb-0">
                    A key problem with hosting traditional wallets such as
                    MetaMask on a smartphone or laptop is the risk of theft by
                    extortion, especially in the developing world. For example,
                    a robber might put a victim up to a wall, and force them to
                    open their phone under threat of violence. If the victim
                    maintains crypto in a traditional wallet, it will be seen
                    and they will lose their crypto.
                  </p>
                  <p className="tw-paragraph md:tw-lead-sm mb-0">
                    Chain key makes it possible to create purely web-based
                    wallets, backed by a canister smart contract that maintains
                    the crypto. Authentication for such wallets can involve
                    Internet Identity, Google SSO, or usernames and passwords as
                    required. These can be opened using a web browser tab in
                    Incognito mode, which leaves no trace of the wallet when
                    closed.
                  </p>
                  <p className="tw-paragraph md:tw-lead-sm mb-0">
                    The{" "}
                    <Link
                      href="https://oisy.com"
                      target="_blank"
                      rel="noopener noreferrer"
                      className="link-subtle"
                    >
                      OISY wallet
                    </Link>{" "}
                    is a great example. It can custody any ICP asset (including
                    chain key twins), native bitcoin, native bitcoin BRC20
                    tokens, and native Ethereum assets, as required.
                    Self-custodied Ethereum assets can be used in Ethereum DeFi
                    using the WalletConnect functionality it supports. Users
                    gain convenience and a better experience, and superior
                    security.
                  </p>
                </ContentCard>

                <ContentCard id="eth-cronjobs">
                  <h3 className="tw-heading-4 md:tw-heading-3 mb-0">
                    Cron jobs on Ethereum from ICP
                  </h3>
                  <p className="tw-paragraph md:tw-lead-sm mb-0">
                    A key challenge involved when hosting DeFi and other
                    services using Ethereum smart contracts is the secure
                    initiation of regular jobs. Often, smart contract jobs are 
                    initiated using external scripts running on insecure clouds 
                    such as Amazon Web Services, where the private keys they 
                    maintain to make the calls are vulnerable in the same way 
                    as the private keys used by hot wallets.
                  </p>
                  <p className="tw-paragraph md:tw-lead-sm mb-0">
                    The Internet Computer provides a solution. Canister smart
                    contracts have an API that allows them to schedule their
                    secure automatic execution for as long as needed into the
                    future. Using EVM RPC, canisters can be used to initiate
                    time-based calls into Ethereum smart contracts too – without
                    a private key being made vulnerable.
                  </p>

                  <p className="flex gap-2 flex-wrap">
                    <Status type="pending">in progress</Status>
                  </p>
                </ContentCard>

                <ContentCard id="evm-rpc">
                  <img
                    src="/img/multichain/card-cketh.webp"
                    alt="Calling smart contracts on Ethereum from ICP using EVM RPC"
                  />
                  <h3 className="tw-heading-4 md:tw-heading-3 mb-0">
                    Calling smart contracts on Ethereum from ICP using EVM RPC
                  </h3>
                  <p className="tw-paragraph md:tw-lead-sm mb-0">
                    The Internet Computer makes it possible to build almost any
                    online service fully on-chain, in a full stack
                    decentralization model, which can be augmented by placing
                    the service under the control of an SNS DAO to automate its
                    maintenance. This is because canister smart contracts can
                    hold up to 400GiB of memory each, and run in parallel with
                    great efficiency. Moreover, they can directly serve
                    interactive web-based user experiences to users by
                    processing HTTP requests, thanks to ICP’s reverse-gas model
                    (canister smart contracts pay for their own execution using
                    “cycles” that they have been charged with). Now they can
                    also be trustlessly combined with DeFi and other
                    functionality Ethereum hosts in a World Computer paradigm.
                  </p>
                  <p className="tw-paragraph md:tw-lead-sm mb-0">
                    Ethereum Virtual Machine Remote Procedural Calls (EVM RPC)
                    make it possible for Internet Computer canister smart
                    contracts to interact with smart contracts on any blockchain
                    which supports the Ethereum JSON-RPC protocol. Advanced
                    fully decentralized Web3 services can be created that
                    maintain the UX and heavy data storage and processing on the
                    Internet Computer, while relying on Ethereum DeFi where
                    financial rails are needed.
                  </p>

                  <p className="flex gap-2 flex-wrap">
                    <Status type="pending">EVM RPC in beta testing</Status>
                  </p>
                </ContentCard>

                <ContentCard id="unlimited-multichain">
                  <h3 className="tw-heading-4 md:tw-heading-3 mb-0">
                    Unlimited multi-chain via edge routing
                  </h3>
                  <p className="tw-paragraph md:tw-lead-sm mb-0">
                    Thus far, the Internet Computer network has only directly
                    integrated with the Bitcoin and Ethereum networks, enabling
                    it to produce twins of assets hosted by those networks.
                    However, more broad multi-chain functionality is easily
                    produced.
                  </p>
                  <p className="tw-paragraph md:tw-lead-sm mb-0">
                    The Internet Computer enables hosted smart contracts to
                    create accounts on any other blockchain, and sign
                    transactions that can run on their networks. Transaction
                    routing can be performed by the UX of Web3 services.
                  </p>
                  <p className="tw-paragraph md:tw-lead-sm mb-0">
                    The UX of a Web3 service can provide very fast, and totally
                    decentralized, edge routing for transactions. For example,
                    when a canister smart contract has created a transaction for
                    execution on another blockchain, the UX (e.g JavaScript
                    running in the web browser) can retrieve the signed
                    transaction by making a call to the smart contract, and then
                    push it to the online API of a node in the destination
                    network, then poll for the result.
                  </p>
                </ContentCard>

                {/* Use cases of storing assets */}
                <ContentCard id="ckbtc">
                  <img
                    src="/img/multichain/card-ckbtc.webp"
                    alt="The bitcoin twin: ckBTC"
                  />
                  <h3 className="tw-heading-4 md:tw-heading-3 mb-0">
                    Bitcoin twin: ckBTC
                  </h3>

                  <p className="tw-paragraph md:tw-lead-sm mb-0">
                    Developers use ICP to bring smart contract functionality to
                    Bitcoin. This new solution brings a new challenge: Bitcoin
                    costs and wait times. No matter how fast an ICP smart
                    contract is, moving Bitcoin will have the costs and wait
                    times of the Bitcoin network.
                  </p>

                  <p className="tw-paragraph md:tw-lead-sm mb-0">
                    To address this, developers also use ckBTC (“chain key
                    bitcoin”). This is a trustless "Bitcoin twin" hosted on ICP
                    that can be used by ICP smart contracts to move Bitcoin
                    cheaply and quickly. This is possible because ICP nodes talk
                    to Bitcoin nodes to download the Bitcoin network’s blocks
                    and maintain its Unspent Transaction Output (UTXO) set.
                    CkBTC can be directly processed by canister smart contract
                    logic and transferred with 1 second finality at near zero
                    cost.
                  </p>

                  <p className="tw-paragraph md:tw-lead-sm mb-0">
                    <strong>
                      Canister smart contracts can be used to provide web-based
                      wallets, and other Web3 services, that directly
                      incorporate bitcoin – for example,{" "}
                      <Link
                        href="https://oc.app/"
                        target="_blank"
                        rel="noopener noreferrer"
                        className="link-subtle"
                      >
                        OpenChat
                      </Link>{" "}
                      allows chain key bitcoin to be transferred via instant
                      chat messages. Canisters can also be used to build a new
                      generation of “Bitcoin DeFi” services.
                    </strong>
                  </p>
                  <p className="tw-paragraph md:tw-lead-sm mb-0">
                    To create ckBTC, a user transfers their bitcoin to a ckBTC
                    address provided by their wallet (e.g. see functionality
                    provided at the NNS). Their ckBTC twin can then be sent to
                    any other ckBTC address, almost instantly for a tiny fee, or
                    directly to a standard Bitcoin address, causing the bitcoin
                    twin to return to its native form.
                  </p>
                </ContentCard>

                <ContentCard id="bitcoin-ordinals">
                  <h3 className="tw-heading-4 md:tw-heading-3 mb-0">
                    Ordinals and BRC20
                  </h3>
                  <p className="tw-paragraph md:tw-lead-sm mb-0">
                    Creating Bitcoin Ordinals can be expensive and slow. ICP can
                    help here too. ICP canister smart contracts can use the
                    Bitcoin API to process bitcoin, and also Ordinals, which are
                    used to create and transfer NFTs on the Bitcoin blockchain.
                    Fully decentralized Web3 services on the Internet Computer
                    have taken advantage of the functionality to create
                    marketplaces for Ordinals e.g.{" "}
                    <Link
                      href="https://bioniq.io/"
                      target="_blank"
                      rel="noopener noreferrer"
                      className="link-subtle"
                    >
                      Bioniq
                    </Link>
                    .
                  </p>
                  <p className="tw-paragraph md:tw-lead-sm mb-0">
                    The processing of bitcoin and Ordinals involves the ICP
                    protocol processing ECDSA cryptography behind the scenes.
                    However, inscribing Ordinals and creating and processing
                    BRC20 assets (e.g. meme coins that piggyback on Bitcoin)
                    involves Schnorr cryptography, which ICP now also supports.
                  </p>
                  <p className="tw-paragraph md:tw-lead-sm mb-0">
                    Because ICP supports Schnorr, web-based smart contract
                    wallets such as OISY can self-host BRC20, Ethereum, and
                    native ICP assets.
                  </p>
                  <p className="tw-paragraph md:tw-lead-sm mb-0">
                    A further advantage is that canister smart contracts can
                    sign transactions for execution on chains such as Cardano
                    and Solana.
                  </p>

                  <p className="flex gap-2 flex-wrap">
                    <Status type="pending">Schnorr in progress</Status>
                  </p>
                </ContentCard>

                <ContentCard id="cketh">
                  <h3 className="tw-heading-4 md:tw-heading-3 mb-0">
                    Ethereum asset twins: ckETH and ckERC20
                  </h3>
                  <p className="tw-paragraph md:tw-lead-sm mb-0">
                    Developers use ICP to custody Ethereum. This new solution
                    brings a new developer experience challenge: Ethereum costs
                    and wait times. To address this, the ICP community uses
                    ckEth ("chain key Ethereum"), a trustless "Twins of
                    Ethereum" hosted on ICP such as “ether twin” called ckETH
                    and “twins'' of ERC20 tokens, such as ckUSDC, ckUSDT,
                    ckUNISWAP, ck1INCH, ckAAVE. These can be directly processed
                    by smart contracts hosted on ICP.
                  </p>
                  <p className="tw-paragraph md:tw-lead-sm mb-0">
                    The “chain key” versions of Ethereum assets live on ledgers
                    created by ICP smart contracts, where they can be
                    transferred with 1 second finality and at near zero cost.
                    Moreover, they can be directly processed by canisters that
                    provide web-based wallets, and other web3 services hosted on
                    the ICP, such as SocialFi and GameFi.
                  </p>
                  <p className="tw-paragraph md:tw-lead-sm mb-0">
                    To create chain key Ethereum asset twins, a user transfers
                    them to an address provided by their wallet. Then they can
                    be sent to any other chain key address, almost instantly and
                    at miniscule cost, or directly to a standard Ethereum
                    address (causing the twin to return to its native form),
                    after the standard finalization delay and transaction fee.
                  </p>
                  <p className="flex gap-2 flex-wrap">
                    <Status type="done">ckETH done</Status>
                    <Status type="pending">ckERC20 is in progress</Status>
                  </p>
                </ContentCard>

                <ContentCard id="icpERC20">
                  <h3 className="tw-heading-4 md:tw-heading-3 mb-0">
                    icpERC20 tokens on Ethereum
                  </h3>
                  <p className="tw-paragraph md:tw-lead-sm mb-0">
                    Ethereum provides the world’s preeminent DeFi rails.
                    Decentralized exchanges such as Uniswap provide immense
                    liquidity for trading ERC20 tokens. Popular custody services
                    such as Fireblocks, which is popular among investment
                    institutions, custody any ERC20 token as standard.
                  </p>
                  <p className="tw-paragraph md:tw-lead-sm mb-0">
                    The ICP protocol makes it possible to publish any native ICP
                    token hosted on a standard ledger to Ethereum, in the form
                    of an icpERC20. The twin is a standard ERC20 token and can
                    be processed by any service that processes ERC20 tokens.
                  </p>
                  <p className="tw-paragraph md:tw-lead-sm mb-0">
                    A service created by a Internet Computer-hosted smart
                    contract provides functionality (often relayed by wallets)
                    to create an icpERC20 twin of an ICP token. The service also
                    allows icpERC20 twins to be returned to the Internet
                    Computer, where they retain their native form.
                  </p>
                  <p className="tw-paragraph md:tw-lead-sm mb-0">
                    Once an icpERC20 token has been created, it can be processed
                    by Ethereum Layer-2 networks and moved across other chains
                    using traditional bridges.
                  </p>
                  <p className="flex gap-2 flex-wrap">
                    <Status type="pending">icpERC20 is in progress</Status>
                  </p>
                </ContentCard>

                <ContentCard id="bitcoin-ordinals-2">
                  <h3 className="tw-heading-4 md:tw-heading-3 mb-0">
                    Ordinals, BRC20 inscriptions from ICP using tSchnorr
                  </h3>
                  <p className="tw-paragraph md:tw-lead-sm mb-0">
                    Canister smart contracts on the Internet Computer can use a
                    Bitcoin API to process bitcoin, and also Ordinals, which are
                    used to create and transfer NFTs on the Bitcoin blockchain.
                    Fully decentralized Web3 services on the Internet Computer
                    have taken advantage of the functionality to create
                    marketplaces for Ordinals e.g.{" "}
                    <Link
                      href="https://bioniq.io/"
                      target="_blank"
                      rel="noopener noreferrer"
                      className="link-subtle"
                    >
                      Bioniq
                    </Link>
                    .
                  </p>
                  <p className="tw-paragraph md:tw-lead-sm mb-0">
                    The processing of bitcoin and Ordinals involves the ICP
                    protocol processing ECDSA cryptography behind the scenes.
                    However, inscribing Ordinals and creating and processing
                    BRC20 assets (e.g. meme coins that piggyback on Bitcoin)
                    involves Schnorr cryptography, which ICP now also supports.
                  </p>
                  <p className="tw-paragraph md:tw-lead-sm mb-0">
                    Because ICP supports Schnorr, web-based smart contract
                    wallets such as OISY can self-host BRC20, Ethereum, and
                    native ICP assets.
                  </p>
                  <p className="tw-paragraph md:tw-lead-sm mb-0">
                    A further advantage is that canister smart contracts can
                    sign transactions for execution on chains such as Cardano
                    and Solana.
                  </p>

                  <p className="flex gap-2 flex-wrap">
                    <Status type="pending">Schnorr in progress</Status>
                  </p>
                </ContentCard>

                <ContentCard id="additional-resources">
                  <h3 className="tw-heading-4 md:tw-heading-3 mb-0">
                    Additional resources
                  </h3>
                  <p className="flex flex-col gap-6 items-start mb-0">
                    <Link
                      className="link-primary"
                      href="/docs/current/developer-docs/integrations/multi-chain/user-faq"
                      target="_blank"
                      rel="noopener noreferrer"
                    >
                      <LinkArrowRight /> Multi-chain FAQs
                    </Link>
                    <Link
                      className="link-primary"
                      href="/ecosystem?tag=Ethereum"
                    >
                      <LinkArrowRight /> Open source projects with Ethereum
                      integration
                    </Link>
                    <Link
                      className="link-primary"
                      href="/bitcoin-integration/faq"
                    >
                      <LinkArrowRight /> FAQ about BTC integration & ckBTC
                    </Link>
                    <Link
                      className="link-primary"
                      href="/samples?selectedDomains=Asynchronous+DeFi"
                    >
                      <LinkArrowRight /> Sample codes of DeFi projects
                    </Link>
                    <Link
                      className="link-primary"
                      href="https://medium.com/dfinity/hackathon-winners-put-top-icp-features-into-practice-90c9abeef342"
                      target="_blank"
                      rel="noopener noreferrer"
                    >
                      <LinkArrowRight /> Multi-chain Hackathon Projects
                    </Link>
                  </p>
                </ContentCard>

                <ContentCard id="sample-code">
                  <h3 className="tw-heading-4 md:tw-heading-3 mb-0">
                    Multi-chain sample code
                  </h3>
                  <p className="flex flex-col gap-6 items-start mb-0">
                    <Link className="link-primary" href="/samples">
                      <LinkArrowRight /> More Sample Code
                    </Link>
                  </p>
                  <div className="grid gap-5 grid-cols-1 md:grid-cols-2">
                    {[
                      "IC ETH Starter",
                      "Add ERC-20 to IC ETH Starter",
                      "OISY",
                      "PoS app for ckBTC",
                      "ICRC2 Swap Demo",
                      "Multi-subnet Bitcoin Custody",
                      "ETH Payment Tutorials",
                      "B3 Wallet",
                      "ckBTC",
                      "ckETH",
                    ]
                      .map((title) =>
                        sampleItems.find(
                          (item) =>
                            item.title.toLowerCase() === title.toLowerCase()!
                        )
                      )
                      .map((sample) => (
                        <Card
                          key={sample.index}
                          image={sample.image}
                          title={sample.title}
                          domain={sample.domains[0]}
                          body={sample.body}
                          links={sample.links}
                        />
                      ))}
                  </div>
                </ContentCard>
              </div>
            </div>
          </div>
        </section>

        <section className="container-10 relative mb-20 md:mb-40 mt-30 md:mt-60">
          <AnimateSpawn
            className=" relative text-white"
            variants={transitions.container}
          >
            <motion.div
              className="blob blob-purple blob-md blob-x-5 blob-y-10 z-[-1] md:blob-lg opacity-80"
              variants={transitions.fadeIn}
            ></motion.div>
            <motion.h2
              className="tw-heading-3 text-center mb-0 w-full mx-auto md:tw-heading-60 md:w-7/10 lg:w-8/12"
              variants={transitions.item}
            >
              Learn more about multi&#8209;chain on ICP
            </motion.h2>
          </AnimateSpawn>
          <AnimateSpawn
            className="grid grid-cols-1 sm:grid-cols-2 gap-2 mt-8 md:mt-16"
            variants={transitions.container}
          >
            <CardWithDescription
              title="ICP as a Bitcoin L2"
              description=""
              href="/bitcoin-integration"
            />

            <CardWithDescription
              title="Ethereum Integration"
              description=""
              href="/ethereum-integration"
            />
            <CardWithDescription
              title="Use ETH and BTC in the Ecosystem"
              description=""
              href="/ecosystem"
            />
            <CardWithDescription
              title="Multi-chain DeFi"
              description=""
              href="/defi"
            />
          </AnimateSpawn>
        </section>
      </main>
      <IntraPageNav
        hasHome={false}
        links={content.map((c) => ({
          text: c.title,
          to: `#${c.id}`,
        }))}
        className="md:hidden"
      ></IntraPageNav>
    </Layout>
  );
}

export default MultichainPage;<|MERGE_RESOLUTION|>--- conflicted
+++ resolved
@@ -273,12 +273,8 @@
               >
                 Motoko programming language
               </Link>{" "}
-<<<<<<< HEAD
-              but is also possible for TypeScript, Python, and other languages.
-=======
               but can also be written in TypeScript, Python, and other
               languages.
->>>>>>> 97511871
             </p>
             <p className="mb-0 mt-8">
               <Link
@@ -627,12 +623,12 @@
                 How it is solved today
               </h3>
               <p className="tw-paragraph md:tw-lead-sm mb-6">
-                Developers today rely on trusted intermediaries acting as bridges 
-                that make wrapped copies of native tokens for usage on
+                Developers today rely on trusted intermediaries acting as
+                bridges that make wrapped copies of native tokens for usage on
                 other blockchains. These bridges are slow, inconvenient, but
                 most importantly: they are the Achilles' heel of web3, this is
-                where the majority of hacks happen, resulting in the loss of tens 
-                of billions of dollars of assets.
+                where the majority of hacks happen, resulting in the loss of
+                tens of billions of dollars of assets.
                 <br />
                 <br />
                 There are also rollups, which rely on the security of the base
@@ -773,11 +769,11 @@
                   <p className="tw-paragraph md:tw-lead-sm mb-0">
                     A key challenge involved when hosting DeFi and other
                     services using Ethereum smart contracts is the secure
-                    initiation of regular jobs. Often, smart contract jobs are 
-                    initiated using external scripts running on insecure clouds 
-                    such as Amazon Web Services, where the private keys they 
-                    maintain to make the calls are vulnerable in the same way 
-                    as the private keys used by hot wallets.
+                    initiation of regular jobs. Often, smart contract jobs are
+                    initiated using external scripts running on insecure clouds
+                    such as Amazon Web Services, where the private keys they
+                    maintain to make the calls are vulnerable in the same way as
+                    the private keys used by hot wallets.
                   </p>
                   <p className="tw-paragraph md:tw-lead-sm mb-0">
                     The Internet Computer provides a solution. Canister smart
