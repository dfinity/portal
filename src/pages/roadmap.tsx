--- conflicted
+++ resolved
@@ -231,17 +231,12 @@
               </p>
             </div>
           </div>
-<<<<<<< HEAD
-          <div className="absolute w-[50vmin] top-1/2 right-1/2 -translate-y-1/2 translate-x-[45vw] z-0">
+          <div className="absolute w-[50vmin] bottom-10 md:top-1/2 right-1/2 -translate-y-1/2 translate-x-1/2 md:-mt-15 md:translate-x-[45vw] z-0">
             <img
               className="block w-full"
               src="/img/roadmap/roadmap-viz.webp"
               alt=""
             />
-=======
-          <div className="absolute w-[50vmin] bottom-10 md:top-1/2 right-1/2 -translate-y-1/2 translate-x-1/2 md:-mt-15 md:translate-x-[45vw] z-0">
-            <img className="block w-full" src="/img/roadmap/roadmap-viz.webp" alt="" />
->>>>>>> ee226eef
           </div>
         </section>
 
@@ -249,17 +244,16 @@
           {data.map((theme, indexTheme) => (
             <article key={theme.name} className="mt-20">
               <header className="container-10">
-                <h1 className="tw-heading-3 cursor-pointer" onClick={
-                  () => openOverlay(
-                    indexTheme,
-                    0, 
-                    indexToColor(
+                <h1
+                  className="tw-heading-3 cursor-pointer"
+                  onClick={() =>
+                    openOverlay(
                       indexTheme,
-                      data.length,
-                      0
+                      0,
+                      indexToColor(indexTheme, data.length, 0)
                     )
-                  )
-                }>
+                  }
+                >
                   {theme.name}
                   <i className="inline-block w-[.75em] h-[.75em] bg-white text-black rounded-full relative ml-8 top-1">
                     <RightArrowIcon className="w-6/10 h-6/10 absolute top-1/2 left-1/2 -translate-x-1/2 -translate-y-1/2" />
