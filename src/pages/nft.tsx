import Head from "@docusaurus/Head";
import Link from "@docusaurus/Link";
import DarkHeroStyles from "@site/src/components/Common/DarkHeroStyles";
import { resetNavBarStyle } from "@site/src/utils/reset-navbar-style";
import transitions from "@site/static/transitions.json";
import Layout from "@theme/Layout";
import clsx from "clsx";
import { motion } from "framer-motion";
import React, { useEffect, useRef, useState } from "react";
import AnimateSpawn from "../components/Common/AnimateSpawn";
import LinkArrowRight from "../components/Common/Icons/LinkArrowRight";

const MotionLink = motion(Link);

const largeNfts: { url: string; title: string; imageUrl: string }[] = [
  { imageUrl: "/img/nft/boxydude.webp", title: "", url: "" },
  { imageUrl: "/img/nft/btcflower.webp", title: "", url: "" },
  { imageUrl: "/img/nft/cosmic-birth.webp", title: "", url: "" },
  { imageUrl: "/img/nft/creator-gloves.webp", title: "", url: "" },
  { imageUrl: "/img/nft/cubetopia-1.webp", title: "", url: "" },
  { imageUrl: "/img/nft/cubetopia-2.webp", title: "", url: "" },
  { imageUrl: "/img/nft/icflowers.webp", title: "", url: "" },
  { imageUrl: "/img/nft/ickitties.webp", title: "", url: "" },
  { imageUrl: "/img/nft/icmoji.webp", title: "", url: "" },
];

const smallNfts: { url: string; title: string; imageUrl: string }[] = [
  { imageUrl: "/img/nft/ickitties.webp", title: "", url: "" },
  { imageUrl: "/img/nft/icmoji.webp", title: "", url: "" },

  { imageUrl: "/img/nft/icpets.webp", title: "", url: "" },
  { imageUrl: "/img/nft/icpunks.webp", title: "", url: "" },
  { imageUrl: "/img/nft/icpuppies.webp", title: "", url: "" },
  { imageUrl: "/img/nft/moonwalker.webp", title: "", url: "" },
  { imageUrl: "/img/nft/motoko.webp", title: "", url: "" },
  { imageUrl: "/img/nft/motomoji.webp", title: "", url: "" },
  { imageUrl: "/img/nft/nautscc.webp", title: "", url: "" },
  { imageUrl: "/img/nft/pineapplepunks.webp", title: "", url: "" },
  { imageUrl: "/img/nft/pockedbot.webp", title: "", url: "" },
  { imageUrl: "/img/nft/pod.webp", title: "", url: "" },
  { imageUrl: "/img/nft/spaceapes.webp", title: "", url: "" },
  { imageUrl: "/img/nft/boxydude.webp", title: "", url: "" },
  { imageUrl: "/img/nft/btcflower.webp", title: "", url: "" },
];

const NftShowcase = React.memo(() => {
  return (
    <section className="-mt-24 overflow-hidden relative h-[280px] md:h-[560px]">
      <div className="flex gap-1 md:gap-3 absolute left-1/2 -translate-x-1/2 min-w-max">
        {largeNfts.map((nft) => (
          // <a href={nft.url} title={nft.title} className="flex">
          <img
            key={nft.imageUrl}
            src={nft.imageUrl}
            alt=""
            className="w-40 md:w-80 rounded-xl"
          />
          // </a>
        ))}
      </div>

      <div className="flex gap-1 md:gap-3 absolute top-40 md:top-80 mt-6 md:mt-8 left-1/2 -translate-x-1/2 min-w-max">
        {smallNfts.map((nft) => (
          // <a href={nft.url} title={nft.title} className="flex">
          <img
            key={nft.imageUrl}
            src={nft.imageUrl}
            alt=""
            className="w-24 md:w-52 rounded-xl"
          />
          // </a>
        ))}
      </div>
    </section>
  );
});

const TranslatedLayout: React.FC<{
  children: React.ReactNode;
  reverse?: boolean;
  imageUrl: string;
  alt?: string;
  imageClassName?: string;
  imageWithBlob?: boolean;
}> = ({
  children,
  reverse = false,
  alt = "",
  imageUrl,
  imageWithBlob = false,
  imageClassName,
}) => {
  const imgEl = (
    <img
      src={imageUrl}
      alt={alt}
      className={clsx(
        "mb-8 md:mb-0 max-h-[600px] object-contain object-center rounded-xl xl:rounded-xl",
        imageClassName,
        reverse ? "md:rounded-l-none" : "md:rounded-r-none"
      )}
    />
  );
  return reverse ? (
    <div className="flex flex-col md:flex-row">
      <div className="flex-1 text-center relative md:-ml-[50px] md:flex md:justify-start md:items-center">
        {imageWithBlob && (
          <div className="blob blob-infinite blob-center blob-md md:blob-lg"></div>
        )}
        {imgEl}
      </div>
      <div className="flex flex-col justify-center md:w-7/12">
        <div className="md:mx-auto md:w-[71.4%]">{children}</div>
      </div>
    </div>
  ) : (
    <div className="flex flex-col md:flex-row">
      <div className="md:w-7/12 flex flex-col justify-center order-2 md:order-1">
        <div className="md:mx-auto md:w-[71.4%]">{children}</div>
      </div>
      <div className="flex-1 text-center order-1 md:order-2 relative md:-mr-[50px] md:flex md:justify-end md:items-center">
        {imageWithBlob && (
          <div className="blob blob-infinite blob-center blob-md md:blob-lg"></div>
        )}
        {imgEl}
      </div>
    </div>
  );
};

function NftPage() {
  resetNavBarStyle();

  const [bgDark, setBgDark] = useState(true);
  const [headerHeight, setHeaderHeight] = useState(0);
  const heroRef = useRef<HTMLDivElement>(null);

  useEffect(() => {
    setHeaderHeight(
      document.querySelector("nav.navbar").getBoundingClientRect().height
    );
  }, []);

  useEffect(() => {
    function onScroll() {
      if (
        window.scrollY > heroRef.current.clientHeight - headerHeight &&
        bgDark
      ) {
        setBgDark(false);
      } else if (
        window.scrollY < heroRef.current.clientHeight - headerHeight &&
        !bgDark
      ) {
        setBgDark(true);
      }
    }
    window.addEventListener("scroll", onScroll);
    return () => window.removeEventListener("scroll", onScroll);
  }, [bgDark, headerHeight]);

  return (
    <Layout
      title="NFTs"
      description={`The Internet Computer is the only blockchain storing all components of an NFT on the blockchain, including assets. This opens up capabilities for ICP NFTs that go way beyond "overpriced links to JPGs".`}
      editPath={`https://github.com/dfinity/portal/edit/master/${__filename}`}
    >
      <Head>
        <meta
          property="og:image"
          content={
            "https://internetcomputer.org/img/shareImages/share-nfts.jpg"
          }
        />
        <meta
          name="twitter:image"
          content={
            "https://internetcomputer.org/img/shareImages/share-nfts.jpg"
          }
        />
      </Head>
      <main
        className="text-black relative overflow-hidden"
        style={{
          marginTop: `calc(var(--ifm-navbar-height) * -1)`,
        }}
      >
        {bgDark && <DarkHeroStyles bgColor="transparent"></DarkHeroStyles>}
        <AnimateSpawn variants={transitions.container}>
          <section
            className="overflow-hidden bg-infinite text-white pt-20"
            ref={heroRef}
          >
            <div className="container-10 pt-20 mb-40 md:mb-52 md:pt-36 relative">
              <div className="blob blob-purple blob-md md:blob-xl top-[-150px] left-full -translate-x-1/2 opacity-50"></div>
              <div className="md:w-7/10 relative">
                <motion.h1
                  className="tw-heading-3 md:tw-heading-2 mb-2 md:mb-6"
                  variants={transitions.item}
                >
                  Next Generation NFTs
                </motion.h1>
                <motion.p
                  className="tw-lead-sm md:tw-lead mb-8"
                  variants={transitions.item}
                >
                  The Internet Computer is the only blockchain storing all
                  components of an NFT on the blockchain, including assets. This
                  opens up capabilities for ICP NFTs that go way beyond “overpriced links to JPGs”.
                </motion.p>
              </div>
            </div>
          </section>
          <NftShowcase></NftShowcase>
        </AnimateSpawn>

        <section className="container-12 mt-16 mb-20 md:mt-24 md:mb-48">
          <div className="border border-solid border-white bg-white-80 px-8 py-12 rounded-xl flex flex-col md:flex-row gap-12 md:gap-8 text-center">
            <div className="flex flex-col flex-1 gap-2">
              <span className="tw-heading-3 md:tw-heading-60 text-gradient">
                $33,000,000
              </span>
              <span className="tw-paragraph md:tw-lead-sm">
                Total Trading Volume in 2022
              </span>
            </div>
            <div className="flex flex-col flex-1 gap-2">
              <span className="tw-heading-3 md:tw-heading-60 text-gradient">
                2.6M+
              </span>
              <span className="tw-paragraph md:tw-lead-sm">Total NFTs</span>
            </div>
            <div className="flex flex-col flex-1 gap-2">
              <span className="tw-heading-3 md:tw-heading-60 text-gradient">
                415
              </span>
              <span className="tw-paragraph md:tw-lead-sm">
                Total NFT Projects
              </span>
            </div>
          </div>
        </section>

        <section className="container-10 mb-20 md:mb-40">
          <div className="md:w-6/10">
            <h2 className="tw-heading-3 md:tw-heading-2 mb-6">Own your NFT</h2>
            <p className="tw-lead-sm md:tw-lead mb-0">
              Purchasing an NFT on other chains, only buys you a link
              that points to an asset stored on AWS or IPFS. As such, that off-chain
              asset can be changed or even removed by the whoever created
              it. As the Internet Computer can store the entire NFT inside a
              smart contract, you truly own and control 100% of your purchased NFT.
            </p>
          </div>
        </section>

        <section className="mb-20 md:mb-40 container-12 flex flex-col gap-16 md:gap-40">
          <TranslatedLayout
            reverse={true}
            imageUrl="/img/nft/creator.webp"
            imageWithBlob={true}
            imageClassName="relative"
          >
            <h2 className="tw-heading-3 md:tw-heading-60 md:mb-6">
              Make the most out of NFTs
            </h2>
            <p className="tw-lead-sm md:mb-6">
<<<<<<< HEAD
              The Internet Computer allows NFTs of incredible versatility. As
              NFTs can be data and code, i.e. a canister smart contract, NFTs can be 
              anything on the Internet Computer. Plus, storing data on-chain
              costs 20,000 times less than on Solana and 15,800,000 times less than
              on Ethereum. At those prices other blockchains are forced to use external storage
              solutions like AWS or IPFS. NFT projects on these chains could essentially
              store their assets on ICP without compromising on decentralization or price.
=======
              The Internet Computer allows NFTs of incredible versatility.
              Because NFTs can be data and code, i.e. a canister smart contract,
              on the Internet Computer NFTs can be anything. In ICP, storing
              data on-chain costs 20,000 times less than on Solana and
              15,800,000 times less than on Ethereum. This forces all other
              blockchains to use external storage solutions like AWS or IPFS.
              NFT projects on these chains could consider storing their assets
              on ICP, so they don't have to compromise on decentralization or
              price.
>>>>>>> 8516d6da
            </p>
            <p className="mb-0">
              <Link href="" className="button-outline">
                Become a Creator
              </Link>
            </p>
          </TranslatedLayout>
          <TranslatedLayout imageUrl="/img/nft/btc-flower.webp">
            <h2 className="md:tw-heading-60 md:mb-6">Dynamic NFTs</h2>
            <p className="md:tw-lead-sm mb-0">
              A distinguishing feature of the Internet Computer is that its
              smart contracts can communicate with the Web2 world without
<<<<<<< HEAD
              oracles, but rather through existing Web2 APIs using HTTPS outcalls.
              This allows NFTs to be a lot more than simple static assets, meaning 
              they can evolve over time based on events in the world. For
              example, the petals of BTC Flowers change color based on
              the last 24 hours of Bitcoin’s price action.
=======
              oracles but through the existing Web2 APIs, using HTTPS outcalls.
              This allows NFTs to be a lot more than simple static assets - they
              can evolve over time based on events in the world. For example BTC
              Flowers change the color of their paddles based on the last 24
              hours of Bitcoin’s price action.
>>>>>>> 8516d6da
            </p>
          </TranslatedLayout>
        </section>
        {/* <BackgroundPanel> */}
        <section className="bg-gradient-to-bl from-[#e07934] via-[#964680] to-[#4421a0] py-20 md:py-48 text-white">
          <div className="container-12">
            <h2 className="tw-heading-4 md:tw-heading-60  text-white-60 md:w-8/12 md:mx-auto mb-10 md:mb-20">
              Cost of storing <span className="text-white">1GB</span> of NFT
              collections on-chain
            </h2>

            <div className="flex flex-col md:flex-row gap-4 mb-16 md:mb-24">
              <div className="flex-1 border border-solid border-white-30 rounded-xl flex flex-col gap-4 py-10 items-center panel-gradient">
                <h3 className="tw-heading-7-caps mb-0">Internet Computer</h3>
                <img src="/img/nft/ic-logo.webp" alt="" className="w-20" />
                <div>
                  <span className="tw-heading-3">$5</span>{" "}
                  <span className="tw-heading-5">/ year</span>
                </div>
              </div>

              <div className="flex-1 border border-solid border-white-30 rounded-xl flex flex-col gap-4 py-10 items-center">
                <h3 className="tw-heading-7-caps mb-0">Solana</h3>
                <img src="/img/nft/solana-logo.webp" alt="" className="w-20" />
                <div>
                  <span className="tw-heading-3">$110,000</span>{" "}
                  <span className="tw-heading-5">/ year</span>
                </div>
              </div>
              <div className="flex-1 border border-solid border-white-30 rounded-xl flex flex-col gap-4 py-10 items-center">
                <h3 className="tw-heading-7-caps mb-0">Ethereum</h3>
                <img
                  src="/img/nft/ethereum-logo.webp"
                  alt=""
                  className="w-20"
                />
                <div>
                  <span className="tw-heading-3">$79,000,000</span>{" "}
                  <span className="tw-heading-5">/ year</span>
                </div>
              </div>
            </div>

            <h2 className="tw-lead-sm md:tw-lead md:w-8/12 md:mx-auto mb-16 md:mb-20">
              The Internet Computer offers unparralleled efficiency that leaves
              other blockchains orders of magnitudes behind with regards to many
              metrics, making it the ideal chain to launch complex NFT
              collections and games. ICP uses the reverse gas model, which means
              end users can mint and trade NFTs with 0 gas fees.
            </h2>

            <div className="panel-gradient border border-solid border-white-30 rounded-xl py-12 px-8 flex flex-col gap-6 text-center md:flex-row">
              <div className="flex flex-col items-center gap-2 md:flex-1">
                <div>
                  <span className="tw-heading-3 md:tw-heading-60">$32.5</span>{" "}
                  <span className="tw-heading-6">/ week</span>
                </div>
                <p className="tw-paragraph md:tw-lead-sm mb-0">
                  Total cost of storing all NFTs
                </p>
              </div>
              <hr className="w-20 bg-white-20 self-center m-0 md:w-px md:h-20" />
              <div className="flex flex-col items-center gap-2  md:flex-1">
                <span className="tw-heading-3 md:tw-heading-60">306,000+</span>
                <p className="tw-paragraph md:tw-lead-sm mb-0">
                  Total transactions
                </p>
              </div>
              <hr className="w-20 bg-white-20 self-center m-0 md:w-px md:h-20" />
              <div className="flex flex-col items-center gap-2  md:flex-1">
                <span className="tw-heading-3 md:tw-heading-60">&lt; $500</span>{" "}
                <p className="tw-paragraph md:tw-lead-sm mb-0">
                  Total transaction costs for all
                  <br />
                  transactions
                </p>
              </div>
            </div>
          </div>
        </section>
        <section className="container-12 py-30 md:py-48">
          <h2 className="tw-heading-3 md:tw-heading-2 text-gradient text-center md:w-6/12 md:mx-auto mb-16 md:mb-30">
            Your NFT could be anything
          </h2>
          <div className="flex flex-col gap-16 md:gap-40">
            <TranslatedLayout imageUrl="/img/nft/cubetopia.webp" reverse={true}>
              <div className="tw-heading-6 md:tw-heading-5 mb-2 md:mb-6">
                Cubetopia
              </div>
              <h3 className="tw-heading-4 md:tw-heading-60 mb-6">
                Each island (world) is a mutable NFT
              </h3>
              <p className="tw-paragraph md:tw-lead-sm mb-6 md:mb-10">
                Cubetopia is a Minecraft-like Web3 game where players can build
                anything on unique voxel islands also called “worlds”. Each
                world is a mutable NFT stored on the Internet Computer
                blockchain. Anyone can visit these islands on-chain, while the
                owner of the NFT can update it by building. Try it yourself!
              </p>
              <Link className="link-primary link-with-icon" href="">
                <LinkArrowRight /> Create your own island
              </Link>
            </TranslatedLayout>
            <TranslatedLayout imageUrl="/img/nft/portal.webp" reverse={false}>
              <div className="tw-heading-6 md:tw-heading-5 mb-2 md:mb-6">
                Portal
              </div>
              <h3 className="tw-heading-4 md:tw-heading-60 mb-6">
                Videos as NFTs where owners receive royalties
              </h3>
              <p className="tw-paragraph md:tw-lead-sm mb-6 md:mb-10">
                Portal is a Web3 video sharing platform that allows users to
                mint their videos as NFTs. The owners of these NFTs receive
                tokens as royalties based on the number of viewers.
              </p>
              <Link className="link-primary link-with-icon" href="">
                <LinkArrowRight /> Watch videos on Portal
              </Link>
            </TranslatedLayout>
            <TranslatedLayout imageUrl="/img/nft/social.webp" reverse={true}>
              <div className="tw-heading-6 md:tw-heading-5 mb-2 md:mb-6">
                DSCVR
              </div>
              <h3 className="tw-heading-4 md:tw-heading-60 mb-6">
                NFT gated communities
              </h3>
              <p className="tw-paragraph md:tw-lead-sm mb-6 md:mb-10">
                DSCVR is one of the largest decentralized Web3 social media
                platforms in the world. It allows users to form communities
                called Portals around different interests. These communities can
                be NFT gated, making certain features like voting only available
                to people who hold a specific NFT. Besides this gating
                functionality, Portals themselves are NFTs owned by those
                who created them.
              </p>
              <Link className="link-primary link-with-icon" href="">
                <LinkArrowRight /> Check out the Internet Computer Portal
              </Link>
            </TranslatedLayout>
          </div>
        </section>
        <section className="mb-30 md:mb-60">
          <div className="container-10 mb-12 md:mb-20">
            <div className="md:w-6/10">
              <h2 className="tw-heading-3 md:tw-heading-2 mb-3">
                Trade NFTs with
                <br />
                <span className="text-gradient">Zero gas fees</span>
              </h2>
              <p className="mb-0 text-black-60 tw-lead-sm md:tw-lead">
                Featuring a few web3 project teams already reinventing the
                internet on the ICP blockchain.
              </p>
            </div>
          </div>
          <div className="container-12 relative">
            <div className="hidden md:block blob blob-purple blob-center blob-lg z-[-1]"></div>
            <div className="flex flex-col md:flex-row gap-3">
              <Link
                href="https://entrepot.app"
                className="flex-1 hover:-translate-y-3 hover:no-underline text-black hover:text-black transition-transform border border-solid border-white bg-white-80 p-6 md:p-8 rounded-xl flex flex-row items-start gap-6 md:flex-col md:gap-9"
              >
                <img
                  src="/img/nft/entrepot.webp"
                  alt=""
                  className="w-16 md:w-20"
                />
                <div className="flex-1">
                  <h4 className="tw-heading-6 md:tw-heading-5 mb-1 md:mb-2">
                    Entrepot
                  </h4>
                  <p className="tw-paragraph-sm md:tw-lead-sm mb-3 md:mb-8 text-black-60">
                    Entrepot is the first and largest NFT marketplace on the
                    Internet Computer. They have launched hundreds of collections
                    with their no-code minting tool and have over 1TB of assets
                    stored fully on-chain.
                  </p>
                  <span className="tw-paragraph-sm md:tw-lead-sm px-4 py-2 md:px-5 md:py-[10px] bg-[#F1EEF5] rounded-full">
                    $36M+ in trading
                  </span>
                </div>
              </Link>
              <Link
                href="https://skeh5-daaaa-aaaai-aar4q-cai.raw.ic0.app/#/all"
                className="flex-1 hover:-translate-y-3 hover:no-underline text-black hover:text-black transition-transform border border-solid border-white bg-white-80 p-6 md:p-8 rounded-xl flex flex-row items-start gap-6 md:flex-col md:gap-9"
              >
                <img src="/img/nft/ccc.webp" alt="" className="w-16 md:w-20" />
                <div className="flex-1">
                  <h4 className="tw-heading-6 md:tw-heading-5 mb-1 md:mb-2">
                    CCC
                  </h4>
                  <p className="tw-paragraph-sm md:tw-lead-sm mb-3 md:mb-8 text-black-60">
                    CCC or Crowd Created Collectibles is A Native Web3
                    Co-Creation NFT Platfrom. It offers uploading of NFT
                    collections as well as a fully on-chain NFT painting tool
                    and material library. You can also create NFTs together with
                    the community or friends using the Group Collection feature.
                  </p>
                  <span className="tw-paragraph-sm md:tw-lead-sm px-4 py-2 md:px-5 md:py-[10px] bg-[#F1EEF5] rounded-full">
                    110,000+ users
                  </span>
                </div>
              </Link>
              <Link
                href="https://tppkg-ziaaa-aaaal-qatrq-cai.raw.ic0.app/"
                className="flex-1 hover:-translate-y-3 hover:no-underline text-black hover:text-black transition-transform border border-solid border-white bg-white-80 p-6 md:p-8 rounded-xl flex flex-row items-start gap-6 md:flex-col md:gap-9"
              >
                <img src="/img/nft/yumi.webp" alt="" className="w-16 md:w-20" />
                <div className="flex-1">
                  <h4 className="tw-heading-6 md:tw-heading-5 mb-1 md:mb-2">
                    Yumi
                  </h4>
                  <p className="tw-paragraph-sm md:tw-lead-sm mb-3 md:mb-8 text-black-60">
<<<<<<< HEAD
                    Yumi is the first fully-decentralized NFT and digital goods marketplace
                    where users can create and trade NFTs. Users are rewarded Yumi credits,
                    which can be seamlessly integrated with Shiku Metaverse.
=======
                    Yumi is the first fully-decentralized NFT and digital goods
                    marketplace where users can create and trade NFTs. They will
                    be rewarded Yumi credits which can be seamlessly integrated
                    with Shiku Metaverse.
>>>>>>> 8516d6da
                  </p>
                  <span className="tw-paragraph-sm md:tw-lead-sm px-4 py-2 md:px-5 md:py-[10px] bg-[#F1EEF5] rounded-full">
                    110,000+ users
                  </span>
                </div>
              </Link>
            </div>

            <div className="pt-20 text-center flex flex-col items-center gap-8 relative">
              <div className="md:hidden blob blob-purple blob-center blob-md z-[-1]"></div>

              <Link className="button-primary" href="https://internetcomputer.org/docs/current/developer-docs/best-practices/considerations-for-nft-devs">
                Build your own
              </Link>
            </div>
          </div>
        </section>
      </main>
    </Layout>
  );
}

export default NftPage;<|MERGE_RESOLUTION|>--- conflicted
+++ resolved
@@ -265,7 +265,6 @@
               Make the most out of NFTs
             </h2>
             <p className="tw-lead-sm md:mb-6">
-<<<<<<< HEAD
               The Internet Computer allows NFTs of incredible versatility. As
               NFTs can be data and code, i.e. a canister smart contract, NFTs can be 
               anything on the Internet Computer. Plus, storing data on-chain
@@ -273,17 +272,6 @@
               on Ethereum. At those prices other blockchains are forced to use external storage
               solutions like AWS or IPFS. NFT projects on these chains could essentially
               store their assets on ICP without compromising on decentralization or price.
-=======
-              The Internet Computer allows NFTs of incredible versatility.
-              Because NFTs can be data and code, i.e. a canister smart contract,
-              on the Internet Computer NFTs can be anything. In ICP, storing
-              data on-chain costs 20,000 times less than on Solana and
-              15,800,000 times less than on Ethereum. This forces all other
-              blockchains to use external storage solutions like AWS or IPFS.
-              NFT projects on these chains could consider storing their assets
-              on ICP, so they don't have to compromise on decentralization or
-              price.
->>>>>>> 8516d6da
             </p>
             <p className="mb-0">
               <Link href="" className="button-outline">
@@ -296,19 +284,11 @@
             <p className="md:tw-lead-sm mb-0">
               A distinguishing feature of the Internet Computer is that its
               smart contracts can communicate with the Web2 world without
-<<<<<<< HEAD
               oracles, but rather through existing Web2 APIs using HTTPS outcalls.
               This allows NFTs to be a lot more than simple static assets, meaning 
               they can evolve over time based on events in the world. For
               example, the petals of BTC Flowers change color based on
               the last 24 hours of Bitcoin’s price action.
-=======
-              oracles but through the existing Web2 APIs, using HTTPS outcalls.
-              This allows NFTs to be a lot more than simple static assets - they
-              can evolve over time based on events in the world. For example BTC
-              Flowers change the color of their paddles based on the last 24
-              hours of Bitcoin’s price action.
->>>>>>> 8516d6da
             </p>
           </TranslatedLayout>
         </section>
@@ -522,16 +502,9 @@
                     Yumi
                   </h4>
                   <p className="tw-paragraph-sm md:tw-lead-sm mb-3 md:mb-8 text-black-60">
-<<<<<<< HEAD
                     Yumi is the first fully-decentralized NFT and digital goods marketplace
                     where users can create and trade NFTs. Users are rewarded Yumi credits,
                     which can be seamlessly integrated with Shiku Metaverse.
-=======
-                    Yumi is the first fully-decentralized NFT and digital goods
-                    marketplace where users can create and trade NFTs. They will
-                    be rewarded Yumi credits which can be seamlessly integrated
-                    with Shiku Metaverse.
->>>>>>> 8516d6da
                   </p>
                   <span className="tw-paragraph-sm md:tw-lead-sm px-4 py-2 md:px-5 md:py-[10px] bg-[#F1EEF5] rounded-full">
                     110,000+ users
