--- conflicted
+++ resolved
@@ -443,11 +443,7 @@
                 swap executes. The propsoal executes right after it gets adopted by ICP
                 neuron holders.
               </p>
-<<<<<<< HEAD
-              You can find out more about the community fund{" "}
-=======
               More about the{" "}
->>>>>>> d90e9a6a
               <Link href="https://wiki.internetcomputer.org/wiki/Community_Fund">
                 community fund
               </Link>
