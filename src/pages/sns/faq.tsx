import Link from "@docusaurus/Link";
import AnimateSpawn from "@site/src/components/Common/AnimateSpawn";
import Breadcrumbs from "@site/src/components/Common/Breadcrumbs";
import { SmallCardWithDescription } from "@site/src/components/Common/Card";
import { Faq, FaqSection } from "@site/src/components/Common/Faq/Faq";
import LinkArrowRight from "@site/src/components/Common/Icons/LinkArrowRight";
import IntraPageNav from "@site/src/components/Common/IntraPageNav";
import ShareMeta from "@site/src/components/Common/ShareMeta";
import YoutubeVideoEmbed from "@site/src/components/Common/YoutubeVideoEmbed";
import transitions from "@site/static/transitions.json";
import Layout from "@theme/Layout";
import { motion } from "framer-motion";
import React from "react";

function SnsFaqPage() {
  return (
    <Layout
      title="SNS DAO FAQ"
      description="All you need to know about DAOs on the Internet Computer and how to participate in them."
      editPath={`https://github.com/dfinity/portal/edit/master/${__filename}`}
    >
      <ShareMeta image="/img/shareImages/share-sns.jpg"></ShareMeta>

      <main className="text-black relative overflow-hidden">
        <AnimateSpawn
          className="container-10 mb-16 md:mb-30 md:pt-8"
          el={motion.section}
          variants={transitions.container}
        >
          <Breadcrumbs
            links={[
              {
                href: "/sns",
                text: "SNS",
              },
              {
                text: " What you need to know about SNS DAOs",
              },
            ]}
          ></Breadcrumbs>
          <motion.h1 className="tw-heading-3 md:tw-heading-2 mt-12 md:mt-32 md:w-8/10 mb-6">
            What you need to know about SNS DAOs
          </motion.h1>
          <motion.p className="tw-lead-sm text-black/60 mb-0">
            Disclaimer: Participation in any SNS is at your own risk
          </motion.p>
        </AnimateSpawn>
        <section className="container-12 flex flex-col gap-30 ">
          <FaqSection
            id="introduction"
            title={
              <div className="relative mb-20">
                <div className="blob blob-sm md:blob-md blob-bottom-left -bottom-20 blob-infinite z-[-1] opacity-90"></div>
                <img
                  src="/img/sns/faq-1.svg"
                  className="w-full pr-2/12"
                  loading="lazy"
                  alt=""
                ></img>
              </div>
            }
          >
            <Faq title="What is a DAO?">
              <p>
                DAO stands for Decentralized Autonomous Organization. Simply
                put, a DAO is an organization formed by smart contracts where
                the members (typically token holders) collectively decide how
                the organization or the product evolves. Example scenarios:
              </p>
              <ul>
                <li>
                  10'000 token holders each deposit crypto into a smart contract
                  and vote on what to purchase with the total.
                </li>
                <li>
                  1 million token holders control a decentralized version of
                  Twitter where token holders propose and vote on feature
                  updates.
                </li>
              </ul>

              <p>
                A DAO can take the role of carrying out community-driven
                decisions on when and how to update the code that shapes the
                organization or product.
              </p>
            </Faq>

            <Faq title="What is an SNS?">
              <p>
                SNS stands for Service Nervous System. An SNS is a powerful form
                of DAO that allows communities to govern smart contracts and
                decentralized apps (dapps) running on the Internet Computer
                (ICP) completely on chain. Main things to note about SNS:
              </p>
              <ul>
                <li>
                  The design of SNSs is similar to that of the{" "}
                  <Link href="/nns">Network Nervous System (NNS)</Link>, which
                  is the on-chain DAO that governs the whole ICP.
                </li>
                <li>
                  A dapp controlled by an SNS DAO is governed by SNS token
                  holders submitting and voting on on-chain proposals. No one
                  developer or group of people controls the dapp, rather the
                  dapp is controlled by voting via tokens.
                </li>
                <li>
                  There can be many SNSs on ICP. Any developer can hand over the
                  control of their dapp to an SNS DAO. Doing so gives control to
                  DAO token holders.
                </li>
              </ul>
            </Faq>

            <Faq title="How unique are SNS DAOs in Web3?">
              <p>
                DAOs are a growing form of organization for accomplishing goals.
                For example, in the ETH ecosystem, Uniswap and MakerDAO are
                popular DAOs with billions of dollars locked in their respective
                smart contracts. However,{" "}
                <strong>
                  ICP is unique in that it can host fully-on chain dapps
                </strong>{" "}
                (frontend, backend application logic, and data), so SNS DAOs are
                unique in that they can fully control (via voting) every aspect
                of a dapp, since everything is on-chain. Having fully on-chain
                DAOs is important because it enables all decisions to be
                executed on the blockchain and thus facilitates true
<<<<<<< HEAD
                decentralization. This is in contrast to existing DAOs on other
                blockchains where voting takes place on-chain but the execution
                of the results are often carried out by developers off-chain.{" "}
=======
                decentralization. This is in contrast to existing DAOs
                on other blockchains where voting takes place on-chain but the
                execution of the results are often carried out by developers
                off-chain.{" "}
>>>>>>> 2ec176b1
                <p>
                  Therefore, SNS DAOs serve as a vehicle to deliver fully
                  decentralized online services that are owned and governed by
                  their communities.{" "}
                </p>
              </p>
            </Faq>

            <Faq title="What are the advantages of SNS DAOs? ">
              <p>
                SNS DAOs facilitate a healthy exchange between developers,
                entrepreneurs, end users and VC’s. Some advantages of turning
                the control of your dapp over to a DAO include:{" "}
              </p>
              <ul>
                <li>
                  <strong>Community Engagement:</strong> as co-owners of the
                  product, users become core contributors, developers deliver on
                  value proposition.{" "}
                </li>
                <li>
                  <strong>Speedy User Adoption:</strong> As co-owners, users
                  become the biggest advocates of the product.
                </li>
                <li>
                  <strong>Funding:</strong> projects are funded through a
                  community-driven decentralization swap.
                </li>
              </ul>
            </Faq>

            <Faq title="Are there existing SNS DAOs?">
              The ICP community has expressed much interest and enthusiasm for
              the launch of the SNS technology. OpenChat was the first dapp that
              handed control over to an SNS DAO in Q1 of 2023. Since then, many
              ecosystem projects have followed. Currently, there are 11 SNS DAOs
              on the Internet Computer. Follow their progress on the{" "}
              <Link href="https://dashboard.internetcomputer.org/sns">
                SNS dashboard
              </Link>
              .
            </Faq>

            <Faq title="Were there any security audits on SNS?">
              Yes, the SNS framework has undergone two security audits by{" "}
              <Link href="https://www.trailofbits.com/">Trail of Bits</Link> in
              2022, and 2023 with no severe issues found.
<<<<<<< HEAD
=======

>>>>>>> 2ec176b1
              <p className="not-prose">
                <Link
                  href="https://medium.com/dfinity/taking-security-seriously-two-top-icp-features-assessed-by-trail-of-bits-4a0023ab1e68"
                  className="link-primary link-with-icon"
                >
                  <LinkArrowRight></LinkArrowRight>
                  Read more about these audits
                </Link>
              </p>
            </Faq>
          </FaqSection>
          <FaqSection
            id="participate"
            title={
              <h2 className="tw-heading-3 text-gradient mb-12 md:mb-0 md:tw-heading-60">
                How to participate in an SNS DAO
              </h2>
            }
          >
            <Faq title="What do I do once I am an SNS DAO member?">
              The most important thing you can do as an SNS DAO member is to
              participate in governance. On-chain governance is what
              differentiates DAOs from traditional web applications, as members
              play a key role in the DAO's success. DAO members can contribute
              in many ways, from pushing code, to designing a logo or a UI, to
              simply voting on SNS proposals that shape how the dapp evolves.
            </Faq>
            <Faq title="In what ways can I participate in an SNS DAO?">
              There are many ways members can participate in an SNS DAO, both
              on-chain and off-chain. Creating proposals requires coding skills.
              Some examples include:
              <ul>
                <li>
                  <strong>Vote on SNS proposals:</strong> You can vote on
                  different types of proposals manually or follow other neurons
                  that vote.
                </li>
                <li>
                  <strong>Create upgrade proposals: </strong>
                  Submit an upgrade proposal to update the code of the dapp that
                  the SNS DAO controls. This allows anyone to contribute code to
                  an SNS DAO.
                </li>
                <li>
                  <strong>Create motion proposals:</strong> Motion proposals
                  don't upgrade the code of the dapp, instead they steer the
                  direction of the DAO in terms of new features and dapp
                  development.
                </li>
                <li>
                  <strong>Create SNS parameter update proposals: </strong>
                  You can propose upgrades for many of the DAO's parameters such
                  as maximum staking period, voting rewards and many more. See{" "}
                  <Link
                    href="/docs/current/developer-docs/daos/sns/managing/managing-nervous-system-parameters"
                    target="_blank"
                  >
                    parameters
                  </Link>
                  .
                </li>
              </ul>
              Non-governance related examples of contributing are:
              <ul>
                <li>
                  <strong>Content moderation: </strong> Many social media dapps
                  may incorporate content moderation as they scale to millions
                  of users. Moderators review and approve content based on the
                  content policies of the DAO.
                </li>
                <li>
                  <strong>UI / UX design work: </strong> Users can contribute
                  not only by coding, but designing different aspects of the
                  dapp.
                </li>
                <li>
                  <strong>Off-chain marketing / inviting friends: </strong>
                  Members of the DAO can be advocates of the dapp and promote it
                  in different ways.
                </li>
              </ul>
            </Faq>
            <Faq title="How does voting in an SNS DAO work?">
              Once you have acquired SNS tokens, you can lock them into SNS
<<<<<<< HEAD
              neurons, which allows you to create a proposal, vote directly on
              one, delegate voting to trusted parties that have more expertise
              in certain topics. If a proposal gets adopted, the code of the SNS
              DAO or the dapp it controls is upgraded. Depending on the SNS
              configuration, users who vote may be rewarded with additional
              tokens for participating in governance. If you want to get more
              deeply involved, you can also suggest feature updates through
              proposals to improve the dapp controlled by the DAO.
=======
              neurons, which allows you to create a proposal, vote directly on one,
              delegate voting to trusted parties that have more expertise in certain topics.
              If a proposal gets adopted, the code of the SNS DAO or the dapp it controls is
              upgraded. Depending on the SNS configuration, users who vote may
              be rewarded with additional tokens for participating in
              governance. If you want to get more deeply involved, you can also
              suggest feature updates through proposals to improve the dapp
              controlled by the DAO.
>>>>>>> 2ec176b1
            </Faq>
            <Faq
              title="How can I get SNS Tokens?"
              id="how-do-you-get-sns-tokens"
            >
              <p>
                Each SNS DAO has its own unique SNS token. For example, OpenChat
                has CHAT tokens.{" "}
              </p>
              <p>There are three main ways of acquiring SNS tokens:</p>
              <ul>
                <li>
                  <strong>Participate in a decentralization swap:</strong> When
                  an SNS launches, it has to go through a decentralization swap.
                  You can participate on the NNS frontend dapp under the{" "}
                  <Link href="https://nns.ic0.app/launchpad/">
                    Launchpad tab
                  </Link>
                  . During the swap you can buy SNS tokens with ICP.
                </li>
                <li>
                  <strong>
                    Purchase tokens on a decentralized exchange (DEX):
                  </strong>{" "}
                  After a decentralization swap has concluded, liquid tokens
                  will typically be listed on multiple DEXs, where you can buy
                  them using the ICP utility token or other tokens, depending on
                  what token pairs the DEX lists, e.g., also Bitcoin or
                  Ethereum. An SNS token in high demand may have a higher price
                  on a DEX than in its decentralization swap.{" "}
                  <Link href="http://icdex.io/">ICDex</Link>,{" "}
                  <Link href="https://sonic.ooo/">Sonic</Link> and{" "}
                  <Link href="https://icpswap.com/">ICPSwap</Link> already
                  supports SNS tokens.
                </li>
                <li>
                  <strong>Airdrops:</strong> Besides buying SNS tokens, you can
                  obtain them by receiving airdrops or by engaging with the dapp
                  and thereby earning tokens as reward. In this scenario, tokens
                  are used as an incentive to encourage active engagement with
                  the dapp which helps grow the active user base.
                </li>
                <li>
                  <strong>Voting rewards:</strong> If you already have tokens
                  and participate in governance, you can earn tokens as voting
                  rewards as you would in the NNS.
                </li>
              </ul>
            </Faq>

            <Faq title="Do I get rewards for participating in governance?">
              SNS works very similar to the NNS, however each SNS DAO can
              configure their parameters differently. Once you have locked your
              SNS governance tokens into SNS neurons for at least the minimum
              required time, you can participate in voting. Depending on the
              configuration voting may reward participants with SNS governance
              tokens.
            </Faq>

            <Faq title="What is the Neurons' fund?">
              <p>
                From the ICP ecosystem's vantage point, the Neurons' fund aids
                in bootstrapping the SNS DAO ecosystem, thereby supporting the
                continued growth of the ecosystem. The Neurons' fund itself is
                controlled by a DAO (the NNS).
              </p>
              <p>
                From a user's vantage point, the Neurons' fund is a way for
                people who stake ICP in the NNS to use their maturity to fund
<<<<<<< HEAD
                future SNSs. As the NNS decides how the Neuons' fund contributes
                to SNSs, ICP stakers participating in them can leverage the
                broader community's "wisdom of crowds" to chose which SNS tokens
                to acquire. This allows users to participate automatically in
                upcoming SNS launches.
              </p>
              <p>
                ICP neuron holders can opt in or out of the Neurons' fund at any
                moment. Neurons will only participate in the decentralization
                swap if they are opted in at the moment when the proposal to
                initiate the SNS decentralization swap executes. The propsoal
                executes immediately after it gets adopted by ICP neuron
=======
                future SNSs. As the NNS decides how the Neuons' fund contributes to
                SNSs, ICP stakers participating in them can leverage the broader community's
                "wisdom of crowds" to chose which SNS tokens to acquire. This allows
                users to participate automatically in upcoming SNS launches.
              </p>
              <p>
                ICP neuron holders can opt in or out of the Neurons' fund at
                any moment. Neurons will only participate in the
                decentralization swap if they are opted in at the moment when
                the proposal to initiate the SNS decentralization swap executes. The
                propsoal executes immediately after it gets adopted by ICP neuron
>>>>>>> 2ec176b1
                holders.
              </p>
              More about the{" "}
              <Link href="https://wiki.internetcomputer.org/wiki/Neurons_Fund">
                Neurons' fund
              </Link>
              .
            </Faq>
            <Faq title="If I am asked to send ICP to an address to participate in a decentralization swap, what should I do?">
              <p>
                If you want to participate in the swap, do not send ICP directly
                to addresses! An SNS swap will never initiate contact with you,
                e.g. via chat or email. You will never be asked to manually
                enter an ICP address to participate in a decentralization swap.
                If you find yourself entering an ICP address to participate in
                an SNS swap, then STOP. Your swap address is specific to your
                identity, and you should only interact with that address when
                participating in a swap through the{" "}
                <Link href="https://nns.ic0.app/launchpad/">NNS</Link> or other
                ICP based dapps that support the swap like{" "}
                <Link href="https://avjzx-pyaaa-aaaaj-aadmq-cai.raw.ic0.app/icsns/launchpad">
                  ICLighthouse
                </Link>
                .
              </p>
            </Faq>
          </FaqSection>
          <FaqSection
            id="decentralization-swap"
            title={
              <h2 className="tw-heading-3 text-gradient mb-12 md:mb-0 md:tw-heading-60">
                De&shy;cen&shy;tral&shy;iza&shy;tion swap
              </h2>
            }
          >
            <div className="blob blob-purple blob-md blob-top-right z-[-1]"></div>
            <Faq title="What is a decentralization swap?">
              A decentralization swap is the process by which an SNS DAO becomes
              decentralized and where users can exchange ICP for SNS tokens by
              participating. After the swap, each participant receives a basket
              of neurons. These neurons hold SNS tokens and therefore a share of
              the DAO's voting power. It is one of{" "}
              <Link href="#how-do-you-get-sns-tokens">multiple ways</Link> you
              can get SNS tokens for a particular SNS DAO.
            </Faq>

            <Faq title="Where does a decentralization swap take place?">
              <p>
                A decentralization swap is run entirely on chain. The swap is
                initiated by the NNS. Through this approach, every aspect of the
                swap, from its initiation to execution, is completely
                decentralized and not controlled by any centralized entity. Even
                the decision to create the SNS and its token is made by the NNS
<<<<<<< HEAD
                (the DAO that controls the Internet Computer) and not the
                developer in order to ensure complete decentralizion of the app.
=======
                (the DAO that controls the Internet Computer) and not the developer
                in order to ensure complete decentralizion of the app.
>>>>>>> 2ec176b1
              </p>
              <p>
                A decentralization swap follows a list of configurable
                parameters:
              </p>
              <ul>
                <li>The amount of SNS tokens to be sold</li>
                <li>
                  The amount of ICP a decentralization swap must receive to be
                  successful. If the goal is not reached, participants get their
                  ICP refunded and the swap fails.
                </li>
                <li>
                  The maximum amount of ICP a decentralization swap can receive
                  before it concludes. If the maximum ICP is reached, the swap
                  is over and the control of the dapp is turned over to the
                  token holders. As the number of tokens to be sold is fixed, it
                  is amount of ICP raised that determines the initial price of
                  the SNS tokens.
                </li>
                <li>Minimum and maximum commitment of ICP per participant</li>
                <li></li>
              </ul>
            </Faq>

            <Faq title="What do I get from a swap?">
              <p>
                If the decentralization swap is successful, you will receive a
                basket of{" "}
                <Link href="https://wiki.internetcomputer.org/wiki/Neurons_101">
                  neurons
                </Link>{" "}
                that hold your SNS tokens. Depending on the SNS configuration,
                the basket may contain multiple neurons, each with a different{" "}
                <Link href="https://support.dfinity.org/hc/en-us/articles/4404298574612-What-is-dissolve-delay-#:~:text=The%20dissolve%20delay%20is%20a,or%20lock%20up%20your%20ICP.">
                  dissolve delay
                </Link>
                . You can use your tokens to participate in governance or, once
                neurons have dissolved, sell the liquid tokens on an exchange.
              </p>
              <p>
                The number of SNS tokens you receive, and the price paid for
                each token, depends on the amount of ICP raised during the swap.
                The more ICP raised, the fewer SNS tokens you receive, however
                their price will be higher.
              </p>
            </Faq>

            <Faq title="How is the price of SNS tokens calculated?">
              <p>
                SNS tokens can be exchanged for ICP during the decentralization
                swap. There is a fixed number of tokens distributed during the
                swap, which means their price is determined by the amount of ICP
                raised. You can calculate the token price by dividing the amount
                of ICP raised with the number of tokens sold. Price = ICP raised
                / number of tokens sold. Note that the final price of SNS tokens
                isn't known at the time of the decentralization swap, as it is
                dependent on the total amount of ICP raised in the swap.
                However, you can calculate the minimum and maximum price based
                on the minimum and maximum ICP that the swap accepts, which you
                can verify in the swap proposal. A few examples:
              </p>
              <ul>
                <li>
                  The decentralization swap raised 1000 ICP by selling 5000
                  tokens. You contributed with 10 ICP. This means you will have
                  50 SNS tokens, each worth 0.2 ICP.
                </li>
                <li>
                  The decentralization swap raised 500,000 ICP by selling 1
                  million tokens. You contributed with 200 ICP. This means you
                  will have 400 SNS tokens, each worth 0.5 ICP.
                </li>
                <li>
                  The decentralization swap raised 10,000 ICP by selling 100
                  tokens. You contributed with 5 ICP. This means you will have
                  0.05 SNS tokens, where a full token would be worth 100 ICP.
                </li>
              </ul>
              <p>
                Visis the ICP Wiki for a more detailed overvire of{" "}
                <Link href="https://wiki.internetcomputer.org/wiki/How-To:_SNS_tokenomics_configuration">
                  SNS tokenomics
                </Link>
              </p>
            </Faq>

            <Faq title="How do I participate in a swap?">
              <p>
                You can participate in the decentralization swap in the{" "}
                <Link href="https://nns.ic0.app/">NNS frontend dapp</Link>,
                which requires ICP utility tokens. ICP tokens can be exchanged
                for SNS tokens during the decentralization swap. If you don’t
                have ICP, go to any of the exchanges listed on{" "}
                <Link href="https://coinmarketcap.com/currencies/internet-computer/markets/">
                  CoinMarketCap
                </Link>
                .
              </p>
              <p>
                Follow these steps to participate in a decentralization swap:
              </p>
              <p>
                <strong>
                  1. Go to the NNS frontend dapp and click on the “Launchpad” in
                  the sidebar to see all ongoing SNS decentralization swap.
                </strong>
              </p>
              <p>
                <strong>
                  2. Select the SNS Swap you’re interested in under “Current
                  Launches” and click on the box.
                </strong>
                <img
                  src="/img/sns/SNS-FAQ-participate-1.webp"
                  alt=""
                  loading="lazy"
                />
              </p>
              <p>
                <strong>3. Click on “Participate”.</strong>
                <img
                  src="/img/sns/SNS-FAQ-participate-2.webp"
                  alt=""
                  loading="lazy"
                />
              </p>
              <p>
                <strong>
                  4. Type in the amount of ICP you want to participate with or
                  click “max”, then click “Execute”.
                </strong>
                <img
                  src="/img/sns/SNS-FAQ-participate-3.webp"
                  alt=""
                  loading="lazy"
                />
              </p>
              <p>
                <strong>
                  5. You will be prompted to review your participation. If you
                  see the correct amount of ICP, select the checkbox and click
                  “Execute”.
                </strong>
                <img
                  src="/img/sns/SNS-FAQ-participate-4.webp"
                  alt=""
                  loading="lazy"
                />
              </p>
              <p>
                <strong>
                  6. On the last screen, you should see the amount of ICP you
                  entered for participation. You can repeat this process if you
                  wish to contribute more.
                </strong>
              </p>
              <p>
                After the swap ends and is successful, you receive SNS tokens.
                Note, that this may take a few hours after the swap has
                concluded. The number of SNS tokens you receive, and the price
                paid for each token, depends on the amount of ICP raised during
                the swap as well as the amount of ICP spent. The more ICP
                raised, the fewer SNS tokens you receive.
              </p>
              <p>
                If the set goals of the decentralization swap are not reached,
                participants will be refunded. The duration of a swap is
                configurable and thus, depends on the configuration of each
                individual SNS. A swap can only start after a 4 to 8-day NNS
                voting period (unless 51% majority is reached sooner) on the
                original proposal that initiates the launch the SNS.
              </p>
              <p className="not-prose">
                <Link
                  href="https://nns.ic0.app/launchpad/"
                  className="link-primary link-with-icon"
                >
                  <LinkArrowRight></LinkArrowRight>
                  Go to the Launchpad
                </Link>
              </p>
            </Faq>
            <Faq title="Who starts the decentralization swap?">
              First an NNS proposal is created for the decentralization swap.
              The swap itself starts automatically once the NNS proposal is
              adopted.
            </Faq>
            <Faq title="As a participant in the SNS decentralization swap, what do I need to trust?">
              <p>
                Before participating in an SNS decentralization swap to get a
                share of the SNS DAO’s voting power, it is highly recommended
                that you do your due diligence on the dapp in question to make
                sure the SNS DAO is trustworthy. Dapp developers are responsible
                for providing all the necessary information that allows you to
                verify the dapp and its SNS configurations. Note that in
                participating without doing due your diligence, you are
                implicitly trusting the NNS community and the developers
                decentralizing the dapp. In any case, it is crucial that you
                trust the developers will not change the dapp during the SNS
                launch. Learn what you could verify and what to look out for on{" "}
                <Link href="https://wiki.internetcomputer.org/wiki/SNS_decentralization_swap_trust">
                  the ICP Wiki.
                </Link>
              </p>
            </Faq>

            <Faq title="How can I verify the SNS decentralization swap proposal?">
              <p>
                There are multiple levels of verification you can do depending
                on your level of technical understanding. SNS canisters can be
                verified at any time, even before the decentralization swap, but
                after they have been installed on the SNS subnet. Here are some
                ways to verify:
              </p>
              <ul>
                <li>
                  <strong>Swap parameters:</strong> You can verify what the
                  parameters of the decentralization swap are in the Launchpad
                  or in the decentralization swap NNS proposal.
                </li>
                <li>
                  <strong>SNS root canister: </strong> An SNS DAO is comprised
                  of several SNS canisters that have different functions. The
                  root canister is the canister that controls the other SNS
                  canisters within a given SNS DAO. You should verify that the
                  SNS root canister is the only canister controlling other SNS
                  canisters within that SNS DAO. Verification is important for
                  making sure there no backdoors built in.
                </li>
                <li>
                  <strong>The dapp canister: </strong> You can verify that the
                  canister id of the dapp controlled by the SNS DAO is the same
                  as the one you're interacting with.
                </li>
                See Wiki for more info on{" "}
                <Link href="https://wiki.internetcomputer.org/wiki/How-to:_Verify_SNS_decentralization_swap_proposal">
                  verification
                </Link>
              </ul>
            </Faq>
          </FaqSection>

          <FaqSection
            id="treasury"
            title={
              <h2 className="tw-heading-3 text-gradient mb-12 md:mb-0 md:tw-heading-60">
                SNS DAO treasury
              </h2>
            }
          >
            <Faq title="What is the SNS treasury?">
              After a decentralization swap successfully concludes, the ICP
              collected through the swap is allocated to the SNS DAO's treasury.
              Optionally, the DAO can allocate a number of SNS tokens to be in
              the DAO's treasury, which all SNSs so far have done. The SNS
              treasury is controlled by the DAO, and can only be transferred
              using proposals that SNS token holders vote on. It is also
              possible to mint new SNS tokens at any point after the SNS launch,
              which can also only be done if the SNS DAO agrees to do so by
              proposal vote.
            </Faq>

            <Faq title="What is the purpose of the SNS treasury and how are the funds distributed?">
              <ul>
                <li>The purpose of the treasury is decided by the SNS DAO.</li>
                <li>
                  A portion of the treasury can be sent to any address by an SNS
                  proposal.
                </li>
                <li>
                  Typically, after an SNS has launched it has an SNS token
                  treasury and an ICP treasury (from the decentralization swap).
                  An SNS can, however, also own other tokens on the Internet
                  Computer.
                </li>
                <li>
<<<<<<< HEAD
                  The treasury funds could, for example, be used to open
                  liquidity pools on DEXs or to reward users for certain actions
                  in the dapp.
=======
                  Typically, after an SNS has launched it has an SNS token treasury and an ICP
                  treasury (from the decentralization swap). An SNS can, however, also own other
                  tokens on the Internet Computer.
                </li>
                <li>
                  The treasury funds could, for example, be used to open liquidity pools on
                  DEXs or to reward users for certain actions in the dapp.
>>>>>>> 2ec176b1
                </li>
              </ul>
            </Faq>

            <Faq title="Do I have a say in how the treasury funds are allocated?">
              Yes, if you are a neuron holder of the respective SNS DAO, you can
              actively exercise your voting power to decide on proposals that
              allocate treasury funds.
            </Faq>

            <Faq title="Who has access to the treasury? ">
<<<<<<< HEAD
              Without an adopted SNS proposal that specifies how to allocate
              funds, no one can access the SNS treasury. The SNS DAO only grants
              access when proposals are adopted through SNS community voting.
              While it can happen that the original developer team possesses a
              meaningful portion of the voting power, they alone cannot make
              decisions for the DAO without the approval of SNS token holders.
              In particular, treasury proposals are considered to be critical
              proposals, which have a higher bar to be adopted, including that
              they require a higher voting participation and support of a
              supermajority of the DAO voters.
            </Faq>
=======
              Without an adopted SNS proposal that specifies how to allocate funds,
              no one can access the SNS treasury. The SNS DAO only grants access
              when proposals are adopted through SNS community voting. While it can happen
              that the original developer team possesses a meaningful portion of the voting
              power, they alone cannot make decisions for the DAO without the approval of
              SNS token holders. In particular, treasury proposals are considered to be
              critical proposals, which have a higher bar to be adopted, including that
              they require a higher voting participation and support of a supermajority of
              the DAO voters.
            </Faq>

>>>>>>> 2ec176b1
          </FaqSection>

          <FaqSection
            id="governance"
            title={
              <h2 className="tw-heading-3 text-gradient mb-12 md:mb-0 md:tw-heading-60">
                Governance
              </h2>
            }
          >
            <Faq title="How do I see and vote for SNS proposals?">
              <p>
                Anyone can build a frontend that allows users to create or vote
                on SNS proposals, which means voting could take place within the
                dapp the SNS DAO controls, or in any other dapp that integrates
                with the SNS backend. The{" "}
                <Link href="https://nns.ic0.app/">NNS frontend dapp</Link> lists
                all SNS DAOs and their proposals. Other dapps that allow voting
                on SNS proposals are{" "}
                <Link href="https://iclight.io/icsns/proposals">
                  ICLight.house
                </Link>
                ,{" "}
                <Link href="https://oc.app/community/dgegb-daaaa-aaaar-arlhq-cai/channel/213879932851725513516678778767199309579">
                  OpenChat
                </Link>
                , and partially <Link href="https://dscvr.one/">DSCVR</Link>.{" "}
                Example on how SNS proposals appear on OpenChat:
                <img src="/img/sns/openchat-1.webp" alt="" loading="lazy" />
              </p>
              <p className="not-prose">
                <Link
                  href="https://nns.ic0.app/proposals/"
                  className="link-primary link-with-icon"
                >
                  <LinkArrowRight></LinkArrowRight>
                  See SNS proposals and vote on the NNS dapp
                </Link>
              </p>
            </Faq>
            <Faq title="How do I create a proposal for an SNS DAO?">
              <p>
                Creating an SNS proposal requires knowledge of the command line
                tools <Link href="https://github.com/dfinity/sdk">dfx</Link> and{" "}
                <Link href="https://github.com/dfinity/sns-quill">quill</Link>.
              </p>
              <p className="not-prose">
                <Link
                  href="https://github.com/dfinity/sns-quill#submit-a-proposal"
                  className="link-primary link-with-icon"
                >
                  <LinkArrowRight></LinkArrowRight>
                  See docs
                </Link>
              </p>
            </Faq>

            <Faq title="What is voting power and how do I get it?">
              SNS DAOs have a stake-based governance system. This means the more
              tokens participants stake in their{" "}
              <Link href="https://wiki.internetcomputer.org/wiki/Neurons_101">
                neurons
              </Link>
              , the more voting power their neurons have. In addition to the
              stake, a neuron's voting power is dependent on the{" "}
              <Link href="https://wiki.internetcomputer.org/wiki/Neurons_101">
                dissolve delay
              </Link>{" "}
              bonus and age bonus. Each SNS DAO decides these bonuses in its
              parameters.
            </Faq>

            <Faq title="What is neuron following?">
              <p>
                Following neurons is a way to delegate votes both on the NNS and
                in SNSs. Each SNS neuron can either manually vote on proposals
                or follow another neuron’s voting decisions. Neurons are
                followed based on various topics, such as making SNS treasury
                transfers or upgrading the dapp. Neurons can be set to follow
                other neurons on specific topics or to follow other neurons on
                ‘All Topics’ – a catch-all which is applied for the proposal
                without any specific following choice.
              </p>
              <p>
<<<<<<< HEAD
                When you use following, you must trust that the neurons you’re
                following will make decisions that align with your views. The
                advantages of neuron following are that you don’t have to spend
                time manually voting on each proposal, and you can rely on the
                expertise of other neuron holders for certain topics.
=======
                When you use following, you must trust that the neurons you’re following will make
                decisions that align with your views. The advantages of neuron following
                are that you don’t have to spend time manually voting on each proposal,
                and you can rely on the expertise of other neuron holders for certain topics.
>>>>>>> 2ec176b1
              </p>
            </Faq>

            <Faq title="How can I follow or unfollow a neuron on SNS treasury proposals?">
              If you would like to learn how to follow some neuron, for example
              the SNS developer team, on some topics, while manually voting on
              others, watch this short tutorial:
              <YoutubeVideoEmbed
                videoId="bgZ2VifhNcU"
                altText="Neuron following on SNS treasury proposals"
              />
            </Faq>

            <Faq title="Is it possible to transfer SNS tokens to another person?">
              <p>
                Yes. SNS tokens are ICRC-1 tokens and can be transferred between
                any Internet Computer-based wallets that support ICRC-1,
                including your NNS wallet. Note that each SNS has its own
                ICRC-1-compliant ledger for keeping track of its tokens.
              </p>
              <p>
                When receiving your SNS tokens in the form of neurons, the
                neurons may have{" "}
                <Link href="https://support.dfinity.org/hc/en-us/articles/4404298574612-What-is-dissolve-delay-#:~:text=The%20dissolve%20delay%20is%20a,or%20lock%20up%20your%20ICP.">
                  dissolve delays
                </Link>
                , meaning your tokens may not be liquid, i.e. transferable
                immediately. Rather these tokens become liquid (transferable) in
                weeks, months, or years’ time, depending on the dissolve delay
                of the respective neuron.
              </p>
            </Faq>
            <Faq title="Is it possible to sell SNS tokens to another person?">
              <p>
                Yes. Because tokens can be sent to other people, they can
                likewise be sent to exchanges and thus, swapped for other
                tokens. The easiest way to sell SNS tokens is through a
                decentralized exchange (DEX) that lists the token. You can
                exchange SNS tokens for other tokens, depending on the token
                pairs available on any DEX.
              </p>
              <p>
                Likewise, you can acquire SNS tokens on a DEX in exchange for
                other tokens.
              </p>
            </Faq>
            <Faq title="Are SNS tokens inflationary or deflationary?">
              <p>
                This depends on the specific SNS configuration. An SNS DAO can
                have both inflationary and deflationary pressures.
              </p>
              <p>Inflationary:</p>
              <ul>
                <li>
                  An SNS DAO can be set up to mint voting rewards for people who
                  participate in governance (similar to ICP).
                </li>
                <li>
                  An SNS DAO can mint tokens if voted on by SNS token holders.
                  For example: a game mints 2% of total supply each year and
                  distributes it among players.
                </li>
              </ul>
              <p>Deflationary:</p>
              <ul>
                <li>SNS tokens are burnt for every transaction.</li>
                <li>
                  Locking SNS tokens into neurons removes them from circulation.
                  While not technically deflation, it acts as a deflationary
                  pressure.
                </li>
              </ul>
              <p className="not-prose">
                <Link
                  href="https://wiki.internetcomputer.org/wiki/How-To:_SNS_tokenomics_configuration"
                  className="link-primary link-with-icon"
                >
                  <LinkArrowRight></LinkArrowRight>
                  More on SNS tokenomics
                </Link>
              </p>
            </Faq>
          </FaqSection>
        </section>
        <section id="resource-center">
          <AnimateSpawn
            className="container-10 text-white relative mt-30 md:mt-60"
            variants={transitions.container}
          >
            <motion.div
              variants={transitions.fadeIn}
              className="z-[-1] blob blob-purple  blob-md md:blob-lg blob-center opacity-90"
            ></motion.div>
            <div className="md:w-6/10 mx-auto text-center">
              <motion.h2
                className="tw-heading-3 md:tw-heading-60 mb-3 md:mb-6"
                variants={transitions.item}
              >
                Resource Center
              </motion.h2>
              <motion.p
                className="tw-lead-sm md:tw-lead mb-6"
                variants={transitions.item}
              >
                Everything you need to become an SNS DAO ninja.
              </motion.p>
            </div>
          </AnimateSpawn>
        </section>
        <AnimateSpawn
          variants={transitions.container}
          className="container-12 mt-8 md:mt-20 mb-20 md:mb-30 grid grid-cols-1 md:grid-cols-3 gap-2"
          el={motion.section}
        >
          <SmallCardWithDescription
            href="/sns"
            title="SNS DAO Basics"
          ></SmallCardWithDescription>
          <SmallCardWithDescription
            href="https://youtu.be/nZBWx6y070Y"
            title="Video: Next Generation DAOs"
          ></SmallCardWithDescription>
          <SmallCardWithDescription
            href="https://medium.com/dfinity/how-the-service-nervous-system-sns-will-bring-tokenized-governance-to-on-chain-dapps-b74fb8364a5c"
            title="SNS Blog"
          ></SmallCardWithDescription>
          <SmallCardWithDescription
            href="/how-it-works"
            title="Technical overview of ICP"
          ></SmallCardWithDescription>
          <SmallCardWithDescription
            href="https://wiki.internetcomputer.org/wiki/Service_Nervous_System_(SNS)"
            title="SNS Wiki"
          ></SmallCardWithDescription>
          <SmallCardWithDescription
            href="/docs/current/developer-docs/daos/sns/"
            title="SNS Docs"
          ></SmallCardWithDescription>
        </AnimateSpawn>
      </main>
      <IntraPageNav
        hasHome={false}
        links={[
          {
            text: "Introduction",
            to: "#introduction",
          },
          {
            to: "#participate",
            text: "Participate",
          },
          {
            to: "#decentralization-swap",
            text: "Decentralization swap",
          },
          {
            to: "#governance",
            text: "Governance",
          },
          {
            to: "#resource-center",
            text: "Resource Center",
          },
        ]}
      ></IntraPageNav>
    </Layout>
  );
}

export default SnsFaqPage;<|MERGE_RESOLUTION|>--- conflicted
+++ resolved
@@ -127,16 +127,10 @@
                 of a dapp, since everything is on-chain. Having fully on-chain
                 DAOs is important because it enables all decisions to be
                 executed on the blockchain and thus facilitates true
-<<<<<<< HEAD
-                decentralization. This is in contrast to existing DAOs on other
-                blockchains where voting takes place on-chain but the execution
-                of the results are often carried out by developers off-chain.{" "}
-=======
                 decentralization. This is in contrast to existing DAOs
                 on other blockchains where voting takes place on-chain but the
                 execution of the results are often carried out by developers
                 off-chain.{" "}
->>>>>>> 2ec176b1
                 <p>
                   Therefore, SNS DAOs serve as a vehicle to deliver fully
                   decentralized online services that are owned and governed by
@@ -184,10 +178,6 @@
               Yes, the SNS framework has undergone two security audits by{" "}
               <Link href="https://www.trailofbits.com/">Trail of Bits</Link> in
               2022, and 2023 with no severe issues found.
-<<<<<<< HEAD
-=======
-
->>>>>>> 2ec176b1
               <p className="not-prose">
                 <Link
                   href="https://medium.com/dfinity/taking-security-seriously-two-top-icp-features-assessed-by-trail-of-bits-4a0023ab1e68"
@@ -272,16 +262,6 @@
             </Faq>
             <Faq title="How does voting in an SNS DAO work?">
               Once you have acquired SNS tokens, you can lock them into SNS
-<<<<<<< HEAD
-              neurons, which allows you to create a proposal, vote directly on
-              one, delegate voting to trusted parties that have more expertise
-              in certain topics. If a proposal gets adopted, the code of the SNS
-              DAO or the dapp it controls is upgraded. Depending on the SNS
-              configuration, users who vote may be rewarded with additional
-              tokens for participating in governance. If you want to get more
-              deeply involved, you can also suggest feature updates through
-              proposals to improve the dapp controlled by the DAO.
-=======
               neurons, which allows you to create a proposal, vote directly on one,
               delegate voting to trusted parties that have more expertise in certain topics.
               If a proposal gets adopted, the code of the SNS DAO or the dapp it controls is
@@ -290,7 +270,6 @@
               governance. If you want to get more deeply involved, you can also
               suggest feature updates through proposals to improve the dapp
               controlled by the DAO.
->>>>>>> 2ec176b1
             </Faq>
             <Faq
               title="How can I get SNS Tokens?"
@@ -360,20 +339,6 @@
               <p>
                 From a user's vantage point, the Neurons' fund is a way for
                 people who stake ICP in the NNS to use their maturity to fund
-<<<<<<< HEAD
-                future SNSs. As the NNS decides how the Neuons' fund contributes
-                to SNSs, ICP stakers participating in them can leverage the
-                broader community's "wisdom of crowds" to chose which SNS tokens
-                to acquire. This allows users to participate automatically in
-                upcoming SNS launches.
-              </p>
-              <p>
-                ICP neuron holders can opt in or out of the Neurons' fund at any
-                moment. Neurons will only participate in the decentralization
-                swap if they are opted in at the moment when the proposal to
-                initiate the SNS decentralization swap executes. The propsoal
-                executes immediately after it gets adopted by ICP neuron
-=======
                 future SNSs. As the NNS decides how the Neuons' fund contributes to
                 SNSs, ICP stakers participating in them can leverage the broader community's
                 "wisdom of crowds" to chose which SNS tokens to acquire. This allows
@@ -385,7 +350,6 @@
                 decentralization swap if they are opted in at the moment when
                 the proposal to initiate the SNS decentralization swap executes. The
                 propsoal executes immediately after it gets adopted by ICP neuron
->>>>>>> 2ec176b1
                 holders.
               </p>
               More about the{" "}
@@ -439,13 +403,8 @@
                 swap, from its initiation to execution, is completely
                 decentralized and not controlled by any centralized entity. Even
                 the decision to create the SNS and its token is made by the NNS
-<<<<<<< HEAD
-                (the DAO that controls the Internet Computer) and not the
-                developer in order to ensure complete decentralizion of the app.
-=======
                 (the DAO that controls the Internet Computer) and not the developer
                 in order to ensure complete decentralizion of the app.
->>>>>>> 2ec176b1
               </p>
               <p>
                 A decentralization swap follows a list of configurable
@@ -723,11 +682,6 @@
                   Computer.
                 </li>
                 <li>
-<<<<<<< HEAD
-                  The treasury funds could, for example, be used to open
-                  liquidity pools on DEXs or to reward users for certain actions
-                  in the dapp.
-=======
                   Typically, after an SNS has launched it has an SNS token treasury and an ICP
                   treasury (from the decentralization swap). An SNS can, however, also own other
                   tokens on the Internet Computer.
@@ -735,7 +689,6 @@
                 <li>
                   The treasury funds could, for example, be used to open liquidity pools on
                   DEXs or to reward users for certain actions in the dapp.
->>>>>>> 2ec176b1
                 </li>
               </ul>
             </Faq>
@@ -747,19 +700,6 @@
             </Faq>
 
             <Faq title="Who has access to the treasury? ">
-<<<<<<< HEAD
-              Without an adopted SNS proposal that specifies how to allocate
-              funds, no one can access the SNS treasury. The SNS DAO only grants
-              access when proposals are adopted through SNS community voting.
-              While it can happen that the original developer team possesses a
-              meaningful portion of the voting power, they alone cannot make
-              decisions for the DAO without the approval of SNS token holders.
-              In particular, treasury proposals are considered to be critical
-              proposals, which have a higher bar to be adopted, including that
-              they require a higher voting participation and support of a
-              supermajority of the DAO voters.
-            </Faq>
-=======
               Without an adopted SNS proposal that specifies how to allocate funds,
               no one can access the SNS treasury. The SNS DAO only grants access
               when proposals are adopted through SNS community voting. While it can happen
@@ -770,8 +710,6 @@
               they require a higher voting participation and support of a supermajority of
               the DAO voters.
             </Faq>
-
->>>>>>> 2ec176b1
           </FaqSection>
 
           <FaqSection
@@ -856,18 +794,10 @@
                 without any specific following choice.
               </p>
               <p>
-<<<<<<< HEAD
-                When you use following, you must trust that the neurons you’re
-                following will make decisions that align with your views. The
-                advantages of neuron following are that you don’t have to spend
-                time manually voting on each proposal, and you can rely on the
-                expertise of other neuron holders for certain topics.
-=======
                 When you use following, you must trust that the neurons you’re following will make
                 decisions that align with your views. The advantages of neuron following
                 are that you don’t have to spend time manually voting on each proposal,
                 and you can rely on the expertise of other neuron holders for certain topics.
->>>>>>> 2ec176b1
               </p>
             </Faq>
 
