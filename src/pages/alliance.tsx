import React, { useRef, useState } from "react";

import AnimateSpawn from "../components/Common/AnimateSpawn";
import { Faq, FaqSection } from "../components/Common/Faq/Faq";
import DarkHeroStyles from "@site/src/components/Common/DarkHeroStyles";
import Layout from "@theme/Layout";
import Link from "@docusaurus/Link";
import LinkArrowRight from "../components/Common/Icons/LinkArrowRight";
import LinkArrowUpRight from "../components/Common/Icons/LinkArrowUpRight";
import LinkCardsSection from "../components/Common/LinkCardsSection";
import ShareMeta from "../components/Common/ShareMeta";
import clsx from "clsx";
import { motion, AnimatePresence } from "framer-motion";
import transitions from "@site/static/transitions.json";
import { useDarkHeaderInHero } from "../utils/use-dark-header-in-hero";
import { useFontsLoaded } from "@site/src/utils/use-fonts-loaded";
import ArrowDown from "@site/static/img/svgIcons/arrowDown.svg";

const MotionLink = motion(Link);

const FaqItem = ({ question, answer, index }) => {
  const [isOpen, setIsOpen] = useState(false);

  const toggleOpen = () => setIsOpen(!isOpen);

  // Process the answer to handle links and line breaks
  const renderAnswer = () => {
    if (typeof answer === "string" && answer.includes("https://")) {
      const parts = answer.split(
        "Please visit our support page for further details:"
      );

      if (parts.length === 2) {
        return (
          <>
            {parts[0]}
            <p className="mt-4">
              Please visit our support page for further details:{" "}
              <Link
                href="https://support.dfinity.org/hc/en-us/sections/8730478311060-DFINITY-Foundation"
                className="link-white"
              >
                https://support.dfinity.org/hc/en-us/sections/8730478311060-DFINITY-Foundation
              </Link>
            </p>
          </>
        );
      }
    }

    return answer;
  };

  return (
    <motion.article
      initial={false}
      className={`border-b border-gray-700 overflow-hidden ${
        isOpen ? "pb-6" : ""
      }`}
    >
      <header
        className="flex w-full items-center gap-6 tw-lead-sm justify-between py-6 cursor-pointer select-none"
        onClick={toggleOpen}
      >
        <div className="flex-1 flex items-center">
          {index && <span className="mr-2">{index}.</span>}
          {question}
        </div>
        <motion.div
          initial={false}
          animate={{ rotate: isOpen ? 180 : 0 }}
          transition={{ duration: 0.3 }}
        >
          <ArrowDown className="w-6 h-6 text-white" />
        </motion.div>
      </header>
      <AnimatePresence initial={false}>
        {isOpen && (
          <motion.div
            key="content"
            initial="collapsed"
            animate="open"
            exit="collapsed"
            variants={{
              open: { opacity: 1, height: "auto" },
              collapsed: { opacity: 0, height: 0 },
            }}
            transition={{ duration: 0.3, ease: "easeInOut" }}
          >
            <div className="pr-6">
              <p className="tw-paragraph !mb-0">{renderAnswer()}</p>
            </div>
          </motion.div>
        )}
      </AnimatePresence>
    </motion.article>
  );
};

function AlliancePage() {
  const fontLoaded = useFontsLoaded();
  const heroRef = useRef<HTMLDivElement>(null);
  const isDark = useDarkHeaderInHero(heroRef);

  return (
    <Layout
      title="ICP Alliance - Build sovereign clouds and apps"
      description="Join the ICP Alliance to build sovereign clouds and applications. Enterprises and governments are researching for sovereignty, security, AI and digital assets."
    >
      <style>
        {`
           footer {
            --ifm-footer-background-color: transparent;
              background: linear-gradient(97deg, #050011 69.49%, #08214C 98.09%);
            --ifm-footer-color: white;
            --ifm-footer-link-color: white;
            --ifm-footer-title-color: white;
          }
        `}
      </style>
      <ShareMeta image="/img/shareImages/share-alliance.webp"></ShareMeta>

      <main
        className="text-white bg-[#010103] relative overflow-hidden"
        style={{
          marginTop: `calc(var(--ifm-navbar-height) * -1)`,
        }}
      >
        <DarkHeroStyles bgColor="transparent"></DarkHeroStyles>
        <section
<<<<<<< HEAD
          className="text-white pt-20 mb-[10vw] lg:mb-3"
          style={{
            background: "linear-gradient(54deg, #3B00B9 0%, #0E0822 153.06%)",
          }}
          ref={heroRef}
        >
=======
          className="text-white pt-20 mb-[10vw] lg:mb-3 relative bg-[#010103]"
          ref={heroRef}
        >
          <div className="absolute right-0 h-full top-1/2 -translate-y-1/2
            w-full bg-[url('/img/alliance/allianceglobe.jpg')] bg-no-repeat bg-[length:auto_100%]"
          
            style={{
              backgroundPosition: "right 50%"
            }}
          ></div>
>>>>>>> a42a1136
          <div className="container-10 pt-20 pb-12 sm:pb-40 md:pb-40 md:pt-36 relative z-10">
            <div className="flex justify-end mb-8">
              <img
                src="/img/alliance/icp-alliance-logo.svg"
                alt="ICP Alliance"
                className="h-12"
              />
            </div>
            <motion.h1
              className="tw-heading-3 md:tw-heading-2 mb-2 md:mb-6 md:w-2/3"
              variants={transitions.item}
            >
              Lead the Next Web.
              <br />
              Build sovereign clouds and apps.
            </motion.h1>
            <div className="relative md:w-5/10">
              <motion.p
                className="tw-lead-sm md:tw-lead mb-8"
                variants={transitions.item}
              >
                Become the go-to partner for clients racing towards data sovereignty and self-writing apps. ICP Alliance offers leads, solution blueprints, early tech access, and engineering support for faster delivery.
              </motion.p>
              <MotionLink
                className="button-white"
                href="#join"
                variants={transitions.item}
              >
                JOIN ALLIANCE
              </MotionLink>
            </div>

            <img
              src="/img/alliance/icpa-logo.png"
              alt="alliance logo"
              className="mx-auto absolute top-1/2 right-0 -translate-x-1/2 w-56 -translate-y-1/2"
            />
          </div>
        </section>

        <section className="container-10 py-16 md:py-24">
          <h2 className="tw-heading-3 text-center mb-16">
            Enterprises and governments are researching for sovereignty,
            security, AI and digital assets
          </h2>

          <div className="md:flex gap-8 text-center flex-wrap justify-center">
            
            <div className="border-solid border-1 border-[#223D6B] p-8 rounded-lg mt-8 mt-0 md:w-[calc(25%-2rem)] flex-shrink-0">
              <div className="font-bold text-[3.5em] mb-2 text-white gap-2">
                <span className="text-[0.3em] font-normal text-end mr-2">USD</span><span>258b</span>
              </div>
              <p className="tw-paragraph-sm text-[#666]">
                Global sovereign-cloud spend projected by 2027 (26.6% CAGR)
              </p>
            </div>

            <div className="border-solid border-1 border-[#223D6B] p-8 rounded-lg mt-8 mt-0 md:w-[calc(25%-2rem)] flex-shrink-0">
              <div className="font-bold text-[3.5em] mb-2 text-white gap-2">
                <span className="text-[0.3em] font-normal text-end mr-2">USD</span><span>10.5t</span>
              </div>
              <p className="tw-paragraph-sm text-[#666]">
                Cost of global cyber security spent in 2025
              </p>
            </div>

            <div className="border-solid border-1 border-[#223D6B] p-8 rounded-lg mt-8 mt-0 md:w-[calc(25%-2rem)] flex-shrink-0">
              <div className="font-bold text-[3.5em] mb-2 text-white gap-2">
                <span>90%+</span>
              </div>
              <p className="tw-paragraph-sm text-[#666]">
                Software cost savings through AI developing & deploying apps
              </p>
            </div>

            <div className="border-solid border-1 border-[#223D6B] p-8 rounded-lg mt-8 mt-0 md:w-[calc(25%-2rem)] flex-shrink-0">
              <div className="font-bold text-[3.5em] mb-2 text-white gap-2">
                <span className="text-[0.3em] font-normal text-end mr-2">USD</span><span>15t</span>
              </div>
              <p className="tw-paragraph-sm text-[#666]">
                Stable Coin and RWA market projected by 2030
              </p>
            </div>
            
          </div>
          
          <div className="text-center mt-24">
            <p className="tw-heading-4 bg-clip-text text-transparent bg-gradient-to-r from-[#0F3987] via-[#EBF1FF] to-[#0F3987]">
              The ICP stack was built to scale for all of this.
            </p>
          </div>

        </section>

        <section className="container-10 py-16 md:py-24">
          <h2 className="tw-heading-4 md:tw-heading-3 mb-16 text-center">
            Deliver a new technology paradigm to your clients
          </h2>

          <div className="grid grid-cols-1 md:grid-cols-2 gap-8">
            <div className="p-8 rounded-lg">
              <img
                src="/img/alliance/tech-icon-01.png"
                className="h-20 mb-8 ml-0"
                alt="Tech icon 1"
              />
              <h3 className="tw-heading-5 mb-4">
              Sovereign Cloud, Apps & AI
              </h3>
              <p className="tw-paragraph-sm opacity-60">
                Run the full stack—data, logic, and AI agents—inside a jurisdiction-controlled cloud that never leaves the Internet Computer. Clients gain verify control over their data, processes and workloads while meeting even the toughest sovereignty mandates.
              </p>
            </div>
            <div className="p-8 rounded-lg">
              <img
                src="/img/alliance/tech-icon-02.png"
                className="h-20 mb-8 ml-0"
                alt="Tech icon 2"
              />
              <h3 className="tw-heading-5 mb-4">Prompt-Driven App Factory</h3>
              <p className="tw-paragraph-sm opacity-60">
                Developers simply describe a feature and watch the platform design, deploy, and orchestrate it end-to-end on ICP. This self-writing pipeline slashes build time and lets teams iterate at chat speed.
              </p>
            </div>
            <div className="p-8 rounded-lg">
              <img
                src="/img/alliance/tech-icon-03.png"
                className="h-20 mb-8 ml-0"
                alt="Tech icon 3"
              />
              <h3 className="tw-heading-5 mb-4">
                Universal Interoperability Layer
              </h3>
              <p className="tw-paragraph-sm  opacity-60">
                Chain Fusion turns ICP into a trustless hub that can call smart-contracts on Bitcoin, Ethereum, Solana, and any future network—no bridges, no custodians. Enterprises can custody and move assets and data across chains without security trade-offs.
              </p>
            </div>
            <div className="p-8 rounded-lg">
              <img
                src="/img/alliance/tech-icon-04.png"
                className="h-20 mb-8 ml-0"
                alt="Tech icon 4"
              />
              <h3 className="tw-heading-5 mb-4">
                Built-In Security & Governance
              </h3>
              <p className="tw-paragraph-sm opacity-60">
              Every app inherits tamper-proof state, hardware-rooted identity, and on-chain upgrade history, so audits are automatic and breaches are a thing of the past. Clients can also shape protocol upgrades through open governance, aligning infrastructure with their long-term needs.
              </p>
            </div>
          </div>
        </section>

        <div className="container-10 py-16 md:py-24">
          <img
            src="/img/alliance/usecases.png"
            className="w-full mb-8 mx-auto block"
            alt="use cases"
          />
        </div>

        <section className="container-10 py-16 md:py-24">
          <h2 className="tw-heading-4 md:tw-heading-3 mb-16 text-center">
            An Alliance that grows your business
          </h2>

          <div className="grid grid-cols-1 md:grid-cols-2 gap-16 mb-16">
            <div>
              <div className="mb-6">
                <span className="bg-[#0E0822] text-white px-3 py-1 rounded-full text-sm">
                  Member
                </span>
              </div>
              <ul className="space-y-4">
                <li className="flex items-start">
                  <svg
                    className="h-6 w-6 text-green-500 mr-2"
                    fill="none"
                    viewBox="0 0 24 24"
                    stroke="currentColor"
                  >
                    <path
                      strokeLinecap="round"
                      strokeLinejoin="round"
                      strokeWidth="2"
                      d="M5 13l4 4L19 7"
                    />
                  </svg>
                  <span>Access to educational resources</span>
                </li>
                <li className="flex items-start">
                  <svg
                    className="h-6 w-6 text-green-500 mr-2"
                    fill="none"
                    viewBox="0 0 24 24"
                    stroke="currentColor"
                  >
                    <path
                      strokeLinecap="round"
                      strokeLinejoin="round"
                      strokeWidth="2"
                      d="M5 13l4 4L19 7"
                    />
                  </svg>
                  <span>Community support and networking</span>
                </li>
                <li className="flex items-start">
                  <svg
                    className="h-6 w-6 text-green-500 mr-2"
                    fill="none"
                    viewBox="0 0 24 24"
                    stroke="currentColor"
                  >
                    <path
                      strokeLinecap="round"
                      strokeLinejoin="round"
                      strokeWidth="2"
                      d="M5 13l4 4L19 7"
                    />
                  </svg>
                  <span>Alliance directory listing</span>
                </li>
                <li className="flex items-start">
                  <svg
                    className="h-6 w-6 text-green-500 mr-2"
                    fill="none"
                    viewBox="0 0 24 24"
                    stroke="currentColor"
                  >
                    <path
                      strokeLinecap="round"
                      strokeLinejoin="round"
                      strokeWidth="2"
                      d="M5 13l4 4L19 7"
                    />
                  </svg>
                  <span>Marketing opportunities</span>
                </li>
              </ul>
            </div>
            <div>
              <div className="mb-6">
                <span className="bg-[#3B00B9] text-white px-3 py-1 rounded-full text-sm">
                  Partner
                </span>
              </div>
              <ul className="space-y-4">
                <li className="flex items-start">
                  <svg
                    className="h-6 w-6 text-green-500 mr-2"
                    fill="none"
                    viewBox="0 0 24 24"
                    stroke="currentColor"
                  >
                    <path
                      strokeLinecap="round"
                      strokeLinejoin="round"
                      strokeWidth="2"
                      d="M5 13l4 4L19 7"
                    />
                  </svg>
                  <span>All Member benefits plus:</span>
                </li>
                <li className="flex items-start">
                  <svg
                    className="h-6 w-6 text-green-500 mr-2"
                    fill="none"
                    viewBox="0 0 24 24"
                    stroke="currentColor"
                  >
                    <path
                      strokeLinecap="round"
                      strokeLinejoin="round"
                      strokeWidth="2"
                      d="M5 13l4 4L19 7"
                    />
                  </svg>
                  <span>Co-marketing opportunities</span>
                </li>
                <li className="flex items-start">
                  <svg
                    className="h-6 w-6 text-green-500 mr-2"
                    fill="none"
                    viewBox="0 0 24 24"
                    stroke="currentColor"
                  >
                    <path
                      strokeLinecap="round"
                      strokeLinejoin="round"
                      strokeWidth="2"
                      d="M5 13l4 4L19 7"
                    />
                  </svg>
                  <span>Priority technical support</span>
                </li>
                <li className="flex items-start">
                  <svg
                    className="h-6 w-6 text-green-500 mr-2"
                    fill="none"
                    viewBox="0 0 24 24"
                    stroke="currentColor"
                  >
                    <path
                      strokeLinecap="round"
                      strokeLinejoin="round"
                      strokeWidth="2"
                      d="M5 13l4 4L19 7"
                    />
                  </svg>
                  <span>Partnership certification</span>
                </li>
              </ul>
            </div>
          </div>
        </section>

        <section className="container-10 py-16 md:py-24">
          <h2 className="tw-heading-4 md:tw-heading-3 mb-16 text-center">
            Leverage the full ICP tech stack for your clients
          </h2>

          <div className="grid grid-cols-1 md:grid-cols-3 gap-8 mb-16">
            <div className="bg-[#0E0822] text-white p-6 rounded-lg">
              <h3 className="tw-heading-5 mb-4">Frontend</h3>
              <ul className="space-y-3">
                <li>HTML/CSS/JS</li>
                <li>React/Vue/Angular</li>
                <li>Mobile apps</li>
                <li>APIs</li>
              </ul>
            </div>
            <div className="bg-[#0E0822] text-white p-6 rounded-lg">
              <h3 className="tw-heading-5 mb-4">Middleware</h3>
              <ul className="space-y-3">
                <li>Authentication</li>
                <li>Storage</li>
                <li>Notifications</li>
                <li>API integration</li>
              </ul>
            </div>
            <div className="bg-[#0E0822] text-white p-6 rounded-lg">
              <h3 className="tw-heading-5 mb-4">Backend</h3>
              <ul className="space-y-3">
                <li>Canister smart contracts</li>
                <li>Database</li>
                <li>Chain integration</li>
                <li>Compute</li>
              </ul>
            </div>
          </div>

          <div className="mt-16">
            <h3 className="tw-heading-5 mb-4">ICP Enterprise Apps</h3>
            <div className="grid grid-cols-2 md:grid-cols-4 gap-4">
              <div className="border border-gray-300 p-4 rounded-lg text-center">
                <img
                  src="/img/alliance/app-icon-1.svg"
                  alt="App icon"
                  className="h-10 mx-auto mb-2"
                />
                <p className="tw-paragraph-sm">ICP Studio</p>
              </div>
              <div className="border border-gray-300 p-4 rounded-lg text-center">
                <img
                  src="/img/alliance/app-icon-2.svg"
                  alt="App icon"
                  className="h-10 mx-auto mb-2"
                />
                <p className="tw-paragraph-sm">ICP Wallet</p>
              </div>
              <div className="border border-gray-300 p-4 rounded-lg text-center">
                <img
                  src="/img/alliance/app-icon-3.svg"
                  alt="App icon"
                  className="h-10 mx-auto mb-2"
                />
                <p className="tw-paragraph-sm">ICP Dashboard</p>
              </div>
              <div className="border border-gray-300 p-4 rounded-lg text-center">
                <img
                  src="/img/alliance/app-icon-4.svg"
                  alt="App icon"
                  className="h-10 mx-auto mb-2"
                />
                <p className="tw-paragraph-sm">Internet Identity</p>
              </div>
            </div>
          </div>

          <div className="mt-16">
            <h3 className="tw-heading-5 mb-4">Developer tools</h3>
            <div className="grid grid-cols-2 md:grid-cols-5 gap-4">
              <div className="bg-gray-100 p-3 rounded-lg flex items-center justify-center">
                <img
                  src="/img/alliance/tool-1.svg"
                  alt="Tool icon"
                  className="h-8"
                />
              </div>
              <div className="bg-gray-100 p-3 rounded-lg flex items-center justify-center">
                <img
                  src="/img/alliance/tool-2.svg"
                  alt="Tool icon"
                  className="h-8"
                />
              </div>
              <div className="bg-gray-100 p-3 rounded-lg flex items-center justify-center">
                <img
                  src="/img/alliance/tool-3.svg"
                  alt="Tool icon"
                  className="h-8"
                />
              </div>
              <div className="bg-gray-100 p-3 rounded-lg flex items-center justify-center">
                <img
                  src="/img/alliance/tool-4.svg"
                  alt="Tool icon"
                  className="h-8"
                />
              </div>
              <div className="bg-gray-100 p-3 rounded-lg flex items-center justify-center">
                <img
                  src="/img/alliance/tool-5.svg"
                  alt="Tool icon"
                  className="h-8"
                />
              </div>
            </div>
          </div>
        </section>

        <section className="container-10 py-16 md:py-24 bg-[#0E0822] text-white text-center">
          <div className="max-w-3xl mx-auto">
            <h2 className="tw-heading-4 mb-8">
              Success in the decentralized economy requires a tech powerhouse
              that breaks through the constraints of imagination.
            </h2>
          </div>
        </section>

        <section className="container-10 py-16 md:py-24 bg-black text-white">
          <h2 className="tw-heading-4 md:tw-heading-3 mb-16 text-center">
            FAQs
          </h2>

          <div className="max-w-7xl mx-auto">
            <FaqItem
              question="What types of companies qualify to join the program?"
              answer="We welcome application developers, consultancies, system integrators, cloud service providers, and Web3-native or enterprise-focused dev shops. If you're building on, servicing, or running ICP-based solutions—or planning to—we'd love to hear from you."
              index={1}
            />
            <FaqItem
              question="Do I need previous experience building on ICP to apply?"
              answer="No! If you're new to ICP but experienced in software development or consulting and eager to explore ICP opportunities, you can join as a Member. To qualify for the Partner tier, you'll need at least one successful ICP implementation and qualified ICP developers on your team."
              index={2}
            />
            <FaqItem
              question="How do we apply to become a Member or Partner, and what is the process?"
              answer="You can apply through our official online application form. After submission, the DFINITY Partner Team will review your application and get in touch. Most applicants start as Members. If you meet the criteria for the Partner tier, you may be invited to upgrade."
              index={3}
            />
            <FaqItem
              question="Is there any cost or fee to join the program?"
              answer="No. There is currently no fee to join the program at either tier. Your main investment is your time, team, and commitment to building and delivering value with ICP."
              index={4}
            />
            <FaqItem
              question="What kind of support can we expect from DFINITY once we're accepted?"
              answer="You'll get access to a partner manager, technical support resources, documentation, early feature previews, and collaboration opportunities. Partners also receive assistance with proposal development, solution architecture, and potential go-to-market campaigns."
              index={5}
            />
            <FaqItem
              question="How can we collaborate with DFINITY on enterprise opportunities or joint bids?"
              answer="As a Partner, you can co-sell with DFINITY on enterprise projects. We support joint bids, RFPs, and proposal responses with shared resources, technical input, and client introductions. There's also a structured process for registering and collaborating on opportunities."
              index={6}
            />
            <FaqItem
              question="Can we receive funding or grants through the program to support client projects?"
              answer="Yes. DFINITY offers milestone-based co-funding, grants, or cycle credits for select partner-led projects. This can reduce risk and make it easier to pitch ICP to enterprise clients. All funding is subject to proposal approval and impact evaluation. Please visit our support page for further details: https://support.dfinity.org/hc/en-us/sections/8730478311060-DFINITY-Foundation"
              index={7}
            />
          </div>
        </section>

        <section className="container-10 py-16 md:py-24 bg-black text-white">
          <div className="max-w-7xl mx-auto">
            <h2 className="tw-heading-4 md:tw-heading-3 mb-4 text-center">
              Get in touch
            </h2>
            <p className="text-center mb-16">DFINITY Team Members</p>

            <div className="grid grid-cols-1 md:grid-cols-12 gap-8 md:gap-16">
              <div className="md:col-span-8 grid grid-cols-1 md:grid-cols-2 gap-8">
                <div>
                  <div className="mb-6 rounded-md overflow-hidden">
                    <img
                      src="/img/alliance/team-1.webp"
                      alt="Pierre Samaties"
                      className="w-full grayscale"
                    />
                  </div>
                  <h3 className="tw-heading-5 mb-1">Pierre Samaties</h3>
                  <p className="tw-paragraph-sm text-gray-400">
                    Chief Business Officer
                  </p>
                </div>
                <div>
                  <div className="mb-6 rounded-md overflow-hidden">
                    <img
                      src="/img/alliance/team-2.webp"
                      alt="Arno Pernthaler"
                      className="w-full grayscale"
                    />
                  </div>
                  <h3 className="tw-heading-5 mb-1">Arno Pernthaler</h3>
                  <p className="tw-paragraph-sm text-gray-400">
                    ICP Alliance Lead
                  </p>
                </div>
              </div>

              <div className="md:col-span-4">
                <h3 className="tw-heading-5 mb-6">Contact us</h3>
                <Link
                  className="link-white link-with-icon !text-white  hover:text-white hover:opacity-80 duration-200 ease-in-out"
                  href="alliance@dfinity.org"
                >
                  <LinkArrowRight />
                  <span>alliance@dfinity.org</span>
                </Link>
              </div>
            </div>
          </div>
        </section>

        <section
          id="join"
          className="container-10 py-16 md:py-24  text-white text-center"
        >
          <h2 className="tw-heading-4 md:tw-heading-3 mb-8">
            Ready to Join the ICP Alliance?
          </h2>
          <p className="tw-paragraph md:w-2/3 mx-auto mb-8">
            Join the ICP Alliance as an Implementation Partner to grow your
            business with powerful ICP solutions and DFINITY's support, tools,
            and visibility.
          </p>
          <div className="flex flex-col md:flex-row justify-center gap-4">
            <MotionLink
              className="button-white"
              href="https://form.internetcomputer.org/alliance-application"
              target="_blank"
              variants={transitions.item}
            >
              APPLY NOW
            </MotionLink>
          </div>
        </section>
      </main>
    </Layout>
  );
}

export default AlliancePage;<|MERGE_RESOLUTION|>--- conflicted
+++ resolved
@@ -128,25 +128,16 @@
       >
         <DarkHeroStyles bgColor="transparent"></DarkHeroStyles>
         <section
-<<<<<<< HEAD
-          className="text-white pt-20 mb-[10vw] lg:mb-3"
-          style={{
-            background: "linear-gradient(54deg, #3B00B9 0%, #0E0822 153.06%)",
-          }}
-          ref={heroRef}
-        >
-=======
           className="text-white pt-20 mb-[10vw] lg:mb-3 relative bg-[#010103]"
           ref={heroRef}
         >
-          <div className="absolute right-0 h-full top-1/2 -translate-y-1/2
+          <div
+            className="absolute right-0 h-full top-1/2 -translate-y-1/2
             w-full bg-[url('/img/alliance/allianceglobe.jpg')] bg-no-repeat bg-[length:auto_100%]"
-          
             style={{
-              backgroundPosition: "right 50%"
+              backgroundPosition: "right 50%",
             }}
           ></div>
->>>>>>> a42a1136
           <div className="container-10 pt-20 pb-12 sm:pb-40 md:pb-40 md:pt-36 relative z-10">
             <div className="flex justify-end mb-8">
               <img
@@ -168,7 +159,10 @@
                 className="tw-lead-sm md:tw-lead mb-8"
                 variants={transitions.item}
               >
-                Become the go-to partner for clients racing towards data sovereignty and self-writing apps. ICP Alliance offers leads, solution blueprints, early tech access, and engineering support for faster delivery.
+                Become the go-to partner for clients racing towards data
+                sovereignty and self-writing apps. ICP Alliance offers leads,
+                solution blueprints, early tech access, and engineering support
+                for faster delivery.
               </motion.p>
               <MotionLink
                 className="button-white"
@@ -194,10 +188,12 @@
           </h2>
 
           <div className="md:flex gap-8 text-center flex-wrap justify-center">
-            
             <div className="border-solid border-1 border-[#223D6B] p-8 rounded-lg mt-8 mt-0 md:w-[calc(25%-2rem)] flex-shrink-0">
               <div className="font-bold text-[3.5em] mb-2 text-white gap-2">
-                <span className="text-[0.3em] font-normal text-end mr-2">USD</span><span>258b</span>
+                <span className="text-[0.3em] font-normal text-end mr-2">
+                  USD
+                </span>
+                <span>258b</span>
               </div>
               <p className="tw-paragraph-sm text-[#666]">
                 Global sovereign-cloud spend projected by 2027 (26.6% CAGR)
@@ -206,7 +202,10 @@
 
             <div className="border-solid border-1 border-[#223D6B] p-8 rounded-lg mt-8 mt-0 md:w-[calc(25%-2rem)] flex-shrink-0">
               <div className="font-bold text-[3.5em] mb-2 text-white gap-2">
-                <span className="text-[0.3em] font-normal text-end mr-2">USD</span><span>10.5t</span>
+                <span className="text-[0.3em] font-normal text-end mr-2">
+                  USD
+                </span>
+                <span>10.5t</span>
               </div>
               <p className="tw-paragraph-sm text-[#666]">
                 Cost of global cyber security spent in 2025
@@ -224,21 +223,22 @@
 
             <div className="border-solid border-1 border-[#223D6B] p-8 rounded-lg mt-8 mt-0 md:w-[calc(25%-2rem)] flex-shrink-0">
               <div className="font-bold text-[3.5em] mb-2 text-white gap-2">
-                <span className="text-[0.3em] font-normal text-end mr-2">USD</span><span>15t</span>
+                <span className="text-[0.3em] font-normal text-end mr-2">
+                  USD
+                </span>
+                <span>15t</span>
               </div>
               <p className="tw-paragraph-sm text-[#666]">
                 Stable Coin and RWA market projected by 2030
               </p>
             </div>
-            
-          </div>
-          
+          </div>
+
           <div className="text-center mt-24">
             <p className="tw-heading-4 bg-clip-text text-transparent bg-gradient-to-r from-[#0F3987] via-[#EBF1FF] to-[#0F3987]">
               The ICP stack was built to scale for all of this.
             </p>
           </div>
-
         </section>
 
         <section className="container-10 py-16 md:py-24">
@@ -253,11 +253,13 @@
                 className="h-20 mb-8 ml-0"
                 alt="Tech icon 1"
               />
-              <h3 className="tw-heading-5 mb-4">
-              Sovereign Cloud, Apps & AI
-              </h3>
+              <h3 className="tw-heading-5 mb-4">Sovereign Cloud, Apps & AI</h3>
               <p className="tw-paragraph-sm opacity-60">
-                Run the full stack—data, logic, and AI agents—inside a jurisdiction-controlled cloud that never leaves the Internet Computer. Clients gain verify control over their data, processes and workloads while meeting even the toughest sovereignty mandates.
+                Run the full stack—data, logic, and AI agents—inside a
+                jurisdiction-controlled cloud that never leaves the Internet
+                Computer. Clients gain verify control over their data, processes
+                and workloads while meeting even the toughest sovereignty
+                mandates.
               </p>
             </div>
             <div className="p-8 rounded-lg">
@@ -268,7 +270,10 @@
               />
               <h3 className="tw-heading-5 mb-4">Prompt-Driven App Factory</h3>
               <p className="tw-paragraph-sm opacity-60">
-                Developers simply describe a feature and watch the platform design, deploy, and orchestrate it end-to-end on ICP. This self-writing pipeline slashes build time and lets teams iterate at chat speed.
+                Developers simply describe a feature and watch the platform
+                design, deploy, and orchestrate it end-to-end on ICP. This
+                self-writing pipeline slashes build time and lets teams iterate
+                at chat speed.
               </p>
             </div>
             <div className="p-8 rounded-lg">
@@ -281,7 +286,10 @@
                 Universal Interoperability Layer
               </h3>
               <p className="tw-paragraph-sm  opacity-60">
-                Chain Fusion turns ICP into a trustless hub that can call smart-contracts on Bitcoin, Ethereum, Solana, and any future network—no bridges, no custodians. Enterprises can custody and move assets and data across chains without security trade-offs.
+                Chain Fusion turns ICP into a trustless hub that can call
+                smart-contracts on Bitcoin, Ethereum, Solana, and any future
+                network—no bridges, no custodians. Enterprises can custody and
+                move assets and data across chains without security trade-offs.
               </p>
             </div>
             <div className="p-8 rounded-lg">
@@ -294,7 +302,11 @@
                 Built-In Security & Governance
               </h3>
               <p className="tw-paragraph-sm opacity-60">
-              Every app inherits tamper-proof state, hardware-rooted identity, and on-chain upgrade history, so audits are automatic and breaches are a thing of the past. Clients can also shape protocol upgrades through open governance, aligning infrastructure with their long-term needs.
+                Every app inherits tamper-proof state, hardware-rooted identity,
+                and on-chain upgrade history, so audits are automatic and
+                breaches are a thing of the past. Clients can also shape
+                protocol upgrades through open governance, aligning
+                infrastructure with their long-term needs.
               </p>
             </div>
           </div>
