import React, { useEffect, useRef, useState } from "react";
import Link from "@docusaurus/Link";
import AnimateSpawn from "@site/src/components/Common/AnimateSpawn";
import LinkArrowRight from "@site/src/components/Common/Icons/LinkArrowRight";
import ShareMeta from "@site/src/components/Common/ShareMeta";
import transitions from "@site/static/transitions.json";
import Layout from "@theme/Layout";
import clsx from "clsx";
import { motion } from "framer-motion";
import LightHeroStyles from "@site/src/components/Common/LightHeroStyles";
import VideoCard, {
  ImageOnlyVideoCard,
  TitleVideoCard,
} from "@site/src/components/Common/VideoCard";
import eventsData from "@site/.docusaurus/airtable/default/airtable-events.json";
import LinkArrowUpRight from "@site/src/components/Common/Icons/LinkArrowUpRight";
import AIManifestoModal from "@site/src/components/AIManifestoModal";
import { useElementSize } from "@site/src/utils/use-element-size";
import { useLocation } from "@docusaurus/router";

interface FeatureCardProps {
  imageSrc: string;
  title: string;
  description: string;
  badge?: string;
}

const FeatureCard: React.FC<FeatureCardProps> = ({
  imageSrc,
  title,
  description,
  badge,
}) => {
  return (
    <article className="flex flex-col justify-start tw-lead-sm md:tw-lead">
      <img
        loading="lazy"
        src={imageSrc}
        alt=""
        className="aspect-square object-contain ml-0 mr-auto w-[120px] max-w-full max-h-full p-0.5"
      />
      <div className="mt-6 w-full">
        <span className="text-black">{title} </span>
        <span className="text-black/50">{description}</span>
      </div>
      {badge && (
        <div className="self-start rounded-full bg-white mt-4 gap-[10px] text-[0.75rem] md:text-[1rem] text-black/60 px-4 py-0.5">
          {badge}
        </div>
      )}
    </article>
  );
};

interface RoadmapItemProps {
  number: string;
  title: string;
  date?: string;
}

const RoadmapItem: React.FC<RoadmapItemProps> = ({ number, title, date }) => {
  return (
    <section className="min-w-64 flex flex-col justify-between flex-1 p-3 md:p-6 pb-5 md:pb-10 bg-[#F1EEF5] rounded-xl md:min-h-[320px]">
      <h2 className="tw-lead text-black-20">{number}</h2>
      <div className="flex flex-col mt-auto flex-start">
        {date && (
          <time className="mb-1 md:mb-3 tw-paragraph-sm md:tw-paragraph text-black">
            {date ? date : ""}
          </time>
        )}
        <h3 className="tw-lead-sm md:tw-lead bg-gradient-to-br from-[#522785] to-[#ED1E79] bg-clip-text text-transparent">
          {title}
        </h3>
      </div>
    </section>
  );
};

interface AIFeatureCardProps {
  number: string;
  icon?: string;
  title: string;
  features?: string[];
}

const AIFeatureCard: React.FC<AIFeatureCardProps> = ({
  number,
  icon,
  title,
  features,
}) => {
  return (
    <article className="flex flex-col flex-shrink-0 w-[80vw] sm:w-auto sm:flex-1 justify-between bg-white rounded-xl p-6 pb-10">
      {" "}
      <header className="flex w-full items-start justify-between gap-10 tw-lead text-black-20 whitespace-nowrap">
        <span>{number}</span>
        <img
          src={icon}
          alt=""
          className="w-20 h-20 object-contain mr-0 ml-auto"
        />
      </header>
      <div className="flex flex-col mt-16 w-full">
        <h2 className="tw-lead text-black">{title}</h2>
        <ul className="list-none !m-0 !p-0 text-left flex flex-col items-start text-black-60">
          {features.map((item, index) => (
            <li
              key={index}
              className="flex items-center my-1 tw-paragraph leading-tight"
            >
              <img
                src="/img/ai-chain/icon-check-circle.svg"
                alt=""
                className="h-6 w-6 mr-2 select-none"
              />
              {item}
            </li>
          ))}
        </ul>
      </div>
    </article>
  );
};

interface ScrollableItemProps {
  number: string;
  title: string;
  date?: string;
  icon?: string;
  features?: string[];
}

interface ScrollableSectionProps {
  items: ScrollableItemProps[];
  type: "roadmap" | "aiFeatures";
  title?: string;
}

const ScrollableSection: React.FC<ScrollableSectionProps> = ({
  items,
  type,
  title,
}) => {
  const scrollContainerRef = useRef<HTMLDivElement>(null);
  const [activeIndex, setActiveIndex] = useState(0);

  useEffect(() => {
    const handleScroll = () => {
      const container = scrollContainerRef.current;
      if (container) {
        const scrollLeft = container.scrollLeft;
        const containerWidth = container.clientWidth;
        const scrollWidth = container.scrollWidth;
        const itemWidth =
          type === "roadmap" ? containerWidth : containerWidth * 0.8;

        let newIndex = Math.round(scrollLeft / itemWidth);

        if (scrollLeft + containerWidth >= scrollWidth - 10) {
          newIndex = items.length - 1;
        }

        setActiveIndex(newIndex);
      }
    };

    const container = scrollContainerRef.current;
    if (container) {
      container.addEventListener("scroll", handleScroll);
      return () => container.removeEventListener("scroll", handleScroll);
    }
  }, [items.length, type]);

  const ItemComponent = type === "roadmap" ? RoadmapItem : AIFeatureCard;

  return (
    <div className={type === "roadmap" ? "my-16 sm:my-20" : "my-20 md:my-40"}>
      {title && (
        <motion.h4 className="tw-title-sm md:w-7/10 mb-8">{title}</motion.h4>
      )}
      <div
        ref={scrollContainerRef}
        className={`flex overflow-x-auto ${
          type === "roadmap" ? "md:overflow-x-visible" : ""
        } snap-mandatory snap-x hide-scrollbar -mx-6 px-4 pl-6`}
      >
        <div
          className={`flex gap-4 ${type === "roadmap" ? "pb-4 md:pb-0" : ""}`}
        >
          {items.map((item, index) => (
            <ItemComponent key={index} {...item} />
          ))}
        </div>
      </div>
      <div
        className={`flex justify-center mt-8 gap-5 ${
          type === "roadmap" ? "sm:hidden md:hidden" : "sm:hidden"
        }`}
      >
        {items.map((_, index) => (
          <div
            key={index}
            className={`w-2 h-2 rounded-full ${
              index === activeIndex
                ? type === "roadmap"
                  ? "bg-black"
                  : "bg-white"
                : type === "roadmap"
                ? "bg-black/20"
                : "bg-white/20"
            }`}
          />
        ))}
      </div>
    </div>
  );
};

const Collapse: React.FC<{
  title: React.ReactNode;
  children: React.ReactNode;
  open: boolean;
  onClick: () => void;
  link: string;
}> = ({ title, children, open, onClick, link }) => {
  const ref = useRef<HTMLDivElement>();
  const size = useElementSize(ref);

  return (
    <div className="w-[calc(100vw-100px)] flex flex-col sm:block sm:w-auto snap-center ">
      <button
        onClick={onClick}
        className={clsx(
          `tw-title-sm text-[32px] md:text-title-sm md:text-lg border-none appearance-none whitespace-normal font-circular p-0 transition-colors hover:text-white text-white text-left bg-transparent`,
          open ? "sm:text-white" : "sm:text-white-30"
        )}
      >
        {title}
      </button>
      <div
        className="hidden sm:block sm:overflow-hidden transition-[height] "
        style={{
          height: open && size ? size.height : 0,
        }}
        ref={ref}
      >
        <div className="pt-4 text-white-60 tw-paragraph">{children}</div>
      </div>
      <div className="sm:hidden pt-4 flex flex-1 flex-col text-white-60 tw-paragraph">
        {children}
      </div>
    </div>
  );
};

interface FaqItemProps {
  question: string;
  answer: string;
}

const FaqItem: React.FC<FaqItemProps> = ({ question, answer }) => {
  return (
    <article className="mb-12 md:mb-20">
      <h2 className="text-black-60 tw-lead md:tw-lead-lg mb-4 md:mb-6">
        {question}
      </h2>
      <p className="text-black tw-lead-sm">{answer}</p>
    </article>
  );
};

const ContactCard: React.FC = () => {
  return (
    <aside className="bg-white rounded-xl">
      <h2 className="text-black tw-lead-lg mb-2">Contact</h2>
      <p className="text-black tw-lead-sm mb-2">
        Are you interested in a partnership with DFINITY Foundation? Get in
        touch with us:
      </p>
      <Link href="mailto:ai@dfinity.org" className="link-primary">
        ai@dfinity.org
      </Link>
      <div className="flex items-center mt-8">
        <img
          src="/img/ai-chain/pierre_samaties.webp"
          alt="Pierre Samaties"
          className="w-24 h-24 rounded-full mr-4 ml-0"
        />
        <div>
          <h3 className="text-black tw-lead mb-0">Pierre Samaties</h3>
          <span className="tw-paragraph text-black/60">
            Chief Business Officer
          </span>
        </div>
      </div>
      <div className="flex mb-8 mt-8 items-center">
        <img
          src="/img/ai-chain/islam_el_ashi.webp"
          alt="Islam El-Ashi"
          className="w-24 h-24 rounded-full mr-4 ml-0"
        />
        <div>
          <h3 className="text-black tw-lead mb-0">Islam El-Ashi</h3>
          <span className="tw-paragraph text-black-60">
            Head of AI Engineering
          </span>
        </div>
      </div>
      <div>
        <motion.p className="tw-lead text-black mb-3">
          Technical Working Group
        </motion.p>
        <Link
          href="https://forum.dfinity.org/t/technical-working-group-deai/24621"
          className="link-primary link-with-icon md:text-nowrap"
        >
          Join the discussion <LinkArrowUpRight />
        </Link>
      </div>
    </aside>
  );
};

const features: FeatureCardProps[] = [
  {
    imageSrc: "/img/ai-chain/1a.svg",
    title: "Immune to cyber attacks.",
    description:
      "Sensitive AI models like in finance and public administration must be protected from centralized control, a prime cause for cyber attacks. ICP's decentralized infrastructure ensures integrity of AI models.",
  },
  {
    imageSrc: "/img/ai-chain/2a.svg",
    title: "Verifiable Inputs and Outputs.",
    description:
      "AI solutions built on ICP allow to verify inputs and outputs. For use cases like legal compliance, ICP ensures transparency with auditable, verifiable data.",
  },
  {
    imageSrc: "/img/ai-chain/3a.svg",
    title: "Privacy-preserving.",
    description:
      "ICP's encryption protects data processed by AI models, making AI useable for confidential data and complying with data protection standards.",
    badge: "coming soon",
  },
  {
    imageSrc: "/img/ai-chain/4a.svg",
    title: "Resilient.",
    description:
      " AI-driven operations like medical care need constant availability. ICP's decentralized smart contracts ensure high availability, keeping AI models secure and operational.",
  },
  {
    imageSrc: "/img/ai-chain/5a.svg",
    title: "AI-2-X Economy.",
    description:
      " AI models that run as smart contracts, enable them to autonomously participate in the digital economy by interacting with digital assets such as Bitcoin, Ethereum, Stablecoins, and ICP. This facilitates secure, transparent, and automated transactions and contract management without human intervention.",
  },
];

const roadmapData = [
  {
    number: "01",
    title: "Data storage to run large AI models",
    date: "",
  },
  {
    number: "02",
    title: "Optimized floating-point arithmetic for faster AI processing",
    date: "",
  },
  {
    number: "03",
    title: "Seamless Integration with Web 2.0",
    date: "",
  },
  {
    number: "04",
    title: "GPU acceleration for enterprise-grade AI workloads",
    date: "2025",
  },
];

const aiFeatures = [
  {
    number: "01",
    icon: "/img/ai-chain/1b.svg",
    title: "Infrastructure and resources",
    features: ["Compute marketplaces", "Data storage", "AI Smart Contracts"],
  },
  {
    number: "02",
    icon: "/img/ai-chain/2b.svg",
    title: "Development and training",
    features: ["AI development", "Model training", "Data marketplace"],
  },
  {
    number: "03",
    icon: "/img/ai-chain/3b.svg",
    title: "AI inference",
    features: ["Data analysis", "Content generation", "AI model marketplace"],
  },
  {
    number: "04",
    icon: "/img/ai-chain/4b.svg",
    title: "AI verification and security",
    features: [
      "Content provenance",
      "Model verification",
      "Regulatory compliance",
    ],
  },
];

const projects: {
  imageUrl: string;
  title: string;
  body: React.ReactNode;
  link: string;
}[] = [
  {
    title: "DecideAI",
    body: "DecideAI offers products that enhance the decentralized AI ecosystem, including Decide ID, an AI-powered Proof of Personhood, and Decide Cortex, a blockchain-based LLM marketplace.",
    link: "https://decideai.xyz/",
    imageUrl: "/img/ai-chain/decideai.webp",
  },
  {
    title: "Kinic",
    body: "Kinic's mission is to bring AI ownership to the world via personal AI. Kinic's Vector Database solution addresses a pressing need for tamperproof data to fine-tune LLM for queries.",
    link: "https://ai.kinic.io",
    imageUrl: "/img/ai-chain/kinic.webp",
  },
  {
    title: "Elna.ai",
    body: "ELNA provides the fundamental building blocks for AI development like vector database, LLM inference engines, and deployment tools — creators don't have to build from scratch, and instead use these tools to deploy part of their AI application onchain.",
    link: "https://www.elna.ai/",
    imageUrl: "/img/ai-chain/elnaai.webp",
  },
];

interface FaqData {
  question: string;
  answer: string;
}

const faqData: FaqData[] = [
  {
    question: "What is AI onchain and why is it important?",
    answer:
      "AI onchain refers to running AI models and applications directly on the blockchain, providing decentralized, tamper-proof, and transparent AI solutions. This approach ensures enhanced security, privacy, and data integrity, which are crucial for applications in sectors like finance, healthcare, and beyond.",
  },
  {
    question: "How does ICP enable AI onchain?",
    answer:
      "The Internet Computer (ICP) enables AI onchain through its unique architecture that supports scalable, secure, and fully decentralized smart contracts called canisters. These canisters allow AI models to run directly on the blockchain, eliminating the need for traditional cloud-based AI solutions.",
  },
  {
    question:
      "What are the benefits of running AI onchain compared to traditional methods?",
    answer:
      "Running AI onchain offers several benefits, including enhanced data privacy, resistance to censorship, reduced dependency on centralized cloud providers, and the ability to leverage blockchain's transparency and security features.",
  },
  {
    question:
      "How can developers get started with AI on the Internet Computer?",
    answer:
      "Developers can start by accessing our comprehensive resources, including developer documentation, sample code, demos, and our GitHub repository. These tools provide step-by-step guidance on building and deploying AI applications on ICP. In addition a good starting point is to connect to the DeAI dev group.",
  },
  {
    question:
      "What tools and programming languages are supported for developing AI on ICP?",
    answer:
      "ICP supports development in languages such as Motoko and Rust, which are optimized for creating and managing canisters. These canisters can run AI models and connect with external data sources, providing a flexible environment for AI development.",
  },
  {
    question: "What are the use cases for AI on ICP?",
    answer:
      "Use cases for AI on ICP span various industries, including finance, healthcare, supply chain management, and more. AI onchain can be used for applications such as fraud detection, predictive analytics, personalized medicine, and automated decision-making systems.",
  },
  {
    question:
      "What makes ICP different from other blockchains for AI applications?",
    answer:
      "ICP stands out due to its ability to run AI fully onchain, its scalability, and its low-cost computation. Unlike other blockchains that might rely on off-chain solutions, ICP offers a seamless, fully integrated environment for decentralized AI.",
  },
  {
    question:
      "How does ICP ensure the privacy and security of AI models and data?",
    answer:
      "ICP utilizes advanced cryptographic techniques and a decentralized architecture to protect AI models and data from tampering, unauthorized access, and data breaches, ensuring that sensitive information remains secure.",
  },
  {
    question: "Can existing AI models be deployed on ICP?",
    answer:
      "Yes, existing AI models can be adapted and deployed on ICP. Developers may need to convert their models into a compatible format and use ICP's canister technology to run them onchain.",
  },
  {
    question:
      "Where can I find community support and further learning resources?",
    answer:
      "Developers and entrepreneurs can join our community forums, attend workshops, and participate in webinars. Additionally, our website provides links to detailed tutorials, the latest updates, and a vibrant community ready to support your journey with AI on ICP.",
  },
];

const MotionLink = motion(Link);
const { events, websiteCategory, regions } = eventsData;

function AIPage() {
  const [manifestoModalOpen, setManifestoModalOpen] = useState(false);
  const [openProjectIndex, setOpenProjectIndex] = useState(0);
  const location = useLocation();

  useEffect(() => {
    if (location.hash === "#manifesto") {
      openOverlay();
    }
  }, [location]);

  function closeOverlay() {
    document.body.style.overflow = "";
    setManifestoModalOpen(false);
    // Remove the hash from the URL
    window.history.pushState(
      "",
      document.title,
      window.location.pathname + window.location.search
    );
  }

  function openOverlay() {
    document.body.style.overflow = "hidden";
    setManifestoModalOpen(true);
    // Add #manifesto to the URL
    window.history.pushState(
      "",
      document.title,
      window.location.pathname + window.location.search + "#manifesto"
    );
  }

  return (
    <Layout
      title="Secure and Trusted AI onchain"
      description="Powered by next generation Smart Contracts."
    >
      <ShareMeta image="/img/shareImages/share-ai-chain.webp"></ShareMeta>

      <main
        className="text-black relative bg-white"
        style={{
          marginTop: `calc(var(--ifm-navbar-height) * -1)`,
        }}
      >
        <LightHeroStyles bgColor="white" />
        <AnimateSpawn
          variants={transitions.container}
          el={motion.section}
          className="overflow-hidden"
        >
          <section className="container-10 mt-48 md:mt-72 relative">
            <div className="flex justify-center flex-col items-center text-center">
              <div className="relative w-full sm:w-2/3 md:w-1/2 mb-4 md:mb-16">
                <img
                  src="/img/ai-chain/chain_logo_black.webp"
                  alt="ai chain logo"
                  className="pointer-events-none w-full block"
                />
              </div>
              <motion.p
                className="tw-lead md:tw-lead-lg md:mb-8"
                variants={transitions.item}
              >
<<<<<<< HEAD
                Secure and Trusted AI onchain
=======
                Al can be run truly onchain as Internet Computer smart
                contracts, making it tamperproof and unstoppable, and autonomous
                if needed
>>>>>>> c83119d9
              </motion.p>

              <Link href="#ecosystem" className="link-primary">
                Fastest growing AI Ecosystem in Web3
              </Link>
              <motion.div
                className="flex flex-col md:flex-row my-15 md:my-32 text-left gap-10 md:gap-30"
                variants={transitions.item}
              >
                <motion.div className="w-full md:w-[45%] flex flex-col ">
                  <ImageOnlyVideoCard
                    href="https://www.youtube.com/watch?v=sdthNB-5yag"
                    image="/img/ai-chain/video_ai.webp"
                    className=""
                  />
                  <motion.p className="tw-lead-sm text-black/60 mt-1">
                    Dominic Williams on AI on ICP
                  </motion.p>
                </motion.div>
                <motion.p className="w-full md:w-[55%] tw-lead md:tw-lead-lg">
                  Al will be at the heart of everything, driving economies and
                  our daily lives. Al on ICP marks a major technological leap by
                  bringing{" "}
                  <span className="text-gradient-violet">Al onchain</span>,
                  ensuring decentralized, tamper-proof, and privacy-preserving
                  solutions that address critical issues like security,
                  transparency, and reliability.
                </motion.p>
              </motion.div>
            </div>
          </section>
        </AnimateSpawn>
        <section className="bg-[#F1EEF5] py-20 md:py-40">
          <AnimateSpawn
            className="container-10 relative"
            el={motion.section}
            variants={transitions.container}
          >
            <div className="md:w-8/10 mb-10 md:mb-20">
              <motion.h2
                className="tw-title-sm md:tw-title-lg mb-3 md:mb-6"
                variants={transitions.item}
              >
                AI onchain: a major technological leap
              </motion.h2>
              <motion.p
                className="tw-lead-sm md:tw-lead mb-0 text-black/60"
                variants={transitions.item}
              >
                ICP’s advanced AI on chain technology enables five key
                attributes that will drive transformative AI use cases across
                industries.
              </motion.p>
            </div>
            <AnimateSpawn
              className="grid sm:grid-cols-2 md:grid-cols-3 gap-y-12 sm:gap-x-12 md:gap-x-[4.5rem] md:gap-y-20 mt-20 md:mt-30"
              variants={transitions.container}
            >
<<<<<<< HEAD
              {features.map((feature, index) => (
                <FeatureCard key={index} {...feature} />
              ))}
=======
              <div id="demo" className="grid grid-cols-1 gap-5 md:grid-cols-2">
                <motion.div
                  variants={transitions.item}
                  className="col-span-1 md:col-span-2 mb-10"
                >
                  <VideoCard
                    image="/img/decentralized-ai/thumb-ai-video-thumb3.webp"
                    title="Onchain Facial Recognition – AI running on ICP"
                    label="Demo"
                    link={`https://www.youtube.com/watch?v=hEFff_GGj30&list=PLuhDt1vhGcrfWz1ZJrAmJBDS6aFADySwt&index=3`}
                    description="The world's first demonstration of AI inference running directly on the blockchain, presented by Dominic Williams"
                  />
                </motion.div>
              </div>
            </AnimateSpawn>
            <AnimateSpawn
              variants={transitions.item}
              className="flex flex-col md:flex-row gap-6 md:gap-24 items-center"
            >
              <div>
                <h3 className="tw-heading-5 md:tw-heading-4 mb-6">
                  Try out the AI demo by yourself
                </h3>
                <p className="tw-paragraph md:tw-lead-sm mb-6 text-black/60">
                  Check out the open-source repo on GitHub and tryout the AI
                  demo by yourself.
                </p>
                <p className="flex flex-col md:flex-row">
                  <MotionLink
                    variants={transitions.item}
                    className="button-outline"
                    href="https://github.com/dfinity/examples/tree/master/rust/face-recognition"
                  >
                    GO TO GITHUB REPO
                  </MotionLink>
                </p>
              </div>
              <div className="w-full md:w-auto rounded-2xl">
                <CodeBlockString showLineNumbers language="rust">
                  {`let image = imageops::resize(
   &image, 160, 160, FilterType::Triangle);

let tensor = Array4::from_shape_fn(
   (1, 3, 160, 160), |(_, c, y, x)| {
   image[(x as u32, y as u32)][c] as f32 / 255.0
});

let result = model.run(
   tvec!(Tensor::from(tensor).into()))?;`}
                </CodeBlockString>
              </div>
>>>>>>> c83119d9
            </AnimateSpawn>
          </AnimateSpawn>
        </section>
        <section className="bg-white py-20 md:py-40">
          <AnimateSpawn
            className="container-10 relative"
            el={motion.section}
            variants={transitions.container}
          >
            <motion.div
              className="md:w-8/10 mb-10 md:mb-20"
              variants={transitions.item}
            >
              <motion.h4 className="tw-heading-7-caps mb-4 md:mb-8 opacity-60">
                TECHNOLOGY
              </motion.h4>
              <motion.h3 className="tw-title-sm md:tw-title-lg mb-4 md:mb-8">
                R&D at the core of Internet Computer’s AI innovation
              </motion.h3>{" "}
              <motion.p className="tw-lead-sm md:tw-lead text-black/60 mb-4 md:mb-8">
                AI onchain is made possible by the unique technological
                capabilities of the Internet Computer Protocol (ICP). Running AI
                as a smart contract on a blockchain is a significant innovation
                that is based on DFINITY Foundation’s significant R&D efforts in
                this domain. Over the past 6 months, AI computations have been
                optimized to run up to 10x faster, enabling larger models to run
                onchain.
              </motion.p>
              <Link
                href="/roadmap"
                className="link-primary link-with-icon text-nowrap"
              >
                <LinkArrowRight /> More on AI Roadmap
              </Link>
            </motion.div>

            <ScrollableSection items={roadmapData} type="roadmap" />

            <motion.div className="flex flex-col gap-16 md:gap-30">
              <article className="flex flex-col md:flex-row justify-start tw-lead-sm md:tw-lead">
                <div className="w-full md:w-1/2 flex flex-col justify-between">
                  <div className="mb-6 md:mb-14">
                    <motion.p className="tw-lead md:tw-lead-lg text-black-20 mb-6">
                      01
                    </motion.p>
                    <motion.span className="text-gradient-violet">
                      Data storage to run large AI models.{" "}
                    </motion.span>{" "}
                    <motion.span className="text-black/50">
                      ICP’s next-gen smart contracts can store and process
                      gigabytes of data, unlike traditional smart contracts that
                      can only handle kilobytes. This is required for storing
                      and executing large AI models as well as processing large
                      amounts of input data. 
                    </motion.span>
                  </div>
                  <div className="text-left">
                    <motion.p className="text-gradient-violet tw-title-sm md:tw-title-lg mb-0">
                      1.000.000x
                    </motion.p>
                    <motion.p className="text-black tw-lead-sm md:tw-lead">
                      more data storage
                    </motion.p>
                  </div>
                </div>
                <div className="w-full md:w-1/2">
                  <div className="w-full sm:w-1/2 md:mx-auto md:w-[90%] md:translate-x-1/10 md:mt-12">
                    <img
                      src="/img/ai-chain/data.svg"
                      alt=""
                      className="w-full h-full object-contain"
                    />
                  </div>
                </div>
              </article>

              <article className="flex flex-col md:flex-row justify-start tw-lead-sm md:tw-lead">
                <div className="w-full md:w-1/2 flex-col justify-between order-2 md:order-1">
                  <div>
                    <motion.p className="text-gradient-violet tw-title-sm md:tw-title-lg">
                      8x
                    </motion.p>
                    <motion.p className="text-black tw-lead-sm md:tw-lead -mt-2">
                      faster
                    </motion.p>
                  </div>
                  <div className="w-full sm:w-2/3 md:w-[90%]">
                    <img
                      src="/img/ai-chain/chart.svg"
                      alt=""
                      className="w-full h-full object-contain"
                    />
                  </div>
                </div>
                <div className="w-full md:w-1/2 ml-0 md:ml-5 flex flex-col justify-between order-1 md:order-2">
                  <div className="mb-6 md:mb-14">
                    <motion.p className="tw-lead md:tw-lead-lg text-black-20 mb-6">
                      02
                    </motion.p>
                    <motion.span className="text-gradient-violet">
                      Optimized floating-point arithmetic for faster AI
                      processing.{" "}
                    </motion.span>{" "}
                    <motion.span className="text-black/50">
                      ICP's next-gen smart contracts provide orders of magnitude
                      more compute per transaction compared to
                      current-generation blockchains. In addition, with newly
                      added support for WebAssembly 128-bit SIMD, smart
                      contracts can execute multiple floating point operations
                      in parallel, making running AI models much faster and more
                      efficient.
                    </motion.span>
                  </div>
                </div>
              </article>
              <article className="flex flex-col md:flex-row justify-start tw-lead-sm md:tw-lead">
                <div className="w-full md:w-1/2 flex flex-col justify-start">
                  <div className="">
                    <motion.p className="tw-lead md:tw-lead-lg text-black-20 mb-6">
                      03
                    </motion.p>
                    <motion.span className="text-gradient-violet">
                      Seamless Integration with Web 2.0.
                    </motion.span>{" "}
                    <motion.span className="text-black/50">
                      ICP is the only blockchain where smart contracts can
                      directly connect to Web 2.0 services using HTTPS outcalls,
                      which opens the possibility for AI applications running on
                      ICP to integrate and fetch data from external services.
                    </motion.span>
                    <Link
                      href="/https-outcalls"
                      className="link-primary flex text-nowrap mt-6"
                    >
                      <LinkArrowRight /> More on HTTPS outcalls
                    </Link>
                  </div>
                </div>
                <div className="w-full md:w-1/2">
                  <div className="w-full sm:w-2/3 mx-auto md:w-[85%] md:translate-x-1/10 mt-8 md:mt-6">
                    <img
                      src="/img/ai-chain/inference.svg"
                      alt=""
                      className="w-full h-full object-contain"
                    />
                  </div>
                </div>
              </article>
              <article className="flex flex-col md:flex-row justify-start align-middle tw-lead-sm md:tw-lead">
                <div className="w-full md:w-1/2  order-2 md:order-1 flex flex-col justify-center align-middle">
                  <div className="w-full sm:w-1/3 mx-auto md:w-[70%] md:-translate-x-[5%] mt-8 md:mt-0">
                    <img
                      src="/img/ai-chain/gpu.svg"
                      alt="web gpu"
                      className="w-full"
                    />
                  </div>
                </div>
                <div className="w-full md:w-1/2 flex flex-col justify-between order-1 md:order-2">
                  <div className="">
                    <motion.p className="tw-lead md:tw-lead-lg text-black-20 mb-6">
                      04
                    </motion.p>
                    <motion.span className="text-gradient-violet">
                      GPU acceleration for enterprise-grade AI workloads.{" "}
                    </motion.span>{" "}
                    <motion.span className="text-black/50">
                      ICP's next-gen smart contracts run on segregated parts of
                      the Internet Computer known as "subnets". The flexible
                      architecture of subnets allows the Internet Computer not
                      only to scale, but to also create subnets with different
                      characteristics. Work is underway to create subnets with
                      GPU acceleration, allowing smart contracts to run
                      enterprise-grade AI models directly onchain.
                    </motion.span>
                  </div>
                  <div className="self-start text-black-60 rounded-full bg-black-20 gap-[10px] px-4 mt-6 tw-paragraph">
                    coming soon
                  </div>
                </div>
              </article>
            </motion.div>
          </AnimateSpawn>
        </section>
        <section className="pb-20 md:pb-48">
          <AnimateSpawn
            className="container-12"
            el={motion.section}
            variants={transitions.container}
          >
            <div className="container-10 !px-0 flex flex-col gap-1  md:gap-5 mb-8 md:flex-row ">
              <motion.h2
                className="tw-title-sm md:w-[27rem]"
                variants={transitions.item}
              >
                AI Demos
              </motion.h2>
              <div className="md:flex-1 md:pt-1 ">
                <motion.p
                  className="mb-0 mt-2 tw-paragraph md:tw-lead-sm text-black-60 md:w-8/10"
                  variants={transitions.item}
                >
                  Dominic Williams, Chief Scientist and Founder of DFINITY
                  Foundation, demos advancements in AI smart contracts on ICP
                </motion.p>
                <MotionLink
                  variants={transitions.item}
                  href="https://www.youtube.com/watch?v=sdthNB-5yag&list=PLuhDt1vhGcrfWz1ZJrAmJBDS6aFADySwt"
                  className="link-primary link-with-icon mt-3"
                >
                  More videos on AI <LinkArrowUpRight />
                </MotionLink>
              </div>
            </div>

            <div className="mt-4 md:mt-20 grid grid-cols-1 md:grid-cols-3 gap-5">
              <TitleVideoCard
                href="https://www.youtube.com/watch?v=6qLvIXiCGcM"
                image="https://i3.ytimg.com/vi/6qLvIXiCGcM/maxresdefault.jpg"
                className="flex-1"
                title="AI fully onchain"
              />
              <TitleVideoCard
                href="https://www.youtube.com/watch?v=kP893pQIQvY"
                image="https://i.ytimg.com/vi/kP893pQIQvY/maxresdefault.jpg"
                className="flex-1"
                title="Image classification speed boost"
              />
              <TitleVideoCard
                href="https://www.youtube.com/watch?v=hEFff_GGj30"
                image="https://i.ytimg.com/vi/hEFff_GGj30/maxresdefault.jpg"
                className="flex-1"
                title="Onchain Facial recognition"
              />
            </div>
          </AnimateSpawn>
        </section>
        <section
          style={{
            background:
              "linear-gradient(0deg, rgba(0, 0, 0, 0.80) 0%, rgba(0, 0, 0, 0.80) 100%), #3B00B9;",
          }}
          className="bg-[#0C0025] py-20 md:py-40 text-white"
        >
          <AnimateSpawn
            className="container-10 relative"
            el={motion.section}
            variants={transitions.container}
          >
            <motion.div
              className="md:w-8/10 mb-10 md:mb-20"
              variants={transitions.item}
            >
              <motion.h4
                className="tw-heading-7-caps mb-4 md:mb-8 opacity-60"
                id="ecosystem"
              >
                Ecosystem
              </motion.h4>
              <motion.h3 className="tw-title-sm md:tw-title-lg mb-4 md:mb-8">
                The fastest growing AI Ecosystem in Web3.
              </motion.h3>{" "}
              <motion.p className="tw-lead-sm md:tw-lead text-white/60 mb-4 md:mb-8">
                The ICP ecosystem is home to 60+ AI-related projects. These
                dapps cover the entire AI value chain from infrastructure,
                development and training, inference to verification and
                security. ICP's unique capabilities have made it a preferred
                platform for builders of AI dapps.
              </motion.p>
              <Link
                href="/ecosystem?tag=AI"
                className="text-white hover:text-white-80 tw-heading-6 hover:no-underline flex items-center gap-4"
              >
                <LinkArrowRight /> Fastest growing AI Ecosystem in Web3
              </Link>
            </motion.div>
            <ScrollableSection
              items={aiFeatures}
              type="aiFeatures"
              title="Our ecosystem is building projects along the entire AI value chain"
            />
            <motion.div className="">
              <motion.h3 className="tw-title-sm md:tw-title-lg">
                AI Ecosystem highlights
              </motion.h3>
              <section className="text-white mt-10 md:mt-20">
                <section className="relative  mb-20 md:mb-40">
                  <div className=" xl:min-h-[600px]">
                    <AnimateSpawn
                      variants={transitions.item}
                      className="flex overflow-auto sm:overflow-visible -mx-6 sm:mx-0 sm:gap-2/10 xl:relative sm:min-h-[40vw] xl:min-h-[450px]"
                    >
                      <div className="flex items-stretch gap-6 sm:flex-col sm:gap-10 mx-6 sm:mx-0 sm:pr-10 mb-6 sm:mb-0 sm:w-5/10 md:w-4/10">
                        {projects.map((p, i) => (
                          <Collapse
                            title={p.title}
                            open={openProjectIndex === i}
                            onClick={() => setOpenProjectIndex(i)}
                            link={p.link}
                          >
                            <div className="flex-1">
                              <div className="tw-paragraph">{p.body}</div>
                              <Link
                                href={p.link}
                                className="link-primary link-white link-with-icon cursor-pointer text-select-none mt-4 inline-flex items-center"
                              >
                                Visit website <LinkArrowUpRight />
                              </Link>
                            </div>
                            <img
                              src={projects[i].imageUrl}
                              alt={p.title}
                              className="sm:hidden mt-8 rounded-xl"
                            />
                          </Collapse>
                        ))}
                      </div>
                    </AnimateSpawn>
                  </div>
                  {projects.map((p, i) => (
                    <div
                      className="
              hidden sm:flex
              absolute
              transition-opacity
              top-0
              -right-6 xl:right-[calc(50%-440px)] xl:translate-x-1/2
              w-4/10
              max-w-[600px]
              "
                      style={{ opacity: i === openProjectIndex ? 1 : 0 }}
                    >
                      <img
                        className="rounded-xl"
                        src={p.imageUrl}
                        alt={p.title}
                      />
                    </div>
                  ))}
                </section>
              </section>
            </motion.div>
            <motion.div className="mt-20 md:mt-40">
              <article className="flex flex-col md:flex-row justify-start tw-lead-sm md:tw-lead">
                <div className="w-full md:w-1/2">
                  <div className="w-full sm:w-1/2 mx-auto md:w-[70%]">
                    <img
                      src="/img/ai-chain/deai-img.svg"
                      alt=""
                      className="w-full h-full object-contain"
                    />
                  </div>
                </div>
                <div className="w-full md:w-1/2 flex flex-col">
                  <div className="text-white mb-4 md:mb-8">
                    <motion.h3 className="tw-title-sm md:tw-title-lg mb-4 md:mb-8">
                      DeAI Manifesto
                    </motion.h3>
                    <motion.span className="tw-lead-sm md:tw-lead text-white-60 ">
                      Created by the ICP community, the DeAI manifesto lays out
                      the principles and reasons for decentralizing AI and
                      advocating for a fair, transparent, and user-centric AI
                      ecosystem. Join the movement!
                    </motion.span>
                  </div>
                  <Link
                    className="link-primary link-white link-with-icon cursor-pointer text-select-none"
                    onClick={openOverlay}
                  >
                    <LinkArrowRight /> Read the full manifesto{" "}
                  </Link>
                </div>
              </article>
            </motion.div>
          </AnimateSpawn>
        </section>
        <section className="bg-[#F1EEF5] py-20 md:py-40">
          <AnimateSpawn
            className="container-10 relative"
            el={motion.section}
            variants={transitions.container}
          >
            <div className="md:flex md:space-x-32">
              <div className="md:w-5/12 mb-10 md:mb-0">
                <motion.h4 className="tw-heading-7-caps text-black-60 mb-4 md:mb-8">
                  DEVELOPERS
                </motion.h4>
                <motion.h3
                  className="tw-lead md:tw-lead-lg mb-4"
                  variants={transitions.item}
                >
                  Build your next AI venture on the Internet Computer.{" "}
                  <motion.span
                    className="tw-lead md:tw-lead-lg text-black/60 mb-6"
                    variants={transitions.item}
                  >
                    Find all the essentials, including developer documentation,
                    code samples, demos, and our GitHub repository.
                  </motion.span>
                </motion.h3>

                <motion.p
                  className="tw-paragraph md:tw-lead-sm text-black/60 mb-6"
                  variants={transitions.item}
                >
                  These resources are designed to help you get started with
                  creating decentralized AI applications onchain. Our DeAI
                  developer community is also a great way to start.
                </motion.p>
              </div>

              <div className="md:w-7/12">
                <div className="grid md:grid-cols-2 gap-6">
                  <motion.div variants={transitions.item} className="space-y-6">
                    <div className="bg-white rounded-xl p-6">
                      <h3 className="text-2xl mb-4 font-book">Learn</h3>
                      <div className="">
                        <motion.p className="text-[14px] text-black-60 mb-0">
                          Overview of AI onchain
                        </motion.p>
                        <Link
                          href="https://internetcomputer.org/docs/current/developer-docs/ai/overview"
                          className="link-primary link-with-icon mt-0"
                        >
                          Docs <LinkArrowUpRight />
                        </Link>
                      </div>
                    </div>

                    <div className="bg-white rounded-xl p-6">
                      <h3 className="text-2xl mb-4 font-book">Connect</h3>
                      <div className="text-2xl space-y-8">
                        <div>
                          <motion.p className="text-[14px] text-black-60 mb-0">
                            Contribute to the discussion
                          </motion.p>
                          <Link
                            href="https://forum.dfinity.org/"
                            className="link-primary link-with-icon mt-0"
                          >
                            ICP Forum <LinkArrowUpRight />
                          </Link>
                        </div>
                        <div>
                          <motion.p className="text-[14px] text-black-60 mb-0">
                            Connect with developers
                          </motion.p>
                          <Link
                            href="https://discord.com/invite/jnjVVQaE2C"
                            className="link-primary link-with-icon mt-0"
                          >
                            Discord <LinkArrowUpRight />
                          </Link>
                        </div>
                        <div>
                          <motion.p className="text-[14px] text-black-60 mb-0">
                            Attend global events
                          </motion.p>
                          <Link
                            href="https://internetcomputer.org/events"
                            className="link-primary link-with-icon mt-0"
                          >
                            Upcoming events <LinkArrowUpRight />
                          </Link>
                        </div>
                      </div>
                    </div>
                  </motion.div>

                  <motion.div
                    variants={transitions.item}
                    className="space-y-6 flex flex-col h-full"
                  >
                    <div className="bg-white rounded-xl p-6">
                      <h3 className="text-2xl mb-4 font-book">Build</h3>
                      <div className="space-y-8">
                        <div>
                          <motion.p className="text-[14px] text-black-60 mb-0">
                            Explore the work
                          </motion.p>
                          <Link
                            href="https://github.com/dfinity/awesome-internet-computer?tab=readme-ov-file#decentralized-ai"
                            className="link-primary link-with-icon mt-0"
                          >
                            GitHub <LinkArrowUpRight />
                          </Link>
                        </div>
                      </div>
                    </div>

                    <div className="bg-white rounded-xl p-6 flex flex-col justify-between">
                      <div className="space-y-8">
                        <h3 className="text-2xl mb-4 font-book">Grow</h3>
                        <div>
                          <motion.p className="text-[14px] text-black-60 mb-0">
                            Apply for the DeAI grant
                          </motion.p>
                          <Link
                            href="https://dfinity.org/grants/"
                            className="link-primary link-with-icon mt-0"
                          >
                            Grant application <LinkArrowUpRight />
                          </Link>
                        </div>
                        <div>
                          <motion.p className="text-[14px] text-black-60 mb-0">
                            Join the accelerator
                          </motion.p>
                          <Link
                            href="/olympus/"
                            className="link-primary link-with-icon mt-0"
                          >
                            Explore Olympus <LinkArrowUpRight />
                          </Link>
                        </div>
                      </div>
                    </div>
                  </motion.div>
                </div>
              </div>
            </div>
          </AnimateSpawn>
        </section>
        <section className="container-10 bg-white py-20 md:py-40">
          <h1 className="text-black tw-title-sm md:tw-title-lg mb-10">FAQ</h1>
          <div className="flex gap-5 flex-col md:flex-row">
            <div className="w-full md:w-7/12 md:mr-20">
              {faqData.map((item, index) => (
                <FaqItem
                  key={index}
                  question={item.question}
                  answer={item.answer}
                />
              ))}
            </div>
            <div className="w-full md:w-5/12 ">
              <ContactCard />
            </div>
          </div>
<<<<<<< HEAD
        </section>
        {manifestoModalOpen && (
          <AIManifestoModal onClose={closeOverlay}></AIManifestoModal>
        )}
=======
          <div className="grid grid-cols-1 md:grid-cols-3 gap-5">
            <Link
              href="https://twitter.com/dominic_w/status/1750886289702834539"
              className="link-primary link-with-icon no-underline cursor-pointer hover:-translate-y-2 transition-transform text-black"
            >
              <NewsCard
                news={{
                  title: "AI models as smart contracts on a blockchain.",
                  dateHuman: "Jan 26, 2024",
                  press: "@dominic_w",
                  details: `#ICP says advanced AI models need to run as smart contracts on blockchain. How? Why? It's easiest to understand by example. Imagine an LLM (Large Language Model) AI that acts as a company oracle, which sits...`,
                  url: "https://twitter.com/dominic_w/status/1750886289702834539",
                  imageUrl: "/img/decentralized-ai/news-1.jpg",
                }}
                linkLabel="See the post"
              />
            </Link>
            <Link
              href="https://www.coindesk.com/consensus-magazine/2023/07/29/crypto-networks-reliant-on-aws-wont-bring-transparency-to-ai/"
              className="link-primary link-with-icon no-underline cursor-pointer hover:-translate-y-2 transition-transform text-black"
            >
              <NewsCard
                news={{
                  title:
                    "AWS-Reliant Blockchains Won’t Bring Transparency to AI",
                  dateHuman: "Jul 29, 2023",
                  press: "Dominic Williams",
                  details: `The rapid progress of artificial intelligence (AI) has captivated the world, with many asking what is next for this technological breakthrough. While AI has already demonstrated its potential to transform various industries...`,
                  url: "https://www.coindesk.com/consensus-magazine/2023/07/29/crypto-networks-reliant-on-aws-wont-bring-transparency-to-ai/",
                  imageUrl: "/img/decentralized-ai/news-2.jpg",
                }}
                linkLabel="Read Now"
              />
            </Link>

            <Link
              href="https://www.fastcompany.com/91055087/bitcoin-ai-cryptos-gaining-value-cryptocurrency"
              className="link-primary link-with-icon no-underline cursor-pointer hover:-translate-y-2 transition-transform text-black"
            >
              <NewsCard
                news={{
                  title: "AI-related crypto are quickly gaining value",
                  dateHuman: "Nov 03, 2024",
                  press: "fastcompany.com",
                  details: `Internet Computer (ICP) is the biggest AI crypto, by a wide margin. It’s a decentralized web platform whose goal is to build a secure network for public use—and it’s using large language models to help achieve that.`,
                  url: "https://www.fastcompany.com/91055087/bitcoin-ai-cryptos-gaining-value-cryptocurrency",
                  imageUrl: "/img/decentralized-ai/news-4.jpg",
                }}
                linkLabel="Read Now"
              />
            </Link>
            <Link
              href="https://metanews.com/decentralized-ai-offers-new-hope-for-user-data-security/"
              className="link-primary link-with-icon no-underline cursor-pointer hover:-translate-y-2 transition-transform text-black"
            >
              <NewsCard
                news={{
                  title:
                    "Decentralized AI Offers New Hope for User Data Security",
                  dateHuman: "March 15, 2024",
                  press: "metanews.com",
                  details: `One of the biggest risks with the increased use of AI chatbots like ChatGPT is the emergence of new threats to user data. But some companies are starting to build decentralized AI systems that they hope will make personal data leaks...`,
                  url: "https://metanews.com/decentralized-ai-offers-new-hope-for-user-data-security/",
                  imageUrl: "/img/decentralized-ai/news-5.jpg",
                }}
                linkLabel="Read Now"
              />{" "}
            </Link>
            <Link
              href="https://www.cointribune.com/en/dfinity-is-revolutionizing-dapps-with-ai-on-icp/"
              className="link-primary link-with-icon no-underline cursor-pointer hover:-translate-y-2 transition-transform text-black"
            >
              <NewsCard
                news={{
                  title: "DFINITY is revolutionizing dApps with AI on ICP!",
                  dateHuman: "Sat 16 Mar 2024",
                  press: "cointribune.com",
                  details: `DFINITY, the foundation behind the innovative Internet Computer Protocol (ICP), has just unveiled a remarkable opportunity for decentralized application (dApp) developers. This new feature involves the ability to integrate OpenAI’s...`,
                  url: "https://www.cointribune.com/en/dfinity-is-revolutionizing-dapps-with-ai-on-icp/",
                  imageUrl: "/img/decentralized-ai/news-6.jpg",
                }}
                linkLabel="Read Now"
              />{" "}
            </Link>
            <Link
              href="https://www.cointribune.com/en/dfinity-is-revolutionizing-dapps-with-ai-on-icp/"
              className="link-primary link-with-icon no-underline cursor-pointer hover:-translate-y-2 transition-transform text-black"
            >
              <NewsCard
                news={{
                  title:
                    "The Next Step for DeAI: Onchain Inference Enabling Face Recognition",
                  dateHuman: "July 15,2024",
                  press: "DFINITY",
                  details: `The replica version e4eeb3 that was approved by the community in Proposal 13094 completes the Cyclotron milestone from ICP’s roadmap.`,
                  url: "https://medium.com/dfinity/the-next-step-for-deai-on-chain-inference-enabling-face-recognition-589183203fc2",
                  imageUrl: "/img/decentralized-ai/news-7.webp",
                }}
                linkLabel="Read Now"
              />{" "}
            </Link>
          </div>
        </AnimateSpawn>

        <LinkCardsSection
          className="mb-20 md:mb-30 mt-30 md:mt-40"
          title="Explore AI on ICP"
          cards={[
            {
              label: "Apply to DeAI Grants",
              href: "https://dfinity.org/grants",
            },
            {
              label: "Start building DeAI",
              href: "/docs/current/developer-docs/ai/overview",
            },
            {
              label: "Chat with AI to learn more about ICP",
              href: "/",
            },
            {
              label: "Join the DeAI working group",
              href: "https://forum.dfinity.org/t/technical-working-group-deai/24621",
            },
          ]}
        />
>>>>>>> c83119d9
      </main>
    </Layout>
  );
}

export default AIPage;<|MERGE_RESOLUTION|>--- conflicted
+++ resolved
@@ -567,13 +567,7 @@
                 className="tw-lead md:tw-lead-lg md:mb-8"
                 variants={transitions.item}
               >
-<<<<<<< HEAD
                 Secure and Trusted AI onchain
-=======
-                Al can be run truly onchain as Internet Computer smart
-                contracts, making it tamperproof and unstoppable, and autonomous
-                if needed
->>>>>>> c83119d9
               </motion.p>
 
               <Link href="#ecosystem" className="link-primary">
@@ -632,11 +626,44 @@
               className="grid sm:grid-cols-2 md:grid-cols-3 gap-y-12 sm:gap-x-12 md:gap-x-[4.5rem] md:gap-y-20 mt-20 md:mt-30"
               variants={transitions.container}
             >
-<<<<<<< HEAD
               {features.map((feature, index) => (
                 <FeatureCard key={index} {...feature} />
               ))}
-=======
+            </AnimateSpawn>
+          </AnimateSpawn>
+        </section>
+        <section className="bg-white py-20 md:py-40">
+          <AnimateSpawn
+            className="container-10 relative"
+            el={motion.section}
+            variants={transitions.container}
+          >
+            <motion.div
+              className="md:w-8/10 mb-10 md:mb-20"
+              variants={transitions.item}
+            >
+              <motion.h4 className="tw-heading-7-caps mb-4 md:mb-8 opacity-60">
+                TECHNOLOGY
+              </motion.h4>
+              <div>
+                See a series of demos how the Internet Computer has the
+                capability of running AI in a smart contract.
+                <div className="mt-6">
+                  <Link
+                    className="link-primary link-with-icon"
+                    href="https://www.youtube.com/watch?v=6qLvIXiCGcM&list=PLuhDt1vhGcrfWz1ZJrAmJBDS6aFADySwt"
+                  >
+                    Watch the playlist <LinkArrowUpRight></LinkArrowUpRight>
+                  </Link>
+                </div>
+              </div>
+            </div>
+
+            <AnimateSpawn
+              className="container-10 mt-12 mb-5 !p-0"
+              el={motion.section}
+              variants={transitions.container}
+            >
               <div id="demo" className="grid grid-cols-1 gap-5 md:grid-cols-2">
                 <motion.div
                   variants={transitions.item}
@@ -644,7 +671,7 @@
                 >
                   <VideoCard
                     image="/img/decentralized-ai/thumb-ai-video-thumb3.webp"
-                    title="Onchain Facial Recognition – AI running on ICP"
+                    title="On-chain Facial Recognition – AI running on ICP"
                     label="Demo"
                     link={`https://www.youtube.com/watch?v=hEFff_GGj30&list=PLuhDt1vhGcrfWz1ZJrAmJBDS6aFADySwt&index=3`}
                     description="The world's first demonstration of AI inference running directly on the blockchain, presented by Dominic Williams"
@@ -688,164 +715,76 @@
    tvec!(Tensor::from(tensor).into()))?;`}
                 </CodeBlockString>
               </div>
->>>>>>> c83119d9
             </AnimateSpawn>
+          </div>
+        </AnimateSpawn>
+        <section className="container-10 mt-0 md:mt-30 mb-12 md:mb-20 ">
+          <AnimateSpawn
+            className="mt-24 md:mt-24"
+            variants={transitions.container}
+          >
+            <motion.h4 className="tw-heading-4 md:tw-heading-60 text-gradient">
+              A recent study on AI finds that nearly half of the respondents
+              (49%) are concerned about the misuse of AI for nefarious purposes.
+            </motion.h4>
+            <motion.p className="my-8">
+              Survey in the{" "}
+              <Link
+                className="font-bold"
+                to="https://aiindex.stanford.edu/wp-content/uploads/2024/04/HAI_AI-Index-Report-2024.pdf"
+                target="_blank"
+              >
+                Artificial Intelligence Index Report 2024
+              </Link>{" "}
+              by Stanford University.
+            </motion.p>
           </AnimateSpawn>
         </section>
-        <section className="bg-white py-20 md:py-40">
-          <AnimateSpawn
-            className="container-10 relative"
-            el={motion.section}
-            variants={transitions.container}
-          >
-            <motion.div
-              className="md:w-8/10 mb-10 md:mb-20"
-              variants={transitions.item}
-            >
-              <motion.h4 className="tw-heading-7-caps mb-4 md:mb-8 opacity-60">
-                TECHNOLOGY
-              </motion.h4>
-              <motion.h3 className="tw-title-sm md:tw-title-lg mb-4 md:mb-8">
-                R&D at the core of Internet Computer’s AI innovation
-              </motion.h3>{" "}
-              <motion.p className="tw-lead-sm md:tw-lead text-black/60 mb-4 md:mb-8">
-                AI onchain is made possible by the unique technological
-                capabilities of the Internet Computer Protocol (ICP). Running AI
-                as a smart contract on a blockchain is a significant innovation
-                that is based on DFINITY Foundation’s significant R&D efforts in
-                this domain. Over the past 6 months, AI computations have been
-                optimized to run up to 10x faster, enabling larger models to run
-                onchain.
-              </motion.p>
-              <Link
-                href="/roadmap"
-                className="link-primary link-with-icon text-nowrap"
-              >
-                <LinkArrowRight /> More on AI Roadmap
-              </Link>
-            </motion.div>
-
-            <ScrollableSection items={roadmapData} type="roadmap" />
-
-            <motion.div className="flex flex-col gap-16 md:gap-30">
-              <article className="flex flex-col md:flex-row justify-start tw-lead-sm md:tw-lead">
-                <div className="w-full md:w-1/2 flex flex-col justify-between">
-                  <div className="mb-6 md:mb-14">
-                    <motion.p className="tw-lead md:tw-lead-lg text-black-20 mb-6">
-                      01
-                    </motion.p>
-                    <motion.span className="text-gradient-violet">
-                      Data storage to run large AI models.{" "}
-                    </motion.span>{" "}
-                    <motion.span className="text-black/50">
-                      ICP’s next-gen smart contracts can store and process
-                      gigabytes of data, unlike traditional smart contracts that
-                      can only handle kilobytes. This is required for storing
-                      and executing large AI models as well as processing large
-                      amounts of input data. 
-                    </motion.span>
-                  </div>
-                  <div className="text-left">
-                    <motion.p className="text-gradient-violet tw-title-sm md:tw-title-lg mb-0">
-                      1.000.000x
-                    </motion.p>
-                    <motion.p className="text-black tw-lead-sm md:tw-lead">
-                      more data storage
-                    </motion.p>
-                  </div>
+        <section className="container-12 relative mt-24 sm:mt-52 md:mt-40">
+          <AnimateSpawn variants={transitions.container}>
+            <aside className="container-10 md:mt-40 md:flex md:items-center !pl-0 !pr-0	">
+              <div className=" w-[115%] -ml-6 md:-ml-0 md:w-2/3 relative mt-6 md:mt-64 md:mb-64">
+                <div className="pointer-events-none md:absolute w-full right-0 md:right-20 md:top-1/2  md:-translate-y-1/2">
+                  <motion.img
+                    variants={transitions.fadeIn}
+                    src="/img/decentralized-ai/trust-img-1.webp"
+                    alt=""
+                    className="w-full h-full object-cover"
+                  />
                 </div>
-                <div className="w-full md:w-1/2">
-                  <div className="w-full sm:w-1/2 md:mx-auto md:w-[90%] md:translate-x-1/10 md:mt-12">
-                    <img
-                      src="/img/ai-chain/data.svg"
-                      alt=""
-                      className="w-full h-full object-contain"
-                    />
-                  </div>
+              </div>
+              <div className=" md:w-1/3">
+                <div>
+                  <motion.h3
+                    className="tw-heading-3 md:tw-heading-60 mb-4 md:mb-6"
+                    variants={transitions.item}
+                  >
+                    Problems with traditional AI
+                  </motion.h3>
                 </div>
-              </article>
-
-              <article className="flex flex-col md:flex-row justify-start tw-lead-sm md:tw-lead">
-                <div className="w-full md:w-1/2 flex-col justify-between order-2 md:order-1">
-                  <div>
-                    <motion.p className="text-gradient-violet tw-title-sm md:tw-title-lg">
-                      8x
-                    </motion.p>
-                    <motion.p className="text-black tw-lead-sm md:tw-lead -mt-2">
-                      faster
-                    </motion.p>
-                  </div>
-                  <div className="w-full sm:w-2/3 md:w-[90%]">
-                    <img
-                      src="/img/ai-chain/chart.svg"
-                      alt=""
-                      className="w-full h-full object-contain"
-                    />
-                  </div>
-                </div>
-                <div className="w-full md:w-1/2 ml-0 md:ml-5 flex flex-col justify-between order-1 md:order-2">
-                  <div className="mb-6 md:mb-14">
-                    <motion.p className="tw-lead md:tw-lead-lg text-black-20 mb-6">
-                      02
-                    </motion.p>
-                    <motion.span className="text-gradient-violet">
-                      Optimized floating-point arithmetic for faster AI
-                      processing.{" "}
-                    </motion.span>{" "}
-                    <motion.span className="text-black/50">
-                      ICP's next-gen smart contracts provide orders of magnitude
-                      more compute per transaction compared to
-                      current-generation blockchains. In addition, with newly
-                      added support for WebAssembly 128-bit SIMD, smart
-                      contracts can execute multiple floating point operations
-                      in parallel, making running AI models much faster and more
-                      efficient.
-                    </motion.span>
-                  </div>
-                </div>
-              </article>
-              <article className="flex flex-col md:flex-row justify-start tw-lead-sm md:tw-lead">
-                <div className="w-full md:w-1/2 flex flex-col justify-start">
-                  <div className="">
-                    <motion.p className="tw-lead md:tw-lead-lg text-black-20 mb-6">
-                      03
-                    </motion.p>
-                    <motion.span className="text-gradient-violet">
-                      Seamless Integration with Web 2.0.
-                    </motion.span>{" "}
-                    <motion.span className="text-black/50">
-                      ICP is the only blockchain where smart contracts can
-                      directly connect to Web 2.0 services using HTTPS outcalls,
-                      which opens the possibility for AI applications running on
-                      ICP to integrate and fetch data from external services.
-                    </motion.span>
-                    <Link
-                      href="/https-outcalls"
-                      className="link-primary flex text-nowrap mt-6"
-                    >
-                      <LinkArrowRight /> More on HTTPS outcalls
-                    </Link>
-                  </div>
-                </div>
-                <div className="w-full md:w-1/2">
-                  <div className="w-full sm:w-2/3 mx-auto md:w-[85%] md:translate-x-1/10 mt-8 md:mt-6">
-                    <img
-                      src="/img/ai-chain/inference.svg"
-                      alt=""
-                      className="w-full h-full object-contain"
-                    />
-                  </div>
-                </div>
-              </article>
-              <article className="flex flex-col md:flex-row justify-start align-middle tw-lead-sm md:tw-lead">
-                <div className="w-full md:w-1/2  order-2 md:order-1 flex flex-col justify-center align-middle">
-                  <div className="w-full sm:w-1/3 mx-auto md:w-[70%] md:-translate-x-[5%] mt-8 md:mt-0">
-                    <img
-                      src="/img/ai-chain/gpu.svg"
-                      alt="web gpu"
-                      className="w-full"
-                    />
-                  </div>
+
+                <div>
+                  <motion.h4
+                    className="tw-heading-5 md:tw-heading-40 mb-4 md:mb-6"
+                    variants={transitions.item}
+                  >
+                    The Tampering Problem
+                  </motion.h4>
+                  <motion.p className="text-2xl mb-0 ">
+                    <p>
+                      <Link
+                        className="font-bold"
+                        to="https://twitter.com/AnthropicAI/status/1745854907968880970"
+                        target="_blank"
+                      >
+                        Research shows
+                      </Link>{" "}
+                      that it is possible to tamper with AI models in an
+                      undetectable way. This means that the integrity of the
+                      AI&apos;s output can be compromised without anyone
+                      knowing.
+                    </p>
+                  </motion.p>
                 </div>
                 <div className="w-full md:w-1/2 flex flex-col justify-between order-1 md:order-2">
                   <div className="">
@@ -1065,175 +1004,35 @@
             </motion.div>
           </AnimateSpawn>
         </section>
-        <section className="bg-[#F1EEF5] py-20 md:py-40">
-          <AnimateSpawn
-            className="container-10 relative"
-            el={motion.section}
-            variants={transitions.container}
-          >
-            <div className="md:flex md:space-x-32">
-              <div className="md:w-5/12 mb-10 md:mb-0">
-                <motion.h4 className="tw-heading-7-caps text-black-60 mb-4 md:mb-8">
-                  DEVELOPERS
-                </motion.h4>
-                <motion.h3
-                  className="tw-lead md:tw-lead-lg mb-4"
-                  variants={transitions.item}
-                >
-                  Build your next AI venture on the Internet Computer.{" "}
-                  <motion.span
-                    className="tw-lead md:tw-lead-lg text-black/60 mb-6"
-                    variants={transitions.item}
-                  >
-                    Find all the essentials, including developer documentation,
-                    code samples, demos, and our GitHub repository.
-                  </motion.span>
-                </motion.h3>
-
-                <motion.p
-                  className="tw-paragraph md:tw-lead-sm text-black/60 mb-6"
-                  variants={transitions.item}
-                >
-                  These resources are designed to help you get started with
-                  creating decentralized AI applications onchain. Our DeAI
-                  developer community is also a great way to start.
-                </motion.p>
-              </div>
-
-              <div className="md:w-7/12">
-                <div className="grid md:grid-cols-2 gap-6">
-                  <motion.div variants={transitions.item} className="space-y-6">
-                    <div className="bg-white rounded-xl p-6">
-                      <h3 className="text-2xl mb-4 font-book">Learn</h3>
-                      <div className="">
-                        <motion.p className="text-[14px] text-black-60 mb-0">
-                          Overview of AI onchain
-                        </motion.p>
-                        <Link
-                          href="https://internetcomputer.org/docs/current/developer-docs/ai/overview"
-                          className="link-primary link-with-icon mt-0"
-                        >
-                          Docs <LinkArrowUpRight />
-                        </Link>
-                      </div>
-                    </div>
-
-                    <div className="bg-white rounded-xl p-6">
-                      <h3 className="text-2xl mb-4 font-book">Connect</h3>
-                      <div className="text-2xl space-y-8">
-                        <div>
-                          <motion.p className="text-[14px] text-black-60 mb-0">
-                            Contribute to the discussion
-                          </motion.p>
-                          <Link
-                            href="https://forum.dfinity.org/"
-                            className="link-primary link-with-icon mt-0"
-                          >
-                            ICP Forum <LinkArrowUpRight />
-                          </Link>
-                        </div>
-                        <div>
-                          <motion.p className="text-[14px] text-black-60 mb-0">
-                            Connect with developers
-                          </motion.p>
-                          <Link
-                            href="https://discord.com/invite/jnjVVQaE2C"
-                            className="link-primary link-with-icon mt-0"
-                          >
-                            Discord <LinkArrowUpRight />
-                          </Link>
-                        </div>
-                        <div>
-                          <motion.p className="text-[14px] text-black-60 mb-0">
-                            Attend global events
-                          </motion.p>
-                          <Link
-                            href="https://internetcomputer.org/events"
-                            className="link-primary link-with-icon mt-0"
-                          >
-                            Upcoming events <LinkArrowUpRight />
-                          </Link>
-                        </div>
-                      </div>
-                    </div>
-                  </motion.div>
-
-                  <motion.div
-                    variants={transitions.item}
-                    className="space-y-6 flex flex-col h-full"
-                  >
-                    <div className="bg-white rounded-xl p-6">
-                      <h3 className="text-2xl mb-4 font-book">Build</h3>
-                      <div className="space-y-8">
-                        <div>
-                          <motion.p className="text-[14px] text-black-60 mb-0">
-                            Explore the work
-                          </motion.p>
-                          <Link
-                            href="https://github.com/dfinity/awesome-internet-computer?tab=readme-ov-file#decentralized-ai"
-                            className="link-primary link-with-icon mt-0"
-                          >
-                            GitHub <LinkArrowUpRight />
-                          </Link>
-                        </div>
-                      </div>
-                    </div>
-
-                    <div className="bg-white rounded-xl p-6 flex flex-col justify-between">
-                      <div className="space-y-8">
-                        <h3 className="text-2xl mb-4 font-book">Grow</h3>
-                        <div>
-                          <motion.p className="text-[14px] text-black-60 mb-0">
-                            Apply for the DeAI grant
-                          </motion.p>
-                          <Link
-                            href="https://dfinity.org/grants/"
-                            className="link-primary link-with-icon mt-0"
-                          >
-                            Grant application <LinkArrowUpRight />
-                          </Link>
-                        </div>
-                        <div>
-                          <motion.p className="text-[14px] text-black-60 mb-0">
-                            Join the accelerator
-                          </motion.p>
-                          <Link
-                            href="/olympus/"
-                            className="link-primary link-with-icon mt-0"
-                          >
-                            Explore Olympus <LinkArrowUpRight />
-                          </Link>
-                        </div>
-                      </div>
-                    </div>
-                  </motion.div>
-                </div>
-              </div>
-            </div>
-          </AnimateSpawn>
-        </section>
-        <section className="container-10 bg-white py-20 md:py-40">
-          <h1 className="text-black tw-title-sm md:tw-title-lg mb-10">FAQ</h1>
-          <div className="flex gap-5 flex-col md:flex-row">
-            <div className="w-full md:w-7/12 md:mr-20">
-              {faqData.map((item, index) => (
-                <FaqItem
-                  key={index}
-                  question={item.question}
-                  answer={item.answer}
-                />
-              ))}
-            </div>
-            <div className="w-full md:w-5/12 ">
-              <ContactCard />
+
+        <AnimateSpawn
+          className="container-12 pt-16 md:pt-40"
+          el={motion.section}
+          variants={transitions.container}
+        >
+          <div className="flex flex-col gap-6 !p-0 md:gap-5 mb-8 md:flex-row container-10">
+            <motion.h2
+              className="tw-heading-4 mb-0 md:tw-heading-60"
+              variants={transitions.item}
+            >
+              News & media
+            </motion.h2>
+            <div className="md:flex-1 md:pt-1">
+              <motion.p
+                className="mb-0 mt-2 tw-paragraph md:tw-lead-sm"
+                variants={transitions.item}
+              >
+                Get all the news from the Internet Computer ecosystem
+              </motion.p>
+              <MotionLink
+                variants={transitions.item}
+                href="/news"
+                className="link-primary link-with-icon"
+              >
+                Explore more news <LinkArrowUpRight />
+              </MotionLink>
             </div>
           </div>
-<<<<<<< HEAD
-        </section>
-        {manifestoModalOpen && (
-          <AIManifestoModal onClose={closeOverlay}></AIManifestoModal>
-        )}
-=======
           <div className="grid grid-cols-1 md:grid-cols-3 gap-5">
             <Link
               href="https://twitter.com/dominic_w/status/1750886289702834539"
@@ -1325,7 +1124,7 @@
               <NewsCard
                 news={{
                   title:
-                    "The Next Step for DeAI: Onchain Inference Enabling Face Recognition",
+                    "The Next Step for DeAI: On-Chain Inference Enabling Face Recognition",
                   dateHuman: "July 15,2024",
                   press: "DFINITY",
                   details: `The replica version e4eeb3 that was approved by the community in Proposal 13094 completes the Cyclotron milestone from ICP’s roadmap.`,
@@ -1360,7 +1159,6 @@
             },
           ]}
         />
->>>>>>> c83119d9
       </main>
     </Layout>
   );
