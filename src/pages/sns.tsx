import Head from "@docusaurus/Head";
import Link from "@docusaurus/Link";
import DarkHeroStyles from "@site/src/components/Common/DarkHeroStyles";
import { resetNavBarStyle } from "@site/src/utils/reset-navbar-style";
import BlobGradient from "@site/static/img/gradientBlurredCircle.png";
import BlobBlue from "@site/static/img/purpleBlurredCircle.png";
import BlobWhite from "@site/static/img/whiteBlurredCircle.png";
import transitions from "@site/static/transitions.json";
import Layout from "@theme/Layout";
import { motion } from "framer-motion";
import React from "react";
import IconAutonomous from "../../static/img/sns/autonomous.svg";
import IconCommunityOwned from "../../static/img/sns/community-owned.svg";
import IconScalable from "../../static/img/sns/scalable.svg";
import IconTokenized from "../../static/img/sns/tokenized.svg";
import AnimateSpawn from "../components/Common/AnimateSpawn";
import ExternalLinkIcon from "@site/static/img/external-link.svg";
import PlaySVG from "@site/static/img/svgIcons/play.svg";

const MotionLink = motion(Link);

const Card: React.FC<{
  title: React.ReactNode;
  children: React.ReactNode;
  icon: React.ReactNode;
}> = ({ title, children, icon }) => {
  return (
    <AnimateSpawn
      className="sm:w-6/10 md:w-4/10 md:even:self-end md:-mt-30 lg:-mt-20 md:first:mt-0"
      variants={transitions.container}
    >
      <motion.div className="w-30 mb-4" variants={transitions.item}>
        {icon}
      </motion.div>
      <motion.h3
        className="tw-heading-4 mb-4 md:tw-heading-3"
        variants={transitions.item}
      >
        {title}
      </motion.h3>
      {children}
    </AnimateSpawn>
  );
};

function SnsPage() {
  resetNavBarStyle();
  return (
    <Layout
      title="Next Generation DAOs"
      // fill in meta description
      description="The Service Nervous Systems (SNS) puts the autonomy
      in DAO. No centralized power, no administrative overhead, no
      legal headache, only code and its community."
    >
      <Head>
        <meta
          property="og:image"
          content={"https://internetcomputer.org/img/shareImages/share-sns.jpg"}
        />
        <meta
          name="twitter:image"
          content={"https://internetcomputer.org/img/shareImages/share-sns.jpg"}
        />
      </Head>
      <main className="text-black relative overflow-hidden">
        <DarkHeroStyles></DarkHeroStyles>
        <AnimateSpawn variants={transitions.container}>
          <section className="overflow-hidden bg-infinite text-white">
            <div className="container-10 pt-12 mb-60 md:mb-52 md:pt-36 relative">
              <div className="md:w-7/10">
                <motion.h1
                  className="tw-heading-3 md:tw-heading-2 mb-6"
                  variants={transitions.item}
                >
                  Service Nervous Systems (SNS)
                </motion.h1>
                <motion.p
                  className="tw-lead-sm md:tw-lead mb-8"
                  variants={transitions.item}
                >
                  Put the autonomy in DAO. No centralized power, no
                  administrative overhead, no legal headache, only code and its
                  community.
                </motion.p>
              </div>
            </div>
            <div className="container-10 relative">
              <motion.img
                src="/img/whiteBlurredCircle.png"
                alt=""
                className="absolute pointer-events-none max-w-none w-[800px] aspect-square -right-[200px] bottom-[-300px] md:w-[1500px] md:bottom-[-680px] md:right-[-550px] object-contain object-center"
                variants={transitions.item}
              />
            </div>
          </section>
          <motion.section
            className="container-12 relative h-40 sm:h-0"
            variants={transitions.fadeIn}
          >
            <div className="max-w-[660px] sm:absolute pointer-events-none right-5 -translate-y-[187px] sm:-translate-y-[279px] md:-translate-y-[382px] text-center">
              <img
                src="/img/sns/hero.png"
                className="w-80 sm:w-[480px] md:w-auto max-w-full"
              />
            </div>
          </motion.section>
        </AnimateSpawn>
        <section className="container-10 sm:pt-56">
          <AnimateSpawn
            className="mb-20 md:mb-30"
            variants={transitions.container}
          >
            <motion.p
              className="tw-heading-5 sm:tw-heading-4 md:tw-heading-3 mb-8 md:mb-12 md:w-8/10"
              variants={transitions.item}
            >
              Tired of being the product? Tired of being deplatformed by
              corporate terms of service?
              <br className="hidden md:inline" />
              Be unstoppable with an SNS.
            </motion.p>
            <motion.p
              className="mb-0 flex flex-col items-start sm:flex-row gap-6 md:gap-8"
              variants={transitions.item}
            >
              {/* <Link
                className="button-primary"
                href=""
              >
                Join an SNS
              </Link> */}
              <Link
                className="button-outline"
                href="/docs/current/developer-docs/integrations/sns"
              >
                Learn about SNS DAOs
              </Link>
            </motion.p>
          </AnimateSpawn>
          <div className="relative z-[-1]">
            <AnimateSpawn
              el={motion.img}
              variants={transitions.item}
              src={BlobGradient}
              className="absolute pointer-events-none z-[-1]
              max-w-none
              w-[1200px]
              top-[-800px]
              left-[-800px]
              sm:w-[1200px]
              sm:top-[-700px]
              sm:left-[-800px]

              
            "
            />
          </div>
          <div
            className="
          flex
          flex-col
          gap-16 md:gap-0
          "
          >
            <Card
              title="Community Owned"
              icon={<IconCommunityOwned aria-hidden="true" />}
            >
              <motion.p
                className="mb-6 tw-paragraph"
                variants={transitions.item}
              >
                Community above all. Fueled by the unique cryptography of the
                Internet Computer, SNS DAOs empower developers and users to come
                together to form communities around the full spectrum of
                applications we use daily. Through an SNS, applications such as
                social media platforms, B2B enterprise services, play-to-earn
                games and online news media outlets can now truly become
                decentralized.
              </motion.p>
              <motion.p
                className="mb-6 tw-paragraph"
                variants={transitions.item}
              >
                All parts of such applications are owned and governed by an SNS
<<<<<<< HEAD
                DAO. This is in contrasts to existing DAOs where governance
                is limited to the small part of their web3 application, which
               is smart contract logic. No single entity owns a dapp.
=======
                DAO. This contrasts to existing DAOs where governance is limited
                to the small part of their Web3 application, which is smart
                contract logic.{" "}
                <span className="italic">No single entity owns a dapp.</span>
>>>>>>> c72a6582
              </motion.p>
            </Card>
            <Card
              title="Autonomous"
              icon={<IconAutonomous aria-hidden="true" />}
            >
              <motion.p
                className="mb-6 tw-paragraph"
                variants={transitions.item}
              >
                Liquid democracy. When a proposal is approved by the community,
                the SNS implements changes to the code and upgrades itself
                autonomously. This ensures permissionless and decentralized
                governance of an SNS DAO.{" "}
                <span className="italic">
                  No single entity can stop the process.
                </span>
              </motion.p>
            </Card>
            <Card title="Tokenized" icon={<IconTokenized aria-hidden="true" />}>
              <motion.p
                className="mb-6 tw-paragraph"
                variants={transitions.item}
              >
                Financially independent. Each SNS DAO has its own utility token
                that community members can stake to claim governance rights or
                use to purchase services. The same token can be used to reward
                community contributions to the SNS DAO. Such contributions can
                range from engaging with the dapp to writing code, designing,
                promoting or participating in governance.{" "}
                <span className="italic">No fiat required.</span>
              </motion.p>
            </Card>
            <Card title="Scalable" icon={<IconScalable aria-hidden="true" />}>
              <motion.p
                className="mb-6 tw-paragraph"
                variants={transitions.item}
              >
                Infinitely scalable. The Internet Computer is the only
                blockchain that can scale without bounds - it can truly serve
                the world. Infinite scaling is possible through advanced
                cryptography which joins many subnets together into a singular,
                secure blockchain. This means there’s no limit to the volume of
                users a dapp can service, and smart contracts are capable of
                much more than simple token ledgers or financial contracts. They
                can serve full stack web applications or dapps at web speed.{" "}
                <span className="italic">
                  The Internet Computer is a world computer.
                </span>
              </motion.p>
            </Card>
          </div>
        </section>
        <section className="text-white relative pt-52 pb-20 md:pb-40 md:pt-80 container-12">
          <AnimateSpawn
            el={motion.img}
            variants={transitions.fadeIn}
            src={BlobGradient}
            alt=""
            className="max-w-none w-[1200px] md:w-[1600px] absolute top-[-200px] md:top-[-200px] left-1/2 -translate-x-1/2 z-[-1]"
          />
          <AnimateSpawn
            className="mx-auto text-center sm:w-6/12 mb-16 md:mb-8"
            variants={transitions.container}
          >
            <motion.h2
              className="tw-heading-4 md:tw-heading-60 mb-3 md:mb-8"
              variants={transitions.item}
            >
              Turn Your Web3 Service into an SNS DAO
            </motion.h2>
            <motion.p
              className="tw-lead-sm md:tw-lead mb-8"
              variants={transitions.item}
            ></motion.p>
            <MotionLink
              variants={transitions.item}
              className="button-outline-white"
              href="/docs/current/developer-docs/integrations/sns/get-sns/get-sns-intro/"
            >
              Learn about SNS DAOs
            </MotionLink>
          </AnimateSpawn>
          <AnimateSpawn
            className=" text-black flex flex-col gap-2 md:flex-row md:items-start md:gap-5"
            variants={transitions.container}
          >
            <motion.div
              variants={transitions.item}
              className="px-8 py-12 backdrop-blur-2xl bg-white-50 rounded-xl border-white border-solid border text-center flex-1"
            >
              <h3 className="tw-lead-lg md:tw-title-sm">
                Engage your community
              </h3>
              <p className="tw-paragraph-sm mb-3 text-black-60">
                Users become your biggest contributors. Co-create a dapp your
                community wants.
              </p>
            </motion.div>
            <motion.div
              variants={transitions.item}
              className="px-8 py-12 backdrop-blur-2xl bg-white-50 rounded-xl border-white border-solid border text-center flex-1 md:mt-30"
            >
              <h3 className="tw-lead-lg md:tw-title-sm">
                Speed up user adoption
              </h3>
              <p className="tw-paragraph-sm mb-3 text-black-60">
                Users become your biggest advocates. The success of your dapp is
                the success of its community.
              </p>
            </motion.div>
            <motion.div
              variants={transitions.item}
              className="px-8 py-12 backdrop-blur-2xl bg-white-50 rounded-xl border-white border-solid border text-center flex-1"
            >
              <h3 className="tw-lead-lg md:tw-title-sm">
                Fund the future of your dapp
              </h3>
              <p className="tw-paragraph-sm mb-3 text-black-60">
                Users become your biggests supporters. Get your dapp funded
                through a community-driven decentralization sale.
              </p>
            </motion.div>
          </AnimateSpawn>
        </section>
        <section className=" bg-infinite text-white overflow-hidden">
          <AnimateSpawn
            className="max-w-page md:mx-auto px-6 md:px-12.5 md:min-h-[600px] pb-20  md:py-24 relative  flex flex-col justify-center"
            variants={transitions.container}
          >
            {/* <CustodyGraphic className="absolute w-[520px] md:w-auto right-[-100px] top-[-160px] md:right-[-200px] md:top-[-120px]"></CustodyGraphic> */}
            <img
              className="
                w-full max-w-[500px] py-20
                md:absolute 
                md:w-[640px] md:max-w-none md:left-auto md:translate-x-0 md:right-[-50px] md:top-[-30px]"
              src="/img/sns/sns.webp"
            ></img>
            <div className="md:mx-auto md:w-10/12 relative">
              <motion.h2
                className="tw-heading-4 md:tw-heading-3 md:w-5/10 mb-6 md:my-8"
                variants={transitions.item}
              >
                Own and shape the services and applications you love.
              </motion.h2>

              <motion.p variants={transitions.item} className="tw-lead-sm mb-3">
<<<<<<< HEAD
                Particpate in the first SNS launch. Announcment soon on DSCVR.
=======
                Keep up with SNS-1 on DSCVR.
>>>>>>> c72a6582
              </motion.p>
              <motion.p variants={transitions.item}>
                <Link
                  className="link-primary-light"
                  href="https://dscvr.one/p/internet-computer"
                >
                  Join the Internet Computer Portal
                  <ExternalLinkIcon className="inline-block align-bottom ml-2"></ExternalLinkIcon>
                </Link>
              </motion.p>
            </div>
            <motion.img
              src={BlobWhite}
              className="absolute pointer-events-none max-w-none w-[800px] right-[-250px] top-[-150px] md:w-[1500px]  md:right-[-550px] translate-x-[200px] md:top-[-400px]"
              alt=""
            />
          </AnimateSpawn>
        </section>
        <AnimateSpawn
          el={motion.section}
          variants={transitions.item}
          className="container-10 mt-24 md:mt-30"
        >
          <div className="md:h-[450px] flex flex-col md:flex-row rounded-xl overflow-hidden">
            <Link
              className="md:w-7/10 h-full flex relative group"
              href="https://youtu.be/nZBWx6y070Y"
            >
              <img
                src={`https://i.ytimg.com/vi/WxRgm6JAGpQ/maxresdefault.jpg`}
                alt=""
                className="w-full h-full object-cover"
              />

              <div className="bg-white-30 backdrop-blur-xl group-hover:bg-infinite transition-colors h-12 w-12 md:h-16 md:w-16 rounded-full z-10 absolute inset-0 m-auto flex">
                <PlaySVG className="m-auto h-5 w-5 text-white transition-colors" />
              </div>
            </Link>
            <div className="md:w-3/10 flex bg-white-80 border border-solid border-white md:rounded-tr-xl rounded-br-xl p-8 md:p-12">
              <div className="self-end">
                <h4 className="text-razzmatazz tw-heading-7 mb-3">
                  Fully On-chain with DFINITY
                </h4>
                <p className="mb-3 tw-heading-6 md:tw-heading-5">
                  Next Generation DAOs
                </p>
                <p className="text-black-60 tw-paragraph md:tw-lead-sm mb-0">
                  Episode #2
                </p>
              </div>
            </div>
          </div>
        </AnimateSpawn>
        <AnimateSpawn
          el={motion.section}
          className="container-10 py-24 md:py-40 relative"
          variants={transitions.container}
        >
          <div className="">
            <AnimateSpawn
              el={motion.img}
              variants={transitions.item}
              src={BlobBlue}
              className="absolute pointer-events-none
              max-w-none
              w-[1000px]
              bottom-[-400px]
              right-[-600px]
              sm:bottom-[-600px]
              sm:w-[1200px]
              sm:right-[-500px]
            "
            />
          </div>
          <div className="flex flex-col sm:flex-row gap-8 sm:gap-1/10">
            <motion.div variants={transitions.item} className="flex-1">
              <motion.h2
                className="tw-heading-5 md:tw-heading-3 mb-10 md:mb-16"
                variants={transitions.item}
              >
                What an SNS DAO is <span className="text-razzmatazz">NOT</span>
              </motion.h2>
              <div className="md:w-8/10">
                <h3 className="tw-heading-6 md:tw-heading-5 mb-4">
                  Not an ICO
                </h3>
                <p className="tw-paragraph mb-10">
                  No funds are directly handed over to developers. The creation
                  of an SNS is initiated by a decentralized entity (
                  <Link
                    className="text-infinite underline hover:no-underline hover:text-black"
                    href="https://nns.ic0.app/"
                  >
                    the NNS
                  </Link>
                  ), and ICP raised by the decentralization sale is allocated to
                  the treasury of the newly born SNS DAO.
                </p>
                <h3 className="tw-heading-6 md:tw-heading-5 mb-4">
                  Not an IPO
                </h3>
                <p className="tw-paragraph">
                  This is not a liquidity exit or a public listing. It’s the
                  start of a new journey where you as the initial creator of a
                  service and your users have the opportunity to form a digital
                  community, <strong>100% on-chain</strong>, to co-evolve and
                  grow the platform or application.
                </p>
              </div>
            </motion.div>
            <motion.div variants={transitions.item} className="flex-1">
              <motion.h2
                className="tw-heading-5 md:tw-heading-3 mb-10 md:mb-16"
                variants={transitions.item}
              >
                What an SNS DAO <span className="text-blue">IS</span>
              </motion.h2>
              <div
                className="
                  md:w-8/10
                  prose
                  prose-h3:tw-heading-6 prose-h3:md:tw-heading-5 prose-h3:mb-4
                  prose-p:tw-paragraph prose-p:mb-3
                  prose-ul:mb-4 prose-ul:list-none prose-ul:pl-0 prose-ul:tw-paragraph
                  prose-li:bg-[url('/img/checkmark.svg')] prose-li:bg-no-repeat prose-li:bg-left-top prose-li:pl-8 prose-li:my-3 prose-li:leading-6
                  "
              >
                <p>
                  Funds are put in a treasury, a portion of which is allocated
                  to the founders in the form of locked tokens in voting neurons
                  for developing a service. Launching an SNS DAO requires the
                  following:
                </p>
                <ul>
                  <li>An existing dapp</li>
                  <li>
                    Submission of an NNS proposal requesting a decentralization
                    sale.
                  </li>
                  <li>NNS approval of the decentralization sale.</li>
                  <li>ICP invesments to meet minumum funding requirements.</li>
                </ul>
                <p>
                  Once these steps are completed, newly minted SNS governance
                  tokens are distributed among participants who now control the
                  SNS DAO.
                </p>
              </div>
            </motion.div>
          </div>
        </AnimateSpawn>
      </main>
    </Layout>
  );
}

export default SnsPage;<|MERGE_RESOLUTION|>--- conflicted
+++ resolved
@@ -184,16 +184,10 @@
                 variants={transitions.item}
               >
                 All parts of such applications are owned and governed by an SNS
-<<<<<<< HEAD
-                DAO. This is in contrasts to existing DAOs where governance
-                is limited to the small part of their web3 application, which
-               is smart contract logic. No single entity owns a dapp.
-=======
                 DAO. This contrasts to existing DAOs where governance is limited
                 to the small part of their Web3 application, which is smart
                 contract logic.{" "}
                 <span className="italic">No single entity owns a dapp.</span>
->>>>>>> c72a6582
               </motion.p>
             </Card>
             <Card
@@ -341,11 +335,7 @@
               </motion.h2>
 
               <motion.p variants={transitions.item} className="tw-lead-sm mb-3">
-<<<<<<< HEAD
-                Particpate in the first SNS launch. Announcment soon on DSCVR.
-=======
                 Keep up with SNS-1 on DSCVR.
->>>>>>> c72a6582
               </motion.p>
               <motion.p variants={transitions.item}>
                 <Link
