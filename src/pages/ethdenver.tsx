--- conflicted
+++ resolved
@@ -52,300 +52,6 @@
         {/* Try some DAPPS */}
         <TrySomeDapps id="ecosystem" />
 
-<<<<<<< HEAD
-                <p className="mb-0">
-                  <Link
-                    href="https://events.ethdenver.com/eden23/attendease/networking/experience/dc39b164-1896-405b-8ee1-3ea5343337cd/44e5155f-8ba2-4fa2-acb2-8515469a1073"
-                    target="_blank"
-                    rel="noopener noreferrer"
-                    className="link-primary link-with-icon"
-                  >
-                    See full info
-                    <LinkArrowUpRight />
-                  </Link>
-                </p>
-              </div>
-            </AnimateSpawn>
-
-            <AnimateSpawn
-              className="rounded-xl overflow-hidden flex flex-col md:flex-row"
-              variants={transitions.item}
-            >
-              <div className="flex-1 bg-white flex flex-col justify-center items-start p-6 md:px-12 md:py-8 order-2 md:order-1">
-                <h3 className="md:tw-heading-4 mb-3">
-                  Deploying Dapps on the Internet Computer: A Hands-On Workshop
-                </h3>
-                <ul className="tw-title-navigation mb-3 list-none p-0 flex flex-col md:flex-row md:flex-wrap gap-1 md:gap-x-4 md:gap-y-3">
-                  <li>Feb 27, 2023</li>
-                  <li>9:00 - 10:30am MST</li>
-                  <li className="flex items-center gap-1">
-                    <LocationIcon />
-                    Vib Hotel
-                  </li>
-                </ul>
-
-                <p className="tw-paragraph md:tw-lead-sm text-black-60 mb-6">
-                  Join Kyle Peacock for an exciting workshop on decentralized
-                  hosting with HTTPS, smart contract backends with 2-second
-                  writes and DID principals with 123123123 number of users.
-                </p>
-
-                <p className="mb-0">
-                  <Link
-                    href="https://events.ethdenver.com/eden23/attendease/networking/experience/fcea70a2-372f-41b7-962d-007ac212dbd9/93aa96fc-3c89-437a-8503-f62bf082d16e"
-                    target="_blank"
-                    rel="noopener noreferrer"
-                    className="link-primary link-with-icon"
-                  >
-                    See full info
-                    <LinkArrowUpRight />
-                  </Link>
-                </p>
-              </div>
-              <div className="aspect-square md:aspect-auto md:w-[400px] flex-shrink-0 flex order-1 md:order-2">
-                <img
-                  src="/img/ethdenver/card-2.webp"
-                  alt=""
-                  className="object-center object-cover"
-                />
-              </div>
-            </AnimateSpawn>
-
-            <AnimateSpawn
-              className="rounded-xl overflow-hidden flex flex-col md:flex-row"
-              variants={transitions.item}
-            >
-              <div className="aspect-square md:aspect-auto md:w-[400px] flex-shrink-0 flex">
-                <img
-                  src="/img/ethdenver/card-3.webp"
-                  alt=""
-                  className="object-center object-cover"
-                />
-              </div>
-              <div className="flex-1 bg-white flex flex-col justify-center items-start p-6 md:px-12 md:py-8">
-                <h3 className="md:tw-heading-4 mb-3">
-                  World Computer: Ethereum + Internet Computer – Keynote with
-                  Jan Camenisch
-                </h3>
-                <ul className="tw-title-navigation mb-3 list-none p-0 flex flex-col md:flex-row md:flex-wrap gap-1 md:gap-x-4 md:gap-y-3">
-                  <li>Mar 4, 2023</li>
-                  <li>9:00am MST</li>
-                  <li className="flex items-center gap-1">
-                    <LocationIcon />
-                    DeFi Stage
-                  </li>
-                </ul>
-
-                <p className="tw-paragraph md:tw-lead-sm text-black-60 mb-6">
-                  Jan Camenisch, CTO of the DFINITY Foundation, and one of the
-                  world’s most renowned cryptographers will take you on a
-                  journey through the architecture of the Internet Computer
-                  Protocol and its vision to become a World Computer.
-                </p>
-
-                <p className="mb-0">
-                  <Link
-                    href="https://events.ethdenver.com/eden23/attendease/networking/experience/e645c2d5-e178-471c-ab3a-f2ba6c296f20/66a0d48e-8617-463f-b454-a6ee5e6b39fd"
-                    target="_blank"
-                    rel="noopener noreferrer"
-                    className="link-primary link-with-icon"
-                  >
-                    See full info
-                    <LinkArrowUpRight />
-                  </Link>
-                </p>
-              </div>
-            </AnimateSpawn>
-
-            <AnimateSpawn
-              className="rounded-xl overflow-hidden flex flex-col md:flex-row"
-              variants={transitions.item}
-            >
-              <div className="flex-1 bg-white flex flex-col justify-center items-start p-6 md:px-12 md:py-8 order-2 md:order-1">
-                <h3 className="md:tw-heading-4 mb-3">
-                  Come by for a Chat @ICP Booth
-                </h3>
-                <ul className="tw-title-navigation mb-3 list-none p-0 flex flex-col md:flex-row md:flex-wrap gap-1 md:gap-x-4 md:gap-y-3">
-                  <li>Mar 2-5, 2023</li>
-                  <li>9:00am - 6:30pm MST</li>
-                  <li className="flex items-center gap-1">
-                    <LocationIcon />
-                    Find us at DAO Town
-                  </li>
-                  <li>Community demos by ecosystem</li>
-                </ul>
-
-                <p className="tw-paragraph md:tw-lead-sm text-black-60 mb-6">
-                  The ICP Community would love to meet you! Hang with teams from
-                  the ecosystem, see demos, learn how to create an Internet
-                  Identity to try out some of our coolest dapps.
-                </p>
-
-                <p className="mb-0">
-                  <Link
-                    href="https://www.ethdenver.com/map"
-                    target="_blank"
-                    rel="noopener noreferrer"
-                    className="link-primary link-with-icon"
-                  >
-                    See map
-                    <LinkArrowUpRight />
-                  </Link>
-                </p>
-              </div>
-              <div className="aspect-square md:aspect-auto md:w-[400px] flex-shrink-0 flex order-1 md:order-2">
-                <img
-                  src="/img/ethdenver/card-4.webp"
-                  alt=""
-                  className="object-center object-cover"
-                />
-              </div>
-            </AnimateSpawn>
-
-            <AnimateSpawn
-              className="rounded-xl overflow-hidden flex flex-col md:flex-row"
-              variants={transitions.item}
-            >
-              <div className="aspect-square md:aspect-auto md:w-[400px] flex-shrink-0 flex">
-                <img
-                  src="/img/ethdenver/card-5.webp"
-                  alt=""
-                  className="object-center object-cover"
-                />
-              </div>
-              <div className="flex-1 bg-white flex flex-col justify-center items-start p-6 md:px-12 md:py-8">
-                <h3 className="md:tw-heading-4 mb-3">Hack for Bounties</h3>
-                <ul className="tw-title-navigation mb-3 list-none p-0 flex flex-col md:flex-row md:flex-wrap gap-1 md:gap-x-4 md:gap-y-3">
-                  <li>Feb 24 -Mar 5, 2023</li>
-                  <li>Feb 24 @ 10am - Mar 5 @ 8am MST</li>
-                  <li className="flex items-center gap-1">
-                    <LocationIcon />
-                    Co-Working @BUIDLHub
-                  </li>
-                </ul>
-
-                <p className="tw-paragraph md:tw-lead-sm text-black-60 mb-6">
-                  The DFINITY Foundation is giving out bounties in various
-                  categories to hackers with talent during the BUIDLathon. For
-                  questions and assistance, find our dev reps at the co-working
-                  space. Don’t miss this chance to be a pioneer of Web3. You can
-                  also join{" "}
-                  <Link
-                    href="https://discord.gg/sporkdao"
-                    target="_blank"
-                    rel="noopener noreferrer"
-                  >
-                    Discord
-                  </Link>{" "}
-                  to ask questions and get support.
-                </p>
-
-                <p className="mb-0">
-                  <Link
-                    href="https://medium.com/@dfinity/buidl-the-future-on-the-internet-computer-at-ethdenver-2023-f86fb62aba54"
-                    target="_blank"
-                    rel="noopener noreferrer"
-                    className="link-primary link-with-icon"
-                  >
-                    See full info
-                    <LinkArrowUpRight />
-                  </Link>
-                </p>
-              </div>
-            </AnimateSpawn>
-          </div>
-        </section>
-        <section id="ecosystem" className="relative z-0 mb-20">
-          <AnimateSpawn variants={transitions.item}>
-            <div className="container-10 pt-20 md:pt-30">
-              <div className="">
-                <h2 className="tw-heading-3 md:tw-heading-2">
-                  Try some Dapps
-                  <br />
-                  <span className="inline-block text-gradient-base text-gradient-denver">
-                    @ ICP Booth
-                  </span>
-                </h2>
-                <p className="tw-lead-sm md:tw-lead text-black-60 mb-6 md:w-6/10">
-                  Step into the exciting world of ICP with us as your guide!
-                  Take a look at the Web3 projects currently reinventing the
-                  internet on the Internet Computer blockchain.
-                </p>
-              </div>
-              <Link
-                className="link-primary link-with-icon"
-                href="https://docs.google.com/spreadsheets/d/1izcKFRYuZTM2yeDS3tj63Ph1rYFuXl-7WA9pB-4DVyk/edit?usp=sharing"
-              >
-                <LinkArrowRight />
-                See Community Agenda in detail
-              </Link>
-            </div>
-            <AnimateSpawn
-              className="container-12 grid grid-cols-1 sm:grid-cols-2 md:grid-cols-4 gap-3 md:gap-5 mt-12"
-              variants={transitions.container}
-            >
-              {projects.map((p, i) => (
-                <motion.article
-                  variants={transitions.item}
-                  key={p.name + i}
-                  className="rounded-xl border relative border-white border-solid backdrop-blur-2xl bg-white-60 p-6 md:p-8 no-underline text-black hover:no-underline hover:text-black flex flex-col"
-                >
-                  <img
-                    src={p.logo}
-                    alt={p.name}
-                    className="w-16 sm:w-20 mb-3 h-16 sm:h-20 object-contain absolute left-6 top-6 sm:static"
-                  />
-                  <div className="ml-[86px] sm:ml-0 flex-1 flex flex-col">
-                    <h3 className="tw-heading-6 sm:tw-heading-5 mb-1 sm:mb-2">
-                      {p.name}
-                    </h3>
-                    <p className="tw-paragraph-sm sm:tw-lead-sm mb-3 sm:mb-4 text-black-60 flex-1">
-                      {p.description}
-                    </p>
-                    <p className="mb-0 tw-title-navigation text-gradient-base text-gradient-denver">
-                      {p.agenda.map((a) => (
-                        <span key={a} className="inline-block">
-                          {a}
-                        </span>
-                      ))}
-                    </p>
-                  </div>
-                </motion.article>
-              ))}
-            </AnimateSpawn>
-
-            <div className="relative -mt-96 mb-10 md:mb-40">
-              {/* <AnimateSpawn
-                el={motion.img}
-                variants={transitions.fadeIn}
-                src={BlobGradient}
-                alt=""
-                className="max-w-none w-[800px] md:w-[1200px] absolute top-[-200px] md:top-[-400px] left-1/2 -translate-x-1/2 z-[-1]"
-              /> */}
-
-              <motion.div
-                variants={transitions.fadeIn}
-                className="blob blob-purple blob-lg blob-center z-[-1]"
-              />
-
-              <AnimateSpawn
-                className="mt-96 pt-20 md:pt-30 text-center flex flex-col items-center gap-6"
-                variants={transitions.item}
-              >
-                <Link className="button-primary" href="/ecosystem">
-                  Check out the Ecosystem
-                </Link>
-                <Link className="link-white link-with-icon" href="/docs/home">
-                  <LinkArrowRight />
-                  Build your own
-                </Link>
-              </AnimateSpawn>
-            </div>
-          </AnimateSpawn>
-        </section>
-=======
-        {/* Join the movement */}
->>>>>>> 6fade58f
         <BackgroundPanel
           panelClassName="bg-[#0A0023]"
           outerClassName="pt-10 md:pt-20 md:pb-30"
@@ -384,140 +90,6 @@
             ]}
           />
         </div>
-
-<<<<<<< HEAD
-              <motion.div
-                variants={transitions.item}
-                className="flex-1 p-6 md:px-8 md:py-12 grid grid-rows-[auto_1fr_auto] border border-solid border-white-20 rounded-xl"
-              >
-                <NoTrackingIcon className="w-16 h-16 mb-4 md:"></NoTrackingIcon>
-                <h3 className="tw-heading-5 md:tw-heading-3 mb-3 self-end">
-                  No tracking
-                </h3>
-                <p className="tw-paragraph md:tw-lead-sm mb-0 text-white-60">
-                  Remain anonymous using the Internet Identity authentication
-                  framework, which prevents user tracking across dapps and
-                  services.
-                </p>
-              </motion.div>
-              <motion.div
-                variants={transitions.item}
-                className="flex-1 p-6 md:px-8 md:py-12 grid grid-rows-[auto_1fr_auto] border border-solid border-white-20 rounded-xl"
-              >
-                <WebAuthnIcon className="w-16 h-16 mb-4 md:"></WebAuthnIcon>
-                <h3 className="tw-heading-5 md:tw-heading-3 mb-3 self-end">
-                  WebAuthn
-                </h3>
-                <p className="tw-paragraph md:tw-lead-sm mb-0 text-white-60">
-                  Internet Identity integrates the widely used secure web2
-                  authentication framework known as WebAuthn for maximum
-                  compatibility.
-                </p>
-              </motion.div>
-            </AnimateSpawn>
-          </div>
-        </BackgroundPanel>
-        <section id="blockchain-singularity">
-          <AnimateSpawn
-            className="md:container-12 pt-20 md:py-30"
-            variants={transitions.container}
-          >
-            <div className="md:rounded-[32px] backdrop-blur-2xl bg-white-60 px-1/12 pb-20 md:py-30 relative">
-              <div className="-translate-y-24 sm:-translate-y-40 md:translate-y-0 md:absolute z-[-1] md:w-[500px] lg:w-[780px] md:top-[40px] lg:top-[-130px] right-0 overflow-hidden">
-                <motion.img
-                  src="/img/home/dao.svg"
-                  alt=""
-                  className="w-full relative md:right-[-50px] lg:right-[-100px]"
-                  variants={transitions.item}
-                />
-              </div>
-              <div className="md:w-5/10 -mt-16 md:mt-0">
-                <motion.img
-                  src="/img/ethdenver/logo-dfinity.svg"
-                  className="inline-block mb-3 md:mb-6"
-                  alt=""
-                  variants={transitions.item}
-                />
-                <motion.h2
-                  className="text-transparent bg-clip-text text-gradient-base text-gradient-denver tw-heading-3 md:tw-heading-2 mb-6"
-                  variants={transitions.item}
-                >
-                  Blockchain Singularity
-                </motion.h2>
-                <motion.p
-                  className="tw-lead-sm md:tw-lead-sm mb-12"
-                  variants={transitions.item}
-                >
-                  Web3 still runs on Big Tech's cloud. Blockchains can host
-                  tokens, but only tiny amounts of data and compute, and no web.
-                  But not the Internet Computer blockchain. The IC runs it all
-                  onchain, fully decentralized — from simple dapps, to high
-                  user-volume social networks and games, to oderbook exchanges
-                  and enterprise systems, without the need for traditional IT.
-                </motion.p>
-              </div>
-              <div className="md:w-6/10">
-                <motion.p
-                  className="flex flex-col sm:flex-row items-start md:items-center gap-6 md:gap-8 mb-0"
-                  variants={transitions.item}
-                >
-                  <Link className="button-primary" href="/capabilities">
-                    ICP CAPabilities
-                  </Link>
-                  <Link className="link-primary link-with-icon" href="/">
-                    <LinkArrowRight />
-                    Learn more at internetcomputer.org
-                  </Link>
-                </motion.p>
-              </div>
-            </div>
-          </AnimateSpawn>
-        </section>
-        <StartBuildingSection
-          id="start-building"
-          title="Be a pioneer of Web3"
-          body="Start a DAO, create a token, build dapps and host assets with the full stack entirely onchain."
-          cta="BUILD REAL WEB3"
-          ctaLink="/docs/home"
-          cards={[
-            {
-              title: "Dev Forum",
-              body: "Engage with the ICP community to shape future features, propose new ideas, and ask questions. ",
-              link: "https://forum.dfinity.org",
-            },
-            {
-              title: "Dev Docs",
-              body: "Get to know the concepts,  architecture and technical breakthroughs that enable the ICP. Plus step-by-step guides on how to stake your tokens, and more.",
-              link: "/docs/home",
-            },
-            {
-              title: "Sample Code",
-              body: "From a simple DEX, to onchain encrypted storage, NFT minting, and a basic DAO, learn how to build on the Internet Computer.",
-              link: "/samples",
-            },
-            {
-              title: "Motoko Playground",
-              body: "Play around with Motoko, the native language of the Internet Computer, right in the browser without having to download the SDK.",
-              link: "https://m7sm4-2iaaa-aaaab-qabra-cai.raw.ic0.app/",
-            },
-          ]}
-        />
-        <IntraPageNav
-          hasHome={false}
-          links={[
-            { text: "Intro", to: "#intro" },
-            { text: "Bounties", to: "#bounties" },
-            { text: "Agenda", to: "#agenda" },
-            // { text: "Topics", to: "#topics" },
-            { text: "Ecosystem", to: "#ecosystem" },
-            { text: "Internet Identity", to: "#internet-identity" },
-            { text: "Blockchain Singularity", to: "#blockchain-singularity" },
-            { text: "Start building", to: "#start-building" },
-          ]}
-          label="Scroll to section"
-        ></IntraPageNav>
-=======
->>>>>>> 6fade58f
       </main>
     </Layout>
   );
