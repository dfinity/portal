.main {
  width: 100%;
  position: relative;
  overflow: hidden;
  height: 100%;
}
.container {
  width: Min(1340px, 95%);
  margin: 120px auto;
}
.BGShape {
  z-index: -1000;
  position: absolute;
  -webkit-filter: blur(150px);
  -webkit-backface-visibility: hidden;
  -moz-backface-visibility: hidden;
  -webkit-transform: translate3d(0, 0, 0);
  -moz-transform: translate3d(0, 0, 0);
  top: 50px;
  right: -150px;
  width: 500px;
}

.cards {
  display: flex;
  flex-wrap: wrap;
  justify-content: center;
<<<<<<< HEAD
  grid-column-gap: 20px;
  grid-row-gap: 20px;
=======
  gap: 20px;
>>>>>>> 918085f1
  margin: 46px auto;
  position: relative;
}

.loadMore {
  display: flex;
  font-weight: 700;
  font-size: 18px;
  line-height: 26px;
  color: rgba(59, 0, 185, 1);
  align-items: center;
  justify-content: center;
  margin-top: 82px;
}
.loadMore p {
  margin-bottom: 0;
}
.loadMore:hover {
  color: rgba(24, 24, 24, 0.6);
}
.plusIcon {
  display: inline-block;
  margin-right: 8px;
  height: 24px;
}
@media screen and (max-width: 996px) {
  .container {
    margin: 42px auto;
  }
  .BGShape{
    right: -100px;
    top: 300px;
    width: 300px;
  }
}<|MERGE_RESOLUTION|>--- conflicted
+++ resolved
@@ -25,12 +25,7 @@
   display: flex;
   flex-wrap: wrap;
   justify-content: center;
-<<<<<<< HEAD
-  grid-column-gap: 20px;
-  grid-row-gap: 20px;
-=======
   gap: 20px;
->>>>>>> 918085f1
   margin: 46px auto;
   position: relative;
 }
