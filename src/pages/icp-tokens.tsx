--- conflicted
+++ resolved
@@ -296,11 +296,7 @@
                     className="link-primary link-with-icon items-center"
                   >
                     <LinkArrowRight />
-<<<<<<< HEAD
-                    Learn about the NNS and how to earn voting rewards
-=======
                     Participate in governance by staking ICP
->>>>>>> 75095b5b
                   </Link>
                 </p>
               </AnimateSpawn>
