[
  {
    "id": "dscvr",
    "name": "DSCVR",
    "oneLiner": "Web3 alternative to Reddit with user governed Portals",
    "website": "https://dscvr.one/",
    "tags": [
      "SocialFi"
    ],
    "twitter": "https://twitter.com/DSCVR1?s=20&t=qrUKGHeyFLGiBQjpj3iI9A",
    "description": "DSCVR is an end-to-end decentralized Web3 social media platform that allows communities to form into groups called Portals. These Portals can be NFT gated, airdrop fungible and non-fungible tokens to their members and much more. DSCVR also allows for tipping posts in a growing number of cryptos, supporting ckBTC, a Bitcoin twin living on the Internet Computer.",
    "usesInternetIdentity": true,
    "stats": "175,000+ users",
    "display": "Large",
    "logo": "/img/showcase/dscvr_logo.webp",
    "screenshots": [
      "/img/showcase/dscvr_screenshot.webp"
    ]
  },
  {
    "id": "distrikt",
    "name": "Distrikt",
    "oneLiner": "100% on-chain microblogging social media platform",
    "website": "https://az5sd-cqaaa-aaaae-aaarq-cai.ic0.app/",
    "tags": [
      "SocialFi"
    ],
    "twitter": "https://twitter.com/DistriktApp?s=20&t=FIuSJzaUxndtjKLTpwmCEw",
    "description": "Distrikt is a completely decentralized, community-owned Web3 social media platform. Users of the platform will soon be able vote on upgrades, and no user data will ever be mined or sold. Create your account, secured by Internet Identity today.",
    "usesInternetIdentity": true,
    "display": "Large",
    "stats": "110,000+ users",
    "logo": "/img/showcase/distrikt_logo.webp",
    "screenshots": [
      "/img/showcase/distrikt_screenshot.webp"
    ]
  },
  {
    "id": "kontribute",
    "name": "Kontribute",
    "oneLiner": "Web3 storytelling",
    "website": "https://kontribute.app",
    "tags": [
      "SocialFi",
      "NFT"
    ],
    "twitter": "https://twitter.com/TeamBonsai_ICP",
    "description": "Kontribute is a web3 creators platform that brings story writing and digital art collectibles together. Features include: decentralized story storage, likes, tipping, polls, NFT marketplace and NFT minting.",
    "github": "https://github.com/teambonsai/bonsai_dapp",
    "usesInternetIdentity": true,
    "stats": "1000+ users",
    "display": "Normal",
    "logo": "/img/showcase/kontribute_logo.webp",
    "screenshots": [
      "/img/showcase/kontribute_screenshot_0.webp"
    ]
  },
  {
    "id": "juno",
    "name": "Juno",
    "oneLiner": "Build Web3 Apps Like It's Web2",
    "website": "https://juno.build",
    "tags": [
      "Tools / Infrastructure"
    ],
    "twitter": "https://twitter.com/junobuild",
    "github": "https://github.com/buildwithjuno/juno",
    "description": "Juno is an open-source platform that combines the power of Web3 with the ease and simplicity of Web2 development, enabling programmers to build decentralized apps faster and easier than ever before.",
    "display": "Large",
    "logo": "/img/showcase/juno_logo.svg",
    "screenshots": [
      "/img/showcase/juno_social_image.png"
    ]
  },
  {
    "id": "kinic",
    "name": "Kinic",
    "oneLiner": "The world's first web3 search engine",
    "website": "https://74iy7-xqaaa-aaaaf-qagra-cai.ic0.app/",
    "tags": [
      "Tools / Infrastructure"
    ],
    "twitter": "https://twitter.com/kinic_app?s=20&t=PVKALcCRCdZIgr0U4sDWeg",
    "description": "The world’s first Web3 search engine",
    "stats": "3,000,000+ searches",
    "display": "Large",
    "logo": "/img/showcase/kinic_logo.webp",
    "screenshots": [
      "/img/showcase/kinic_screenshot.webp"
    ]
  },
  {
    "id": "infinityswap",
    "name": "Infinity Swap",
    "website": "https://infinityswap.one/",
    "tags": [
      "DeFi",
      "Wallet"
    ],
    "twitter": "https://twitter.com/infinity_swap",
    "description": "InfinitySwap is a platform to create, stake, and swap tokens on the Internet Computer. Backed by Polychain Capital and 9YardsCapital (amongst others) - InfinitySwap offers users the ability to swap tokens cheaply with their novel technology build on the ICP blockchain. They are also planning to release their own token standard IS20 to support these initiatives. ",
    "stats": "$1.5M Invested PolyChain Capital + a16z",
    "logo": "/img/showcase/infinityswap_logo.webp",
    "screenshots": [
      "/img/showcase/infinityswap_screenshot_0.webp"
    ]
  },
  {
    "id": "openchat",
    "name": "OpenChat",
    "oneLiner": "Decentralized alternative to WhatsApp",
    "website": "https://oc.app/",
    "tags": [
      "SocialFi"
    ],
    "description": "What if you could own a piece of WhatsApp and vote on what features get added? OpenChat is a fully decentralized real-time messaging service that is indistinguishable from Web2 chat apps, while living 100% on the blockchain. This allows users to send crypto to each other - including Bitcoin - and soon to own a part of OpenChat through CHAT tokens.",
    "usesInternetIdentity": true,
    "display": "Large",
    "stats": "80,000+ users",
    "logo": "/img/showcase/openchat_logo.webp",
    "screenshots": [
      "/img/showcase/openchat-screenshot.webp"
    ]
  },
  {
    "id": "icpcoins",
    "name": "ICP Coins",
    "oneLiner": "DEX stats aggregator",
    "website": "https://icpcoins.com",
    "tags": ["DeFi"],
    "description": "IC coins by market cap. Aggregates stats from all IC DEXes. Price, Volume & Liquidity score charts.",
    "usesInternetIdentity": false,
    "stats": "1000 users",
    "logo": "/img/showcase/icpcoins_logo.png",
    "github": "https://github.com/vvv-interactive/icpcoins",
    "screenshots": ["/img/showcase/icpcoins_screenshot_0.jpg"]
  },
  {
    "id": "internetcomputerorgwebsite",
    "name": "ICP website",
    "oneLiner": "Educational website for the Internet Computer",
    "website": "https://internetcomputer.org",
    "github": "https://github.com/dfinity/portal",
    "tags": [
      "SocialFi"
    ],
    "description": "The website you're scrolling now, internetcomputer.org is itself a dapp hosted 100% on the Internet Computer - including images and videos.",
    "display": "Normal",
    "logo": "/img/showcase/internetcomputerorgwebsite_logo.webp",
    "screenshots": [
      "/img/showcase/internetcomputerorgwebsite_screenshot_0.webp"
    ]
  },
  {
    "id": "bitfinitywallet",
    "name": "Bitfinity Wallet",
    "oneLiner": "A wallet to store and manage NFTs, Tokens, and connect to dapps on the Internet Computer.",
    "website": "https://wallet.infinityswap.one/",
    "tags": [
      "Wallet"
    ],
    "description": "The Bitfinity Wallet is a multi-chain wallet built and open sourced by InfinitySwap. It is a browser extension that allows you to store and transfer your BTC, ICP, SNS-1, NFT and other tokens - as well as log into Internet Computer dapps with a single click. The InfinitySwap Wallet also supports Internet Identity, the powerful authentication framework provided by the Internet Computer.",
    "display": "Large",
    "logo": "/img/showcase/bitfinitywallet_logo.webp",
    "videoContentType": "video/mp4",
    "screenshots": [
      "/img/showcase/bitfinitywallet_screenshot.webp"
    ]
  },
  {
    "id": "uniswapfrontendontheic",
    "name": "Uniswap Front End on the IC",
    "website": "https://yrog5-xqaaa-aaaap-qa5za-cai.ic0.app/#/swap",
    "github": "https://github.com/domwoe/uniswap_ui_on_ic",
    "tags": [
      "DeFi"
    ],
    "description": "Uniswap's frontend hosted on the Internet Computer with canister-based wallet integration. Thanks to the Internet Computer, traditional DeFi solutions can now be completely decentralized, having their frontend hosted on ICP. There is no longer a need to include centralized cloud providers in a decentralized application.",
    "oneLiner": "Front-End On-Chain",
    "display": "Normal",
    "logo": "/img/showcase/uniswapfrontendontheic_logo.webp",
    "video": "/img/showcase/uniswapfrontendontheic_video.mp4",
    "videoContentType": "video/mp4",
    "screenshots": []
  },
  {
    "id": "ntagle",
    "name": "ntagle",
    "oneLiner": "Proof of Physical Ownership Platform",
    "tags": [
      "NFT",
      "Wallet"
    ],
    "description": "ntagle connects inexpensive physical NFC tags to canisters, giving IC dapp developers the ability to create transferrable HW wallets, Physical NFTs, etc. Any tag can use any integration, meaning dapps can make web3 phygital experiences available to all ntagle owners with a single deploy.",
    "usesInternetIdentity": false,
    "stats": "Working MVP",
    "logo": "/img/showcase/ntagle_icon.webp",
    "github": "https://github.com/InternetComputerOG/ntagle-core",
    "twitter": "https://twitter.com/ntagled",
    "website": "https://github.com/InternetComputerOG/ntagle-core",
    "screenshots": []
  },
  {
    "id": "seers",
    "name": "Seers",
    "website": "https://seers.social/",
    "tags": [
      "SocialFi"
    ],
    "description": "What if there was decentralized Twitter that included prediction markets? Seers is Web3 social media platform hosted 100% on-chain combining social media features with prediction markets.",
    "stats": "10,000 users + TVL",
    "display": "Normal",
    "logo": "/img/showcase/seers_logo.webp",
    "screenshots": []
  },
  {
    "id": "papyrs",
    "name": "Papyrs",
    "website": "https://app.papy.rs",
    "tags": [
      "SocialFi"
    ],
    "description": "An open-source, privacy-first, decentralized blogging platform that lives 100% on chain. Have an unstoppable voice and full control over your data.",
    "github": "https://github.com/papyrs/papyrs",
    "usesInternetIdentity": true,
    "display": "Normal",
    "logo": "/img/showcase/papyrs_logo.webp",
    "screenshots": [
      "/img/showcase/papyrs_screenshot_0.webp"
    ]
  },
  {
    "id": "taggr",
    "name": "Taggr",
    "website": "https://6qfxa-ryaaa-aaaai-qbhsq-cai.ic0.app/#/",
    "tags": [
      "SocialFi"
    ],
    "twitter": "https://twitter.com/TaggrNetwork",
    "description": "Fully on-chain and fully autonomous SocialFi network. A simple way to publish content on a public compute infrastructure. No Ponzinomics - TAGGR has a sustainable tokenomics model that rewards quality posts and removes incentive to spam.",
    "usesInternetIdentity": true,
    "display": "Normal",
    "logo": "/img/showcase/taggr_logo.webp",
    "screenshots": [
      "/img/showcase/taggr_screenshot_0.webp"
    ]
  },
  {
    "id": "funded",
    "name": "Funded",
    "website": "https://funded.app/",
    "tags": [
      "SocialFi",
      "DeFi"
    ],
    "twitter": "https://twitter.com/funded_app",
    "description": "Web3 crowdfunding! Thanks to ICP's low transaction fees and advanced smart contract technology, you can participate in crowdfunding with ICP, BTC and ETH without worrying about losing money on gas fees.",
    "stats": "75,000+ ICP funded",
    "display": "Normal",
    "logo": "/img/showcase/funded_logo.webp",
    "screenshots": []
  },
  {
    "id": "contentfly",
    "name": "Content Fly",
    "website": "https://contentfly.app/",
    "tags": [
      "SocialFi"
    ],
    "description": "Content Fly is a Web3 Job Management Tool & Marketplace. It allows content buyers & creators to work together with the security of an escrow payment and DAO based dispute resolution. IP is protected and transferred as an NFT.",
    "usesInternetIdentity": true,
    "display": "Normal",
    "logo": "/img/showcase/contentfly_logo.webp",
    "screenshots": [
      "/img/showcase/contentfly_screenshot_0.webp"
    ]
  },
  {
    "id": "icdex",
    "name": "ICDex",
    "website": "https://avjzx-pyaaa-aaaaj-aadmq-cai.raw.ic0.app/ICDex",
    "tags": [
      "DeFi"
    ],
    "description": "ICDex is flagship product by ICLighthouse, an orderbook based DEX that runs 100% on-chain. The world's first orderbook DEX - made possible by advanced ICP smart contracts",
    "stats": "Supports ckBTC",
    "twitter": "https://twitter.com/ICLighthouse",
    "display": "Normal",
    "logo": "/img/showcase/icdex_logo.webp",
    "screenshots": []
  },
  {
    "id": "dank",
    "name": "Dank",
    "oneLiner": "Decentralized Cycles Bank",
    "website": "https://dank.ooo/",
    "tags": [
      "DeFi",
      "Tools / Infrastructure"
    ],
    "twitter": "https://twitter.com/psychedelicDAO",
    "description": "Dank is the first Decentralized Bank built on the Internet Computer, developed by Fleek. Through a collection of Open Internet Services for users and developers, Dank makes cycles management seamless.",
    "logo": "/img/showcase/dank_logo.webp",
    "screenshots": [
      "/img/showcase/dank_screenshot_0.webp"
    ]
  },
  {
    "id": "omnic",
    "name": "Omnic",
    "oneLiner": "Crosschain Messaging Protocol & Token Bridge Between the Internet Computer and EVM Chains",
    "website": "https://omnic.network",
    "tags": [
      "Tools / Infrastructure",
      "DeFi"
    ],
    "description": "Omnic is a Crosschain messaging protocol built on the Internet Computer, Omnic Token Bridge helps bring liquidity on EVM networks to the Internet Computer",
    "usesInternetIdentity": false,
    "logo": "/img/showcase/omnic_logo.webp",
    "screenshots": [
      "/img/showcase/omnic_screenshot_0.webp"
    ],
    "videoContentType": "video/mp4",
    "video": "/img/showcase/omnic_video.mp4"
  },
  {
    "id": "unfoldvr",
    "name": "UnfoldVR",
    "oneLiner": "Decentralizing asset Creation and Discovery for the Metaverse",
    "website": "https://jmorc-qiaaa-aaaam-aaeda-cai.ic0.app/",
    "tags": [
      "Metaverse",
      "NFT",
      "Tools / Infrastructure"
    ],
    "twitter": "https://twitter.com/unfold_vr",
    "description": "UnfoldVR empowers creators to author 3D NFTs using easy-to-use tools both on the Web and in Virtual Reality.",
    "usesInternetIdentity": true,
    "display": "Normal",
    "logo": "/img/showcase/unfoldvr_logo.webp",
    "video": "/img/showcase/unfoldvr_video.mp4",
    "videoContentType": "video/mp4",
    "screenshots": []
  },
  {
    "id": "plethora",
    "name": "Plethora",
    "website": "https://plethora.game/",
    "tags": [
      "Games",
      "Metaverse",
      "NFT"
    ],
    "twitter": "https://twitter.com/PlethoraGame",
    "description": "Plethora is all about abundance and making you feel fulfilled. Plethora empowers NFT projects to launch their collections with immersive experiences customized for you. Play now to compete, have fun, and earn rewards.",
    "oneLiner": "Web3 gaming infrastructure platform",
    "display": "Large",
    "stats": "Thriving community",
    "logo": "/img/showcase/plethora_logo.webp",
    "screenshots": [
      "/img/showcase/plethora_screenshot.webp"
    ]
  },
  {
    "id": "entrepot",
    "name": "Entrepot",
    "oneLiner": "ICP's most popular NFT marketplace",
    "website": "https://entrepot.app/",
    "tags": [
      "NFT"
    ],
    "twitter": "https://twitter.com/toniqlabs",
    "description": "Entrepot is a decentralized NFT marketplace developed by ToniqLabs, the creators behind Rise of the Magni, Stoic Wallet, Cronic NFTs, and Exponent. Entrepot provides users with tools and on-chain services to design, deploy, and manage NFTs and traditional tokens. ",
    "usesInternetIdentity": true,
    "stats": "1,000,000+ ICP volume",
    "display": "Large",
    "logo": "/img/showcase/entrepot_logo.webp",
    "screenshots": [
      "/img/showcase/entrepot_screenshot.webp"
    ]
  },
  {
    "id": "origyn",
    "name": "Origyn",
    "oneLiner": "NFT-Based Authentication for Luxury Goods ",
    "website": "https://www.origyn.ch/",
    "tags": [
      "NFT"
    ],
    "twitter": "https://twitter.com/ORIGYNTech",
    "description": "The Origyn Foundation is blending luxury goods with NFTs by providing digital verifications for physical objects. Only possible on the Internet Computer. ",
    "github": "https://github.com/origyn-sa",
    "logo": "/img/showcase/origyn_logo.webp",
    "screenshots": [
      "/img/showcase/origyn_screenshot_0.webp"
    ]
  },
  {
    "id": "cubetopia",
    "name": "Cubetopia",
    "oneLiner": "Decentralized alternative to Minecraft with NFT worlds",
    "website": "https://e5owu-aaaaa-aaaah-abs5a-cai.raw.ic0.app/",
    "tags": [
      "Games"
    ],
    "twitter": "https://twitter.com/TheCubetopia",
    "description": "Cubetopia is a Minecraft-like Web3 game where players can build anything on unique voxel islands also called “worlds”. Each world is a mutable NFT stored on the Internet Computer blockchain. Anyone can visit these islands on chain, while the owner of the NFT can update it by building.",
    "stats": "27,000+ ICP volume",
    "display": "Large",
    "logo": "/img/showcase/cubetopia_logo.webp",
    "screenshots": [
      "/img/showcase/cubetopia_screenshot.webp"
    ]
  },
  {
    "id": "yumi",
    "name": "Yumi",
    "oneLiner": "Yumi is an ultra-fast, low-cost, and 100% decentralized NFT marketplace on ICP.",
    "website": "https://tppkg-ziaaa-aaaal-qatrq-cai.raw.ic0.app/",
    "tags": [
      "NFT"
    ],
    "twitter": "https://twitter.com/YumiMarketplace",
    "description": "Yumi is a high-speed, low-cost, and fully decentralized NFT marketplace built on the Internet Computer. All digital collectibles available on Yumi are hosted fully on-chain. The minting of NFTs is completely free for creators (no gas fees).",
    "usesInternetIdentity": true,
    "display": "Large",
    "logo": "/img/showcase/yumi_logo.webp",
    "screenshots": [
      "/img/showcase/yumi-screenshot.webp"
    ]
  },
  {
    "id": "icpulse",
    "name": "ICPulse",
    "oneLiner": "Visual metrics for IC's software activity data",
    "website": "https://icpulse.io/",
    "tags": [
      "Tools / Infrastructure"
    ],
    "description": " ICPulse increases the transparency in the IC’s developer ecosystem by aggregating the activity data from GitHub and displaying visual metrics in an effective dashboard.",
    "usesInternetIdentity": false,
    "logo": "/img/showcase/icpulse_logo.svg",
    "github": "https://github.com/CrossChainLabs-ICP",
    "twitter": "https://twitter.com/CrossChain_Labs/status/1626495037734285312?s=20",
    "screenshots": [
      "static/img/showcase/ICPulse_screenshot.jpg"
    ],
    "submittableId": "32418389"
  },
  {
    "id": "hot-or-not",
    "name": "Hot or Not",
    "oneLiner": "Web3's answer to TikTok with speculation on short video content",
    "website": "https://hotornot.wtf/",
    "tags": [
      "SocialFi"
    ],
    "description": "Hot or Not is a decentralized short-video social media (like TikTok) which integrates prediction markets for content. In addition to creating and sharing short videos on the platform, the users can also speculate on the short videos uploaded by other users on the platform. The users can vote whether a video would be 'Hot' or 'Not' and stake blockchain tokens to substantiate their vote. The results are declared every hour and the winners are rewarded with 2x tokens. With Decentralized governance and content moderation, Hot or Not would put the users at the center of the ecosystem",
    "usesInternetIdentity": true,
    "stats": "50 000+ users | 10 000+ videos",
    "logo": "/img/showcase/hot_or_not_logo.svg",
    "screenshots": [
      "/img/showcase/hot_or_not_screenshot_0.jpg"
    ],
    "videoContentType": "video/mp4",
    "video": "/img/showcase/hot_or_not_video.mp4"
  },
  {
    "id": "sly",
    "name": "SLY",
    "oneLiner": "Seamless CLI for the Internet Computer",
    "website": "https://sly.ooo/",
    "tags": [
      "Tools / Infrastructure"
    ],
    "twitter": "https://twitter.com/psychedelicDAO",
    "description": "SLY, developed by PsychedelicDAO, is a seamless Command Line Interface (CLI) for the Internet Computer. SLY is an open-source, and collaborative CLI - providing abstractions, templates, and tools to kick-start and speed-up Internet Computer development.",
    "github": "https://github.com/psychedelic/sly",
    "display": "Normal",
    "logo": "/img/showcase/sly_logo.svg",
    "screenshots": [
      "/img/showcase/sly_screenshot_0.webp"
    ]
  },
  {
    "id": "sudograph",
    "name": "Sudograph",
    "website": "https://i67uk-hiaaa-aaaae-qaaka-cai.raw.ic0.app/",
    "tags": [
      "Tools / Infrastructure"
    ],
    "description": "Sudograph is a GraphQL database for the Internet Computer. Its goal is to become the simplest way to develop applications for the IC by providing flexibility and out-of-the-box data management.",
    "github": "https://github.com/sudograph/sudograph",
    "logo": "/img/showcase/sudograph_logo.webp",
    "screenshots": [
      "/img/showcase/sudograph_screenshot_0.webp"
    ]
  },
  {
    "id": "finterest",
    "name": "Finterest",
    "website": "https://tyhcm-sqaaa-aaaah-abjya-cai.raw.ic0.app/#/",
    "tags": [
      "DeFi"
    ],
    "twitter": "https://twitter.com/finterestICP",
    "description": "Lend and borrow against your crypto without bridging it across chains. Yes, even Bitcoin",
    "stats": "$1.5M+ Raised",
    "logo": "/img/showcase/finterest_logo.webp",
    "screenshots": [
      "/img/showcase/finterest_screenshot_0.webp"
    ]
  },
  {
    "id": "canlista",
    "name": "Canlista",
    "oneLiner": "Internet Computer Canister Registry",
    "website": "https://k7gat-daaaa-aaaae-qaahq-cai.ic0.app/",
    "tags": [
      "Tools / Infrastructure"
    ],
    "description": "The Internet Computer community canister registry. Find, publish and extend applications and services built on the Internet Computer. Log in with Internet Identity. ",
    "usesInternetIdentity": true,
    "logo": "/img/showcase/canlista_logo.webp",
    "screenshots": [
      "/img/showcase/canlista_screenshot_0.webp"
    ]
  },
  {
    "id": "sandbless",
    "name": "Sand Bless",
    "oneLiner": "Sandblasting and serigraphy artworks",
    "website": "https://qob3k-7yaaa-aaaao-aahdq-cai.ic0.app/",
    "tags": [
      "Tools / Infrastructure"
    ],
    "description": "Sandblasting and glass serigraphy. Artistic and craftsmen artworks signed with unique verifiable mark numbers and linked imprints using Internet Computer Canisters technology.",
    "github": "https://github.com/branciard/SandBlessCanisters",
    "usesInternetIdentity": true,
    "logo": "/img/showcase/sandbless_logo.webp",
    "screenshots": [
      "/img/showcase/sandbless_screenshot_0.webp"
    ]
  },
  {
    "id": "missionispossible",
    "name": "Mission Is Possible",
    "website": "https://to3ja-iyaaa-aaaai-qapsq-cai.raw.ic0.app/",
    "tags": [
      "Games"
    ],
    "description": "Mission is Possible - 3rd place winner of the DSCVR Hackathon Season 2 - is a PVP third person shooter hosted on the Internet Computer blockchain. The John Wick inspired game is built using the Unity 3D Game Engine, and hosted on the IC enabling decentralized login with Internet Identity. ",
    "usesInternetIdentity": true,
    "oneLiner": "3rd Place DSCVR Hackathon",
    "display": "Normal",
    "logo": "/img/showcase/missionispossible_logo.webp",
    "screenshots": [
      "/img/showcase/missionispossible_screenshot_0.webp"
    ]
  },
  {
    "id": "catalyze",
    "name": "Catalyze",
    "website": "https://aqs24-xaaaa-aaaal-qbbea-cai.ic0.app/",
    "tags": [
      "SocialFi"
    ],
    "description": "Catalyze is a decentralized social and community-building platform designed to host engaged and thriving Web3 communities. With a unique and customized engagement economy, Catalyze communities and their members will be rewarded for their participation and contribution. Main features include: direct communication, event & task management, integrated Web3 wallets, NFT Gating, NFT airdrop & sales management.",
    "usesInternetIdentity": true,
    "oneLiner": "Web3 social media platform for communities",
    "display": "Large",
    "logo": "/img/showcase/catalyze_logo.webp",
    "screenshots": [
      "/img/showcase/catalyze_screenshot.webp"
    ]
  },
  {
    "id": "icpexplorer",
    "name": "ICP Explorer",
    "website": "https://www.icpexplorer.org/#/datacenters",
    "tags": [
      "Tools / Infrastructure"
    ],
    "description": "ICP Explorer, a project started in 2018, is an open-source, community-built dashboard and explorer for the Internet Computer, providing live information and statistics about the network, governance, and the ICP utility token, including account and transaction information.",
    "logo": "/img/showcase/icpexplorer_logo.webp",
    "video": "/img/showcase/icpexplorer_video.mp4",
    "videoContentType": "video/mp4",
    "screenshots": [
      "/img/showcase/icpexplorer_screenshot_0.webp"
    ]
  },
  {
    "id": "icme",
    "name": "ICME",
    "website": "https://sygsn-caaaa-aaaaf-qaahq-cai.raw.ic0.app/",
    "tags": [
      "Tools / Infrastructure"
    ],
    "description": "ICME is a no-code tool that makes it easy for anyone to build and deploy beautiful websites on the Internet Computer. Launch your blog or business's website on the Internet Computer today.",
    "usesInternetIdentity": true,
    "logo": "/img/showcase/icme_logo.webp",
    "screenshots": [
      "/img/showcase/icme_screenshot_0.webp",
      "/img/showcase/icme_screenshot_1.webp"
    ]
  },
  {
    "id": "sagatarot",
    "name": "Saga Tarot",
    "website": "https://5nl7c-zqaaa-aaaah-qaa7a-cai.raw.ic0.app/",
    "tags": [
      "Games"
    ],
    "description": "Have your fortune told on the Internet Computer. Saga Tarot gives you a tarot reading in one click. The user-friendly dapp is built completely on the Internet Computer, accessible from any browser. What will the future hold for you?",
    "usesInternetIdentity": true,
    "display": "Normal",
    "logo": "/img/showcase/sagatarot_logo.webp",
    "video": "/img/showcase/sagatarot_video.mp4",
    "videoContentType": "video/mp4",
    "screenshots": []
  },
  {
    "id": "icdrive",
    "name": "IC Drive",
    "website": "https://rglue-kyaaa-aaaah-qakca-cai.ic0.app/#/",
    "tags": [
      "Tools / Infrastructure"
    ],
    "description": "A decentralized private file storage dapp built on the Internet Computer. Store and securely share any type from anywhere in the world with this decentralized version of Box, or Google Drive. ",
    "usesInternetIdentity": true,
    "logo": "/img/showcase/icdrive_logo.webp",
    "screenshots": [
      "/img/showcase/icdrive_screenshot_0.webp",
      "/img/showcase/icdrive_screenshot_1.webp"
    ]
  },
  {
    "id": "crowdgovorg",
    "name": "CrowdGov.org",
    "oneLiner": "The simplified, one stop shop for IC Governance.",
    "website": "https://crowdgov.org",
    "tags": [
      "Tools / Infrastructure"
    ],
    "description": "The crowdgov.org website is dedicated to simplified governance for the internet computer. You will find information about how to participate in governance and how to maximize voting rewards. A variety of research tools are provided to help you learn more about NNS ecosystem participants and the current state of decentralization.",
    "usesInternetIdentity": true,
    "display": "Normal",
    "logo": "/img/showcase/crowdgovorg_logo.webp",
    "screenshots": [
      "/img/showcase/crowdgovorg_screenshot_0.webp"
    ]
  },
  {
    "id": "difibase",
    "name": "Difibase",
    "oneLiner": "Difibase - NoSQL database management system on the Internet Computer",
    "website": "https://7wwjw-5iaaa-aaaan-qbguq-cai.ic0.app/",
    "tags": [
      "Tools / Infrastructure"
    ],
    "description": "Difibase is a database provider (NoSQL). You can use the system's database or integrate your own!",
    "usesInternetIdentity": true,
    "display": "Normal",
    "logo": "/img/showcase/difibase_logo.webp",
    "screenshots": [
      "/img/showcase/difibase_screenshot_0.webp"
    ]
  },
  {
    "id": "internetidentity",
    "name": "Internet Identity",
    "oneLiner": "Decentralized Anonymous Blockchain Authentication",
    "website": "https://identity.ic0.app/",
    "tags": [
      "Tools / Infrastructure"
    ],
    "description": "Internet Identity is a privacy-enhancing authentication framework for applications on the Internet Computer. It provides users with a easy-to-use and secure anonymizing login to Web3 services running on ICP without being tracked across dapps.",
    "github": "https://github.com/dfinity/internet-identity",
    "usesInternetIdentity": true,
    "stats": "1 000 000+ ",
    "logo": "/img/showcase/internetidentity_logo.webp",
    "screenshots": [
      "/img/showcase/internetidentity_screenshot_0.gif"
    ]
  },
  {
    "id": "azle",
    "name": "Azle",
    "oneLiner": "TypeScript CDK for the Internet Computer",
    "website": "https://demergent-labs.github.io/azle/azle.html",
    "tags": [
      "Tools / Infrastructure"
    ],
    "description": "Azle is a TypeScript Canister Development Kit (CDK) for the Internet Computer. In other words, it's a TypeScript/JavaScript runtime for building applications on the IC.",
    "usesInternetIdentity": false,
    "logo": "/img/showcase/azle_logo.svg",
    "github": "https://github.com/demergent-labs/azle",
    "screenshots": [
      "/img/showcase/azle_screenshot_0.jpg"
    ]
  },
  {
    "id": "kybra",
    "name": "Kybra",
    "oneLiner": "Python CDK for the Internet Computer",
    "website": "https://github.com/demergent-labs/kybra",
    "tags": [
      "Tools / Infrastructure"
    ],
    "description": "Kybra is a Python Canister Development Kit (CDK) for the Internet Computer. In other words, it's a Python runtime for building applications on the IC.",
    "usesInternetIdentity": false,
    "logo": "/img/showcase/kybra_logo.svg",
    "screenshots": [
      "/img/showcase/kybra_screenshot_0.jpg"
    ]
  },
  {
    "id": "motokoplayground",
    "name": "Motoko Playground",
    "oneLiner": "Free IDE to Learn Motoko",
    "website": "https://m7sm4-2iaaa-aaaab-qabra-cai.raw.ic0.app/",
    "tags": [
      "Tools / Infrastructure"
    ],
    "description": "The Motoko Playground is an IDE for developers to learn Motoko - the native language for the Internet Computer blockchain. Deploy canister smart contracts for free, directly within a browser, without needing to download an SDK or set up a wallet.",
    "github": "https://github.com/dfinity/motoko-playground",
    "usesInternetIdentity": false,
    "display": "Normal",
    "logo": "/img/showcase/motokoplayground_logo.webp",
    "video": "/img/showcase/motokoplayground_video.mp4",
    "videoContentType": "video/mp4",
    "screenshots": []
  },
  {
    "id": "windowsic",
    "name": "Windows IC",
    "website": "https://3ix2y-naaaa-aaaad-qap6a-cai.raw.ic0.app/",
    "tags": [
      "Tools / Infrastructure"
    ],
    "description": "Windows IC is a React Dapp built on the Internet Computer. Mimicking what a chromebook can do, but for a mimic of the Windows Operating System, this decentralized desktop allows anyone to access some of their favorite programs from any browser.",
    "logo": "/img/showcase/windowsic_logo.webp",
    "screenshots": [
      "/img/showcase/windowsic_screenshot_0.webp"
    ]
  },
  {
    "id": "nnsfront-enddapp",
    "name": "NNS Front-End Dapp",
    "oneLiner": "Dapp for Staking Neurons + Voting On-Chain",
    "website": "https://nns.ic0.app",
    "tags": [
      "Wallet",
      "Tools / Infrastructure"
    ],
    "description": "The NNS front-end dapp allows anyone to interact with the Internet Computer's Network Nervous System with a user-friendly UI. Served completely end-to-end through blockchain, this dapp allows you to manage ICP, stake neurons, participate in voting, and earn governance rewards.",
    "usesInternetIdentity": true,
    "logo": "/img/showcase/nnsfront-enddapp_logo.webp",
    "screenshots": [
      "/img/showcase/nnsfront-enddapp_screenshot_0.webp"
    ]
  },
  {
    "id": "tipjar",
    "name": "Tipjar",
    "website": "https://tipjar.rocks",
    "tags": [
      "Tools / Infrastructure"
    ],
    "description": "A tool to donate cycles to canisters as well as keep them monitored.",
    "github": "https://github.com/ninegua/tipjar",
    "usesInternetIdentity": true,
    "display": "Normal",
    "logo": "/img/showcase/tipjar_logo.webp",
    "screenshots": [
      "/img/showcase/tipjar_screenshot_0.webp"
    ]
  },
  {
    "id": "ics",
    "name": "ICS",
    "website": "https://internetcomputerservices.com/",
    "tags": [
      "Tools / Infrastructure"
    ],
    "description": "Build scalable DApps on internet computer with ease. Build, manage and ship dApps with just a few clicks",
    "usesInternetIdentity": false,
    "display": "Normal",
    "logo": "/img/showcase/ics_logo.webp",
    "screenshots": [
      "/img/showcase/ics_screenshot_0.webp"
    ]
  },
  {
    "id": "aedile",
    "name": "Aedile",
    "website": "https://eemeo-taaaa-aaaad-qakjq-cai.ic.fleek.co/",
    "tags": [
      "Tools / Infrastructure"
    ],
    "description": "Aedile brings your team's work together in one shared space, completely built on-chain. Manage your boards, columns & cards to transform your projects, serving web experiences directly from the Internet Computer blockchain. ",
    "logo": "/img/showcase/aedile_logo.webp",
    "screenshots": [
      "/img/showcase/aedile_screenshot_0.webp"
    ]
  },
  {
    "id": "riseofthemagni",
    "name": "Rise of the Magni",
    "website": "https://riseofthemagni.com/",
    "tags": [
      "Games"
    ],
    "description": "Rise of the Magni, built by Toniq Labs, winner of the DSCVR hackathon for games on the Internet Computer. Buy, earn, and trade collectibles, compete in tactical battles online to earn in-game tokens, and venture through story mode to experience one of the first games built on the Internet Computer.",
    "usesInternetIdentity": true,
    "logo": "/img/showcase/riseofthemagni_logo.webp",
    "screenshots": [
      "/img/showcase/riseofthemagni_screenshot_0.webp"
    ]
  },
  {
    "id": "portal",
    "name": "Portal",
    "oneLiner": "Onchain Video Streaming Infrastructure",
    "website": "https://app.portal.one",
    "tags": [
      "Tools / Infrastructure",
      "NFT"
    ],
    "description": "Portal is a web3 video infrastructure platform built entirely on the Internet Computer blockchain. Portal enables developers to easily replace their current web2 video solutions with a native web3 video service at a fraction of the cost. Portal Channels give creators ownership and control over their video environment whilst offering fans great viewing experiences and real rewards like automatically generated digital collectibles that grant access to private video content.",
    "github": "https://github.com/NFT-Portal",
    "logo": "/img/showcase/portal_logo.webp",
    "video": "/img/showcase/portal_video.mp4",
    "videoContentType": "video/mp4",
    "screenshots": []
  },
  {
    "id": "welcomeintothemetaverse",
    "name": "Welcome Into the Metaverse",
    "website": "https://lc7ip-3iaaa-aaaah-aafva-cai.ic0.app/",
    "tags": [
      "Games"
    ],
    "description": "Prize winner of the DSCVR hackathon for the Internet Computer - this game brings digital community into a unified virtual space. Find anecdotes from founding ecosystem members, and go through a series of quests.",
    "logo": "/img/showcase/welcomeintothemetaverse_logo.webp",
    "screenshots": [
      "/img/showcase/welcomeintothemetaverse_screenshot_0.webp"
    ]
  },
  {
    "id": "icmojiorigins",
    "name": "ICmoji Origins",
    "oneLiner": "NFT Based Multiplayer Game On-Chain",
    "website": "https://icmojis.com/",
    "tags": [
      "Games",
      "NFT"
    ],
    "description": "ICmoji Origins is an NFT-based multiplayer game built end-to-end on-chain on the Internet Computer. The winner of the DSCVR Hackathon Season 2 features one of the first NFTs on the Internet Computer, ICMojis.",
    "usesInternetIdentity": true,
    "display": "Normal",
    "logo": "/img/showcase/icmojiorigins_logo.webp",
    "video": "/img/showcase/icmojiorigins_video.mp4",
    "videoContentType": "video/mp4",
    "screenshots": []
  },
  {
    "id": "nuance",
    "name": "Nuance",
    "website": "https://exwqn-uaaaa-aaaaf-qaeaa-cai.ic0.app/",
    "tags": [
      "NFT"
    ],
    "description": "Nuance is a Web3.0 blogging platform that is hosted on-chain end-to-end on the Internet Computer. Developed by Aikin Dapps, the alpha of the world's first blogging platform to be hosted entirely on a blockchain has now launched. Nuance aims to bring NFTs into the world of editorial content ownership.",
    "logo": "/img/showcase/nuance_logo.webp",
    "screenshots": [
      "/img/showcase/nuance_screenshot_0.webp"
    ]
  },
  {
    "id": "thewall",
    "name": "The Wall",
    "website": "https://rivyl-6aaaa-aaaaf-qaapq-cai.raw.ic0.app/",
    "tags": [
      "SocialFi"
    ],
    "description": "The Wall is a dapp built on the Internet Computer blockchain, which blends Ethereum's MetaMask authentication with the Internet Computer's native Internet Identity blockchain authentication system. This first example of ETH x ICP allows users to leave any message on the wall for all eternity.",
    "github": "https://github.com/kristoferlund/ic-wall",
    "usesInternetIdentity": true,
    "logo": "/img/showcase/thewall_logo.webp",
    "screenshots": [
      "/img/showcase/thewall_screenshot_0.webp"
    ]
  },
  {
    "id": "modclub",
    "name": "MODCLUB",
    "website": "https://ljyte-qiaaa-aaaah-qaiva-cai.raw.ic0.app/",
    "tags": [
      "SocialFi"
    ],
    "description": "MODCLUB is a decentralized moderation tool based hosted fully on-chain. Built on the Internet Computer, MODCLUB rewards users for effectively moderating content. Currently in beta stages of their solution, users will be rewarded in tokens for moderating their favorite communities.",
    "logo": "/img/showcase/modclub_logo.webp",
    "screenshots": [
      "/img/showcase/modclub_screenshot_0.webp"
    ]
  },
  {
    "id": "nftanvil",
    "name": "NFTAnvil",
    "website": "https://nftanvil.com",
    "tags": [
      "NFT",
      "Metaverse",
      "Games"
    ],
    "description": "NFTAnvil is a wallet, mint & marketplace in the Anvil ecosystem. It's built from scratch and has an alternative & genuine approach to NFTs. It uses Anvil's auto-scaling multi-canister token architecture.",
    "github": "https://github.com/infu/nftanvil",
    "usesInternetIdentity": true,
    "display": "Normal",
    "logo": "/img/showcase/nftanvil_logo.webp",
    "screenshots": [
      "/img/showcase/nftanvil_screenshot_0.webp"
    ]
  },
  {
    "id": "astrox",
    "name": "AstroX ME",
    "oneLiner": "A powerful multichain wallet",
    "website": "https://astrox.me/#/",
    "tags": [
      "Tools / Infrastructure",
      "Wallet"
    ],
    "description": "ME wallet securing your assets without seed phrase across any devices.",
    "github": "https://github.com/AstroxNetwork",
    "twitter": "https://twitter.com/astrox_network",
    "logo": "/img/showcase/astroxme_logo.webp",
    "display": "Large",
    "screenshots": [
      "/img/showcase/astrox_me_screenshot.webp"
    ]
  },
  {
    "id": "argonstudio",
    "name": "Argon Studio",
    "description": "We'll be your end-to-end partner, whether managing your project from ideation to implementation, or filling gaps in your current team.",
    "tags": [
      "Tools / Infrastructure"
    ],
    "website": "https://argonstudios.xyz/",
    "twitter": "https://twitter.com/ArgonStudiosXYZ",
    "logo": "/img/showcase/argonstudio_logo.webp",
    "submittableId": "34524251"
  },
  {
    "id": "aviatelabs",
    "name": "Aviate Labs",
    "description": "Stop worrying about system failures and slow performance. Our datacenter standby team is here to keep your nodes running at top speed, with round-the-clock monitoring and troubleshooting. Currently managing 70 nodes in 3 datacenters.",
    "tags": [
      "Tools / Infrastructure"
    ],
    "website": "https://www.aviatelabs.co/",
    "github": "https://github.com/aviate-labs?q=&type=all&language=go&sort=stargazers",
    "logo": "/img/showcase/aviatelabs_logo.webp",
    "submittableId": "25140378"
  },
  {
    "id": "canscale",
    "name": "CanScale",
    "description": "Worried about data being persisted or how your data structure will scale across canisters? CanScale can help you focus more on building out your vision, and spend less time thinking about how to scale out your multi canister architecture on the IC.",
    "tags": [
      "Tools / Infrastructure"
    ],
    "website": "https://www.canscale.dev",
    "twitter": "https://twitter.com/can_scale",
    "logo": "/img/showcase/canscale_logo.webp",
    "submittableId": "34140445"
  },
  {
    "id": "cipherproxy",
    "name": "cipher proxy",
    "description": "A web3 research collective and project laboratory developing decentralized projects and protocols",
    "tags": [
      "NFT"
    ],
    "website": "https://www.cipherproxy.com/",
    "twitter": "https://twitter.com/CipherProxyLLC",
    "logo": "/img/showcase/cipherproxy_logo.webp",
    "submittableId": "21787270"
  },
  {
    "id": "codebase",
    "name": "CODEBASE",
    "description": "Decentralized Git hosting and software collaboration, powered by permissionless protocols.",
    "tags": [
      "Tools / Infrastructure"
    ],
    "website": "https://codebase.org/",
    "github": "https://github.com/paulyoung/icfs",
    "twitter": "https://twitter.com/CodebaseLabs",
    "logo": "/img/showcase/codebase_logo.webp"
  },
  {
    "id": "dbox",
    "name": "Dbox",
    "description": "The decentralized inbox built on Internet Computer",
    "tags": [
      "Tools / Infrastructure"
    ],
    "useInternetIdentity": true,
    "website": "https://dbox.foundation/",
    "twitter": "https://twitter.com/DBOXFoundation?s=20&t=AlMLUWAfM1UU2f_mRzwqCg",
    "discord": "https://discord.gg/rEN6ygpCxK",
    "logo": "/img/showcase/dbox_logo.webp",
    "submittableId": "22737412"
  },
  {
    "id": "eimolad",
    "name": "Eimolad",
    "description": "This is an amazing world inhabited by humans, dwarves, orcs, elves and other fantastic creatures. This is a world of magic and valor. This world is full of mysteries, dangers and incredible adventures. ",
    "tags": [
      "Games"
    ],
    "website": "https://eimolad.com/",
    "twitter": "https://twitter.com/eimolad",
    "discord": "https://discord.gg/qD3R5nDXDZ",
    "logo": "/img/showcase/eimolad_logo.webp",
    "submittableId": "28118212"
  },
  {
    "id": "faefolk",
    "name": "FaeFolk",
    "description": "FaeFolk is a multiplayer, slice of life, NFT role-playing game where you use your NFTs to craft tools, equipment, and train your skills",
    "tags": [
      "Games",
      "NFT"
    ],
    "website": "https://medium.com/faefolk",
    "github": "https://github.com/ICCards/faefolk",
    "twitter": "https://twitter.com/_faefolk",
    "discord": "https://discord.gg/Fe5qYRZrGp",
    "logo": "/img/showcase/faefolk_logo.webp",
    "submittableId": "32841408"
  },
  {
    "id": "fishverse",
    "name": "Fishverse",
    "description": "Fish to Earn. Ultimate NFT fishing metaverse. ",
    "tags": [
      "Games",
      "NFT"
    ],
    "website": "https://thefishverse.com/",
    "github": "https://github.com/MGLabsltd/Fishverse_token",
    "twitter": "https://twitter.com/TheFishverse",
    "discord": "https://discord.com/invite/BmztPmDuSt",
    "logo": "/img/showcase/fishverse_logo.webp",
    "submittableId": "32119235"
  },
  {
    "id": "icdevs.org",
    "name": "ICDevs.org ",
    "description": "ICDevs.org seeks to provide the general public with community organization, educational resources, funding and scientific discovery",
    "tags": [
      "Tools / Infrastructure"
    ],
    "website": "https://icdevs.org",
    "github": "https://github.com/icdevs/Icdevs_fleeksite",
    "logo": "/img/showcase/icdevs.org_logo.webp",
    "submittableId": "33212854"
  },
  {
    "id": "iclighthouse",
    "name": "ICLightHouse",
    "description": "Incubating true web3 DeFi infrastructure on the Internet Computer. Defi development framework and Defi ecosystem on IC blockchain.",
    "tags": [
      "DeFi",
      "Tools / Infrastructure"
    ],
    "website": "https://iclight.house/",
    "twitter": "https://twitter.com/ICLighthouse?s=20&t=hL-7QAUfiWo75L8pZzJ7fw",
    "discord": "https://discord.com/invite/FQZFGGq7zv",
    "logo": "/img/showcase/iclighthouse_logo.webp"
  },
  {
    "id": "polycrypt",
    "name": "PolyCrypt",
    "description": "We develop cryptographic decentralized offchain solutions which tackle scalability challenges enabling mass adoption of blockchains.",
    "tags": [
      "Tools / Infrastructure"
    ],
    "website": "https://perun.network",
    "github": "https://github.com/perun-network/perun-icp-canister",
    "twitter": "https://twitter.com/PolyCrypt_",
    "logo": "/img/showcase/polycrypt_logo.webp",
    "submittableId": "23715256"
  },
  {
    "id": "scinet",
    "name": "SCINET",
    "description": "SCINET is a decentralized life sciences (“DeSci”) research and investment platform that revolutionizes the way people do and support science. Powered by blockchain technologies, SCINET allows retail and institutional investors to invest directly in life sciences research and technology with security and authenticity.",
    "tags": [
      "SocialFi",
      "Tools / Infrastructure"
    ],
    "useInternetIdentity": true,
    "website": "https://www.scinet.one/",
    "twitter": "https://twitter.com/scinet_inc",
    "discord": "https://discord.com/invite/5uH6vpJjeB",
    "logo": "/img/showcase/scinet_logo.webp",
    "submittableId": "33285268"
  },
  {
    "id": "spinnercash",
    "name": "Spinner.Cash",
    "description": "Private transactions for ICP and BTC",
    "tags": [
      "DeFi",
      "Tools / Infrastructure"
    ],
    "website": "https://spinner.cash/",
    "github": "https://github.com/spinner-cash/launch-trail",
    "twitter": "https://twitter.com/spnrapp",
    "logo": "/img/showcase/spinnercash_logo.webp"
  },
  {
    "id": "canistergeek",
    "name": "Canistergeek by Usergeek",
    "description": "Top up your canisters, monitor cycles, memory, logs and get your monthly reports in one place.",
    "tags": [
      "Tools / Infrastructure"
    ],
    "website": "https://cusyh-iyaaa-aaaah-qcpba-cai.raw.ic0.app/",
    "github": "https://github.com/usergeek/canistergeek-demo-ui",
    "twitter": "https://twitter.com/theUSERGEEK",
    "discord": "https://discord.gg/6PEC6AbZER",
    "logo": "/img/showcase/canistergeek_logo.webp",
    "submittableId": "33310242"
  },
  {
    "id": "icpipeline",
    "name": "ICPipeline",
    "website": "https://www.icpipeline.com",
    "tags": [
      "Tools / Infrastructure"
    ],
    "description": "ICPipeline is your self-contained, n-tiered development and testing platform, designed and built specifically for the Internet Computer ecosystem. On-demand dev tooling for the next generation of IC/Web3 applications.\n",
    "github": "https://github.com/icpipeline-framework",
    "usesInternetIdentity": true,
    "display": "Normal",
    "logo": "/img/showcase/icpipeline_logo.webp",
    "screenshots": [
      "/img/showcase/icpipeline_screenshot_0.webp"
    ]
  },
  {
    "id": "sonic",
    "name": "Sonic",
    "oneLiner": "Swap-built end-to-end DeFi platform",
    "website": "https://sonic.ooo/",
    "tags": [
      "DeFi",
      "Wallet"
    ],
    "description": "Sonic is a DEX built end-to-end on-chain, on the Internet Computer. Sonic, built by PsychedelicDAO, currently run by Meme Cake enables users to swap tokens, earn fees as a liquidity provider, & build on the Internet Computer's AMM. Sonic takes advantage of the ICP blockchain's low fees, high-scalability, and reverse-gas model to deliver a seamless Web3 experience. Sonic is launching a new token standard DIP20 that will serve as the backbone of their swap ecosystem.",
    "github": "https://github.com/psychedelic",
    "stats": "$360,000+ TVL",
    "display": "Normal",
    "logo": "/img/showcase/sonic_logo.webp",
    "screenshots": [
      "/img/showcase/sonic_screenshot_0.webp"
    ]
  },
  {
    "id": "lo-fiplayer",
    "name": "Lo-Fi Player",
    "website": "https://hl2zz-gyaaa-aaaad-qas3a-cai.raw.ic0.app/",
    "tags": [
      "Games"
    ],
    "description": "Lo-Fi Player is a dapp hosted on the Internet Computer that lets users listen to relaxing beats delivered by blockchain. The back-end is using machine learning to build and develop the AI produced tunes, and users can interact within the player to change the sound to their liking. ",
    "logo": "/img/showcase/lo-fiplayer_logo.webp",
    "screenshots": [
      "/img/showcase/lo-fiplayer_screenshot_0.webp"
    ]
  },
  {
    "id": "earthwallet",
    "name": "Earth Wallet",
    "website": "https://www.earthwallet.io/",
    "tags": [
      "Wallet",
      "DeFi"
    ],
    "description": "Earth Wallet is the self-proclaimed Key to Web3 The open-source wallet allows users to participate in DeFi, Governance, and Treasury (DAO) protocols with negligible fees and faster transaction settlement than legacy wallets. Now supporting the Internet Computer. ",
    "github": "https://github.com/earth-association",
    "usesInternetIdentity": false,
    "logo": "/img/showcase/earthwallet_logo.webp",
    "screenshots": [
      "/img/showcase/earthwallet_screenshot_0.webp"
    ]
  },
  {
    "id": "icpswap",
    "name": "ICPSwap",
    "website": "https://icpswap.com",
    "tags": [
      "DeFi",
      "Wallet"
    ],
    "description": "ICPSwap is DEX built completely end-to-end on-chain. By building the ability for anyone to swap tokens through ICPSwap leveraging the Internet Computer blockchain as the high-speed, scalable, low-cost infrastructure makes ICPSwap a first-to-market in the growing Internet Computer DeFi ecosystem.",
    "logo": "/img/showcase/icpswap_logo.webp",
    "screenshots": [
      "/img/showcase/icpswap_screenshot_0.webp"
    ]
  },
  {
    "id": "evmonicp",
    "name": "EVM on ICP",
    "website": "https://fxa77-fiaaa-aaaae-aaana-cai.raw.ic0.app/evm/",
    "tags": [
      "Games"
    ],
    "description": "An Ethereum Virtual Machine (EVM) demo built and hosted on the Internet Computer blockchain. \"The Ethereum protocol itself exists solely for the purpose of keeping the continuous, uninterrupted, and immutable operation of this special state machine; It's the environment in which all Ethereum accounts and smart contracts live. At any given block in the chain, Ethereum has one and only one 'canonical' state, and the EVM is what defines the rules for computing a new valid state from block to block.\" - Ethereum.org P.S. there is a hidden game in the demo. ",
    "display": "Normal",
    "logo": "/img/showcase/evmonicp_logo.webp",
    "screenshots": [
      "/img/showcase/evmonicp_screenshot_0.webp"
    ]
  },
  {
    "id": "nftstudio",
    "name": "NFT Studio",
    "website": "https://7xw5z-uqaaa-aaaad-qaqcq-cai.raw.ic0.app/",
    "tags": [
      "Metaverse",
      "NFT",
      "Tools / Infrastructure"
    ],
    "description": "NFT Studio is the first to develop 3D NFTs. This means that the NFTs themselves are living 3D code, as opposed to a .GIF recording of a 3D rendered image. This is only possible thanks to the ICP blockchain as NFTs can run code, not just link to an image. NFT Studio has had features in major media for the 3D NFT minting tools that are being built for global creators.",
    "display": "Normal",
    "logo": "/img/showcase/nftstudio_logo.webp",
    "video": "/img/showcase/nftstudio_video.mp4",
    "videoContentType": "video/mp4",
    "screenshots": []
  },
  {
    "id": "kleverio",
    "name": "Klever.io",
    "website": "https://klever.io/",
    "tags": [
      "Wallet",
      "DeFi"
    ],
    "description": "Klever.io is a non-custodial mobile wallet that supports dozens of protocols and is tying them all together with the Internet Computer blockchain. Manage, store, stake, transfer and in future swap ICP right within Klever.io. Klever has integrated with the Internet Computer's Network Nervous System in order to support staking with voting rewards. ",
    "logo": "/img/showcase/kleverio_logo.webp",
    "screenshots": [
      "/img/showcase/kleverio_screenshot_0.webp"
    ]
  },
  {
    "id": "pokedstudiobots",
    "name": "PokedStudio Bots",
    "website": "https://entrepot.app/marketplace/poked",
    "tags": [
      "Metaverse",
      "NFT"
    ],
    "description": "PokedStudio Bots are a collection of 10,000 unique bots designed by acclaimed digital artist, Jonathan Ball. The Ultimate Master Bot which sold for 3,000 ICP (~$172,140), marks the largest single NFT purchase on the Internet Computer, and is one of the largest across all blockchain projects to date. The NFT Bots are all unique and possess differing rarities and attributes that will transfer into a future metaverse gaming experience in beautiful technicolor.",
    "oneLiner": "Record Highest Selling NFT",
    "display": "Large",
    "logo": "/img/showcase/pokedstudiobots_logo.webp",
    "screenshots": [
      "/img/showcase/pokedstudio-bots.webp"
    ]
  },
  {
    "id": "dstar",
    "name": "Dstar",
    "website": "https://yunqk-aqaaa-aaaai-qawva-cai.ic0.app/",
    "tags": [
      "NFT"
    ],
    "description": "Dstar is an Internet Identity (II) trading marketplace. Since each II is unique, the ICP blockchain treats them as NFTs. Users can trade, purchase, or sell their anonymous blockchain-based authentication accounts on this community-built marketplace. Integrated with Plug wallet, users can search for and purchase any coveted Internet Identity numbers which may be up for auction.",
    "oneLiner": "Internet Identity Marketplace",
    "display": "Normal",
    "logo": "/img/showcase/dstar_logo.webp",
    "screenshots": [
      "/img/showcase/dstar_screenshot_0.webp"
    ]
  },
  {
    "id": "dmail",
    "name": "Dmail",
    "oneLiner": "Web3 Decentralized Email Client",
    "website": "https://dmail.ai/",
    "tags": [
      "NFT",
      "SocialFi"
    ],
    "description": "Dmail is the Web3 replacement for e-mail. Hosted completely on-chain and built on the Internet Computer, this dapp enables users to send and receive blockchain-backed, encrypted messages. In addition, Dmail addresses are owned by users as NFT assets - there is a natively built marketplace. Dmail was the winner of the 2021 Warpspeed ICP Hackathon in China, and saw an immediate round of funding netting a $10M valuation. ",
    "github": "https://github.com/dmailofficial",
    "display": "Normal",
    "logo": "/img/showcase/dmail_logo.webp",
    "screenshots": [
      "/img/showcase/dmail_screenshot_0.webp"
    ]
  },
  {
    "id": "dsocial",
    "name": "DSocial",
    "website": "https://DSocial.app ",
    "tags": [
      "SocialFi"
    ],
    "description": "DSocial is a decentralized version of YouTube -- enabling content creators to be fairly rewarded for their work, and engagement. This Web3 media platform is hosted end-to-end on the Internet Computer interoperating with Arweave for decentralized video content.",
    "usesInternetIdentity": true,
    "display": "Normal",
    "logo": "/img/showcase/dsocial_logo.webp",
    "video": "/img/showcase/dsocial_video.mp4",
    "videoContentType": "video/mp4",
    "screenshots": []
  },
  {
    "id": "icnaming",
    "name": "ICNaming",
    "website": "https://app-testnet.icnaming.com/",
    "tags": [
      "Tools / Infrastructure"
    ],
    "description": "ICNaming is a testnet that is enabling the Internet Computer ecosystem to register domain names on the Internet Computer Name Service. Similar to the Ethereum Name Servce (ENS), ICNaming aims to offer a decentralized name service for users to pseudonomize their wallet addresses on ICP, as well as domain names, and canister smart contract IDs. ",
    "github": "https://github.com/IC-Naming",
    "usesInternetIdentity": true,
    "display": "Normal",
    "logo": "/img/showcase/icnaming_logo.webp",
    "screenshots": []
  },
  {
    "id": "javaagent",
    "name": "Java Agent ",
    "website": "https://github.com/ic4j/ic4j-agent",
    "tags": [
      "Tools / Infrastructure"
    ],
    "description": "Java Agent for the Internet Computer is an open source library. This developer tool enables Java applications to connect remotely to any Canister smart contract on the Internet Computer and execute query and update calls.",
    "github": "https://github.com/ic4j/ic4j-agent",
    "usesInternetIdentity": false,
    "logo": "/img/showcase/javaagent_logo.webp",
    "screenshots": [
      "/img/showcase/javaagent_screenshot_0.webp"
    ]
  },
  {
    "id": "pythonagent",
    "name": "Python Agent",
    "website": "https://github.com/rocklabs-io/ic-py",
    "tags": [
      "Tools / Infrastructure"
    ],
    "description": "This Python Agent built for the Internet Computer opens the door for Python developers to more easily become Web3 builders. Featuring basic modules to interact with canisters on the Internet Computer, this Agent, still under development, was a prize winner at the Warpspeed Internet Computer ecosystem hackathon in China.",
    "github": "https://github.com/rocklabs-io/ic-py",
    "stats": "Warp Speed Hackathon Award",
    "display": "Normal",
    "logo": "/img/showcase/pythonagent_logo.webp",
    "screenshots": [
      "/img/showcase/pythonagent_screenshot_0.webp"
    ]
  },
  {
    "id": "stoicwallet",
    "name": "Stoic Wallet",
    "website": "https://www.stoicwallet.com/",
    "tags": [
      "Wallet"
    ],
    "description": "Stoic Wallet by Toniq Labs allows anyone to create a digital wallet, authenticating users through a variety of methods, one of those being Internet Identity. Create accounts, keep an address book, and more. ",
    "usesInternetIdentity": true,
    "logo": "/img/showcase/stoicwallet_logo.webp",
    "screenshots": [
      "/img/showcase/stoicwallet_screenshot_0.webp"
    ]
  },
  {
    "id": "icadashboard",
    "name": "ICA Dashboard",
    "website": "https://dashboard.internetcomputer.org/",
    "tags": [
      "Tools / Infrastructure"
    ],
    "description": "The Internet Computer Association maintains a public dashboard where anyone can track the latest statistics for the Internet Computer blockchain. Tracking everything from blocks per second, to NNS proposals and their information and voting record, as well the latest state of the network, and transaction data. ",
    "oneLiner": "ICA Official Dashboard",
    "display": "Normal",
    "logo": "/img/showcase/icadashboard_logo.webp",
    "screenshots": []
  },
  {
    "id": "reversi",
    "name": "Reversi",
    "website": "https://ivg37-qiaaa-aaaab-aaaga-cai.ic0.app/#!/play",
    "tags": [
      "Games"
    ],
    "description": "Reversi is one of the first canister smart contracts deployed to the Internet Computer and is a completely decentralized multiplayer game. Play against a friend (or foe) in real-time, from any browser, anywhere in the world. ",
    "github": "https://github.com/ninegua/reversi",
    "logo": "/img/showcase/reversi_logo.webp",
    "screenshots": [
      "/img/showcase/reversi_screenshot_0.webp"
    ]
  },
  {
    "id": "departurelabs",
    "name": "Departure Labs",
    "website": "https://uhmvd-qqaaa-aaaam-aavna-cai.ic0.app/",
    "tags": [
      "NFT",
      "Tools / Infrastructure"
    ],
    "description": "Departure Labs is exploring on-chain media, web native NFTs, and developing productized open internet services for developers and consumers. Departure Labs is currently developing a non-fungible token standard that leverages the unique properties of the Internet Computer and enables builders to create entire experiences from a single contract.\n",
    "github": "https://github.com/DepartureLabsIC/non-fungible-token",
    "logo": "/img/showcase/departurelabs_logo.webp",
    "screenshots": [
      "/img/showcase/departurelabs_screenshot_0.webp"
    ]
  },
  {
    "id": "plug",
    "name": "Plug",
    "oneLiner": "Decentralized Wallet for the Internet Computer",
    "website": "https://plugwallet.ooo/",
    "tags": [
      "Wallet",
      "NFT",
      "Tools / Infrastructure"
    ],
    "description": "Plug Wallet, built and open sourced by Fleek, is a browser extension that allows you to access your ICP, Cycles and other tokens - as well as log into Internet Computer dapps with one click.",
    "github": "https://github.com/Psychedelic/plug",
    "stats": "100 000 users",
    "display": "Normal",
    "logo": "/img/showcase/plug_logo.webp",
    "video": "/img/showcase/plug_video.mp4",
    "videoContentType": "video/mp4",
    "screenshots": [
      "/img/showcase/plug_screenshot_0.webp"
    ]
  },
  {
    "id": "fleek",
    "name": "Fleek",
    "oneLiner": "Blockchain Version of Netlify",
    "website": "https://fleek.co/",
    "tags": [
      "Tools / Infrastructure"
    ],
    "description": "Fleek brings decentralized web-hosting to the Internet Computer. With thousands of webpages deployed, Fleek enables anyone to deploy their content on Web3.0",
    "usesInternetIdentity": false,
    "stats": "1 000+ websites",
    "logo": "/img/showcase/fleek_logo.webp",
    "screenshots": [
      "/img/showcase/fleek_screenshot_0.webp"
    ]
  },
  {
    "id": "itoka",
    "name": "ITOKA",
    "oneLiner": "A Leading Infrastructure for Music3.0",
    "website": "https://www.itoka.xyz/",
    "tags": [
      "NFT",
      "SocialFi",
      "Tools / Infrastructure"
    ],
    "description": "The ITOKA project seeks to disrupt the centralized music industry by offering a complete infrastructure solution for the web3 music industry. This includes creation tools, data storage, and music streaming services. The goal of ITOKA is to transform the music industry into a decentralized ecosystem, empowering creators with greater control over their content and a fairer share of revenue.",
    "usesInternetIdentity": true,
    "github": "https://github.com/Itoka-DAO",
    "twitter": "https://twitter.com/itokamusic",
    "stats": "3M+ minutes on-chain streaming",
    "logo": "/img/showcase/itoka_logo.svg",
    "video": "/img/showcase/itoka_video.mp4",
    "videoContentType": "video/mp4",
    "display": "Large",
    "screenshots": [
      "/img/showcase/itoka_screanshot.svg"
    ]
  },
  {
    "id": "glue",
    "name": "glue",
    "oneLiner": "collab.land on the Internet Computer",
    "website": "https://r53d5-wyaaa-aaaae-qacxa-cai.ic0.app/",
    "tags": [
      "Tools / Infrastructure"
    ],
    "description": "For Ethereum NFT communities it is the most common thing in the world to verify the holder status of members via \"collab.land\". \"collab.land\" is an integral part of the infrastructure and enables many interesting use-cases like token gated communities or token gated raffles. On the Internet Computer, there are so far only specialized solutions that work exclusively with the respective projects and were developed specifically for this purpose. Not every project can and not every project should develop its own solution. So what has been missing so far is glue - an easy to use solution for community leaders and members to perform holder verification.",
    "usesInternetIdentity": false,
    "stats": "3,000 unique users",
    "logo": "/img/showcase/glue_logo.png",
    "github": "https://github.com/glue-org",
    "twitter": "https://twitter.com/glue_org"
  },
  {
    "id": "factland",
    "name": "Factland DAO",
    "oneLiner": "A Web3 community building decentralized trust in the age of misinformation",
    "website": "https://factland.org",
    "tags": [
      "DAO",
      "Tools / Infrastructure"
    ],
    "description": "Factland is a Web3 DAO with a mission to slow the spread of misinformation online. Factland makes it easy for anyone to flag untrustworthy claims and have them promptly adjudicated by a decentralized community of fact checkers rewarded in crypto.",
    "usesInternetIdentity": true,
    "stats": "50+ claims adjudicated",
    "logo": "/img/showcase/factland_logo.png",
    "github": "https://github.com/Factland",
    "youtube": "https://www.youtube.com/channel/UCriPbgLAQ6x5C2Hugfho37Q",
    "twitter": "https://twitter.com/factlanddao",
    "screenshots": [],
    "video": "/img/showcase/factland_video.mp4",
    "videoContentType": "video/mp4",
    "submittableId": 32780428
  },
  {
    "id": "dwitter",
    "name": "Dwitter",
    "oneLiner": "AI-powered social network",
    "website": "https://dwitter.me",
    "tags": [
      "SocialFi"
    ],
    "description": "Explore Dwitter! Decentralized social network like Twitter, integrated with OpenAI bots. View a shared global feed featuring user-chatbot interactions from around the world.",
    "usesInternetIdentity": true,
    "logo": "/img/showcase/dwitter_logo.png",
    "github": "https://github.com/azhuravel/Dwitter-Dfinity",
    "twitter": "https://twitter.com/DwitterWeb3",
    "screenshots": [],
    "submittableId": 21958145
  },
  {
    "id": "metamob",
    "name": "Metamob",
    "oneLiner": "Together we can change the world! One campaign at time.",
    "description": "A decentralized web3 app, running 100% on-chain on the Internet Computer, that lets any user start mobilizations by creating campaigns of four different kinds: donations, votes, signatures and fundraising.",
    "tags": [
      "SocialFi"
    ],
    "website": "https://site.metamob.app/",
    "github": "https://github.com/av1ctor/metamob",
    "twitter": "https://twitter.com/metamob_app",
    "discord": "https://discord.com/invite/8zhj7umRpD",
    "logo": "/img/showcase/metamob_logo.webp",
    "screenshots": [
      "/img/showcase/metamob_screenshot_0.webp"
    ],
    "submittableId": 32331652
  },
  {
<<<<<<< HEAD
    "id": "mora",
    "name": "MORA",
    "oneLiner": "Deliver the autonomy of thought,Create your web3 space",
    "website": "https://mora.app",
    "tags": [
      "SocialFi"
    ],
    "description": "Mora allows users to create a unique Web3 space where they can have independent content data, subscription relationships, financial information, and even complex algorithms. From its inception, a planet will be monitored by Launch Trail to ensure compliance with the protocol and establish trust. The Launch Trail will be controlled by the Mora Dao Canister.",
    "usesInternetIdentity": true,
    "stats": "500+ Planets",
    "logo": "/img/showcase/mora_logo.png",
    "screenshots": [
      "/img/showcase/mora_banner.jpg"
    ],
    "youtube": "https://www.youtube.com/watch?v=rQIGanE7WxA",
    "twitter": "https://twitter.com/Mora_App"
=======
    "id": "dapp-box",
    "name": "DappBox",
    "oneLiner": "Take control of your data and keep it anonymous with decentralized storage on the Internet Computer.",
    "description": "DappBox provides a decentralized data storage platform that allows users to upload, download and share their data while keeping it anonymous. With this platform, users can take control of their data and securely manage it.",
    "usesInternetIdentity": true,
    "tags": [
      "Tools / Infrastructure"
    ],
    "website": "https://r75rx-bqaaa-aaaao-aaydq-cai.ic0.app/",
    "github": "https://github.com/Slmii/dappbox",
    "twitter": "https://twitter.com/ic_dappbox",
    "logo": "/img/showcase/dappbox_logo.png",
    "screenshots": []
>>>>>>> ea0c5902
  }
]<|MERGE_RESOLUTION|>--- conflicted
+++ resolved
@@ -1554,7 +1554,6 @@
     "submittableId": 32331652
   },
   {
-<<<<<<< HEAD
     "id": "mora",
     "name": "MORA",
     "oneLiner": "Deliver the autonomy of thought,Create your web3 space",
@@ -1571,7 +1570,8 @@
     ],
     "youtube": "https://www.youtube.com/watch?v=rQIGanE7WxA",
     "twitter": "https://twitter.com/Mora_App"
-=======
+  },
+  {
     "id": "dapp-box",
     "name": "DappBox",
     "oneLiner": "Take control of your data and keep it anonymous with decentralized storage on the Internet Computer.",
@@ -1585,6 +1585,5 @@
     "twitter": "https://twitter.com/ic_dappbox",
     "logo": "/img/showcase/dappbox_logo.png",
     "screenshots": []
->>>>>>> ea0c5902
   }
 ]