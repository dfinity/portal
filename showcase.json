[
  {
    "id": "dscvr",
    "name": "DSCVR",
    "oneLiner": "Social portals, community airdrops, crypto tipping on chain",
    "website": "https://dscvr.one/",
    "tags": [
      "SocialFi",
      "Bitcoin"
    ],
    "twitter": "https://twitter.com/DSCVR1?s=20&t=qrUKGHeyFLGiBQjpj3iI9A",
    "description": "DSCVR is an end-to-end decentralized Web3 social media platform that allows communities to form into groups called Portals. These Portals can be NFT gated, airdrop fungible and non-fungible tokens to their members and much more. DSCVR also allows for tipping posts in a growing number of cryptos, supporting ckBTC, a Bitcoin twin living on the Internet Computer.",
    "usesInternetIdentity": true,
    "stats": "200,000+ users",
    "display": "Large",
    "logo": "/img/showcase/dscvr_logo.webp",
    "screenshots": [
      "/img/showcase/dscvr_screenshot.webp"
    ]
  },
  {
    "id": "distrikt",
    "name": "distrikt",
    "oneLiner": "Censorship-resistant fully on-chain social media platform",
    "website": "https://distrikt.app",
    "tags": [
      "SocialFi",
      "Bitcoin"
    ],
    "twitter": "https://twitter.com/DistriktApp?s=20&t=FIuSJzaUxndtjKLTpwmCEw",
    "description": "Distrikt is a completely decentralized, community-owned Web3 social media platform. Users of the platform will soon be able vote on upgrades, and no user data will ever be mined or sold. Create your account, secured by Internet Identity today.",
    "usesInternetIdentity": true,
    "authOrigins": ["https://distrikt.app", "https://az5sd-cqaaa-aaaae-aaarq-cai.ic0.app/"],
    "display": "Large",
    "stats": "110,000+ users",
    "logo": "/img/showcase/distrikt_logo.webp",
    "screenshots": [
      "/img/showcase/distrikt_screenshot.webp"
    ]
  },
  {
    "id": "kontribute",
    "name": "Kontribute",
    "oneLiner": "Web3 storytelling",
    "website": "https://kontribute.app",
    "tags": [
      "SocialFi",
      "NFT"
    ],
    "twitter": "https://twitter.com/TeamBonsai_ICP",
    "description": "Kontribute is a web3 creators platform that brings story writing and digital art collectibles together. Features include: decentralized story storage, likes, tipping, polls, NFT marketplace and NFT minting.",
    "github": "https://github.com/teambonsai/bonsai_dapp",
    "usesInternetIdentity": true,
    "stats": "1000+ users",
    "display": "Normal",
    "logo": "/img/showcase/kontribute_logo.webp",
    "screenshots": [
      "/img/showcase/kontribute_screenshot_0.webp"
    ]
  },
  {
    "id": "bitfinity-evm",
    "name": "Bitfinity EVM",
    "website": "https://bitfinity.network/",
    "tags": [
      "DeFi",
      "Tools / Infrastructure"
    ],
    "twitter": "https://twitter.com/bitfinitynet",
    "description": "Bitfinity is the EVM compatibility layer for the IC. Using Bitfinity, you can deploy your Solidity smart contracts to the Internet Computer, taking advantage of is many advantageous DeFi capabilities: HTTP Outcalls, the BTC integration and more.",
    "usesInternetIdentity": true,
    "stats": "1000+ TPS",
    "display": "Large",
    "logo": "/img/showcase/bitfinity_evm.png",
    "screenshots": [
      "/img/showcase/bitfinity_showcase.png"
    ]
  },
  {
    "id": "juno",
    "name": "Juno",
    "oneLiner": "Build Web3 Apps Like It's Web2",
    "website": "https://juno.build",
    "tags": [
      "Tools / Infrastructure"
    ],
    "twitter": "https://twitter.com/junobuild",
    "github": "https://github.com/buildwithjuno/juno",
    "description": "Juno is an open-source platform that combines the power of Web3 with the ease and simplicity of Web2 development, enabling programmers to build decentralized apps faster and easier than ever before.",
    "display": "Large",
    "usesInternetIdentity": true,
    "authOrigins": ["https://console.juno.build"],
    "logo": "/img/showcase/juno_logo.svg",
    "screenshots": [
      "/img/showcase/juno_social_image.png"
    ]
  },
  {
    "id": "kinic",
    "name": "Kinic",
    "oneLiner": "The world's first Web3 search engine",
    "website": "https://74iy7-xqaaa-aaaaf-qagra-cai.ic0.app/",
    "tags": [
      "Tools / Infrastructure"
    ],
    "twitter": "https://twitter.com/kinic_app?s=20&t=PVKALcCRCdZIgr0U4sDWeg",
    "description": "The world’s first Web3 search engine indexing all Internet Computer based dapps.",
    "stats": "3,000,000+ searches",
    "display": "Large",
    "usesInternetIdentity": true,
    "logo": "/img/showcase/kinic_logo.webp",
    "screenshots": [
      "/img/showcase/kinic_screenshot.webp"
    ]
  },
  {
    "id": "infinityswap",
    "name": "InfinitySwap",
    "website": "https://infinityswap.one/",
    "tags": [
      "DeFi",
      "Wallet"
    ],
    "twitter": "https://twitter.com/infinity_swap",
    "description": "InfinitySwap is a platform to create, stake, and swap tokens on the Internet Computer. Backed by Polychain Capital and 9YardsCapital (amongst others) - InfinitySwap offers users the ability to swap tokens cheaply with their novel technology, built on the ICP blockchain.",
    "stats": "$1.5M Invested PolyChain Capital + a16z",
    "logo": "/img/showcase/infinityswap_logo.webp",
    "screenshots": [
      "/img/showcase/infinityswap_screenshot_0.webp"
    ]
  },
  {
    "id": "openchat",
    "name": "OpenChat",
    "oneLiner": "Decentralized alternative to WhatsApp",
    "website": "https://oc.app/",
    "tags": [
      "SocialFi",
      "Bitcoin"
    ],
    "description": "OpenChat is a fully decentralized real-time messaging service that is indistinguishable from Web2 chat apps, while living 100% on the blockchain. This allows users to send crypto to each other - including Bitcoin - and own a part of OpenChat through CHAT tokens.",
    "usesInternetIdentity": true,
    "display": "Large",
    "stats": "80,000+ users",
    "logo": "/img/showcase/openchat_logo.webp",
    "screenshots": [
      "/img/showcase/openchat-screenshot.webp"
    ]
  },
  {
    "id": "icpcoins",
    "name": "ICP Coins",
    "oneLiner": "DEX stats aggregator",
    "website": "https://icpcoins.com",
    "tags": [
      "DeFi",
      "Bitcoin"
    ],
    "description": "IC coins by market cap. Aggregates stats from all Internet Computer based DEXes. Price, Volume & liquidity score charts.",
    "usesInternetIdentity": false,
    "stats": "1000 users",
    "logo": "/img/showcase/icpcoins_logo.png",
    "github": "https://github.com/vvv-interactive/icpcoins",
    "screenshots": [
      "/img/showcase/icpcoins_screenshot_0.jpg"
    ]
  },
  {
    "id": "internetcomputerorgwebsite",
    "name": "ICP website",
    "oneLiner": "Educational website for the Internet Computer",
    "website": "https://internetcomputer.org",
    "github": "https://github.com/dfinity/portal",
    "tags": [
      "SocialFi"
    ],
    "description": "The website you're scrolling now, internetcomputer.org is itself a dapp hosted 100% on the Internet Computer - including images and videos.",
    "display": "Normal",
    "logo": "/img/showcase/internetcomputerorgwebsite_logo.webp",
    "screenshots": [
      "/img/showcase/internetcomputerorgwebsite_screenshot_0.webp"
    ]
  },
  {
    "id": "bitfinitywallet",
    "name": "Bitfinity Wallet",
    "oneLiner": "A wallet to store and manage NFTs, Tokens, and connect to dapps on the Internet Computer.",
    "website": "https://wallet.infinityswap.one/",
    "tags": [
      "Wallet",
      "Bitcoin"
    ],
    "description": "The Bitfinity Wallet is a multi-chain wallet built and open sourced by InfinitySwap. It is a browser extension that allows you to store and transfer your BTC, ICP, SNS-1, NFT and other tokens - as well as log into Internet Computer dapps with a single click. The InfinitySwap Wallet also supports Internet Identity, the powerful authentication framework provided by the Internet Computer.",
    "display": "Large",
    "logo": "/img/showcase/bitfinitywallet_logo.webp",
    "videoContentType": "video/mp4",
    "screenshots": [
      "/img/showcase/bitfinitywallet_screenshot.webp"
    ]
  },
  {
    "id": "uniswapfrontendontheic",
    "name": "Uniswap Front End on the IC",
    "website": "https://yrog5-xqaaa-aaaap-qa5za-cai.ic0.app/#/swap",
    "github": "https://github.com/domwoe/uniswap_ui_on_ic",
    "tags": [
      "DeFi"
    ],
    "description": "Uniswap's frontend hosted on the Internet Computer with canister-based wallet integration. Thanks to the Internet Computer, traditional DeFi solutions can now be completely decentralized, having their frontend hosted on ICP. There is no longer a need to include centralized cloud providers in a decentralized application.",
    "usesInternetIdentity": true,
    "oneLiner": "Front-End On-Chain",
    "display": "Normal",
    "logo": "/img/showcase/uniswapfrontendontheic_logo.webp",
    "video": "/img/showcase/uniswapfrontendontheic_video.mp4",
    "videoContentType": "video/mp4",
    "screenshots": []
  },
  {
    "id": "ntagle",
    "name": "ntagle",
    "oneLiner": "Proof of Physical Ownership Platform",
    "tags": [
      "NFT",
      "Wallet",
      "Bitcoin"
    ],
    "description": "ntagle connects inexpensive physical NFC tags to canisters, giving IC dapp developers the ability to create transferrable HW wallets, Physical NFTs, etc. Any tag can use any integration, meaning dapps can make web3 phygital experiences available to all ntagle owners with a single deploy.",
    "usesInternetIdentity": false,
    "stats": "Working MVP",
    "logo": "/img/showcase/ntagle_icon.webp",
    "github": "https://github.com/InternetComputerOG/ntagle-core",
    "twitter": "https://twitter.com/ntagled",
    "website": "https://github.com/InternetComputerOG/ntagle-core",
    "screenshots": []
  },
  {
    "id": "seers",
    "name": "Seers",
    "website": "https://seers.social/",
    "tags": [
      "SocialFi"
    ],
    "description": "What if there was decentralized Twitter that included prediction markets? Seers is Web3 social media platform hosted 100% on-chain combining social media features with prediction markets.",
    "usesInternetIdentity": true,
    "stats": "10,000 users + TVL",
    "display": "Normal",
    "logo": "/img/showcase/seers_logo.webp",
    "screenshots": []
  },
  {
    "id": "taggr",
    "name": "TAGGR",
    "website": "https://taggr.link",
    "tags": [
      "SocialFi"
    ],
    "twitter": "https://twitter.com/TaggrNetwork",
    "description": "Fully on-chain and fully autonomous SocialFi network. A simple way to publish content on a public compute infrastructure. No Ponzinomics - TAGGR has a sustainable tokenomics model that rewards quality posts and removes incentive to spam.",
    "usesInternetIdentity": true,
    "authOrigins": ["https://taggr.link", "https://6qfxa-ryaaa-aaaai-qbhsq-cai.ic0.app"],
    "display": "Normal",
    "stats": "24,000+ posts",
    "logo": "/img/showcase/taggr_logo.webp",
    "oneLiner": "Blending forums and blogs - controlled by a DAO",
    "screenshots": [
      "/img/showcase/taggr_screenshot_0.webp"
    ]
  },
  {
    "id": "funded",
    "name": "Funded",
    "oneLiner": "Fund your favorite projects and get NFT rewards",
    "website": "https://funded.app/",
    "tags": [
      "SocialFi",
      "DeFi",
      "Bitcoin"
    ],
    "twitter": "https://twitter.com/funded_app",
    "description": "Web3 crowdfunding! Thanks to ICP's low transaction fees and advanced smart contract technology, you can participate in crowdfunding with ICP, BTC and ETH without worrying about losing money on gas fees.",
    "usesInternetIdentity": true,
    "stats": "83,000+ ICP funded",
    "display": "Normal",
    "logo": "/img/showcase/funded_logo.webp",
    "screenshots": []
  },
  {
    "id": "contentfly",
    "name": "Content Fly",
    "website": "https://contentfly.app/",
    "tags": [
      "SocialFi"
    ],
    "description": "Content Fly is a Web3 Job Management Tool & Marketplace. It allows content buyers & creators to work together with the security of an escrow payment and DAO based dispute resolution. IP is protected and transferred as an NFT.",
    "usesInternetIdentity": true,
    "display": "Normal",
    "logo": "/img/showcase/contentfly_logo.webp",
    "screenshots": [
      "/img/showcase/contentfly_screenshot_0.webp"
    ]
  },
  {
    "id": "icdex",
    "name": "ICDex",
    "website": "https://avjzx-pyaaa-aaaaj-aadmq-cai.raw.ic0.app/ICDex",
    "tags": [
      "DeFi",
      "Bitcoin"
    ],
    "description": "ICDex is flagship product by ICLighthouse, an orderbook based DEX that runs 100% on-chain. The world's first orderbook DEX - made possible by advanced ICP smart contracts",
    "usesInternetIdentity": true,
    "stats": "Supports ckBTC",
    "twitter": "https://twitter.com/ICLighthouse",
    "display": "Normal",
    "logo": "/img/showcase/icdex_logo.webp",
    "screenshots": []
  },
  {
    "id": "dank",
    "name": "Dank",
    "oneLiner": "Decentralized Cycles Bank",
    "website": "https://dank.ooo/",
    "tags": [
      "DeFi",
      "Tools / Infrastructure"
    ],
    "twitter": "https://twitter.com/psychedelicDAO",
    "description": "Dank is the first Decentralized Bank built on the Internet Computer, developed by Fleek. Through a collection of Open Internet Services for users and developers, Dank makes cycles management seamless.",
    "logo": "/img/showcase/dank_logo.webp",
    "screenshots": [
      "/img/showcase/dank_screenshot_0.webp"
    ]
  },
  {
    "id": "omnic",
    "name": "Omnic",
    "oneLiner": "Crosschain Messaging Protocol & Token Bridge Between the Internet Computer and EVM Chains",
    "website": "https://omnic.network",
    "tags": [
      "Tools / Infrastructure",
      "DeFi"
    ],
    "description": "Omnic is a Crosschain messaging protocol built on the Internet Computer, Omnic Token Bridge helps bring liquidity on EVM networks to the Internet Computer",
    "usesInternetIdentity": false,
    "logo": "/img/showcase/omnic_logo.webp",
    "screenshots": [
      "/img/showcase/omnic_screenshot_0.webp"
    ],
    "videoContentType": "video/mp4",
    "video": "/img/showcase/omnic_video.mp4"
  },
  {
    "id": "unfoldvr",
    "name": "UnfoldVR",
    "oneLiner": "Decentralizing asset Creation and Discovery for the Metaverse",
    "website": "https://jmorc-qiaaa-aaaam-aaeda-cai.ic0.app/",
    "tags": [
      "Metaverse",
      "NFT",
      "Tools / Infrastructure"
    ],
    "twitter": "https://twitter.com/unfold_vr",
    "description": "UnfoldVR empowers creators to author 3D NFTs using easy-to-use tools both on the Web and in Virtual Reality.",
    "usesInternetIdentity": true,
    "display": "Normal",
    "logo": "/img/showcase/unfoldvr_logo.webp",
    "video": "/img/showcase/unfoldvr_video.mp4",
    "videoContentType": "video/mp4",
    "screenshots": []
  },
  {
    "id": "plethora",
    "name": "Plethora",
    "website": "https://plethora.game/",
    "tags": [
      "Games",
      "Metaverse",
      "NFT"
    ],
    "twitter": "https://twitter.com/PlethoraGame",
    "description": "Plethora is a Web3 platformer with the goal of rewarding users both with fun gameplay and NFTs. Plethora empowers NFT projects to launch their collections with immersive experiences customized for you. Play now to compete, have fun, and earn rewards.",
    "oneLiner": "3D platformer meets Web3 with NFT rewards",
    "display": "Large",
    "stats": "10,000+ users",
    "logo": "/img/showcase/plethora_logo.webp",
    "screenshots": [
      "/img/showcase/plethora_screenshot.webp"
    ]
  },
  {
    "id": "entrepot",
    "name": "Entrepot",
    "oneLiner": "ICP's most popular NFT marketplace",
    "website": "https://entrepot.app/",
    "tags": [
      "NFT"
    ],
    "twitter": "https://twitter.com/toniqlabs",
    "description": "Entrepot is a decentralized NFT marketplace developed by ToniqLabs, the creators behind Rise of the Magni, Stoic Wallet, Cronic NFTs, and Exponent. Entrepot provides users with tools and on-chain services to design, deploy, and manage NFTs and traditional tokens. ",
    "usesInternetIdentity": false,
    "stats": "1,000,000+ ICP volume",
    "display": "Large",
    "logo": "/img/showcase/entrepot_logo.webp",
    "screenshots": [
      "/img/showcase/entrepot_screenshot.webp"
    ]
  },
  {
    "id": "origyn",
    "name": "Origyn",
    "oneLiner": "NFT-Based Authentication for Luxury Goods ",
    "website": "https://www.origyn.ch/",
    "tags": [
      "NFT"
    ],
    "twitter": "https://twitter.com/ORIGYNTech",
    "description": "The Origyn Foundation is blending luxury goods with NFTs by providing digital verifications for physical objects. Only possible on the Internet Computer. ",
    "github": "https://github.com/origyn-sa",
    "logo": "/img/showcase/origyn_logo.webp",
    "screenshots": [
      "/img/showcase/origyn_screenshot_0.webp"
    ]
  },
  {
    "id": "cubetopia",
    "name": "Cubetopia",
    "oneLiner": "Build and own an NFT World on the blockchain",
    "website": "https://e5owu-aaaaa-aaaah-abs5a-cai.raw.ic0.app/",
    "tags": [
      "Games"
    ],
    "twitter": "https://twitter.com/TheCubetopia",
    "description": "Cubetopia is a Web3 world building game where players can create anything on unique voxel islands also called “worlds”. Each world is a mutable NFT stored on the Internet Computer blockchain. Anyone can visit these islands on chain, while the owner of the NFT can update it by building.",
    "stats": "32,500+ ICP volume",
    "display": "Large",
    "logo": "/img/showcase/cubetopia_logo.webp",
    "screenshots": [
      "/img/showcase/cubetopia_screenshot.webp"
    ]
  },
  {
    "id": "yumi",
    "name": "Yumi",
    "oneLiner": "NFT marketplace for digital and physical assets",
    "website": "https://tppkg-ziaaa-aaaal-qatrq-cai.raw.ic0.app/",
    "tags": [
      "NFT"
    ],
    "twitter": "https://twitter.com/YumiMarketplace",
    "description": "Yumi is a high-speed, low-cost, and fully decentralized NFT marketplace built on the Internet Computer. All digital collectibles available on Yumi are hosted fully on-chain. The minting of NFTs is completely free for creators (no gas fees).",
    "usesInternetIdentity": true,
    "stats": "130,000+ ICP volume",
    "display": "Large",
    "logo": "/img/showcase/yumi_logo.webp",
    "screenshots": [
      "/img/showcase/yumi-screenshot.webp"
    ]
  },
  {
    "id": "icpulse",
    "name": "ICPulse",
    "oneLiner": "Visual metrics for IC's software activity data",
    "website": "https://icpulse.io/",
    "tags": [
      "Tools / Infrastructure"
    ],
    "description": " ICPulse increases the transparency on ICP’s developer ecosystem by aggregating the activity data from GitHub and displaying visual metrics in an effective dashboard.",
    "usesInternetIdentity": false,
    "logo": "/img/showcase/icpulse_logo.svg",
    "github": "https://github.com/CrossChainLabs-ICP",
    "twitter": "https://twitter.com/CrossChain_Labs/status/1626495037734285312?s=20",
    "screenshots": [
      "static/img/showcase/ICPulse_screenshot.jpg"
    ],
    "submittableId": "32418389"
  },
  {
    "id": "hot-or-not",
    "name": "Hot or Not",
    "oneLiner": "Token rewards for both content creators and lurkers",
    "website": "https://hotornot.wtf/",
    "tags": [
      "SocialFi"
    ],
    "description": "Hot or Not is a decentralized short-form video based social media platform, which integrates prediction markets for content. In addition to sharing their own videos, users can also speculate on videos of other users by staking tokens and voting whether a video will become 'Hot' or 'Not' to earn rewards.",
    "usesInternetIdentity": true,
    "stats": "55,000+ users",
    "logo": "/img/showcase/hot_or_not_logo.svg",
    "screenshots": [
      "/img/showcase/hot_or_not_screenshot_0.jpg"
    ],
    "videoContentType": "video/mp4",
    "video": "/img/showcase/hot_or_not_video.mp4"
  },
  {
    "id": "dgdg",
    "name": "DGDG",
    "oneLiner": "The most comprehensive browsing experience for NFTs. Sort & filter by price and rarity, expose floors, and much more.",
    "website": "https://www.dgastonia.com/nfts/collections/",
    "tags": [
      "NFT"
    ],
    "description": "The most comprehensive browsing experience for NFTs. Brwose any NFT collection on the Internet Computer, sort & filter by price or rarity, expose floors, and much more.",
    "usesInternetIdentity": false,
    "logo": "/img/showcase/dgdg_logo.webp"
  },
  {
    "id": "sly",
    "name": "SLY",
    "oneLiner": "Seamless CLI for the Internet Computer",
    "website": "https://sly.ooo/",
    "tags": [
      "Tools / Infrastructure"
    ],
    "twitter": "https://twitter.com/psychedelicDAO",
    "description": "SLY, developed by PsychedelicDAO, is a seamless Command Line Interface (CLI) for the Internet Computer. SLY is an open-source, and collaborative CLI - providing abstractions, templates, and tools to kick-start and speed-up Internet Computer development.",
    "github": "https://github.com/psychedelic/sly",
    "display": "Normal",
    "logo": "/img/showcase/sly_logo.svg",
    "screenshots": [
      "/img/showcase/sly_screenshot_0.webp"
    ]
  },
  {
    "id": "sudograph",
    "name": "Sudograph",
    "website": "https://i67uk-hiaaa-aaaae-qaaka-cai.raw.ic0.app/",
    "tags": [
      "Tools / Infrastructure"
    ],
    "description": "Sudograph is a GraphQL database for the Internet Computer. Its goal is to become the simplest way to develop applications for the IC by providing flexibility and out-of-the-box data management.",
    "github": "https://github.com/sudograph/sudograph",
    "logo": "/img/showcase/sudograph_logo.webp",
    "screenshots": [
      "/img/showcase/sudograph_screenshot_0.webp"
    ]
  },
  {
    "id": "finterest",
    "name": "Finterest",
    "website": "https://tyhcm-sqaaa-aaaah-abjya-cai.raw.ic0.app/#/",
    "tags": [
      "DeFi",
      "Bitcoin"
    ],
    "twitter": "https://twitter.com/finterestICP",
    "description": "Lend and borrow against your crypto without bridging it across chains. Yes, even Bitcoin",
    "stats": "$1.5M+ Raised",
    "logo": "/img/showcase/finterest_logo.webp",
    "screenshots": [
      "/img/showcase/finterest_screenshot_0.webp"
    ]
  },
  {
    "id": "canlista",
    "name": "Canlista",
    "oneLiner": "Internet Computer Canister Registry",
    "website": "https://k7gat-daaaa-aaaae-qaahq-cai.ic0.app/",
    "tags": [
      "Tools / Infrastructure"
    ],
    "description": "The Internet Computer community canister registry. Find, publish and extend applications and services built on the Internet Computer. Log in with Internet Identity. ",
    "usesInternetIdentity": true,
    "logo": "/img/showcase/canlista_logo.webp",
    "screenshots": [
      "/img/showcase/canlista_screenshot_0.webp"
    ]
  },
  {
    "id": "sandbless",
    "name": "Sand Bless",
    "oneLiner": "Sandblasting and serigraphy artworks",
    "website": "https://qob3k-7yaaa-aaaao-aahdq-cai.ic0.app/",
    "tags": [
      "Tools / Infrastructure"
    ],
    "description": "Sandblasting and glass serigraphy. Artistic and craftsmen artworks signed with unique verifiable mark numbers and linked imprints using Internet Computer Canisters technology.",
    "github": "https://github.com/branciard/SandBlessCanisters",
    "usesInternetIdentity": false,
    "logo": "/img/showcase/sandbless_logo.webp",
    "screenshots": [
      "/img/showcase/sandbless_screenshot_0.webp"
    ]
  },
  {
    "id": "missionispossible",
    "name": "Mission Is Possible",
    "website": "https://to3ja-iyaaa-aaaai-qapsq-cai.raw.ic0.app/",
    "tags": [
      "Games"
    ],
    "description": "Mission is Possible - 3rd place winner of the DSCVR Hackathon Season 2 - is a PVP third person shooter hosted on the Internet Computer blockchain. The John Wick inspired game is built using the Unity 3D Game Engine, and hosted on the IC enabling decentralized login with Internet Identity. ",
    "usesInternetIdentity": true,
    "oneLiner": "3rd Place DSCVR Hackathon",
    "display": "Normal",
    "logo": "/img/showcase/missionispossible_logo.webp",
    "screenshots": [
      "/img/showcase/missionispossible_screenshot_0.webp"
    ]
  },
  {
    "id": "catalyze",
    "name": "Catalyze",
    "website": "https://aqs24-xaaaa-aaaal-qbbea-cai.ic0.app/",
    "tags": [
      "SocialFi",
      "Bitcoin"
    ],
    "description": "Catalyze is a decentralized social and community-building platform designed to host engaged and thriving Web3 communities. With a unique and customized engagement economy, Catalyze communities and their members will be rewarded for their participation and contribution. Main features include: direct communication, event & task management, integrated Web3 wallets, NFT Gating, NFT airdrop & sales management.",
    "usesInternetIdentity": true,
    "oneLiner": "Manage your Web3 communities and events",
    "display": "Large",
    "stats": "275+ groups",
    "logo": "/img/showcase/catalyze_logo.webp",
    "screenshots": [
      "/img/showcase/catalyze_screenshot.webp"
    ]
  },
  {
    "id": "icpexplorer",
    "name": "ICP Explorer",
    "website": "https://www.icpexplorer.org/#/datacenters",
    "tags": [
      "Tools / Infrastructure"
    ],
    "description": "ICP Explorer, a project started in 2018, is an open-source, community-built dashboard and explorer for the Internet Computer, providing live information and statistics about the network, governance, and the ICP utility token, including account and transaction information.",
    "logo": "/img/showcase/icpexplorer_logo.webp",
    "video": "/img/showcase/icpexplorer_video.mp4",
    "videoContentType": "video/mp4",
    "screenshots": [
      "/img/showcase/icpexplorer_screenshot_0.webp"
    ]
  },
  {
    "id": "icme",
    "name": "ICME",
    "website": "https://sygsn-caaaa-aaaaf-qaahq-cai.raw.ic0.app/",
    "tags": [
      "Tools / Infrastructure"
    ],
    "description": "ICME is a no-code tool that makes it easy for anyone to build and deploy beautiful websites on the Internet Computer. Launch your blog or business's website on the Internet Computer today.",
    "usesInternetIdentity": true,
    "logo": "/img/showcase/icme_logo.webp",
    "screenshots": [
      "/img/showcase/icme_screenshot_0.webp",
      "/img/showcase/icme_screenshot_1.webp"
    ]
  },
  {
    "id": "sagatarot",
    "name": "Saga Tarot",
    "website": "https://5nl7c-zqaaa-aaaah-qaa7a-cai.raw.ic0.app/",
    "tags": [
      "Games"
    ],
    "description": "Have your fortune told on the Internet Computer. Saga Tarot gives you a tarot reading in one click. The user-friendly dapp is built completely on the Internet Computer, accessible from any browser. What will the future hold for you?",
    "usesInternetIdentity": true,
    "display": "Normal",
    "logo": "/img/showcase/sagatarot_logo.webp",
    "video": "/img/showcase/sagatarot_video.mp4",
    "videoContentType": "video/mp4",
    "screenshots": []
  },
  {
    "id": "jumpymotoko",
    "name": "Jumpy Motoko",
    "website": "https://65t4u-siaaa-aaaal-qbx4q-cai.ic0.app/",
    "tags": [
      "Games"
    ],
    "description": "Unity play to earn game on Internet Computer. Comes with code sample so you can deploy your own Unity play to earn game too.",
    "github": "https://github.com/therealbryanho/IC-Code-Sample-Unity-Play-to-Earn-Game",
    "display": "Normal",
    "logo": "/img/showcase/jumpymotoko_logo.webp",
    "screenshots": [
      "/img/showcase/jumpymotoko_screenshot.webp"
    ]
  },
  {
    "id": "icdrive",
    "name": "IC Drive",
    "website": "https://rglue-kyaaa-aaaah-qakca-cai.ic0.app/#/",
    "tags": [
      "Tools / Infrastructure"
    ],
    "description": "A decentralized private file storage dapp built on the Internet Computer. Store and securely share any type from anywhere in the world with this decentralized version of Box, or Google Drive. ",
    "usesInternetIdentity": true,
    "logo": "/img/showcase/icdrive_logo.webp",
    "screenshots": [
      "/img/showcase/icdrive_screenshot_0.webp",
      "/img/showcase/icdrive_screenshot_1.webp"
    ]
  },
  {
    "id": "crowdgovorg",
    "name": "CrowdGov.org",
    "oneLiner": "The simplified, one stop shop for IC Governance.",
    "website": "https://crowdgov.org",
    "tags": [
      "Tools / Infrastructure"
    ],
    "description": "The crowdgov.org website is dedicated to simplified governance for the internet computer. You will find information about how to participate in governance and how to maximize voting rewards. A variety of research tools are provided to help you learn more about NNS ecosystem participants and the current state of decentralization.",
    "usesInternetIdentity": true,
    "display": "Normal",
    "logo": "/img/showcase/crowdgovorg_logo.webp",
    "screenshots": [
      "/img/showcase/crowdgovorg_screenshot_0.webp"
    ]
  },
  {
    "id": "difibase",
    "name": "Difibase",
    "oneLiner": "Difibase - NoSQL database management system on the Internet Computer",
    "website": "https://7wwjw-5iaaa-aaaan-qbguq-cai.ic0.app/",
    "tags": [
      "Tools / Infrastructure"
    ],
    "description": "Difibase is a database provider (NoSQL). You can use the system's database or integrate your own!",
    "usesInternetIdentity": false,
    "display": "Normal",
    "logo": "/img/showcase/difibase_logo.webp",
    "screenshots": [
      "/img/showcase/difibase_screenshot_0.webp"
    ]
  },
  {
    "id": "internetidentity",
    "name": "Internet Identity",
    "oneLiner": "Decentralized Anonymous Blockchain Authentication",
    "website": "https://identity.ic0.app/",
    "tags": [
      "Tools / Infrastructure"
    ],
    "description": "Internet Identity is a privacy-enhancing authentication framework for applications on the Internet Computer. It provides users with a easy-to-use and secure anonymizing login to Web3 services running on ICP without being tracked across dapps.",
    "github": "https://github.com/dfinity/internet-identity",
    "usesInternetIdentity": true,
    "stats": "1 000 000+ ",
    "logo": "/img/showcase/internetidentity_logo.webp",
    "screenshots": [
      "/img/showcase/internetidentity_screenshot_0.gif"
    ]
  },
  {
    "id": "azle",
    "name": "Azle",
    "oneLiner": "TypeScript CDK for the Internet Computer",
    "website": "https://demergent-labs.github.io/azle/azle.html",
    "tags": [
      "Tools / Infrastructure"
    ],
    "description": "Azle is a TypeScript Canister Development Kit (CDK) for the Internet Computer. In other words, it's a TypeScript/JavaScript runtime for building applications on the IC.",
    "usesInternetIdentity": false,
    "logo": "/img/showcase/azle_logo.svg",
    "github": "https://github.com/demergent-labs/azle",
    "screenshots": [
      "/img/showcase/azle_screenshot_0.jpg"
    ]
  },
  {
    "id": "kybra",
    "name": "Kybra",
    "oneLiner": "Python CDK for the Internet Computer",
    "website": "https://github.com/demergent-labs/kybra",
    "tags": [
      "Tools / Infrastructure"
    ],
    "description": "Kybra is a Python Canister Development Kit (CDK) for the Internet Computer. In other words, it's a Python runtime for building applications on the IC.",
    "usesInternetIdentity": false,
    "logo": "/img/showcase/kybra_logo.svg",
    "screenshots": [
      "/img/showcase/kybra_screenshot_0.jpg"
    ]
  },
  {
    "id": "motokoplayground",
    "name": "Motoko Playground",
    "oneLiner": "Free IDE to Learn Motoko",
    "website": "https://m7sm4-2iaaa-aaaab-qabra-cai.raw.ic0.app/",
    "tags": [
      "Tools / Infrastructure"
    ],
    "description": "The Motoko Playground is an IDE for developers to learn Motoko - the native language for the Internet Computer blockchain. Deploy canister smart contracts for free, directly within a browser, without needing to download an SDK or set up a wallet.",
    "github": "https://github.com/dfinity/motoko-playground",
    "usesInternetIdentity": false,
    "display": "Normal",
    "logo": "/img/showcase/motokoplayground_logo.webp",
    "video": "/img/showcase/motokoplayground_video.mp4",
    "videoContentType": "video/mp4",
    "screenshots": []
  },
  {
    "id": "windowsic",
    "name": "Windows IC",
    "website": "https://3ix2y-naaaa-aaaad-qap6a-cai.raw.ic0.app/",
    "tags": [
      "Tools / Infrastructure"
    ],
    "description": "Windows IC is a React Dapp built on the Internet Computer. Mimicking what a chromebook can do, but for a mimic of the Windows Operating System, this decentralized desktop allows anyone to access some of their favorite programs from any browser.",
    "logo": "/img/showcase/windowsic_logo.webp",
    "screenshots": [
      "/img/showcase/windowsic_screenshot_0.webp"
    ]
  },
  {
    "id": "nnsfront-enddapp",
    "name": "NNS Dapp",
    "oneLiner": "Dapp for Staking Neurons + Voting On-Chain",
    "website": "https://nns.ic0.app",
    "tags": [
      "Wallet",
      "Tools / Infrastructure",
      "Bitcoin"
    ],
    "description": "The NNS front-end dapp allows anyone to interact with the Internet Computer's Network Nervous System with a user-friendly UI. Served completely end-to-end through blockchain, this dapp allows you to manage ICP, stake neurons, participate in voting, and earn governance rewards.",
    "usesInternetIdentity": true,
    "logo": "/img/showcase/nnsfront-enddapp_logo-dark.webp",
    "screenshots": [
      "/img/showcase/nnsfront-enddapp_screenshot_0.webp"
    ]
  },
  {
    "id": "tipjar",
    "name": "Tipjar",
    "website": "https://tipjar.rocks",
    "tags": [
      "Tools / Infrastructure"
    ],
    "description": "A tool to donate cycles to canisters as well as keep them monitored.",
    "github": "https://github.com/ninegua/tipjar",
    "usesInternetIdentity": true,
    "display": "Normal",
    "logo": "/img/showcase/tipjar_logo.webp",
    "screenshots": [
      "/img/showcase/tipjar_screenshot_0.webp"
    ]
  },
  {
    "id": "ics",
    "name": "ICS",
    "website": "https://internetcomputerservices.com/",
    "tags": [
      "Tools / Infrastructure"
    ],
    "description": "Build scalable DApps on internet computer with ease. Build, manage and ship dApps with just a few clicks",
    "usesInternetIdentity": false,
    "display": "Normal",
    "logo": "/img/showcase/ics_logo.webp",
    "screenshots": [
      "/img/showcase/ics_screenshot_0.webp"
    ]
  },
  {
    "id": "aedile",
    "name": "aedile",
    "website": "https://aedile.io",
    "twitter": "https://twitter.com/aedile_ic",
    "tags": [
      "Tools / Infrastructure"
    ],
    "description": "Build and fund, 100% on chain aedile is the first open and decentralized service offering individuals, teams, and communities, an alternative to their favorite management tools.",
    "usesInternetIdentity": true,
    "logo": "/img/showcase/aedile_logo.webp",
    "screenshots": [
      "/img/showcase/aedile_screenshot_0.webp"
    ]
  },
  {
    "id": "riseofthemagni",
    "name": "Rise of the Magni",
    "website": "https://riseofthemagni.com/",
    "tags": [
      "Games"
    ],
    "description": "Rise of the Magni, built by Toniq Labs, winner of the DSCVR hackathon for games on the Internet Computer. Buy, earn, and trade collectibles, compete in tactical battles online to earn in-game tokens, and venture through story mode to experience one of the first games built on the Internet Computer.",
    "usesInternetIdentity": true,
    "logo": "/img/showcase/riseofthemagni_logo.webp",
    "screenshots": [
      "/img/showcase/riseofthemagni_screenshot_0.webp"
    ]
  },
  {
    "id": "portal",
    "name": "Portal",
    "oneLiner": "Onchain Video Streaming Infrastructure",
    "website": "https://app.portal.one",
    "tags": [
      "Tools / Infrastructure",
      "NFT"
    ],
    "description": "Portal is a web3 video infrastructure platform built entirely on the Internet Computer blockchain. Portal enables developers to easily replace their current web2 video solutions with a native web3 video service at a fraction of the cost. Portal Channels give creators ownership and control over their video environment whilst offering fans great viewing experiences and real rewards like automatically generated digital collectibles that grant access to private video content.",
    "github": "https://github.com/NFT-Portal",
    "logo": "/img/showcase/portal_logo.webp",
    "video": "/img/showcase/portal_video.mp4",
    "videoContentType": "video/mp4",
    "screenshots": []
  },
  {
    "id": "welcomeintothemetaverse",
    "name": "Welcome Into the Metaverse",
    "website": "https://lc7ip-3iaaa-aaaah-aafva-cai.ic0.app/",
    "tags": [
      "Games"
    ],
    "description": "Prize winner of the DSCVR hackathon for the Internet Computer - this game brings digital community into a unified virtual space. Find anecdotes from founding ecosystem members, and go through a series of quests.",
    "logo": "/img/showcase/welcomeintothemetaverse_logo.webp",
    "screenshots": [
      "/img/showcase/welcomeintothemetaverse_screenshot_0.webp"
    ]
  },
  {
    "id": "icmojiorigins",
    "name": "ICmoji Origins",
    "oneLiner": "NFT Based Multiplayer Game On-Chain",
    "website": "https://icmojis.com/",
    "tags": [
      "Games",
      "NFT"
    ],
    "description": "ICmoji Origins is an NFT-based multiplayer game built end-to-end on-chain on the Internet Computer. The winner of the DSCVR Hackathon Season 2 features one of the first NFTs on the Internet Computer, ICMojis.",
    "usesInternetIdentity": false,
    "display": "Normal",
    "logo": "/img/showcase/icmojiorigins_logo.webp",
    "video": "/img/showcase/icmojiorigins_video.mp4",
    "videoContentType": "video/mp4",
    "screenshots": []
  },
  {
    "id": "nuance",
    "name": "Nuance",
    "website": "https://exwqn-uaaaa-aaaaf-qaeaa-cai.ic0.app/",
    "tags": [
      "NFT"
    ],
    "description": "Nuance is a Web3.0 blogging platform that is hosted on-chain end-to-end on the Internet Computer. Developed by Aikin Dapps, the alpha of the world's first blogging platform to be hosted entirely on a blockchain has now launched. Nuance aims to bring NFTs into the world of editorial content ownership.",
    "usesInternetIdentity": true,
    "logo": "/img/showcase/nuance_logo.webp",
    "screenshots": [
      "/img/showcase/nuance_screenshot_0.webp"
    ]
  },
  {
    "id": "thewall",
    "name": "The Wall",
    "website": "https://rivyl-6aaaa-aaaaf-qaapq-cai.raw.ic0.app/",
    "tags": [
      "SocialFi"
    ],
    "description": "The Wall is a dapp built on the Internet Computer blockchain, which blends Ethereum's MetaMask authentication with the Internet Computer's native Internet Identity blockchain authentication system. This first example of ETH x ICP allows users to leave any message on the wall for all eternity.",
    "github": "https://github.com/kristoferlund/ic-wall",
    "logo": "/img/showcase/thewall_logo.webp",
    "screenshots": [
      "/img/showcase/thewall_screenshot_0.webp"
    ]
  },
  {
    "id": "modclub",
    "name": "MODCLUB",
    "website": "https://ljyte-qiaaa-aaaah-qaiva-cai.raw.ic0.app/",
    "tags": [
      "SocialFi"
    ],
    "description": "MODCLUB is a decentralized moderation tool based hosted fully on-chain. Built on the Internet Computer, MODCLUB rewards users for effectively moderating content. Currently in beta stages of their solution, users will be rewarded in tokens for moderating their favorite communities.",
    "usesInternetIdentity": true,
    "logo": "/img/showcase/modclub_logo.webp",
    "screenshots": [
      "/img/showcase/modclub_screenshot_0.webp"
    ]
  },
  {
    "id": "nftanvil",
    "name": "NFTAnvil",
    "website": "https://nftanvil.com",
    "tags": [
      "NFT",
      "Metaverse",
      "Games"
    ],
    "description": "NFTAnvil is a wallet, mint & marketplace in the Anvil ecosystem. It's built from scratch and has an alternative & genuine approach to NFTs. It uses Anvil's auto-scaling multi-canister token architecture.",
    "github": "https://github.com/infu/nftanvil",
    "usesInternetIdentity": true,
    "display": "Normal",
    "logo": "/img/showcase/nftanvil_logo.webp",
    "screenshots": [
      "/img/showcase/nftanvil_screenshot_0.webp"
    ]
  },
  {
    "id": "astrox",
    "name": "AstroX ME",
    "oneLiner": "A powerful multichain wallet",
    "website": "https://astrox.me/#/",
    "tags": [
      "Tools / Infrastructure",
      "Wallet",
      "Bitcoin"
    ],
    "description": "ME wallet securing your assets without seed phrase across any devices.",
    "github": "https://github.com/AstroxNetwork",
    "twitter": "https://twitter.com/astrox_network",
    "logo": "/img/showcase/astroxme_logo.webp",
    "display": "Large",
    "screenshots": [
      "/img/showcase/astrox_me_screenshot.webp"
    ]
  },
  {
    "id": "argonstudio",
    "name": "Argon Studio",
    "description": "We'll be your end-to-end partner, whether managing your project from ideation to implementation, or filling gaps in your current team.",
    "tags": [
      "Tools / Infrastructure"
    ],
    "website": "https://argonstudios.xyz/",
    "twitter": "https://twitter.com/ArgonStudiosXYZ",
    "logo": "/img/showcase/argonstudio_logo.webp",
    "submittableId": "34524251"
  },
  {
    "id": "aviatelabs",
    "name": "Aviate Labs",
    "description": "Stop worrying about system failures and slow performance. Our datacenter standby team is here to keep your nodes running at top speed, with round-the-clock monitoring and troubleshooting. Currently managing 70 nodes in 3 datacenters.",
    "tags": [
      "Tools / Infrastructure"
    ],
    "website": "https://www.aviatelabs.co/",
    "github": "https://github.com/aviate-labs?q=&type=all&language=go&sort=stargazers",
    "logo": "/img/showcase/aviatelabs_logo.webp",
    "submittableId": "25140378"
  },
  {
    "id": "canscale",
    "name": "CanScale",
    "description": "Worried about data being persisted or how your data structure will scale across canisters? CanScale can help you focus more on building out your vision, and spend less time thinking about how to scale out your multi canister architecture on the IC.",
    "tags": [
      "Tools / Infrastructure"
    ],
    "website": "https://www.canscale.dev",
    "twitter": "https://twitter.com/can_scale",
    "logo": "/img/showcase/canscale_logo.webp",
    "submittableId": "34140445"
  },
  {
    "id": "cipherproxy",
    "name": "cipher proxy",
    "description": "A web3 research collective and project laboratory developing decentralized projects and protocols",
    "tags": [
      "NFT"
    ],
    "website": "https://www.cipherproxy.com/",
    "twitter": "https://twitter.com/CipherProxyLLC",
    "logo": "/img/showcase/cipherproxy_logo.webp",
    "submittableId": "21787270"
  },
  {
    "id": "codebase",
    "name": "CODEBASE",
    "description": "Decentralized Git hosting and software collaboration, powered by permissionless protocols.",
    "tags": [
      "Tools / Infrastructure"
    ],
    "website": "https://codebase.org/",
    "github": "https://github.com/paulyoung/icfs",
    "twitter": "https://twitter.com/CodebaseLabs",
    "logo": "/img/showcase/codebase_logo.webp"
  },
  {
    "id": "dbox",
    "name": "Dbox",
    "description": "The decentralized inbox built on Internet Computer",
    "tags": [
      "Tools / Infrastructure"
    ],
    "usesInternetIdentity": true,
    "website": "https://dbox.foundation/",
    "twitter": "https://twitter.com/DBOXFoundation?s=20&t=AlMLUWAfM1UU2f_mRzwqCg",
    "discord": "https://discord.gg/rEN6ygpCxK",
    "logo": "/img/showcase/dbox_logo.webp",
    "submittableId": "22737412"
  },
  {
    "id": "eimolad",
    "name": "Eimolad",
    "description": "This is an amazing world inhabited by humans, dwarves, orcs, elves and other fantastic creatures. This is a world of magic and valor. This world is full of mysteries, dangers and incredible adventures. ",
    "tags": [
      "Games"
    ],
    "website": "https://eimolad.com/",
    "twitter": "https://twitter.com/eimolad",
    "discord": "https://discord.gg/qD3R5nDXDZ",
    "logo": "/img/showcase/eimolad_logo.webp",
    "submittableId": "28118212"
  },
  {
    "id": "faefolk",
    "name": "FaeFolk",
    "description": "FaeFolk is a multiplayer, slice of life, NFT role-playing game where you use your NFTs to craft tools, equipment, and train your skills",
    "tags": [
      "Games",
      "NFT"
    ],
    "website": "https://medium.com/faefolk",
    "github": "https://github.com/ICCards/faefolk",
    "twitter": "https://twitter.com/_faefolk",
    "discord": "https://discord.gg/Fe5qYRZrGp",
    "logo": "/img/showcase/faefolk_logo.webp",
    "submittableId": "32841408"
  },
  {
    "id": "icdevs.org",
    "name": "ICDevs.org ",
    "description": "ICDevs.org seeks to provide the general public with community organization, educational resources, funding and scientific discovery",
    "tags": [
      "Tools / Infrastructure"
    ],
    "website": "https://icdevs.org",
    "github": "https://github.com/icdevs/Icdevs_fleeksite",
    "logo": "/img/showcase/icdevs.org_logo.webp",
    "submittableId": "33212854"
  },
  {
    "id": "iclighthouse",
    "name": "ICLightHouse",
    "description": "Incubating true web3 DeFi infrastructure on the Internet Computer. Defi development framework and Defi ecosystem on IC blockchain.",
    "tags": [
      "DeFi",
      "Tools / Infrastructure",
      "Bitcoin"
    ],
    "website": "https://iclight.house/",
    "twitter": "https://twitter.com/ICLighthouse?s=20&t=hL-7QAUfiWo75L8pZzJ7fw",
    "discord": "https://discord.com/invite/FQZFGGq7zv",
    "logo": "/img/showcase/iclighthouse_logo.webp"
  },
  {
    "id": "polycrypt",
    "name": "PolyCrypt",
    "description": "We develop cryptographic decentralized offchain solutions which tackle scalability challenges enabling mass adoption of blockchains.",
    "tags": [
      "Tools / Infrastructure"
    ],
    "website": "https://perun.network",
    "github": "https://github.com/perun-network/perun-icp-canister",
    "twitter": "https://twitter.com/PolyCrypt_",
    "logo": "/img/showcase/polycrypt_logo.webp",
    "submittableId": "23715256"
  },
  {
    "id": "scinet",
    "name": "SCINET",
    "description": "SCINET is a decentralized life sciences (“DeSci”) research and investment platform that revolutionizes the way people do and support science. Powered by blockchain technologies, SCINET allows retail and institutional investors to invest directly in life sciences research and technology with security and authenticity.",
    "tags": [
      "SocialFi",
      "Tools / Infrastructure"
    ],
    "usesInternetIdentity": false,
    "website": "https://www.scinet.one/",
    "twitter": "https://twitter.com/scinet_inc",
    "discord": "https://discord.com/invite/5uH6vpJjeB",
    "logo": "/img/showcase/scinet_logo.webp",
    "submittableId": "33285268"
  },
  {
    "id": "spinnercash",
    "name": "Spinner.Cash",
    "description": "Private transactions for ICP and BTC",
    "tags": [
      "DeFi",
      "Tools / Infrastructure",
      "Bitcoin"
    ],
    "website": "https://spinner.cash/",
    "github": "https://github.com/spinner-cash/launch-trail",
    "twitter": "https://twitter.com/spnrapp",
    "logo": "/img/showcase/spinnercash_logo.webp"
  },
  {
    "id": "canistergeek",
    "name": "Canistergeek",
    "oneLiner": "IC canister management tool",
    "description": "Top up your canisters, monitor cycles, memory, logs and get your monthly reports in one place.",
    "tags": [
      "Tools / Infrastructure"
    ],
    "usesInternetIdentity": true,
    "website": "https://canistergeek.app/",
    "github": "https://github.com/usergeek/canistergeek_ic_rust",
    "twitter": "https://twitter.com/theUSERGEEK",
    "discord": "https://discord.gg/CvTpv2TeKs",
    "logo": "/img/showcase/canistergeek_logo.webp",
    "submittableId": "33310242"
  },
  {
    "id": "configeek",
    "name": "Configeek",
    "oneLiner": "Remote configuration tool",
    "description": "Change appearance and behaviour of your product in realtime.",
    "tags": [
      "Tools / Infrastructure"
    ],
    "usesInternetIdentity": true,
    "website": "https://configeek.app/",
    "github": "https://github.com/usergeek/configeek-ic-js",
    "twitter": "https://twitter.com/theUSERGEEK",
    "discord": "https://discord.gg/CvTpv2TeKs",
    "logo": "/img/showcase/configeek_logo.webp"
  },
  {
    "id": "usergeek",
    "name": "Usergeek",
    "oneLiner": "Product analytics for IC dapps",
    "description": "See your product main metrics, such as DAU, WAU, MAU, new users, retention and usage frequency.",
    "tags": [
      "Tools / Infrastructure"
    ],
    "usesInternetIdentity": true,
    "website": "https://usergeek.app/",
    "github": "https://github.com/usergeek/usergeek-ic-js",
    "twitter": "https://twitter.com/theUSERGEEK",
    "discord": "https://discord.gg/CvTpv2TeKs",
    "logo": "/img/showcase/usergeek_logo.webp"
  },
  {
    "id": "icpipeline",
    "name": "ICPipeline",
    "website": "https://www.icpipeline.com",
    "tags": [
      "Tools / Infrastructure"
    ],
    "description": "ICPipeline is your self-contained, n-tiered development and testing platform, designed and built specifically for the Internet Computer ecosystem. On-demand dev tooling for the next generation of IC/Web3 applications.\n",
    "github": "https://github.com/icpipeline-framework",
    "usesInternetIdentity": false,
    "display": "Normal",
    "logo": "/img/showcase/icpipeline_logo.webp",
    "screenshots": [
      "/img/showcase/icpipeline_screenshot_0.webp"
    ]
  },
  {
    "id": "sonic",
    "name": "Sonic",
    "oneLiner": "Swap-built end-to-end DeFi platform",
    "website": "https://sonic.ooo/",
    "tags": [
      "DeFi",
      "Wallet",
      "Bitcoin"
    ],
    "description": "Sonic is a DEX built end-to-end on-chain, on the Internet Computer. Sonic, built by PsychedelicDAO, currently run by Meme Cake enables users to swap tokens, earn fees as a liquidity provider, & build on the Internet Computer's AMM. Sonic takes advantage of the ICP blockchain's low fees, high-scalability, and reverse-gas model to deliver a seamless Web3 experience.",
    "github": "https://github.com/psychedelic",
    "stats": "$360,000+ TVL",
    "display": "Normal",
    "logo": "/img/showcase/sonic_logo.webp",
    "screenshots": [
      "/img/showcase/sonic_screenshot_0.webp"
    ]
  },
  {
    "id": "lo-fiplayer",
    "name": "Lo-Fi Player",
    "website": "https://hl2zz-gyaaa-aaaad-qas3a-cai.raw.ic0.app/",
    "tags": [
      "Games"
    ],
    "description": "Lo-Fi Player is a dapp hosted on the Internet Computer that lets users listen to relaxing beats delivered by blockchain. The back-end is using machine learning to build and develop the AI produced tunes, and users can interact within the player to change the sound to their liking. ",
    "logo": "/img/showcase/lo-fiplayer_logo.webp",
    "screenshots": [
      "/img/showcase/lo-fiplayer_screenshot_0.webp"
    ]
  },
  {
    "id": "earthwallet",
    "name": "Earth Wallet",
    "website": "https://www.earthwallet.io/",
    "tags": [
      "Wallet",
      "DeFi"
    ],
    "description": "Earth Wallet is the self-proclaimed Key to Web3 The open-source wallet allows users to participate in DeFi, Governance, and Treasury (DAO) protocols with negligible fees and faster transaction settlement than legacy wallets. Now supporting the Internet Computer. ",
    "github": "https://github.com/earth-association",
    "usesInternetIdentity": false,
    "logo": "/img/showcase/earthwallet_logo.webp",
    "screenshots": [
      "/img/showcase/earthwallet_screenshot_0.webp"
    ]
  },
  {
    "id": "icpswap",
    "name": "ICPSwap",
    "website": "https://icpswap.com",
    "tags": [
      "DeFi",
      "Wallet",
      "Bitcoin"
    ],
    "description": "ICPSwap is DEX built completely end-to-end on-chain. By building the ability for anyone to swap tokens through ICPSwap leveraging the Internet Computer blockchain as the high-speed, scalable, low-cost infrastructure makes ICPSwap a first-to-market in the growing Internet Computer DeFi ecosystem.",
    "usesInternetIdentity": true,
    "logo": "/img/showcase/icpswap_logo.webp",
    "screenshots": [
      "/img/showcase/icpswap_screenshot_0.webp"
    ]
  },
  {
    "id": "evmonicp",
    "name": "EVM on ICP",
    "website": "https://fxa77-fiaaa-aaaae-aaana-cai.raw.ic0.app/evm/",
    "tags": [
      "Games"
    ],
    "description": "An Ethereum Virtual Machine (EVM) demo built and hosted on the Internet Computer blockchain. \"The Ethereum protocol itself exists solely for the purpose of keeping the continuous, uninterrupted, and immutable operation of this special state machine; It's the environment in which all Ethereum accounts and smart contracts live. At any given block in the chain, Ethereum has one and only one 'canonical' state, and the EVM is what defines the rules for computing a new valid state from block to block.\" - Ethereum.org P.S. there is a hidden game in the demo. ",
    "display": "Normal",
    "logo": "/img/showcase/evmonicp_logo.webp",
    "screenshots": [
      "/img/showcase/evmonicp_screenshot_0.webp"
    ]
  },
  {
    "id": "nftstudio",
    "name": "NFT Studio",
    "website": "https://7xw5z-uqaaa-aaaad-qaqcq-cai.raw.ic0.app/",
    "tags": [
      "Metaverse",
      "NFT",
      "Tools / Infrastructure"
    ],
    "description": "NFT Studio is the first to develop 3D NFTs. This means that the NFTs themselves are living 3D code, as opposed to a .GIF recording of a 3D rendered image. This is only possible thanks to the ICP blockchain as NFTs can run code, not just link to an image. NFT Studio has had features in major media for the 3D NFT minting tools that are being built for global creators.",
    "display": "Normal",
    "logo": "/img/showcase/nftstudio_logo.webp",
    "video": "/img/showcase/nftstudio_video.mp4",
    "videoContentType": "video/mp4",
    "screenshots": []
  },
  {
    "id": "kleverio",
    "name": "Klever.io",
    "website": "https://klever.io/",
    "tags": [
      "Wallet",
      "DeFi"
    ],
    "description": "Klever.io is a non-custodial mobile wallet that supports dozens of protocols and is tying them all together with the Internet Computer blockchain. Manage, store, stake, transfer and in future swap ICP right within Klever.io. Klever has integrated with the Internet Computer's Network Nervous System in order to support staking with voting rewards. ",
    "logo": "/img/showcase/kleverio_logo.webp",
    "screenshots": [
      "/img/showcase/kleverio_screenshot_0.webp"
    ]
  },
  {
    "id": "pokedstudiobots",
    "name": "PokedStudio Bots",
    "website": "https://entrepot.app/marketplace/poked",
    "tags": [
      "Metaverse",
      "NFT"
    ],
    "description": "PokedStudio Bots are a collection of 10,000 unique bots designed by acclaimed digital artist, Jonathan Ball. The Ultimate Master Bot which sold for 3,000 ICP (~$172,140), marks the largest single NFT purchase on the Internet Computer, and is one of the largest across all blockchain projects to date. The NFT Bots are all unique and possess differing rarities and attributes that will transfer into a future metaverse gaming experience in beautiful technicolor.",
    "oneLiner": "Record Highest Selling NFT",
    "display": "Large",
    "logo": "/img/showcase/pokedstudiobots_logo.webp",
    "screenshots": [
      "/img/showcase/pokedstudio-bots.webp"
    ]
  },
  {
    "id": "dstar",
    "name": "Dstar",
    "website": "https://yunqk-aqaaa-aaaai-qawva-cai.ic0.app/",
    "tags": [
      "NFT"
    ],
    "description": "Dstar is an Internet Identity (II) trading marketplace. Since each II is unique, the ICP blockchain treats them as NFTs. Users can trade, purchase, or sell their anonymous blockchain-based authentication accounts on this community-built marketplace. Integrated with Plug wallet, users can search for and purchase any coveted Internet Identity numbers which may be up for auction.",
    "oneLiner": "Internet Identity Marketplace",
    "display": "Normal",
    "logo": "/img/showcase/dstar_logo.webp",
    "screenshots": [
      "/img/showcase/dstar_screenshot_0.webp"
    ]
  },
  {
    "id": "dmail",
    "name": "Dmail",
    "oneLiner": "Web3 Decentralized Email Client",
    "website": "https://dmail.ai/",
    "tags": [
      "NFT",
      "SocialFi"
    ],
    "description": "Dmail is the Web3 replacement for e-mail. Hosted completely on-chain and built on the Internet Computer, this dapp enables users to send and receive blockchain-backed, encrypted messages. In addition, Dmail addresses are owned by users as NFT assets - there is a natively built marketplace. Dmail was the winner of the 2021 Warpspeed ICP Hackathon in China, and saw an immediate round of funding netting a $10M valuation. ",
    "usesInternetIdentity": true,
    "github": "https://github.com/dmailofficial",
    "display": "Normal",
    "logo": "/img/showcase/dmail_logo.webp",
    "screenshots": [
      "/img/showcase/dmail_screenshot_0.webp"
    ]
  },
  {
    "id": "dsocial",
    "name": "DSocial",
    "website": "https://DSocial.app ",
    "tags": [
      "SocialFi"
    ],
    "description": "DSocial is a decentralized version of YouTube -- enabling content creators to be fairly rewarded for their work, and engagement. This Web3 media platform is hosted end-to-end on the Internet Computer interoperating with Arweave for decentralized video content.",
    "usesInternetIdentity": true,
    "display": "Normal",
    "logo": "/img/showcase/dsocial_logo.webp",
    "video": "/img/showcase/dsocial_video.mp4",
    "videoContentType": "video/mp4",
    "screenshots": []
  },
  {
    "id": "icnaming",
    "name": "ICNaming",
    "website": "https://app-testnet.icnaming.com/",
    "tags": [
      "Tools / Infrastructure"
    ],
    "description": "ICNaming is a testnet that is enabling the Internet Computer ecosystem to register domain names on the Internet Computer Name Service. Similar to the Ethereum Name Servce (ENS), ICNaming aims to offer a decentralized name service for users to pseudonomize their wallet addresses on ICP, as well as domain names, and canister smart contract IDs. ",
    "github": "https://github.com/IC-Naming",
    "usesInternetIdentity": true,
    "display": "Normal",
    "logo": "/img/showcase/icnaming_logo.webp",
    "screenshots": []
  },
  {
    "id": "javaagent",
    "name": "Java Agent ",
    "website": "https://github.com/ic4j/ic4j-agent",
    "tags": [
      "Tools / Infrastructure"
    ],
    "description": "Java Agent for the Internet Computer is an open source library. This developer tool enables Java applications to connect remotely to any canister smart contract on the Internet Computer and execute query and update calls.",
    "github": "https://github.com/ic4j/ic4j-agent",
    "usesInternetIdentity": false,
    "logo": "/img/showcase/javaagent_logo.webp",
    "screenshots": [
      "/img/showcase/javaagent_screenshot_0.webp"
    ]
  },
  {
    "id": "pythonagent",
    "name": "Python Agent",
    "website": "https://github.com/rocklabs-io/ic-py",
    "tags": [
      "Tools / Infrastructure"
    ],
    "description": "This Python Agent built for the Internet Computer opens the door for Python developers to more easily become Web3 builders. Featuring basic modules to interact with canisters on the Internet Computer, this Agent, still under development, was a prize winner at the Warpspeed Internet Computer ecosystem hackathon in China.",
    "github": "https://github.com/rocklabs-io/ic-py",
    "stats": "Warp Speed Hackathon Award",
    "display": "Normal",
    "logo": "/img/showcase/pythonagent_logo.webp",
    "screenshots": [
      "/img/showcase/pythonagent_screenshot_0.webp"
    ]
  },
  {
    "id": "stoicwallet",
    "name": "Stoic Wallet",
    "website": "https://www.stoicwallet.com/",
    "tags": [
      "Wallet"
    ],
    "description": "Stoic Wallet by Toniq Labs allows anyone to create a digital wallet, authenticating users through a variety of methods, one of those being Internet Identity. Create accounts, keep an address book, and more. ",
    "usesInternetIdentity": true,
    "logo": "/img/showcase/stoicwallet_logo.webp",
    "screenshots": [
      "/img/showcase/stoicwallet_screenshot_0.webp"
    ]
  },
  {
    "id": "icadashboard",
    "name": "ICA Dashboard",
    "website": "https://dashboard.internetcomputer.org/",
    "tags": [
      "Tools / Infrastructure",
      "Bitcoin"
    ],
    "description": "The Internet Computer Association maintains a public dashboard where anyone can track the latest statistics for the Internet Computer blockchain. Tracking everything from blocks per second, to NNS proposals and their information and voting record, as well the latest state of the network, and transaction data. ",
    "oneLiner": "ICA Official Dashboard",
    "display": "Normal",
    "logo": "/img/showcase/icadashboard_logo.webp",
    "screenshots": []
  },
  {
    "id": "reversi",
    "name": "Reversi",
    "website": "https://ivg37-qiaaa-aaaab-aaaga-cai.ic0.app/#!/play",
    "tags": [
      "Games"
    ],
    "description": "Reversi is one of the first canister smart contracts deployed to the Internet Computer and is a completely decentralized multiplayer game. Play against a friend (or foe) in real-time, from any browser, anywhere in the world. ",
    "github": "https://github.com/ninegua/reversi",
    "logo": "/img/showcase/reversi_logo.webp",
    "screenshots": [
      "/img/showcase/reversi_screenshot_0.webp"
    ]
  },
  {
    "id": "departurelabs",
    "name": "Departure Labs",
    "website": "https://uhmvd-qqaaa-aaaam-aavna-cai.ic0.app/",
    "tags": [
      "NFT",
      "Tools / Infrastructure"
    ],
    "description": "Departure Labs is exploring on-chain media, web native NFTs, and developing productized open internet services for developers and consumers. Departure Labs is currently developing a non-fungible token standard that leverages the unique properties of the Internet Computer and enables builders to create entire experiences from a single contract.\n",
    "usesInternetIdentity": true,
    "github": "https://github.com/DepartureLabsIC/non-fungible-token",
    "logo": "/img/showcase/departurelabs_logo.webp",
    "screenshots": [
      "/img/showcase/departurelabs_screenshot_0.webp"
    ]
  },
  {
    "id": "itoka",
    "name": "ITOKA",
    "oneLiner": "A Leading Infrastructure for Music3.0",
    "website": "https://www.itoka.xyz/",
    "tags": [
      "NFT",
      "SocialFi",
      "Tools / Infrastructure"
    ],
    "description": "The ITOKA project seeks to disrupt the centralized music industry by offering a complete infrastructure solution for the web3 music industry. This includes creation tools, data storage, and music streaming services. The goal of ITOKA is to transform the music industry into a decentralized ecosystem, empowering creators with greater control over their content and a fairer share of revenue.",
    "usesInternetIdentity": false,
    "github": "https://github.com/Itoka-DAO",
    "twitter": "https://twitter.com/itokamusic",
    "stats": "3M+ minutes on-chain streaming",
    "logo": "/img/showcase/itoka_logo.svg",
    "video": "/img/showcase/itoka_video.mp4",
    "videoContentType": "video/mp4",
    "display": "Large",
    "screenshots": [
      "/img/showcase/itoka_screanshot.svg"
    ]
  },
  {
    "id": "glue",
    "name": "glue",
    "oneLiner": "collab.land on the Internet Computer",
    "website": "https://r53d5-wyaaa-aaaae-qacxa-cai.ic0.app/",
    "tags": [
      "Tools / Infrastructure"
    ],
    "description": "NFT holder verification on Ethereum is commonplace, but was missing on the Internet Computer until now — glue is an easy to use solution for community leaders and members to perform NFT holder verification.",
    "usesInternetIdentity": false,
    "stats": "3,000+ users",
    "logo": "/img/showcase/glue_logo.png",
    "github": "https://github.com/glue-org",
    "twitter": "https://twitter.com/glue_org"
  },
  {
    "id": "factland",
    "name": "Factland DAO",
    "oneLiner": "A Web3 community building decentralized trust in the age of misinformation",
    "website": "https://factland.org",
    "tags": [
      "DAO",
      "Tools / Infrastructure"
    ],
    "description": "Factland is a Web3 DAO with a mission to slow the spread of misinformation online. Factland makes it easy for anyone to flag untrustworthy claims and have them promptly adjudicated by a decentralized community of fact checkers rewarded in crypto.",
    "usesInternetIdentity": true,
    "stats": "50+ claims adjudicated",
    "logo": "/img/showcase/factland_logo.png",
    "github": "https://github.com/Factland",
    "youtube": "https://www.youtube.com/channel/UCriPbgLAQ6x5C2Hugfho37Q",
    "twitter": "https://twitter.com/factlanddao",
    "screenshots": [],
    "video": "/img/showcase/factland_video.mp4",
    "videoContentType": "video/mp4",
    "submittableId": 32780428
  },
  {
    "id": "dwitter",
    "name": "Dwitter",
    "oneLiner": "AI-powered social network",
    "website": "https://dwitter.me",
    "tags": [
      "SocialFi"
    ],
    "description": "Explore Dwitter! Decentralized social network like Twitter, integrated with OpenAI bots. View a shared global feed featuring user-chatbot interactions from around the world.",
    "usesInternetIdentity": false,
    "logo": "/img/showcase/dwitter_logo.png",
    "github": "https://github.com/azhuravel/Dwitter-Dfinity",
    "twitter": "https://twitter.com/DwitterWeb3",
    "screenshots": [],
    "submittableId": 21958145
  },
  {
    "id": "metamob",
    "name": "Metamob",
    "oneLiner": "Together we can change the world! One campaign at time.",
    "description": "A decentralized web3 app, running 100% on-chain on the Internet Computer, that lets any user start mobilizations by creating campaigns of four different kinds: donations, votes, signatures and fundraising.",
    "tags": [
      "SocialFi"
    ],
    "website": "https://site.metamob.app/",
    "github": "https://github.com/av1ctor/metamob",
    "twitter": "https://twitter.com/metamob_app",
    "discord": "https://discord.com/invite/8zhj7umRpD",
    "logo": "/img/showcase/metamob_logo.webp",
    "screenshots": [
      "/img/showcase/metamob_screenshot_0.webp"
    ],
    "submittableId": 32331652
  },
  {
    "id": "mora",
    "name": "MORA",
    "oneLiner": "A Web3 space for writers to express autonomy of thought ",
    "website": "https://mora.app",
    "tags": [
      "SocialFi"
    ],
    "description": "Mora allows users to create a unique Web3 space where they can have independent content data, subscription relationships, financial information, and even complex algorithms. From its inception, a planet will be monitored by Launch Trail to ensure compliance with the protocol and establish trust. The Launch Trail will be controlled by the Mora Dao Canister.",
    "usesInternetIdentity": true,
    "stats": "2000+ articles",
    "logo": "/img/showcase/mora_logo.png",
    "screenshots": [
      "/img/showcase/mora_banner.jpg"
    ],
    "youtube": "https://www.youtube.com/watch?v=rQIGanE7WxA",
    "twitter": "https://twitter.com/Mora_App"
  },
  {
    "id": "dapp-box",
    "name": "DappBox",
    "oneLiner": "Take control of your data and keep it anonymous with decentralized storage on the Internet Computer.",
    "description": "DappBox provides a decentralized data storage platform that allows users to upload, download and share their data while keeping it anonymous. With this platform, users can take control of their data and securely manage it.",
    "tags": [
      "Tools / Infrastructure"
    ],
    "website": "https://r75rx-bqaaa-aaaao-aaydq-cai.ic0.app/",
    "github": "https://github.com/Slmii/dappbox",
    "twitter": "https://twitter.com/ic_dappbox",
    "logo": "/img/showcase/dappbox_logo.png",
    "screenshots": []
  },
  {
    "id": "gooble",
    "name": "Goblin Studio",
    "description": "On-Chain Goblin Maker, Goblin Translator & Goblintown Travel Companion.",
    "website": "https://gooble.app/",
    "tags": [
      "SocialFi",
      "NFT"
    ],
    "usesInternetIdentity": false,
    "stats": "4,000+ goblins",
    "logo": "/img/showcase/gooble_logo.webp",
    "screenshots": [
      "/img/showcase/gooble_screenshot.webp"
    ],
    "twitter": "https://twitter.com/vger_ic"
  },
  {
    "id": "icevent",
    "name": "ICEvent",
    "description": "Decentralized Calendar Solution (ticket, appointment, itinerary, schedule)",
    "website": "https://icevent.app/",
    "tags": [
      "Tools / Infrastructure"
    ],
    "usesInternetIdentity": true,
    "stats": "3,000+",
    "logo": "/img/showcase/icevent_logo_112x112.png",
    "screenshots": [
      "/img/showcase/icevent_screenshot.PNG"
    ],
    "twitter": "https://twitter.com/vansdaynet",
    "submittableId": "22168376"
  },
  {
    "id": "football-god",
    "name": "FootballGod",
    "description": "A weekly sweepstake where players predict Premier League scores.",
    "website": "https://43loz-3yaaa-aaaal-qbxrq-cai.ic0.app/",
    "tags": [
      "Games"
    ],
    "usesInternetIdentity": true,
    "stats": "Play weekly",
    "logo": "/img/showcase/football-god_logo.webp",
    "screenshots": [
      "/img/showcase/football-god_screenshot.webp"
    ],
    "twitter": "https://twitter.com/beadle1989"
  },
  {
    "id": "bitshop",
    "name": "Bitshop",
    "oneLiner": "Internet Computer blockchain as a Bitcoin e-shop",
    "website": "https://ughim-6qaaa-aaaah-qc7qa-cai.ic0.app/",
    "tags": [
      "Tools / Infrastructure",
      "Bitcoin"
    ],
    "description": "A proof of concept project that demonstrates capabilities of the Internet Computer blockchain to serve as a Bitcoin e-shop.",
    "usesInternetIdentity": false,
    "logo": "/img/showcase/bitshop_logo.webp",
    "screenshots": [
      "/img/showcase/bitshop.webp"
    ],
    "github": "https://github.com/lukasvozda/bitshop",
    "twitter": "https://twitter.com/bitshopicp"
  },
  {
    "id": "EMC-Protocol",
    "name": "EMC Protocol",
    "description": "EMC (EdgeMatrix Computing blockchain) is a Layer-2 protocol on the Internet Computer Protocol (ICP) blockchain. It is an innovative decentralized computing network that is changing the way people use AI applications. EMC's vision is to eliminate the digital divide, eliminate centralized monopolies, and unlock the full potential of AI for everyone. The future of AI will be accessible to everyone, and everyone will be a part of it!",
    "website": "http://edgematrix.pro/",
    "tags": [
      "Tools / Infrastructure"
    ],
    "usesInternetIdentity": false,
    "logo": "/img/showcase/emc_logo.svg",
    "screenshots": [
      "/img/showcase/emc_screenshot.png"
    ],
    "github": "https://github.com/EMCprotocol/emc_java_sdk",
    "twitter": "https://twitter.com/EMCprotocol"
  },
  {
    "id": "PHASMA",
    "name": "PHASMA",
    "website": "https://toniq.io/marketplace/phasma",
    "tags": [
      "Metaverse",
      "NFT"
    ],
    "description": "curated collection of 1,500 unique NFTs on the Internet Computer.",
    "logo": "/img/showcase/phasma_logo.webp",
    "twitter": "https://twitter.com/phasmafuture"
  },
  {
    "id": "oneblock",
    "name": "One Block",
    "description": "Public profile(links, bio, inbox...) for individual/organization",
    "website": "https://oneblock.page/",
    "tags": [
      "Tools / Infrastructure"
    ],
    "usesInternetIdentity": true,
    "logo": "/img/showcase/oneblock.png",
    "screenshots": [],
    "github": "https://github.com/ICEvent/OneBlock"
  },
  {
    "id": "blocklist",
    "name": "Block List",
    "description": "Open fleet market for P2P trading by leveraging open escrow service",
    "website": "https://vfclb-tyaaa-aaaap-aawna-cai.ic0.app/",
    "tags": [
      "Tools / Infrastructure",
      "DeFi",
      "NFT"
    ],
    "usesInternetIdentity": true,
    "logo": "/img/showcase/blocklist.png",
    "github": "https://github.com/ICEvent/Escrow"
  },
  {
    "id": "airgap",
    "name": "AirGap",
    "oneLiner": "Self custody made simple and secure. Turn a spare smartphone into a cold wallet.",
    "description": "Self custody made simple and secure. Turn a spare smartphone into a cold wallet that can store a plethora of tokens including ICP and ckBTC. Using AirGap, you can stake ICP directly on the NNS and participate in governance.",
    "website": "https://airgap.it/",
    "tags": [
      "Wallet"
    ],
    "usesInternetIdentity": false,
    "logo": "/img/showcase/airgap_logo.webp"
  },
  {
    "id": "cosmicrafts",
    "name": "Cosmicrafts",
    "oneLiner": "Blast through the metaverse with Cosmicrafts, where interstellar mayhem meets epic battles for the ultimate cosmic showdown!",
    "website": "https://cosmicrafts.com/",
    "tags": [
      "Games",
      "DAO",
      "Metaverse"
    ],
    "twitter": "https://twitter.com/cosmicrafts",
    "description": "Unleash your inner commander and dominate the metaverse in the action-packed universe of Cosmicrafts. Engage in thrilling interstellar battles, strategize with allies, and conquer the cosmos. Are you ready to claim your place among the stars?",
    "usesInternetIdentity": true,
    "stats": "10,000+ users",
    "logo": "/img/showcase/cosmicrafts_logo.webp",
    "video": "/img/showcase/cosmicrafts_video.mp4",
    "videoContentType": "video/mp4",
    "screenshots": [
      "/img/showcase/cosmicrafts_screenshot1.jpg"
    ]
  },
  {
    "id": "plug",
    "name": "Plug",
    "oneLiner": "Decentralized Wallet for the Internet Computer",
    "website": "https://plugwallet.ooo/",
    "tags": [
      "Wallet",
      "NFT",
      "Tools / Infrastructure",
      "Bitcoin"
    ],
    "description": "Plug Wallet, built and open sourced by Fleek, is a browser extension that allows you to access your ICP, Cycles and other tokens - as well as log into Internet Computer dapps with one click.",
    "github": "https://github.com/Psychedelic/plug",
    "stats": "100 000 users",
    "display": "Normal",
    "logo": "/img/showcase/plug_logo.webp",
    "video": "/img/showcase/plug_video.mp4",
    "videoContentType": "video/mp4",
    "screenshots": [
      "/img/showcase/plug_screenshot_0.webp"
    ]
  },
  {
    "id": "fleek",
    "name": "Fleek",
    "oneLiner": "Blockchain Version of Netlify",
    "website": "https://fleek.co/",
    "tags": [
      "Tools / Infrastructure"
    ],
    "description": "Fleek brings decentralized web-hosting to the Internet Computer. With thousands of webpages deployed, Fleek enables anyone to deploy their content on Web3.0",
    "usesInternetIdentity": false,
    "stats": "1 000+ websites",
    "logo": "/img/showcase/fleek_logo.webp",
    "screenshots": [
      "/img/showcase/fleek_screenshot_0.webp"
    ]
  },
  {
    "id": "ember-cli-dfinity",
    "name": "ember-cli-dfinity",
    "description": "An add-on for using the Internet Computer in your EmberJS app.",
    "website": "https://vkx2r-zaaaa-aaaap-aa55a-cai.icp0.io/",
    "tags": [
      "Tools / Infrastructure"
    ],
    "usesInternetIdentity": false,
    "logo": "/img/showcase/ember-cli-dfinity.png",
    "github": "https://github.com/onehilltech/ember-cli-dfinity"
  },
  {
    "id": "beamfi",
    "name": "BeamFi",
    "oneLiner": "Real Time Micro Payments solution for creators",
    "website": "https://beamfi.app",
    "tags": [
      "DeFi"
    ],
    "description": "BeamFi is an open source DeFi protocol, bringing Autonomous Stream Payment solution to Internet Computer, allowing users to send or receive a constant stream of ICP or XTC in BeamFi DApp or BeamFi Meeting App in Zoom while a meeting is in progress",
    "usesInternetIdentity": false,
    "logo": "/img/showcase/beamfi_logo.webp",
    "github": "https://github.com/BeamFi/BeamFiProtocol",
    "youtube": "https://youtu.be/85TWP4QHHBg",
    "twitter": "https://twitter.com/BeamFiApp",
    "screenshots": [
      "/img/showcase/beamfi_screenshot_0.webp"
    ],
    "submittableId": "33086681"
  },
  {
    "id": "bink",
    "name": "Bink",
    "oneLiner": "Superior alternative to Linktree",
    "website": "https://b.ink",
    "tags": ["SocialFi"],
    "description": "Connect your audience, engage your community and analyse your interaction while owning your data and your identity.",
    "usesInternetIdentity": true,
    "logo": "/img/showcase/bink_logo.png",
    "twitter": "https://twitter.com/BinkDapp"
  },
  {
    "id": "iknows",
    "name": "iKnows",
    "oneLiner": "Explore unlimited knowledge, with Q&A interaction between you and me!",
    "website": "https://ffxwx-3yaaa-aaaah-qajua-cai.ic0.app",
    "tags": ["SocialFi"],
    "description": "iKnows is a decentralized application platform built on the Internet Computer (IC), based on the IC network, with knowledge as the core, and through a social approach.",
    "usesInternetIdentity": true,
    "logo": "/img/showcase/iknows_logo.png",
    "github": "https://github.com/iKnowsDAO/rights-dao",
    "twitter": "https://twitter.com/iKnowsDAO",
    "submittableId": "32909645"
  },
  {
    "id": "canister-store",
    "name": "Canister Store",
    "oneLiner": "Empowering Users to Easily Deploy Canisters on the Internet Computer",
    "tags": [
      "Tools / Infrastructure",
      "NFT",
      "Wallet"
    ],
    "description": "Canister Store is a groundbreaking platform that empowers developers/users in the Internet Computer ecosystem and beyond. With its innovative self-deploy feature, users can effortlessly access and deploy canisters, including pre-built images such as Tokens, NFTs, dApps, and various other tools.",
    "usesInternetIdentity": true,
    "website": "https://canister.app",
    "github": "https://github.com/canister-app",
    "youtube": "https://youtu.be/pFgVswCqzdk",
    "twitter": "https://twitter.com/canister_app",
    "display": "Large",
    "logo": "/img/showcase/canister-store_logo.png",
    "screenshots": [
      "/img/showcase/canister-store_screenshot_0.png"
    ],
    "video": "/img/showcase/canister-store_video.mp4",
    "videoContentType": "video/mp4",
    "submittableId": "35750450"
  },
  {
    "id": "orally-network",
    "name": "Orally",
    "oneLiner": "The fully on-chain oracles for secure and reliable decentralized data feeding and automation across multiple chains.",
    "tags": ["Tools / Infrastructure", "DeFi"],
    "description": "The fully on-chain oracles for secure and reliable decentralized data feeding and automation across multiple chains. Experience seamless real-world data integration across various blockchains, powering dynamic, secure and efficient dApps. Elevate your blockchain journey with us!",
    "usesInternetIdentity": false,
    "website": "https://orally.network",
    "github": "https://github.com/orally-network",
    "youtube": "https://youtu.be/1ZDEyllqUcA",
    "twitter": "https://twitter.com/orally_network",
    "display": "Large",
    "logo": "/img/showcase/orally-network_logo.png",
    "screenshots": [
      "/img/showcase/orally-network_screenshot_0.jpg"
    ],
    "submittableId": "35782696"
  },
  {
<<<<<<< HEAD
    "id": "motoko-book",
    "name": "The Motoko Programming Language Book",
    "oneLiner": "Writing Web3 Applications on the Internet Computer",
    "website": "https://web3.motoko-book.dev/",
    "tags": ["Tools / Infrastructure"],
    "description": "This book guides beginners into the world of Web3 programming in Motoko on the Internet Computer. It covers a broad range of concepts from the very basics to advanced async programming.",
    "stats": "100 monthly users Google Analytics 17-06-2023",
    "logo": "/img/showcase/motoko-book_logo.png", 
    "usesInternetIdentity": "false",
    "github": "https://github.com/Web3NL/motoko-book",
    "submittableId": "34608505",
    "youtube": "https://www.youtube.com/watch?v=FktYj4UgBKU"
=======
    "name": "DSign",
    "description": "Collaborative Product Design Innovation Hub",
    "website": "https://www.dsign.ooo",
    "logo": "/img/showcase/dsign_logo.webp",
    "screenshots": ["/img/showcase/dsign_screenshot.webp"],
    "video": "",
    "display": "Normal",
    "id": "dsign",
    "oneLiner": "Collaborative Product Design Innovation Hub",
    "tags": ["Tools / Infrastructure"],
    "usesInternetIdentity": true,
    "github": "https://github.com/cybrowl/dsign-components",
    "twitter": "",
    "youtube": "",
    "submittableId": "34425295"
>>>>>>> dd58029c
  }
]<|MERGE_RESOLUTION|>--- conflicted
+++ resolved
@@ -1927,7 +1927,24 @@
     "submittableId": "35782696"
   },
   {
-<<<<<<< HEAD
+    "name": "DSign",
+    "description": "Collaborative Product Design Innovation Hub",
+    "website": "https://www.dsign.ooo",
+    "logo": "/img/showcase/dsign_logo.webp",
+    "screenshots": ["/img/showcase/dsign_screenshot.webp"],
+    "video": "",
+    "display": "Normal",
+    "id": "dsign",
+    "oneLiner": "Collaborative Product Design Innovation Hub",
+    "tags": ["Tools / Infrastructure"],
+    "usesInternetIdentity": true,
+    "github": "https://github.com/cybrowl/dsign-components",
+    "twitter": "",
+    "youtube": "",
+    "submittableId": "34425295"
+  },
+  {
+    motoko-programming-language-book
     "id": "motoko-book",
     "name": "The Motoko Programming Language Book",
     "oneLiner": "Writing Web3 Applications on the Internet Computer",
@@ -1940,22 +1957,5 @@
     "github": "https://github.com/Web3NL/motoko-book",
     "submittableId": "34608505",
     "youtube": "https://www.youtube.com/watch?v=FktYj4UgBKU"
-=======
-    "name": "DSign",
-    "description": "Collaborative Product Design Innovation Hub",
-    "website": "https://www.dsign.ooo",
-    "logo": "/img/showcase/dsign_logo.webp",
-    "screenshots": ["/img/showcase/dsign_screenshot.webp"],
-    "video": "",
-    "display": "Normal",
-    "id": "dsign",
-    "oneLiner": "Collaborative Product Design Innovation Hub",
-    "tags": ["Tools / Infrastructure"],
-    "usesInternetIdentity": true,
-    "github": "https://github.com/cybrowl/dsign-components",
-    "twitter": "",
-    "youtube": "",
-    "submittableId": "34425295"
->>>>>>> dd58029c
   }
 ]