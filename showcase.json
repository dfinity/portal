--- conflicted
+++ resolved
@@ -3482,21 +3482,21 @@
   "submittableId": "43548962"
   },
   {
-<<<<<<< HEAD
-    "id": "IcpKit",
-    "name": "IcpKit",
-    "oneLiner": "A Swift package for interacting with the IC on iOS and MacOS",
-    "website": "https://github.com/kosta-bity/IcpKit",
-    "tags": ["Wallet", "Tools / Infrastructure"],
-    "description": "A comprehensive iOS package for writing mobile applications that interact with the Internet Computer Protocol (ICP), written in Swift. IcpKit aims at facilitating the interaction between iOS apps and the ICP blockchain.",
-    "stats": "1 iOS app",
-    "logo": "/img/showcase/icpkit_logo.png",
-    "usesInternetIdentity": false,
-    "github": "https://github.com/kosta-bity/IcpKit",
-    "youtube": "https://youtu.be/vavGeUkNF8g",
-    "twitter": "https://twitter.com/kosta__g/status/1752691646150455584",
-    "submittableId": "40467179"
-=======
+  "id": "IcpKit",
+  "name": "IcpKit",
+  "oneLiner": "A Swift package for interacting with the IC on iOS and MacOS",
+  "website": "https://github.com/kosta-bity/IcpKit",
+  "tags": ["Wallet", "Tools / Infrastructure"],
+  "description": "A comprehensive iOS package for writing mobile applications that interact with the Internet Computer Protocol (ICP), written in Swift. IcpKit aims at facilitating the interaction between iOS apps and the ICP blockchain.",
+  "stats": "1 iOS app",
+  "logo": "/img/showcase/icpkit_logo.png",
+  "usesInternetIdentity": false,
+  "github": "https://github.com/kosta-bity/IcpKit",
+  "youtube": "https://youtu.be/vavGeUkNF8g",
+  "twitter": "https://twitter.com/kosta__g/status/1752691646150455584",
+  "submittableId": "40467179"
+  },
+  {
   "name": "🐲 Dragon Eyes 👀",
   "description": "Provably fair dice rolling game as a testament that randomness can be obtained on-chain",
   "website": "https://icdragon.xyz/",
@@ -3516,6 +3516,5 @@
   "twitter": "https://twitter.com/icdragoneyes",
   "youtube": "",
   "submittableId": ""
->>>>>>> a13b355f
   }
 ]