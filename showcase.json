--- conflicted
+++ resolved
@@ -2568,37 +2568,6 @@
     "submittableId": ""
   },
   {
-<<<<<<< HEAD
-    "name": "DSign",
-    "description": "Collaborative Product Design Innovation Hub",
-    "website": "https://www.dsign.ooo",
-    "logo": "/img/showcase/dsign_logo.webp",
-    "screenshots": ["/img/showcase/dsign_screenshot.webp"],
-    "video": "",
-    "display": "Normal",
-    "id": "dsign",
-    "oneLiner": "Collaborative Product Design Innovation Hub",
-    "tags": ["Tools / Infrastructure"],
-    "usesInternetIdentity": true,
-    "github": "https://github.com/cybrowl/dsign-components",
-    "twitter": "",
-    "youtube": "",
-    "submittableId": "34425295"
-  },
-  {
-    "id": "motoko-book",
-    "name": "The Motoko Programming Language Book",
-    "oneLiner": "Writing Web3 Applications on the Internet Computer",
-    "website": "https://web3.motoko-book.dev/",
-    "tags": ["Tools / Infrastructure"],
-    "description": "This book guides beginners into the world of Web3 programming in Motoko on the Internet Computer. It covers a broad range of concepts from the very basics to advanced async programming.",
-    "stats": "100 monthly users Google Analytics 17-06-2023",
-    "logo": "/img/showcase/motoko-book_logo.png", 
-    "usesInternetIdentity": "false",
-    "github": "https://github.com/Web3NL/motoko-book",
-    "submittableId": "34608505",
-    "youtube": "https://www.youtube.com/watch?v=FktYj4UgBKU"
-=======
     "id":"pluto",
     "name": "Pluto",
     "oneLiner": "HTTP router on blockchain",
@@ -2610,6 +2579,5 @@
     "usesInternetIdentity": false,
     "github": "https://github.com/pu0238/pluto",
     "submittableId": "36517192"
->>>>>>> 1fe75f61
   }
 ]