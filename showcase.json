--- conflicted
+++ resolved
@@ -5212,8 +5212,20 @@
     "display": "Normal"
   },
   {
-<<<<<<< HEAD
-    "name": "FRYS",
+    "id": "alice",
+    "name": "ALICE",
+    "display": "Normal",
+    "website": "https://alice.fun/",
+    "twitter": "https://x.com/alicedotfun",
+    "tags": [
+      "AI"
+    ],
+    "description": "Alice is a DAO-governed AI agent that operates entirely on-chain, leveraging LLMs like DeepSeek for decision-making, integrating both static rules and dynamic, real-time data to enable intelligent and adaptable operations, autonomously managing token activities.",
+    "usesInternetIdentity": false,
+    "logo": "/img/showcase/alice-logo.webp"
+  },
+  {
+   "name": "FRYS",
     "logo": "/img/showcase/friescoin_logo.jpg",
     "id": "friescoin",
     "tags": [
@@ -5224,18 +5236,5 @@
     "description": "The world's first meme coin dedicated to fries enthusiasts everywhere.",
     "twitter": "https://x.com/FriesCoin",
     "usesInternetIdentity": false
-=======
-    "id": "alice",
-    "name": "ALICE",
-    "display": "Normal",
-    "website": "https://alice.fun/",
-    "twitter": "https://x.com/alicedotfun",
-    "tags": [
-      "AI"
-    ],
-    "description": "Alice is a DAO-governed AI agent that operates entirely on-chain, leveraging LLMs like DeepSeek for decision-making, integrating both static rules and dynamic, real-time data to enable intelligent and adaptable operations, autonomously managing token activities.",
-    "usesInternetIdentity": false,
-    "logo": "/img/showcase/alice-logo.webp"
->>>>>>> 6fade58f
   }
 ]