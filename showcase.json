[
  {
    "id": "dscvr",
    "name": "DSCVR",
    "oneLiner": "Social portals, community airdrops, crypto tipping on chain",
    "website": "https://dscvr.one/",
    "tags": [
      "SocialFi"
    ],
    "twitter": "https://twitter.com/DSCVR1?s=20&t=qrUKGHeyFLGiBQjpj3iI9A",
    "description": "DSCVR is an end-to-end decentralized Web3 social media platform that allows communities to form into groups called Portals. These Portals can be NFT gated, airdrop fungible and non-fungible tokens to their members and much more. DSCVR also allows for tipping posts in a growing number of cryptos, supporting ckBTC, a Bitcoin twin living on the Internet Computer.",
    "usesInternetIdentity": true,
    "stats": "200,000+ users",
    "display": "Large",
    "logo": "/img/showcase/dscvr_logo.webp",
    "screenshots": [
      "/img/showcase/dscvr_screenshot.webp"
    ]
  },

  {
    "id": "openchat",
    "name": "OpenChat",
    "oneLiner": "Decentralized alternative to WhatsApp",
    "website": "https://oc.app/",
    "tags": [
      "SocialFi",
      "Bitcoin",
      "DAO"    
    ],
    "description": "OpenChat is a fully decentralized real-time messaging service that is indistinguishable from Web2 chat apps, while living 100% on the blockchain. This allows users to send crypto to each other - including Bitcoin - and own a part of OpenChat through CHAT tokens.",
    "usesInternetIdentity": true,
    "display": "Large",
    "stats": "80,000+ users",
    "logo": "/img/showcase/openchat_logo.webp",
    "screenshots": [
      "/img/showcase/openchat-screenshot.webp"
    ]
  },

  {
    "id": "icpswap",
    "name": "ICPSwap",
    "website": "https://icpswap.com",
    "tags": [
      "DeFi",
      "Wallet",
      "Bitcoin"
    ],
    "description": "ICPSwap is DEX built completely end-to-end on-chain. By building the ability for anyone to swap tokens through ICPSwap leveraging the Internet Computer blockchain as the high-speed, scalable, low-cost infrastructure makes ICPSwap a first-to-market in the growing Internet Computer DeFi ecosystem.",
    "usesInternetIdentity": true,
    "logo": "/img/showcase/icpswap_logo.webp",
    "screenshots": [
      "/img/showcase/icpswap_screenshot_0.webp"
    ]
  },

{
    "id": "funded",
    "name": "Funded",
    "oneLiner": "Fund your favorite projects and get NFT rewards",
    "website": "https://funded.app/",
    "tags": [
      "SocialFi",
      "DeFi",
      "Bitcoin"
    ],
    "twitter": "https://twitter.com/funded_app",
    "description": "Web3 crowdfunding! Thanks to ICP's low transaction fees and advanced smart contract technology, you can participate in crowdfunding with ICP, BTC and ETH without worrying about losing money on gas fees.",
    "usesInternetIdentity": true,
    "stats": "83,000+ ICP funded",
    "display": "Normal",
    "logo": "/img/showcase/funded_logo.webp",
    "screenshots": []
  },

  {
    "id": "dmail",
    "name": "Dmail",
    "oneLiner": "Web3 Decentralized Email Client",
    "website": "https://dmail.ai/",
    "tags": [
      "NFT",
      "SocialFi"
    ],
    "description": "Dmail is the Web3 replacement for e-mail. Hosted completely on-chain and built on the Internet Computer, this dapp enables users to send and receive blockchain-backed, encrypted messages. In addition, Dmail addresses are owned by users as NFT assets - there is a natively built marketplace. Dmail was the winner of the 2021 Warpspeed ICP Hackathon in China, and saw an immediate round of funding netting a $10M valuation. ",
    "usesInternetIdentity": true,
    "github": "https://github.com/dmailofficial",
    "display": "Normal",
    "logo": "/img/showcase/dmail_logo.webp",
    "screenshots": [
      "/img/showcase/dmail_screenshot_0.webp"
    ]
  },

 {
    "id": "icdex",
    "name": "ICDex",
    "website": "https://avjzx-pyaaa-aaaaj-aadmq-cai.raw.ic0.app/ICDex",
    "tags": [
      "DeFi",
      "Bitcoin"
    ],
    "description": "ICDex is flagship product by ICLighthouse, an orderbook based DEX that runs 100% on-chain. The world's first orderbook DEX - made possible by advanced ICP smart contracts",
    "usesInternetIdentity": true,
    "stats": "Supports ckBTC",
    "twitter": "https://twitter.com/ICLighthouse",
    "display": "Normal",
    "logo": "/img/showcase/icdex_logo.webp",
    "screenshots": []
  },

  {
    "id": "distrikt",
    "name": "distrikt",
    "oneLiner": "Censorship-resistant fully on-chain social media platform",
    "website": "https://distrikt.app",
    "tags": [
      "SocialFi"
    ],
    "twitter": "https://twitter.com/DistriktApp?s=20&t=FIuSJzaUxndtjKLTpwmCEw",
    "description": "Distrikt is a completely decentralized, community-owned Web3 social media platform. Users of the platform will soon be able vote on upgrades, and no user data will ever be mined or sold. Create your account, secured by Internet Identity today.",
    "usesInternetIdentity": true,
    "authOrigins": ["https://distrikt.app", "https://az5sd-cqaaa-aaaae-aaarq-cai.ic0.app/"],
    "display": "Large",
    "stats": "110,000+ users",
    "logo": "/img/showcase/distrikt_logo.webp",
    "screenshots": [
      "/img/showcase/distrikt_screenshot.webp"
    ]
  },

  {
    "id": "hot-or-not",
    "name": "Hot or Not",
    "oneLiner": "Token rewards for both content creators and lurkers",
    "website": "https://hotornot.wtf/",
    "tags": [
      "SocialFi", "DAO"
    ],
    "description": "Hot or Not is a decentralized short-form video based social media platform, which integrates prediction markets for content. In addition to sharing their own videos, users can also speculate on videos of other users by staking tokens and voting whether a video will become 'Hot' or 'Not' to earn rewards.",
    "usesInternetIdentity": true,
    "stats": "55,000+ users",
    "logo": "/img/showcase/hot_or_not_logo.svg",
    "screenshots": [
      "/img/showcase/hot_or_not_screenshot_0.jpg"
    ],
    "videoContentType": "video/mp4",
    "video": "/img/showcase/hot_or_not_video.mp4"
  },

  {
    "id": "bitfinity-evm",
    "name": "Bitfinity EVM",
    "website": "https://bitfinity.network/",
    "tags": [
      "DeFi",
      "Tools / Infrastructure",
      "Ethereum"
    ],
    "twitter": "https://twitter.com/bitfinitynet",
    "description": "Bitfinity is the EVM compatibility layer for the IC. Using Bitfinity, you can deploy your Solidity smart contracts to the Internet Computer, taking advantage of is many advantageous DeFi capabilities: HTTP Outcalls, the BTC integration and more.",
    "usesInternetIdentity": true,
    "stats": "1000+ TPS",
    "display": "Large",
    "logo": "/img/showcase/bitfinity_evm.png",
    "screenshots": [
      "/img/showcase/bitfinity_showcase.png"
    ]
  },

  {
    "id": "iclighthouse",
    "name": "ICLightHouse",
    "description": "Incubating true web3 DeFi infrastructure on the Internet Computer. Defi development framework and Defi ecosystem on IC blockchain.",
    "tags": [
      "DeFi",
      "Tools / Infrastructure",
      "Bitcoin"
    ],
    "website": "https://iclight.house/",
    "twitter": "https://twitter.com/ICLighthouse?s=20&t=hL-7QAUfiWo75L8pZzJ7fw",
    "discord": "https://discord.com/invite/FQZFGGq7zv",
    "logo": "/img/showcase/iclighthouse_logo.webp"
  },

  {
    "id": "astrox",
    "name": "AstroX ME",
    "oneLiner": "A powerful multichain wallet",
    "website": "https://astrox.me/#/",
    "tags": [
      "Tools / Infrastructure",
      "Wallet",
      "Bitcoin",
      "NFT",
      "Ethereum"
    ],
    "description": "ME wallet securing your assets without seed phrase across any devices.",
    "github": "https://github.com/AstroxNetwork",
    "twitter": "https://twitter.com/astrox_network",
    "logo": "/img/showcase/astroxme_logo.webp",
    "display": "Large",
    "screenshots": [
      "/img/showcase/astrox_me_screenshot.webp"
    ]
  },

  {
    "id": "yumi",
    "name": "Yumi",
    "oneLiner": "NFT marketplace for digital and physical assets",
    "website": "https://tppkg-ziaaa-aaaal-qatrq-cai.raw.ic0.app/",
    "tags": [
      "NFT"
    ],
    "twitter": "https://twitter.com/YumiMarketplace",
    "description": "Yumi is a high-speed, low-cost, and fully decentralized NFT marketplace built on the Internet Computer. All digital collectibles available on Yumi are hosted fully on-chain. The minting of NFTs is completely free for creators (no gas fees).",
    "usesInternetIdentity": true,
    "stats": "130,000+ ICP volume",
    "display": "Large",
    "logo": "/img/showcase/yumi_logo.webp",
    "screenshots": [
      "/img/showcase/yumi-screenshot.webp"
    ]
  },

  {
    "id": "entrepot",
    "name": "Entrepot",
    "oneLiner": "ICP's most popular NFT marketplace",
    "website": "https://entrepot.app/",
    "tags": [
      "NFT"
    ],
    "twitter": "https://twitter.com/toniqlabs",
    "description": "Entrepot is a decentralized NFT marketplace developed by ToniqLabs, the creators behind Rise of the Magni, Stoic Wallet, Cronic NFTs, and Exponent. Entrepot provides users with tools and on-chain services to design, deploy, and manage NFTs and traditional tokens. ",
    "usesInternetIdentity": false,
    "stats": "1,000,000+ ICP volume",
    "display": "Large",
    "logo": "/img/showcase/entrepot_logo.webp",
    "screenshots": [
      "/img/showcase/entrepot_screenshot.webp"
    ]
  },

    {
    "id": "sonic",
    "name": "Sonic",
    "oneLiner": "Swap-built end-to-end DeFi platform",
    "website": "https://sonic.ooo/",
    "tags": [
      "DeFi",
      "Wallet",
      "Bitcoin"
    ],
    "description": "Sonic is a DEX built end-to-end on-chain, on the Internet Computer. Sonic, built by PsychedelicDAO, currently run by Meme Cake enables users to swap tokens, earn fees as a liquidity provider, & build on the Internet Computer's AMM. Sonic takes advantage of the ICP blockchain's low fees, high-scalability, and reverse-gas model to deliver a seamless Web3 experience.",
    "github": "https://github.com/psychedelic",
    "stats": "$360,000+ TVL",
    "display": "Normal",
    "logo": "/img/showcase/sonic_logo.webp",
    "screenshots": [
      "/img/showcase/sonic_screenshot_0.webp"
    ]
  },

  {
    "id": "omnic",
    "name": "Omnic",
    "oneLiner": "Crosschain Messaging Protocol & Token Bridge Between the Internet Computer and EVM Chains",
    "website": "https://omnic.network",
    "tags": [
      "Tools / Infrastructure",
      "DeFi",
      "Ethereum"
    ],
    "description": "Omnic is a Crosschain messaging protocol built on the Internet Computer, Omnic Token Bridge helps bring liquidity on EVM networks to the Internet Computer",
    "usesInternetIdentity": false,
    "logo": "/img/showcase/omnic_logo.webp",
    "screenshots": [
      "/img/showcase/omnic_screenshot_0.webp"
    ],
    "videoContentType": "video/mp4",
    "video": "/img/showcase/omnic_video.mp4"
  },

  {
    "id": "origyn",
    "name": "Origyn",
    "oneLiner": "NFT-Based Authentication for Luxury Goods ",
    "website": "https://www.origyn.ch/",
    "tags": [
      "NFT", "Tools / Infrastructure"
    ],
    "twitter": "https://twitter.com/ORIGYNTech",
    "description": "The Origyn Foundation is blending luxury goods with NFTs by providing digital verifications for physical objects. Only possible on the Internet Computer. ",
    "github": "https://github.com/origyn-sa",
    "logo": "/img/showcase/origyn_logo.webp",
    "screenshots": [
      "/img/showcase/origyn_screenshot_0.webp"
    ]
  },

  {
    "id": "finterest",
    "name": "Finterest",
    "website": "https://tyhcm-sqaaa-aaaah-abjya-cai.raw.ic0.app/#/",
    "tags": [
      "DeFi",
      "Bitcoin"
    ],
    "twitter": "https://twitter.com/finterestICP",
    "description": "Lend and borrow against your crypto without bridging it across chains. Yes, even Bitcoin",
    "stats": "$1.5M+ Raised",
    "logo": "/img/showcase/finterest_logo.webp",
    "screenshots": [
      "/img/showcase/finterest_screenshot_0.webp"
    ]
  },

  {
    "id": "boom-dao",
    "name": "Boom DAO",
    "oneLiner": "Powering the next generation of fully on-chain games, and providing a collaborative hub for all things web3 gaming.",
    "website": "https://boomdao.xyz/",
    "tags": ["Games", "DAO", "Tools / Infrastructure", "NFT", "Metaverse"],
    "description": "BOOM DAO is an all-in-one web3 game platform and protocol running 100% on-chain on the Internet Computer. We are on a mission to build the gaming vertical of the Internet Computer blockchain, power the next generation of fully on-chain games on ICP, and provide a collaborative hub for all things web3 gaming.",
    "stats": "+23000 DAO Members",
    "logo": "/img/showcase/boom-dao-logo.webp",
    "display": "Large",
    "usesInternetIdentity": true,
    "github": "https://github.com/BoomDAO/",
    "youtube": "https://www.youtube.com/watch?v=LHVVi4pN6CI",
    "twitter": "https://twitter.com/boomdaosns",
    "screenshots": ["/img/showcase/boom-dao-screenshot0.webp"],
    "video": "/img/showcase/boom-dao-video.mp4",
    "videoContentType": "video/mp4",
    "submittableId": ""
  },


  {
    "id": "plethora",
    "name": "Plethora",
    "website": "https://plethora.game/",
    "tags": [
      "Games",
      "Metaverse",
      "NFT"
    ],
    "twitter": "https://twitter.com/PlethoraGame",
    "description": "Plethora is a Web3 platformer with the goal of rewarding users both with fun gameplay and NFTs. Plethora empowers NFT projects to launch their collections with immersive experiences customized for you. Play now to compete, have fun, and earn rewards.",
    "oneLiner": "3D platformer meets Web3 with NFT rewards",
    "display": "Large",
    "stats": "10,000+ users",
    "logo": "/img/showcase/plethora_logo.webp",
    "screenshots": [
      "/img/showcase/plethora_screenshot.webp"
    ]
  },

  {
    "id": "kinic",
    "name": "Kinic",
    "oneLiner": "The world's first Web3 search engine",
    "website": "https://74iy7-xqaaa-aaaaf-qagra-cai.ic0.app/",
    "tags": [
      "Tools / Infrastructure", "DAO"
    ],
    "twitter": "https://twitter.com/kinic_app?s=20&t=PVKALcCRCdZIgr0U4sDWeg",
    "description": "The world’s first Web3 search engine indexing all Internet Computer based dapps.",
    "stats": "3,000,000+ searches",
    "display": "Large",
    "usesInternetIdentity": true,
    "logo": "/img/showcase/kinic_logo.webp",
    "screenshots": [
      "/img/showcase/kinic_screenshot.webp"
    ]
  },

   {
    "id": "modclub",
    "name": "MODCLUB",
    "website": "https://ljyte-qiaaa-aaaah-qaiva-cai.raw.ic0.app/",
    "tags": [
      "SocialFi", "Tools / Infrastructure"
    ],
    "description": "MODCLUB is a decentralized moderation tool based hosted fully on-chain. Built on the Internet Computer, MODCLUB rewards users for effectively moderating content. Currently in beta stages of their solution, users will be rewarded in tokens for moderating their favorite communities.",
    "usesInternetIdentity": true,
    "logo": "/img/showcase/modclub_logo.webp",
    "screenshots": [
      "/img/showcase/modclub_screenshot_0.webp"
    ]
  },

  {
    "id": "cubetopia",
    "name": "Cubetopia",
    "oneLiner": "Build and own an NFT World on the blockchain",
    "website": "https://e5owu-aaaaa-aaaah-abs5a-cai.raw.ic0.app/",
    "tags": [
      "Games"
    ],
    "twitter": "https://twitter.com/TheCubetopia",
    "description": "Cubetopia is a Web3 world building game where players can create anything on unique voxel islands also called “worlds”. Each world is a mutable NFT stored on the Internet Computer blockchain. Anyone can visit these islands on chain, while the owner of the NFT can update it by building.",
    "stats": "32,500+ ICP volume",
    "display": "Large",
    "logo": "/img/showcase/cubetopia_logo.webp",
    "screenshots": [
      "/img/showcase/cubetopia_screenshot.webp"
    ]
  },

  {
    "id": "itoka",
    "name": "ITOKA",
    "oneLiner": "A Leading Infrastructure for Music3.0",
    "website": "https://www.itoka.xyz/",
    "tags": [
      "NFT",
      "SocialFi"
    ],
    "description": "The ITOKA project seeks to disrupt the centralized music industry by offering a complete infrastructure solution for the web3 music industry. This includes creation tools, data storage, and music streaming services. The goal of ITOKA is to transform the music industry into a decentralized ecosystem, empowering creators with greater control over their content and a fairer share of revenue.",
    "usesInternetIdentity": false,
    "github": "https://github.com/Itoka-DAO",
    "twitter": "https://twitter.com/itokamusic",
    "stats": "3M+ minutes on-chain streaming",
    "logo": "/img/showcase/itoka_logo.svg",
    "video": "/img/showcase/itoka_video.mp4",
    "videoContentType": "video/mp4",
    "display": "Large",
    "screenshots": [
      "/img/showcase/itoka_screanshot.svg"
    ]
  },

  {
    "id": "portal",
    "name": "Portal",
    "oneLiner": "Onchain Video Streaming Infrastructure",
    "website": "https://app.portal.one",
    "tags": [
      "Tools / Infrastructure",
      "NFT"
    ],
    "description": "Portal is a web3 video infrastructure platform built entirely on the Internet Computer blockchain. Portal enables developers to easily replace their current web2 video solutions with a native web3 video service at a fraction of the cost. Portal Channels give creators ownership and control over their video environment whilst offering fans great viewing experiences and real rewards like automatically generated digital collectibles that grant access to private video content.",
    "github": "https://github.com/NFT-Portal",
    "logo": "/img/showcase/portal_logo.webp",
    "video": "/img/showcase/portal_video.mp4",
    "videoContentType": "video/mp4",
    "screenshots": []
  },

  {
    "id": "taggr",
    "name": "TAGGR",
    "website": "https://taggr.link",
    "tags": [
      "SocialFi", "Tools / Infrastructure"
    ],
    "twitter": "https://twitter.com/TaggrNetwork",
    "description": "Fully on-chain and fully autonomous SocialFi network. A simple way to publish content on a public compute infrastructure. No Ponzinomics - TAGGR has a sustainable tokenomics model that rewards quality posts and removes incentive to spam.",
    "usesInternetIdentity": true,
    "authOrigins": ["https://taggr.link", "https://6qfxa-ryaaa-aaaai-qbhsq-cai.ic0.app"],
    "display": "Normal",
    "stats": "24,000+ posts",
    "logo": "/img/showcase/taggr_logo.webp",
    "oneLiner": "Blending forums and blogs - controlled by a DAO",
    "screenshots": [
      "/img/showcase/taggr_screenshot_0.webp"
    ]
  },

  {
    "id": "azle",
    "name": "Azle",
    "oneLiner": "TypeScript CDK for the Internet Computer",
    "website": "https://demergent-labs.github.io/azle/azle.html",
    "tags": [
      "Tools / Infrastructure"
    ],
    "description": "Azle is a TypeScript Canister Development Kit (CDK) for the Internet Computer. In other words, it's a TypeScript/JavaScript runtime for building applications on the IC.",
    "usesInternetIdentity": false,
    "logo": "/img/showcase/azle_logo.svg",
    "github": "https://github.com/demergent-labs/azle",
    "screenshots": [
      "/img/showcase/azle_screenshot_0.jpg"
    ]
  },

  {
    "id": "orally-network",
    "name": "Orally",
    "oneLiner": "The fully on-chain oracles for secure and reliable decentralized data feeding and automation across multiple chains.",
    "tags": ["Tools / Infrastructure", "DeFi", "Ethereum"],
    "description": "The fully on-chain oracles for secure and reliable decentralized data feeding and automation across multiple chains. Experience seamless real-world data integration across various blockchains, powering dynamic, secure and efficient dApps. Elevate your blockchain journey with us!",
    "usesInternetIdentity": false,
    "website": "https://orally.network",
    "github": "https://github.com/orally-network",
    "youtube": "https://youtu.be/1ZDEyllqUcA",
    "twitter": "https://twitter.com/orally_network",
    "display": "Large",
    "logo": "/img/showcase/orally-network_logo.png",
    "screenshots": [
      "/img/showcase/orally-network_screenshot_0.jpg"
    ],
    "submittableId": "35782696"
  },

  {
    "id": "catalyze",
    "name": "Catalyze",
    "website": "https://aqs24-xaaaa-aaaal-qbbea-cai.ic0.app/",
    "tags": [
      "SocialFi"
    ],
    "description": "Catalyze is a decentralized social and community-building platform designed to host engaged and thriving Web3 communities. With a unique and customized engagement economy, Catalyze communities and their members will be rewarded for their participation and contribution. Main features include: direct communication, event & task management, integrated Web3 wallets, NFT Gating, NFT airdrop & sales management.",
    "usesInternetIdentity": true,
    "oneLiner": "Manage your Web3 communities and events",
    "display": "Large",
    "stats": "275+ groups",
    "logo": "/img/showcase/catalyze_logo.webp",
    "screenshots": [
      "/img/showcase/catalyze_screenshot.webp"
    ]
  },

  {
    "id": "juno",
    "name": "Juno",
    "oneLiner": "Build Web3 dApps like Web2",
    "website": "https://juno.build",
    "tags": [
      "Tools / Infrastructure"
    ],
    "twitter": "https://twitter.com/junobuild",
    "github": "https://github.com/buildwithjuno/juno",
    "description": "Juno is an open-source platform that combines the power of Web3 with the ease and simplicity of Web2 development, enabling programmers to build decentralized apps faster and easier than ever before.",
    "display": "Large",
    "usesInternetIdentity": true,
    "authOrigins": ["https://console.juno.build"],
    "logo": "/img/showcase/juno_logo.svg",
    "screenshots": [
      "/img/showcase/juno_social_image.png"
    ]
  },

  {
    "id": "internetidentity",
    "name": "Internet Identity",
    "oneLiner": "Decentralized Anonymous Blockchain Authentication",
    "website": "https://identity.ic0.app/",
    "tags": [
      "Tools / Infrastructure"
    ],
    "description": "Internet Identity is a privacy-enhancing authentication framework for applications on the Internet Computer. It provides users with a easy-to-use and secure anonymizing login to Web3 services running on ICP without being tracked across dapps.",
    "github": "https://github.com/dfinity/internet-identity",
    "usesInternetIdentity": true,
    "stats": "1 000 000+ ",
    "logo": "/img/showcase/internetidentity_logo.webp",
    "screenshots": [
      "/img/showcase/internetidentity_screenshot_0.gif"
    ]
  },

  {
    "id": "Arth",
    "name": "Arth",
    "oneLiner": "Arth ckBTC wallet and swap btc<>ckBtc",
    "tags": [
      "DeFi",
      "Wallet", "Bitcoin"
    ],
    "description": "Introducing Arth - the mobile payments app that combines the power of Bitcoin with the convenience of mobile payments. With ckBTC, you can easily swap ckBTC from Bitcoin, view balances, and seamlessly make payments using QR codes. more features coming soon",
    "usesInternetIdentity": true,
    "website": "https://arth.foo",
    "github": "https://github.com/s1dc0des/arth_app",
    "twitter": "https://twitter.com/arth_foo",
    "display": "Large",
    "logo": "/img/showcase/arth_logo.png",
    "screenshots": [
      "/img/showcase/arth_ss.png"
    ],
    "submittableId": "36143434"
  },

  {
    "name": "Signals",
    "description": "Signals is a location based chat app for making connections, creating communities and discovering events. ",
    "website": "https://signalsicp.com/",
    "logo": "/img/showcase/signals_logo.webp",
    "screenshots": [
      "/img/showcase/signals_screenshot.webp"
    ],
    "display": "Normal",
    "id": "signals",
    "oneLiner": "A location based app for empowering local communities",
    "stats": "5,000+",
    "tags": [
      "SocialFi"
    ],
    "usesInternetIdentity": true,
    "twitter": "https://twitter.com/signalsicp",
    "submittableId": "35639473"
  },

  {
    "id": "stakedicp",
    "name": "StakedICP",
    "oneLiner": "Non-custodial liquid staking for ICP",
    "tags": [
      "DeFi"
    ],
    "description": "StakedICP is the liquid-staking protocol revolutionizing staking on the Internet Computer, putting control in investors' hands. ICP is staked in the NNS DAO, and stakers receive rewards just by holding the stICP token. The stICP token is DeFi-compatible, to support protocols building on the Internet Computer, and always fully-backed by ICP staked in the NNS.",
    "usesInternetIdentity": false,
    "website": "https://stakedicp.com",
    "github": "https://github.com/AegirFinance/StakedICP",
    "twitter": "https://twitter.com/StakedICP",
    "display": "Normal",
    "logo": "/img/showcase/stakedicp_logo.webp",
    "screenshots": []
  },

  {
    "id": "plug",
    "name": "Plug",
    "oneLiner": "Decentralized Wallet for the Internet Computer",
    "website": "https://plugwallet.ooo/",
    "tags": [
      "Wallet",
      "NFT",
      "Tools / Infrastructure",
      "Bitcoin"
    ],
    "description": "Plug Wallet, built and open sourced by Fleek, is a browser extension that allows you to access your ICP, Cycles and other tokens - as well as log into Internet Computer dapps with one click.",
    "github": "https://github.com/Psychedelic/plug",
    "stats": "100 000 users",
    "display": "Normal",
    "logo": "/img/showcase/plug_logo.webp",
    "video": "/img/showcase/plug_video.mp4",
    "videoContentType": "video/mp4",
    "screenshots": [
      "/img/showcase/plug_screenshot_0.webp"
    ]
  },

  {
    "id": "canscale",
    "name": "CanScale",
    "description": "Worried about data being persisted or how your data structure will scale across canisters? CanScale can help you focus more on building out your vision, and spend less time thinking about how to scale out your multi canister architecture on the IC.",
    "tags": [
      "Tools / Infrastructure"
    ],
    "website": "https://www.canscale.dev",
    "twitter": "https://twitter.com/can_scale",
    "logo": "/img/showcase/canscale_logo.webp",
    "submittableId": "34140445"
  },

  {
    "id": "canistergeek",
    "name": "Canistergeek",
    "oneLiner": "IC canister management tool",
    "description": "Top up your canisters, monitor cycles, memory, logs and get your monthly reports in one place.",
    "tags": [
      "Tools / Infrastructure"
    ],
    "usesInternetIdentity": true,
    "website": "https://canistergeek.app/",
    "github": "https://github.com/usergeek/canistergeek_ic_rust",
    "twitter": "https://twitter.com/theUSERGEEK",
    "discord": "https://discord.gg/CvTpv2TeKs",
    "logo": "/img/showcase/canistergeek_logo.webp",
    "submittableId": "33310242"
  },

  {
    "name": "Mops",
    "description": "On-chain package manager for Motoko. Mops makes it easy to discover, install and publish Motoko packages.",
    "website": "https://mops.one",
    "logo": "/img/showcase/mops_logo.webp",
    "screenshots": [],
    "video": "",
    "display": "Normal",
    "id": "mops",
    "oneLiner": "On-chain package manager for Motoko",
    "stats": "15,000+ downloads",
    "tags": [
      "Tools / Infrastructure"
    ],
    "usesInternetIdentity": false,
    "github": "https://github.com/ZenVoich/mops",
    "twitter": "https://twitter.com/mops_one",
    "youtube": "",
    "submittableId": ""
  },

  {
    "id": "beamfi",
    "name": "BeamFi",
    "oneLiner": "Real Time Micro Payments solution for creators",
    "website": "https://beamfi.app",
    "tags": [
      "DeFi"
    ],
    "description": "BeamFi is an open source DeFi protocol, bringing Autonomous Stream Payment solution to Internet Computer, allowing users to send or receive a constant stream of ICP or XTC in BeamFi DApp or BeamFi Meeting App in Zoom while a meeting is in progress",
    "usesInternetIdentity": false,
    "logo": "/img/showcase/beamfi_logo.webp",
    "github": "https://github.com/BeamFi/BeamFiProtocol",
    "youtube": "https://youtu.be/85TWP4QHHBg",
    "twitter": "https://twitter.com/BeamFiApp",
    "screenshots": [
      "/img/showcase/beamfi_screenshot_0.webp"
    ],
    "submittableId": "33086681"
  },

  {
    "id": "infinityswap",
    "name": "InfinitySwap",
    "website": "https://infinityswap.one/",
    "tags": [
      "DeFi",
      "Wallet"
    ],
    "twitter": "https://twitter.com/infinity_swap",
    "description": "InfinitySwap is a platform to create, stake, and swap tokens on the Internet Computer. Backed by Polychain Capital and 9YardsCapital (amongst others) - InfinitySwap offers users the ability to swap tokens cheaply with their novel technology, built on the ICP blockchain.",
    "stats": "$1.5M Invested PolyChain Capital + a16z",
    "logo": "/img/showcase/infinityswap_logo.webp",
    "screenshots": [
      "/img/showcase/infinityswap_screenshot_0.webp"
    ]
  },

  {
    "id": "eimolad",
    "name": "Eimolad",
    "description": "This is an amazing world inhabited by humans, dwarves, orcs, elves and other fantastic creatures. This is a world of magic and valor. This world is full of mysteries, dangers and incredible adventures. ",
    "tags": [
      "Games"
    ],
    "website": "https://eimolad.com/",
    "twitter": "https://twitter.com/eimolad",
    "discord": "https://discord.gg/qD3R5nDXDZ",
    "logo": "/img/showcase/eimolad_logo.webp",
    "submittableId": "28118212"
  },

  {
    "id": "mora",
    "name": "MORA",
    "oneLiner": "A Web3 space for writers to express autonomy of thought ",
    "website": "https://mora.app",
    "tags": [
      "SocialFi"
    ],
    "description": "Mora allows users to create a unique Web3 space where they can have independent content data, subscription relationships, financial information, and even complex algorithms. From its inception, a planet will be monitored by Launch Trail to ensure compliance with the protocol and establish trust. The Launch Trail will be controlled by the Mora Dao Canister.",
    "usesInternetIdentity": true,
    "stats": "2000+ articles",
    "logo": "/img/showcase/mora_logo.png",
    "screenshots": [
      "/img/showcase/mora_banner.jpg"
    ],
    "youtube": "https://www.youtube.com/watch?v=rQIGanE7WxA",
    "twitter": "https://twitter.com/Mora_App"
  },

  {
    "id": "dsocial",
    "name": "DSocial",
    "website": "https://DSocial.app ",
    "tags": [
      "SocialFi"
    ],
    "description": "DSocial is a decentralized version of YouTube -- enabling content creators to be fairly rewarded for their work, and engagement. This Web3 media platform is hosted end-to-end on the Internet Computer interoperating with Arweave for decentralized video content.",
    "usesInternetIdentity": true,
    "display": "Normal",
    "logo": "/img/showcase/dsocial_logo.webp",
    "video": "/img/showcase/dsocial_video.mp4",
    "videoContentType": "video/mp4",
    "screenshots": []
  },

  {
    "id": "unfoldvr",
    "name": "UnfoldVR",
    "oneLiner": "Decentralizing asset Creation and Discovery for the Metaverse",
    "website": "https://jmorc-qiaaa-aaaam-aaeda-cai.ic0.app/",
    "tags": [
      "Metaverse",
      "NFT",
      "Tools / Infrastructure"
    ],
    "twitter": "https://twitter.com/unfold_vr",
    "description": "UnfoldVR empowers creators to author 3D NFTs using easy-to-use tools both on the Web and in Virtual Reality.",
    "usesInternetIdentity": true,
    "display": "Normal",
    "logo": "/img/showcase/unfoldvr_logo.webp",
    "video": "/img/showcase/unfoldvr_video.mp4",
    "videoContentType": "video/mp4",
    "screenshots": []
  },

  {
    "id": "airgap",
    "name": "AirGap",
    "oneLiner": "Self custody made simple and secure. Turn a spare smartphone into a cold wallet.",
    "description": "Self custody made simple and secure. Turn a spare smartphone into a cold wallet that can store a plethora of tokens including ICP and ckBTC. Using AirGap, you can stake ICP directly on the NNS and participate in governance.",
    "website": "https://airgap.it/",
    "tags": [
      "Wallet"
    ],
    "usesInternetIdentity": false,
    "logo": "/img/showcase/airgap_logo.webp"
  },

  {
    "id": "kawak",
    "name": "KawaK",
    "description": "A forum for critical thinkers, builders and writers. Earn by providing human to human feedback.  ",
    "website": "https://3ysab-rqaaa-aaaan-qaewq-cai.ic0.app/",
    "logo": "/img/showcase/kawak_logo.webp",
    "screenshots": [
      "/img/showcase/kawak_screenshot.webp"
    ],
    "video": "/img/showcase/kawak_video.mp4",
    "videoContentType": "video/mp4",
    "display": "Normal",
    "oneLiner": "Acess real human feedback. Earn while helping others",
    "stats": "100+ Topics ",
    "tags": [
      "Tools / Infrastructure"
    ],
    "usesInternetIdentity": false,
    "github": "https://github.com/kawak-org/Kawak-2.0",
    "twitter": "https://twitter.com/KawaK_ICP",
    "youtube": "",
    "submittableId": "35943161"    
  },

  {
    "id": "seers",
    "name": "Seers",
    "website": "https://seers.social/",
    "tags": [
      "SocialFi"
    ],
    "description": "What if there was decentralized Twitter that included prediction markets? Seers is Web3 social media platform hosted 100% on-chain combining social media features with prediction markets.",
    "usesInternetIdentity": true,
    "stats": "10,000 users + TVL",
    "display": "Normal",
    "logo": "/img/showcase/seers_logo.webp",
    "screenshots": []
  },

  {
    "id": "pokedstudiobots",
    "name": "PokedStudio Bots",
    "website": "https://entrepot.app/marketplace/poked",
    "tags": [
      "NFT"
    ],
    "description": "PokedStudio Bots are a collection of 10,000 unique bots designed by acclaimed digital artist, Jonathan Ball. The Ultimate Master Bot which sold for 3,000 ICP (~$172,140), marks the largest single NFT purchase on the Internet Computer, and is one of the largest across all blockchain projects to date. The NFT Bots are all unique and possess differing rarities and attributes that will transfer into a future metaverse gaming experience in beautiful technicolor.",
    "oneLiner": "Record Highest Selling NFT",
    "display": "Large",
    "logo": "/img/showcase/pokedstudiobots_logo.webp",
    "screenshots": [
      "/img/showcase/pokedstudio-bots.webp"
    ]
  },

  {
    "id": "Caniplay",
    "name": "Caniplay",
    "oneLiner": "The world's First NFT Broadcast Station",
    "tags": [
      "NFT",
      "SocialFi" ],
    "description": "Introducing CaniPlay (Can I Play), the pioneering NFT broadcast station that operates fully on-chain, eliminating the need for intermediaries who control content broadcasting within the community. Submit your audio or video content and reach a global audience without relying on any third party. As a creator, receive recognition and rewards from your listeners. As a listener, enjoy airdrops and actively participate by voting for your favourite content in the playlist, influencing its position and prominence. Join CaniPlay today and redefine the way content is shared, appreciated, and rewarded!",
    "usesInternetIdentity": false,
    "website": "https://es7e3-taaaa-aaaan-qakqq-cai.icp0.io",
    "github": "https://github.com/orgs/Canistore",
    "twitter": "https://twitter.com/canistore",
    "display": "Large",
    "logo": "/img/showcase/CaniPlay_logo.png",
    "screenshots": [
      "/img/showcase/CaniPlay_SS.png"
    ],
    "submittableId": "34838526"
  },

  {
    "id": "nuance",
    "name": "Nuance",
    "website": "https://exwqn-uaaaa-aaaaf-qaeaa-cai.ic0.app/",
    "tags": [
      "SocialFi"
    ],
    "description": "Nuance is a Web3.0 blogging platform that is hosted on-chain end-to-end on the Internet Computer. Developed by Aikin Dapps, the alpha of the world's first blogging platform to be hosted entirely on a blockchain has now launched. Nuance aims to bring NFTs into the world of editorial content ownership.",
    "usesInternetIdentity": true,
    "logo": "/img/showcase/nuance_logo.webp",
    "screenshots": [
      "/img/showcase/nuance_screenshot_0.webp"
    ]
  },

  {
    "id": "spinnercash",
    "name": "Spinner.Cash",
    "description": "Private transactions for ICP and BTC",
    "tags": [
      "DeFi",
      "Tools / Infrastructure",
      "Bitcoin"
    ],
    "website": "https://spinner.cash/",
    "github": "https://github.com/spinner-cash/launch-trail",
    "twitter": "https://twitter.com/spnrapp",
    "logo": "/img/showcase/spinnercash_logo.webp"
  },
  {
    "id": "bitfinitywallet",
    "name": "Bitfinity Wallet",
    "oneLiner": "A wallet to store and manage NFTs, Tokens, and connect to dapps on the Internet Computer.",
    "website": "https://wallet.infinityswap.one/",
    "tags": [
      "Wallet",
      "Bitcoin", "Ethereum"
    ],
    "description": "The Bitfinity Wallet is a multi-chain wallet built and open sourced by InfinitySwap. It is a browser extension that allows you to store and transfer your BTC, ICP, SNS-1, NFT and other tokens - as well as log into Internet Computer dapps with a single click. The InfinitySwap Wallet also supports Internet Identity, the powerful authentication framework provided by the Internet Computer.",
    "display": "Large",
    "logo": "/img/showcase/bitfinitywallet_logo.webp",
    "videoContentType": "video/mp4",
    "screenshots": [
      "/img/showcase/bitfinitywallet_screenshot.webp"
    ]
  },

  {
    "id": "rubaru",
    "name": "RuBaRu",
    "oneLiner": "Building On-Chain Regenerative Creator-Consumer Economy",
    "website": "https://rubaru.app/",
    "tags": ["SocialFi"],
    "description": "RuBaRu aims to create a vibrant 100% On-Chain DAO-based tokenized economy owned & governed by the community, where creators, influencers, consumers, and brands coexist harmoniously. By doing so, we unlock new opportunities, reshape digital creativity, drive economic growth, and foster a thriving ecosystem of shared prosperity.",
    "stats": "100% On-Chain Data Storage",
    "logo": "/img/showcase/rubaru_logo.png",
    "display": "Large",
    "usesInternetIdentity": true,
    "youtube": "https://youtu.be/CBumSMJRV08", 
    "twitter": "https://twitter.com/RuBaRu_app",
    "screenshots": ["/img/showcase/rubaru_dapp_screenshots.png"], 
    "video": "/img/showcase/rubaru_video.mp4", 
    "videoContentType": "video/mp4",
    "submittableId": "39223821"
  },

  {
    "id": "ntagle",
    "name": "ntagle",
    "oneLiner": "Proof of Physical Ownership Platform",
    "tags": [
      "Tools / Infrastructure",
      "Wallet",
      "Bitcoin"
    ],
    "description": "ntagle connects inexpensive physical NFC tags to canisters, giving IC dapp developers the ability to create transferrable HW wallets, Physical NFTs, etc. Any tag can use any integration, meaning dapps can make web3 phygital experiences available to all ntagle owners with a single deploy.",
    "usesInternetIdentity": false,
    "stats": "Working MVP",
    "logo": "/img/showcase/ntagle_icon.webp",
    "github": "https://github.com/InternetComputerOG/ntagle-core",
    "twitter": "https://twitter.com/ntagled",
    "website": "https://github.com/InternetComputerOG/ntagle-core",
    "screenshots": []
  },

  {
    "id": "cosmicrafts",
    "name": "Cosmicrafts",
    "oneLiner": "Blast through the metaverse with Cosmicrafts, where interstellar mayhem meets epic battles for the ultimate cosmic showdown!",
    "website": "https://cosmicrafts.com/",
    "tags": [
      "Games",
      "Metaverse"
    ],
    "twitter": "https://twitter.com/cosmicrafts",
    "description": "Unleash your inner commander and dominate the metaverse in the action-packed universe of Cosmicrafts. Engage in thrilling interstellar battles, strategize with allies, and conquer the cosmos. Are you ready to claim your place among the stars?",
    "usesInternetIdentity": true,
    "stats": "10,000+ users",
    "logo": "/img/showcase/cosmicrafts_logo.webp",
    "video": "/img/showcase/cosmicrafts_video.mp4",
    "videoContentType": "video/mp4",
    "screenshots": [
      "/img/showcase/cosmicrafts_screenshot1.jpg"
    ]
  },

  {
    "id": "kontribute",
    "name": "Kontribute",
    "oneLiner": "Web3 storytelling",
    "website": "https://kontribute.app",
    "tags": [
      "SocialFi",
      "NFT"
    ],
    "twitter": "https://twitter.com/TeamBonsai_ICP",
    "description": "Kontribute is a web3 creators platform that brings story writing and digital art collectibles together. Features include: decentralized story storage, likes, tipping, polls, NFT marketplace and NFT minting.",
    "github": "https://github.com/teambonsai/bonsai_dapp",
    "usesInternetIdentity": true,
    "stats": "1000+ users",
    "display": "Normal",
    "logo": "/img/showcase/kontribute_logo.webp",
    "screenshots": [
      "/img/showcase/kontribute_screenshot_0.webp"
    ]
  },

  {
    "id": "dstar",
    "name": "Dstar",
    "website": "https://yunqk-aqaaa-aaaai-qawva-cai.ic0.app/",
    "tags": [
      "NFT"
    ],
    "description": "Dstar is an Internet Identity (II) trading marketplace. Since each II is unique, the ICP blockchain treats them as NFTs. Users can trade, purchase, or sell their anonymous blockchain-based authentication accounts on this community-built marketplace. Integrated with Plug wallet, users can search for and purchase any coveted Internet Identity numbers which may be up for auction.",
    "oneLiner": "Internet Identity Marketplace",
    "display": "Normal",
    "logo": "/img/showcase/dstar_logo.webp",
    "screenshots": [
      "/img/showcase/dstar_screenshot_0.webp"
    ]
  },

  {
    "id": "sudograph",
    "name": "Sudograph",
    "website": "https://i67uk-hiaaa-aaaae-qaaka-cai.raw.ic0.app/",
    "tags": [
      "Tools / Infrastructure"
    ],
    "description": "Sudograph is a GraphQL database for the Internet Computer. Its goal is to become the simplest way to develop applications for the IC by providing flexibility and out-of-the-box data management.",
    "github": "https://github.com/sudograph/sudograph",
    "logo": "/img/showcase/sudograph_logo.webp",
    "screenshots": [
      "/img/showcase/sudograph_screenshot_0.webp"
    ]
  },

  {
    "id": "dwitter",
    "name": "Dwitter",
    "oneLiner": "AI-powered social network",
    "website": "https://dwitter.me",
    "tags": [
      "SocialFi"
    ],
    "description": "Explore Dwitter! Decentralized social network like Twitter, integrated with OpenAI bots. View a shared global feed featuring user-chatbot interactions from around the world.",
    "usesInternetIdentity": false,
    "logo": "/img/showcase/dwitter_logo.png",
    "github": "https://github.com/azhuravel/Dwitter-Dfinity",
    "twitter": "https://twitter.com/DwitterWeb3",
    "screenshots": [],
    "submittableId": 21958145
  },

  {
    "id": "icdrive",
    "name": "IC Drive",
    "website": "https://rglue-kyaaa-aaaah-qakca-cai.ic0.app/#/",
    "tags": [
      "Tools / Infrastructure"
    ],
    "description": "A decentralized private file storage dapp built on the Internet Computer. Store and securely share any type from anywhere in the world with this decentralized version of Box, or Google Drive. ",
    "usesInternetIdentity": true,
    "logo": "/img/showcase/icdrive_logo.webp",
    "screenshots": [
      "/img/showcase/icdrive_screenshot_0.webp",
      "/img/showcase/icdrive_screenshot_1.webp"
    ]
  },

  {
    "id": "argonstudio",
    "name": "Argon Studio",
    "description": "We'll be your end-to-end partner, whether managing your project from ideation to implementation, or filling gaps in your current team.",
    "tags": [
      "Tools / Infrastructure"
    ],
    "website": "https://argonstudios.xyz/",
    "twitter": "https://twitter.com/ArgonStudiosXYZ",
    "logo": "/img/showcase/argonstudio_logo.webp",
    "submittableId": "34524251"
  },

  {
    "id": "motokoplayground",
    "name": "Motoko Playground",
    "oneLiner": "Free IDE to Learn Motoko",
    "website": "https://m7sm4-2iaaa-aaaab-qabra-cai.raw.ic0.app/",
    "tags": [
      "Tools / Infrastructure"
    ],
    "description": "The Motoko Playground is an IDE for developers to learn Motoko - the native language for the Internet Computer blockchain. Deploy canister smart contracts for free, directly within a browser, without needing to download an SDK or set up a wallet.",
    "github": "https://github.com/dfinity/motoko-playground",
    "usesInternetIdentity": false,
    "display": "Normal",
    "logo": "/img/showcase/motokoplayground_logo.webp",
    "video": "/img/showcase/motokoplayground_video.mp4",
    "videoContentType": "video/mp4",
    "screenshots": []
  },


  {
    "id": "contentfly",
    "name": "Content Fly",
    "website": "https://contentfly.app/",
    "tags": [
      "SocialFi"
    ],
    "description": "Content Fly is a Web3 Job Management Tool & Marketplace. It allows content buyers & creators to work together with the security of an escrow payment and DAO based dispute resolution. IP is protected and transferred as an NFT.",
    "usesInternetIdentity": true,
    "display": "Normal",
    "logo": "/img/showcase/contentfly_logo.webp",
    "screenshots": [
      "/img/showcase/contentfly_screenshot_0.webp"
    ]
  },

  {
    "id": "scinet",
    "name": "SCINET",
    "description": "SCINET is a decentralized life sciences (“DeSci”) research and investment platform that revolutionizes the way people do and support science. Powered by blockchain technologies, SCINET allows retail and institutional investors to invest directly in life sciences research and technology with security and authenticity.",
    "tags": [
      "SocialFi",
      "Tools / Infrastructure"
    ],
    "usesInternetIdentity": false,
    "website": "https://www.scinet.one/",
    "twitter": "https://twitter.com/scinet_inc",
    "discord": "https://discord.com/invite/5uH6vpJjeB",
    "logo": "/img/showcase/scinet_logo.webp",
    "submittableId": "33285268"
  },

  {
    "id": "crowdgovorg",
    "name": "CrowdGov.org",
    "oneLiner": "The simplified, one stop shop for IC Governance.",
    "website": "https://crowdgov.org",
    "tags": [
      "Tools / Infrastructure"
    ],
    "description": "The crowdgov.org website is dedicated to simplified governance for the internet computer. You will find information about how to participate in governance and how to maximize voting rewards. A variety of research tools are provided to help you learn more about NNS ecosystem participants and the current state of decentralization.",
    "usesInternetIdentity": true,
    "display": "Normal",
    "logo": "/img/showcase/crowdgovorg_logo.webp",
    "screenshots": [
      "/img/showcase/crowdgovorg_screenshot_0.webp"
    ]
  },

  {
    "id": "faefolk",
    "name": "FaeFolk",
    "description": "FaeFolk is a multiplayer, slice of life, NFT role-playing game where you use your NFTs to craft tools, equipment, and train your skills",
    "tags": [
      "Games",
      "NFT"
    ],
    "website": "https://medium.com/faefolk",
    "github": "https://github.com/ICCards/faefolk",
    "twitter": "https://twitter.com/_faefolk",
    "discord": "https://discord.gg/Fe5qYRZrGp",
    "logo": "/img/showcase/faefolk_logo.webp",
    "submittableId": "32841408"
  },

  {
    "id": "factland",
    "name": "Factland DAO",
    "oneLiner": "A Web3 community building decentralized trust in the age of misinformation",
    "website": "https://factland.org",
    "tags": [
      "Tools / Infrastructure"
    ],
    "description": "Factland is a Web3 DAO with a mission to slow the spread of misinformation online. Factland makes it easy for anyone to flag untrustworthy claims and have them promptly adjudicated by a decentralized community of fact checkers rewarded in crypto.",
    "usesInternetIdentity": true,
    "stats": "50+ claims adjudicated",
    "logo": "/img/showcase/factland_logo.png",
    "github": "https://github.com/Factland",
    "youtube": "https://www.youtube.com/channel/UCriPbgLAQ6x5C2Hugfho37Q",
    "twitter": "https://twitter.com/factlanddao",
    "screenshots": [],
    "video": "/img/showcase/factland_video.mp4",
    "videoContentType": "video/mp4",
    "submittableId": 32780428
  },

  {
    "id": "sagatarot",
    "name": "Saga Tarot",
    "website": "https://5nl7c-zqaaa-aaaah-qaa7a-cai.raw.ic0.app/",
    "tags": [
      "Games"
    ],
    "description": "Have your fortune told on the Internet Computer. Saga Tarot gives you a tarot reading in one click. The user-friendly dapp is built completely on the Internet Computer, accessible from any browser. What will the future hold for you?",
    "usesInternetIdentity": true,
    "display": "Normal",
    "logo": "/img/showcase/sagatarot_logo.webp",
    "video": "/img/showcase/sagatarot_video.mp4",
    "videoContentType": "video/mp4",
    "screenshots": []
  },

  {
    "id": "ember-cli-dfinity",
    "name": "ember-cli-dfinity",
    "description": "An add-on for using the Internet Computer in your EmberJS app.",
    "website": "https://vkx2r-zaaaa-aaaap-aa55a-cai.icp0.io/",
    "tags": [
      "Tools / Infrastructure"
    ],
    "usesInternetIdentity": false,
    "logo": "/img/showcase/ember-cli-dfinity.png",
    "github": "https://github.com/onehilltech/ember-cli-dfinity"
  },

  {
    "id": "kybra",
    "name": "Kybra",
    "oneLiner": "Python CDK for the Internet Computer",
    "website": "https://github.com/demergent-labs/kybra",
    "tags": [
      "Tools / Infrastructure"
    ],
    "description": "Kybra is a Python Canister Development Kit (CDK) for the Internet Computer. In other words, it's a Python runtime for building applications on the IC.",
    "usesInternetIdentity": false,
    "logo": "/img/showcase/kybra_logo.svg",
    "screenshots": [
      "/img/showcase/kybra_screenshot_0.jpg"
    ]
  },

  {
    "id": "icpipeline",
    "name": "ICPipeline",
    "website": "https://www.icpipeline.com",
    "tags": [
      "Tools / Infrastructure"
    ],
    "description": "ICPipeline is your self-contained, n-tiered development and testing platform, designed and built specifically for the Internet Computer ecosystem. On-demand dev tooling for the next generation of IC/Web3 applications.\n",
    "github": "https://github.com/icpipeline-framework",
    "usesInternetIdentity": false,
    "display": "Normal",
    "logo": "/img/showcase/icpipeline_logo.webp",
    "screenshots": [
      "/img/showcase/icpipeline_screenshot_0.webp"
    ]
  },

  {
    "id": "icme",
    "name": "ICME",
    "website": "https://sygsn-caaaa-aaaaf-qaahq-cai.raw.ic0.app/",
    "tags": [
      "Tools / Infrastructure"
    ],
    "description": "ICME is a no-code tool that makes it easy for anyone to build and deploy beautiful websites on the Internet Computer. Launch your blog or business's website on the Internet Computer today.",
    "usesInternetIdentity": true,
    "logo": "/img/showcase/icme_logo.webp",
    "screenshots": [
      "/img/showcase/icme_screenshot_0.webp",
      "/img/showcase/icme_screenshot_1.webp"
    ]
  },

  {
    "id": "iknows",
    "name": "iKnows",
    "oneLiner": "Explore unlimited knowledge, with Q&A interaction between you and me!",
    "website": "https://ffxwx-3yaaa-aaaah-qajua-cai.ic0.app",
    "tags": ["SocialFi"],
    "description": "iKnows is a decentralized application platform built on the Internet Computer (IC), based on the IC network, with knowledge as the core, and through a social approach.",
    "usesInternetIdentity": true,
    "logo": "/img/showcase/iknows_logo.png",
    "github": "https://github.com/iKnowsDAO/rights-dao",
    "twitter": "https://twitter.com/iKnowsDAO",
    "submittableId": "32909645"
  },
  {
    "id": "metamob",
    "name": "Metamob",
    "oneLiner": "Together we can change the world! One campaign at time.",
    "description": "A decentralized web3 app, running 100% on-chain on the Internet Computer, that lets any user start mobilizations by creating campaigns of four different kinds: donations, votes, signatures and fundraising.",
    "tags": [
      "SocialFi"
    ],
    "website": "https://site.metamob.app/",
    "github": "https://github.com/av1ctor/metamob",
    "twitter": "https://twitter.com/metamob_app",
    "discord": "https://discord.com/invite/8zhj7umRpD",
    "logo": "/img/showcase/metamob_logo.webp",
    "screenshots": [
      "/img/showcase/metamob_screenshot_0.webp"
    ],
    "submittableId": 32331652
  },

  {
    "id": "sandbless",
    "name": "Sand Bless",
    "oneLiner": "Sandblasting and serigraphy artworks",
    "website": "https://qob3k-7yaaa-aaaao-aahdq-cai.ic0.app/",
    "tags": [
      "Tools / Infrastructure"
    ],
    "description": "Sandblasting and glass serigraphy. Artistic and craftsmen artworks signed with unique verifiable mark numbers and linked imprints using Internet Computer Canisters technology.",
    "github": "https://github.com/branciard/SandBlessCanisters",
    "usesInternetIdentity": false,
    "logo": "/img/showcase/sandbless_logo.webp",
    "screenshots": [
      "/img/showcase/sandbless_screenshot_0.webp"
    ]
  },

  {
    "id": "icpexplorer",
    "name": "ICP Explorer",
    "website": "https://www.icpexplorer.org/#/datacenters",
    "tags": [
      "Tools / Infrastructure"
    ],
    "description": "ICP Explorer, a project started in 2018, is an open-source, community-built dashboard and explorer for the Internet Computer, providing live information and statistics about the network, governance, and the ICP utility token, including account and transaction information.",
    "logo": "/img/showcase/icpexplorer_logo.webp",
    "video": "/img/showcase/icpexplorer_video.mp4",
    "videoContentType": "video/mp4",
    "screenshots": [
      "/img/showcase/icpexplorer_screenshot_0.webp"
    ]
  },

  {
    "id": "evmonicp",
    "name": "EVM on ICP",
    "website": "https://fxa77-fiaaa-aaaae-aaana-cai.raw.ic0.app/evm/",
    "tags": [
      "Ethereum"
    ],
    "description": "An Ethereum Virtual Machine (EVM) demo built and hosted on the Internet Computer blockchain. \"The Ethereum protocol itself exists solely for the purpose of keeping the continuous, uninterrupted, and immutable operation of this special state machine; It's the environment in which all Ethereum accounts and smart contracts live. At any given block in the chain, Ethereum has one and only one 'canonical' state, and the EVM is what defines the rules for computing a new valid state from block to block.\" - Ethereum.org P.S. there is a hidden game in the demo. ",
    "display": "Normal",
    "logo": "/img/showcase/evmonicp_logo.webp",
    "screenshots": [
      "/img/showcase/evmonicp_screenshot_0.webp"
    ]
  },

  {
    "id": "bitshop",
    "name": "Bitshop",
    "oneLiner": "Internet Computer blockchain as a Bitcoin e-shop",
    "website": "https://ughim-6qaaa-aaaah-qc7qa-cai.ic0.app/",
    "tags": [
      "Tools / Infrastructure",
      "Bitcoin"
    ],
    "description": "A proof of concept project that demonstrates capabilities of the Internet Computer blockchain to serve as a Bitcoin e-shop.",
    "usesInternetIdentity": false,
    "logo": "/img/showcase/bitshop_logo.webp",
    "screenshots": [
      "/img/showcase/bitshop.webp"
    ],
    "github": "https://github.com/lukasvozda/bitshop",
    "twitter": "https://twitter.com/bitshopicp"
  },

  {
    "id": "missionispossible",
    "name": "Mission Is Possible",
    "website": "https://to3ja-iyaaa-aaaai-qapsq-cai.raw.ic0.app/",
    "tags": [
      "Games"
    ],
    "description": "Mission is Possible - 3rd place winner of the DSCVR Hackathon Season 2 - is a PVP third person shooter hosted on the Internet Computer blockchain. The John Wick inspired game is built using the Unity 3D Game Engine, and hosted on the IC enabling decentralized login with Internet Identity. ",
    "usesInternetIdentity": true,
    "oneLiner": "3rd Place DSCVR Hackathon",
    "display": "Normal",
    "logo": "/img/showcase/missionispossible_logo.webp",
    "screenshots": [
      "/img/showcase/missionispossible_screenshot_0.webp"
    ]
  },

  {
    "id": "canlista",
    "name": "Canlista",
    "oneLiner": "Internet Computer Canister Registry",
    "website": "https://k7gat-daaaa-aaaae-qaahq-cai.ic0.app/",
    "tags": [
      "Tools / Infrastructure"
    ],
    "description": "The Internet Computer community canister registry. Find, publish and extend applications and services built on the Internet Computer. Log in with Internet Identity. ",
    "usesInternetIdentity": true,
    "logo": "/img/showcase/canlista_logo.webp",
    "screenshots": [
      "/img/showcase/canlista_screenshot_0.webp"
    ]
  },

  {
    "id": "nnscat",
    "name": "NNSCat",
    "website": "https://iz6s6-kqaaa-aaaae-qaakq-cai.ic0.app/",
    "tags": [
      "Tools / Infrastructure"
    ],
    "description": "An intuitive email-style inbox for NNS proposals",
    "logo": "/img/showcase/nnscat_logo.png",
    "screenshots": [
      "/img/showcase/nnscat_screenshot_0.jpg"
    ]
  },

  {
    "id": "aedile",
    "name": "aedile",
    "website": "https://aedile.io",
    "twitter": "https://twitter.com/aedile_ic",
    "tags": [
      "Tools / Infrastructure"
    ],
    "description": "Build and fund, 100% on chain aedile is the first open and decentralized service offering individuals, teams, and communities, an alternative to their favorite management tools.",
    "usesInternetIdentity": true,
    "logo": "/img/showcase/aedile_logo.webp",
    "screenshots": [
      "/img/showcase/aedile_screenshot_0.webp"
    ]
  },

  {
    "id": "icdevs.org",
    "name": "ICDevs.org ",
    "description": "ICDevs.org seeks to provide the general public with community organization, educational resources, funding and scientific discovery",
    "tags": [
      "Tools / Infrastructure"
    ],
    "website": "https://icdevs.org",
    "github": "https://github.com/icdevs/Icdevs_fleeksite",
    "logo": "/img/showcase/icdevs.org_logo.webp",
    "submittableId": "33212854"
  },


  {
    "id": "uniswapfrontendontheic",
    "name": "Uniswap Frontend on ICP",
    "website": "https://yrog5-xqaaa-aaaap-qa5za-cai.ic0.app/#/swap",
    "github": "https://github.com/domwoe/uniswap_ui_on_ic",
    "tags": [
      "DeFi",
      "Ethereum"
    ],
    "description": "Uniswap's frontend hosted on the Internet Computer with canister-based wallet integration. Thanks to the Internet Computer, traditional DeFi solutions can now be completely decentralized, having their frontend hosted on ICP. There is no longer a need to include centralized cloud providers in a decentralized application.",
    "usesInternetIdentity": true,
    "oneLiner": "Front-End On-Chain",
    "display": "Normal",
    "logo": "/img/showcase/uniswapfrontendontheic_logo.webp",
    "video": "/img/showcase/uniswapfrontendontheic_video.mp4",
    "videoContentType": "video/mp4",
    "screenshots": []
  },





  


  {
    "id": "difibase",
    "name": "Difibase",
    "oneLiner": "Difibase - NoSQL database management system on the Internet Computer",
    "website": "https://7wwjw-5iaaa-aaaan-qbguq-cai.ic0.app/",
    "tags": [
      "Tools / Infrastructure"
    ],
    "description": "Difibase is a database provider (NoSQL). You can use the system's database or integrate your own!",
    "usesInternetIdentity": false,
    "display": "Normal",
    "logo": "/img/showcase/difibase_logo.webp",
    "screenshots": [
      "/img/showcase/difibase_screenshot_0.webp"
    ]
  },
  {
    "id": "nftanvil",
    "name": "NFTAnvil",
    "website": "https://nftanvil.com",
    "tags": [
      "NFT",
      "Games"
    ],
    "description": "NFTAnvil is a wallet, mint & marketplace in the Anvil ecosystem. It's built from scratch and has an alternative & genuine approach to NFTs. It uses Anvil's auto-scaling multi-canister token architecture.",
    "github": "https://github.com/infu/nftanvil",
    "usesInternetIdentity": true,
    "display": "Normal",
    "logo": "/img/showcase/nftanvil_logo.webp",
    "screenshots": [
      "/img/showcase/nftanvil_screenshot_0.webp"
    ]
  },
  {
    "id": "aviatelabs",
    "name": "Aviate Labs",
    "description": "Stop worrying about system failures and slow performance. Our datacenter standby team is here to keep your nodes running at top speed, with round-the-clock monitoring and troubleshooting. Currently managing 70 nodes in 3 datacenters.",
    "tags": [
      "Tools / Infrastructure"
    ],
    "website": "https://www.aviatelabs.co/",
    "github": "https://github.com/aviate-labs?q=&type=all&language=go&sort=stargazers",
    "logo": "/img/showcase/aviatelabs_logo.webp",
    "submittableId": "25140378"
  },
  {
    "id": "javaagent",
    "name": "Java Agent ",
    "website": "https://github.com/ic4j/ic4j-agent",
    "tags": [
      "Tools / Infrastructure"
    ],
    "description": "Java Agent for the Internet Computer is an open source library. This developer tool enables Java applications to connect remotely to any canister smart contract on the Internet Computer and execute query and update calls.",
    "github": "https://github.com/ic4j/ic4j-agent",
    "usesInternetIdentity": false,
    "logo": "/img/showcase/javaagent_logo.webp",
    "screenshots": [
      "/img/showcase/javaagent_screenshot_0.webp"
    ]
  },
  {
    "id": "icevent",
    "name": "ICEvent",
    "description": "Decentralized Calendar Solution (ticket, appointment, itinerary, schedule)",
    "website": "https://icevent.app/",
    "tags": [
      "Tools / Infrastructure"
    ],
    "usesInternetIdentity": true,
    "stats": "3,000+",
    "logo": "/img/showcase/icevent_logo_112x112.png",
    "screenshots": [
      "/img/showcase/icevent_screenshot.PNG"
    ],
    "twitter": "https://twitter.com/vansdaynet",
    "submittableId": "22168376"
  },
  {
    "id": "motoko-academy",
    "name": "Motoko Academy",
    "description": "An app that helps you learn about the Internet Computer, and Motoko. It covers everything from the basics to the most obscure, advanced topics",
    "website": "https://motoko.academy/",
    "tags": [
      "Tools / Infrastructure"
    ],
    "usesInternetIdentity": false,
    "logo": "/img/showcase/motoko-academy.webp",
    "twitter": "https://twitter.com/MotokoAcademy"
  },
  {
    "id": "bink",
    "name": "Bink",
    "oneLiner": "Superior alternative to Linktree",
    "website": "https://b.ink",
    "tags": ["SocialFi"],
    "description": "Connect your audience, engage your community and analyse your interaction while owning your data and your identity.",
    "usesInternetIdentity": true,
    "logo": "/img/showcase/bink_logo.webp",
    "twitter": "https://twitter.com/BinkDapp"
  },
  {
    "id": "cipherproxy",
    "name": "cipher proxy",
    "description": "A web3 research collective and project laboratory developing decentralized projects and protocols",
    "tags": [
      "NFT"
    ],
    "website": "https://www.cipherproxy.com/",
    "twitter": "https://twitter.com/CipherProxyLLC",
    "logo": "/img/showcase/cipherproxy_logo.webp",
    "submittableId": "21787270"
  },
  {
    "id": "stoicwallet",
    "name": "Stoic Wallet",
    "website": "https://www.stoicwallet.com/",
    "tags": [
      "Wallet"
    ],
    "description": "Stoic Wallet by Toniq Labs allows anyone to create a digital wallet, authenticating users through a variety of methods, one of those being Internet Identity. Create accounts, keep an address book, and more. ",
    "usesInternetIdentity": true,
    "logo": "/img/showcase/stoicwallet_logo.webp",
    "screenshots": [
      "/img/showcase/stoicwallet_screenshot_0.webp"
    ]
  },
  {
    "id": "pythonagent",
    "name": "Python Agent",
    "website": "https://github.com/rocklabs-io/ic-py",
    "tags": [
      "Tools / Infrastructure"
    ],
    "description": "This Python Agent built for the Internet Computer opens the door for Python developers to more easily become Web3 builders. Featuring basic modules to interact with canisters on the Internet Computer, this Agent, still under development, was a prize winner at the Warpspeed Internet Computer ecosystem hackathon in China.",
    "github": "https://github.com/rocklabs-io/ic-py",
    "stats": "Warp Speed Hackathon Award",
    "display": "Normal",
    "logo": "/img/showcase/pythonagent_logo.webp",
    "screenshots": [
      "/img/showcase/pythonagent_screenshot_0.webp"
    ]
  },
  {
    "id": "icpulse",
    "name": "ICPulse",
    "oneLiner": "Visual metrics for IC's software activity data",
    "website": "https://icpulse.io/",
    "tags": [
      "Tools / Infrastructure"
    ],
    "description": " ICPulse increases the transparency on ICP’s developer ecosystem by aggregating the activity data from GitHub and displaying visual metrics in an effective dashboard.",
    "usesInternetIdentity": false,
    "logo": "/img/showcase/icpulse_logo.svg",
    "github": "https://github.com/CrossChainLabs-ICP",
    "twitter": "https://twitter.com/CrossChain_Labs/status/1626495037734285312?s=20",
    "screenshots": [
      "static/img/showcase/ICPulse_screenshot.jpg"
    ],
    "submittableId": "32418389"
  },
  {
    "id": "sly",
    "name": "SLY",
    "oneLiner": "Seamless CLI for the Internet Computer",
    "website": "https://sly.ooo/",
    "tags": [
      "Tools / Infrastructure"
    ],
    "twitter": "https://twitter.com/psychedelicDAO",
    "description": "SLY, developed by PsychedelicDAO, is a seamless Command Line Interface (CLI) for the Internet Computer. SLY is an open-source, and collaborative CLI - providing abstractions, templates, and tools to kick-start and speed-up Internet Computer development.",
    "github": "https://github.com/psychedelic/sly",
    "display": "Normal",
    "logo": "/img/showcase/sly_logo.svg",
    "screenshots": [
      "/img/showcase/sly_screenshot_0.webp"
    ]
  },



  { 
    "id": "obsidian-tears",
    "name": "Obsidian Tears",
    "oneLiner": "Obsidian Tears is a 2D RPG similar to old-time classics, complete with NFT and blockchain integration on the Internet Computer.",
    "website": "https://obsidiantears.xyz/",
    "tags": ["Games", "NFT", "Metaverse"],
    "description": "Obsidian Tears is a 2D adventure featuring original art, story, music and over 50 collectable NFT artifacts. Our mission is to make a great story after our favorite old time classics, and to empower others to do the same.",
    "stats": "First 2D RPG on the IC",
    "logo": "/img/showcase/obsidian-tears-logo.webp",
    "display": "Large",
    "usesInternetIdentity": false,
    "github": "https://github.com/obsidian-tears",
    "youtube": "https://youtu.be/PqlVY9Qy74M",
    "twitter": "https://twitter.com/obsidian__tears",
    "screenshots": ["/img/showcase/obsidian-tears-screenshot0.webp"],
    "video": "/img/showcase/obsidian-tears-trailer.mp4",
    "videoContentType": "video/mp4",
    "submittableId": "25983021"
  },
  {
    "id": "polycrypt",
    "name": "PolyCrypt",
    "description": "We develop cryptographic decentralized offchain solutions which tackle scalability challenges enabling mass adoption of blockchains.",
    "tags": [
      "Tools / Infrastructure"
    ],
    "website": "https://perun.network",
    "github": "https://github.com/perun-network/perun-icp-canister",
    "twitter": "https://twitter.com/PolyCrypt_",
    "logo": "/img/showcase/polycrypt_logo.webp",
    "submittableId": "23715256"
  },
  {
    "id": "codebase",
    "name": "CODEBASE",
    "description": "Decentralized Git hosting and software collaboration, powered by permissionless protocols.",
    "tags": [
      "Tools / Infrastructure"
    ],
    "website": "https://codebase.org/",
    "github": "https://github.com/paulyoung/icfs",
    "twitter": "https://twitter.com/CodebaseLabs",
    "logo": "/img/showcase/codebase_logo.webp"
  },
  {
    "id": "usergeek",
    "name": "Usergeek",
    "oneLiner": "Product analytics for IC dapps",
    "description": "See your product main metrics, such as DAU, WAU, MAU, new users, retention and usage frequency.",
    "tags": [
      "Tools / Infrastructure"
    ],
    "usesInternetIdentity": true,
    "website": "https://usergeek.app/",
    "github": "https://github.com/usergeek/usergeek-ic-js",
    "twitter": "https://twitter.com/theUSERGEEK",
    "discord": "https://discord.gg/CvTpv2TeKs",
    "logo": "/img/showcase/usergeek_logo.webp"
  },
  {
    "id": "glue",
    "name": "glue",
    "oneLiner": "collab.land on the Internet Computer",
    "website": "https://r53d5-wyaaa-aaaae-qacxa-cai.ic0.app/",
    "tags": [
      "Tools / Infrastructure"
    ],
    "description": "NFT holder verification on Ethereum is commonplace, but was missing on the Internet Computer until now — glue is an easy to use solution for community leaders and members to perform NFT holder verification.",
    "usesInternetIdentity": false,
    "stats": "3,000+ users",
    "logo": "/img/showcase/glue_logo.png",
    "github": "https://github.com/glue-org",
    "twitter": "https://twitter.com/glue_org"
  },
  {
    "id": "configeek",
    "name": "Configeek",
    "oneLiner": "Remote configuration tool",
    "description": "Change appearance and behaviour of your product in realtime.",
    "tags": [
      "Tools / Infrastructure"
    ],
    "usesInternetIdentity": true,
    "website": "https://configeek.app/",
    "github": "https://github.com/usergeek/configeek-ic-js",
    "twitter": "https://twitter.com/theUSERGEEK",
    "discord": "https://discord.gg/CvTpv2TeKs",
    "logo": "/img/showcase/configeek_logo.webp"
  },

  {
    "id": "ics",
    "name": "ICS",
    "website": "https://internetcomputerservices.com/",
    "tags": [
      "Tools / Infrastructure"
    ],
    "description": "Build scalable DApps on internet computer with ease. Build, manage and ship dApps with just a few clicks",
    "usesInternetIdentity": false,
    "display": "Normal",
    "logo": "/img/showcase/ics_logo.webp",
    "screenshots": [
      "/img/showcase/ics_screenshot_0.webp"
    ]
  },
  {
    "id": "thewall",
    "name": "The Wall",
    "website": "https://rivyl-6aaaa-aaaaf-qaapq-cai.raw.ic0.app/",
    "tags": [
      "Tools / Infrastructure"
    ],
    "description": "The Wall is a dapp built on the Internet Computer blockchain, which blends Ethereum's MetaMask authentication with the Internet Computer's native Internet Identity blockchain authentication system. This first example of ETH x ICP allows users to leave any message on the wall for all eternity.",
    "github": "https://github.com/kristoferlund/ic-wall",
    "logo": "/img/showcase/thewall_logo.webp",
    "screenshots": [
      "/img/showcase/thewall_screenshot_0.webp"
    ]
  },
  {
    "id": "canister-store",
    "name": "Canister Store",
    "oneLiner": "Empowering Users to Easily Deploy Canisters on the Internet Computer",
    "tags": [
      "Tools / Infrastructure",
      "NFT",
      "Wallet"
    ],
    "description": "Canister Store is a groundbreaking platform that empowers developers/users in the Internet Computer ecosystem and beyond. With its innovative self-deploy feature, users can effortlessly access and deploy canisters, including pre-built images such as Tokens, NFTs, dApps, and various other tools.",
    "usesInternetIdentity": true,
    "website": "https://canister.app",
    "github": "https://github.com/canister-app",
    "youtube": "https://youtu.be/pFgVswCqzdk",
    "twitter": "https://twitter.com/canister_app",
    "display": "Large",
    "logo": "/img/showcase/canister-store_logo.png",
    "screenshots": [
      "/img/showcase/canister-store_screenshot_0.png"
    ],
    "video": "/img/showcase/canister-store_video.mp4",
    "videoContentType": "video/mp4",
    "submittableId": "35750450"
  },

  {
    "name": "cyql.io",
    "description": "cyql.io is a curated list of decentralized applications and projects built on the Internet Computer. The main goal the project is to be a common place to explore projects, along with providing information about the NFT collections and upcoming events. ",
    "website": "https://cyql.io/",
    "logo": "/img/showcase/cyqlio_logo.svg",
    "screenshots": [
      "/img/showcase/cyqlio_screenshot.webp"
    ],
    "video": "",
    "display": "Normal",
    "id": "cyqlio",
    "oneLiner": "Curated Internet Computer projects gallery.",
    "stats": "5000+ users",
    "tags": [
      "Tools / Infrastructure"
    ],
    "usesInternetIdentity": true,
    "github": "https://github.com/tomkoom/cyql.io",
    "twitter": "https://twitter.com/cyqlio",
    "youtube": "",
    "submittableId": "34615263"
  },

  {
    "id": "dank",
    "name": "Dank",
    "oneLiner": "Decentralized Cycles Bank",
    "website": "https://dank.ooo/",
    "tags": [
      "Tools / Infrastructure"
    ],
    "twitter": "https://twitter.com/psychedelicDAO",
    "description": "Dank is the first Decentralized Bank built on the Internet Computer, developed by Fleek. Through a collection of Open Internet Services for users and developers, Dank makes cycles management seamless.",
    "logo": "/img/showcase/dank_logo.webp",
    "screenshots": [
      "/img/showcase/dank_screenshot_0.webp"
    ]
  },
  {
    "id": "kleverio",
    "name": "Klever.io",
    "website": "https://klever.io/",
    "tags": [
      "Wallet",
      "DeFi"
    ],
    "description": "Klever.io is a non-custodial mobile wallet that supports dozens of protocols and is tying them all together with the Internet Computer blockchain. Manage, store, stake, transfer and in future swap ICP right within Klever.io. Klever has integrated with the Internet Computer's Network Nervous System in order to support staking with voting rewards. ",
    "logo": "/img/showcase/kleverio_logo.webp",
    "screenshots": [
      "/img/showcase/kleverio_screenshot_0.webp"
    ]
  },
  {
    "id": "icmojiorigins",
    "name": "ICmoji Origins",
    "oneLiner": "NFT Based Multiplayer Game On-Chain",
    "website": "https://icmojis.com/",
    "tags": [
      "Games",
      "NFT"
    ],
    "description": "ICmoji Origins is an NFT-based multiplayer game built end-to-end on-chain on the Internet Computer. The winner of the DSCVR Hackathon Season 2 features one of the first NFTs on the Internet Computer, ICMojis.",
    "usesInternetIdentity": false,
    "display": "Normal",
    "logo": "/img/showcase/icmojiorigins_logo.webp",
    "video": "/img/showcase/icmojiorigins_video.mp4",
    "videoContentType": "video/mp4",
    "screenshots": []
  },

  {
    "id": "dbox",
    "name": "Dbox",
    "description": "The decentralized inbox built on Internet Computer",
    "tags": [
      "Tools / Infrastructure"
    ],
    "usesInternetIdentity": true,
    "website": "https://dbox.foundation/",
    "twitter": "https://twitter.com/DBOXFoundation?s=20&t=AlMLUWAfM1UU2f_mRzwqCg",
    "discord": "https://discord.gg/rEN6ygpCxK",
    "logo": "/img/showcase/dbox_logo.webp",
    "submittableId": "22737412"
  },
  {
    "id": "dapp-box",
    "name": "DappBox",
    "oneLiner": "Take control of your data and keep it anonymous with decentralized storage on the Internet Computer.",
    "description": "DappBox provides a decentralized data storage platform that allows users to upload, download and share their data while keeping it anonymous. With this platform, users can take control of their data and securely manage it.",
    "tags": [
      "Tools / Infrastructure"
    ],
    "website": "https://r75rx-bqaaa-aaaao-aaydq-cai.ic0.app/",
    "github": "https://github.com/Slmii/dappbox",
    "twitter": "https://twitter.com/ic_dappbox",
    "logo": "/img/showcase/dappbox_logo.png",
    "screenshots": []
  },
  {
    "id": "icnaming",
    "name": "ICNaming",
    "website": "https://app-testnet.icnaming.com/",
    "tags": [
      "Tools / Infrastructure"
    ],
    "description": "ICNaming is a testnet that is enabling the Internet Computer ecosystem to register domain names on the Internet Computer Name Service. Similar to the Ethereum Name Servce (ENS), ICNaming aims to offer a decentralized name service for users to pseudonomize their wallet addresses on ICP, as well as domain names, and canister smart contract IDs. ",
    "github": "https://github.com/IC-Naming",
    "usesInternetIdentity": true,
    "display": "Normal",
    "logo": "/img/showcase/icnaming_logo.webp",
    "screenshots": []
  },
  {
    "id": "icadashboard",
    "name": "ICA Dashboard",
    "website": "https://dashboard.internetcomputer.org/",
    "tags": [
      "Tools / Infrastructure"
    ],
    "description": "The Internet Computer Association maintains a public dashboard where anyone can track the latest statistics for the Internet Computer blockchain. Tracking everything from blocks per second, to NNS proposals and their information and voting record, as well the latest state of the network, and transaction data. ",
    "oneLiner": "ICA Official Dashboard",
    "display": "Normal",
    "logo": "/img/showcase/icadashboard_logo.webp",
    "screenshots": []
  },


  {
    "id": "icpcoins",
    "name": "ICP Coins",
    "oneLiner": "DEX stats aggregator",
    "website": "https://icpcoins.com",
    "tags": ["Tools / Infrastructure",
      "DeFi"
    ],
    "description": "IC coins by market cap. Aggregates stats from all Internet Computer based DEXes. Price, Volume & liquidity score charts.",
    "usesInternetIdentity": false,
    "stats": "1000 users",
    "logo": "/img/showcase/icpcoins_logo.png",
    "github": "https://github.com/vvv-interactive/icpcoins",
    "screenshots": [
      "/img/showcase/icpcoins_screenshot_0.jpg"
    ]
  },
  
  {
    "id": "internetcomputerorgwebsite",
    "name": "ICP website",
    "oneLiner": "Educational website for the Internet Computer",
    "website": "https://internetcomputer.org",
    "github": "https://github.com/dfinity/portal",
    "tags": [
      "Tools / Infrastructure"
    ],
    "description": "The website you're scrolling now, internetcomputer.org is itself a dapp hosted 100% on the Internet Computer - including images and videos.",
    "display": "Normal",
    "logo": "/img/showcase/internetcomputerorgwebsite_logo.webp",
    "screenshots": [
      "/img/showcase/internetcomputerorgwebsite_screenshot_0.webp"
    ]
  },
  {
    "id": "dgdg",
    "name": "DGDG",
    "oneLiner": "The most comprehensive browsing experience for NFTs. Sort & filter by price and rarity, expose floors, and much more.",
    "website": "https://www.dgastonia.com/nfts/collections/",
    "tags": [
      "NFT", "Tools / Infrastructure"
    ],
    "description": "The most comprehensive browsing experience for NFTs. Brwose any NFT collection on the Internet Computer, sort & filter by price or rarity, expose floors, and much more.",
    "usesInternetIdentity": false,
    "logo": "/img/showcase/dgdg_logo.webp"
  },
  {
    "id": "jumpymotoko",
    "name": "Jumpy Motoko",
    "website": "https://65t4u-siaaa-aaaal-qbx4q-cai.ic0.app/",
    "tags": [
      "Games"
    ],
    "description": "Unity play to earn game on Internet Computer. Comes with code sample so you can deploy your own Unity play to earn game too.",
    "github": "https://github.com/therealbryanho/IC-Code-Sample-Unity-Play-to-Earn-Game",
    "display": "Normal",
    "logo": "/img/showcase/jumpymotoko_logo.webp",
    "screenshots": [
      "/img/showcase/jumpymotoko_screenshot.webp"
    ]
  },

  {
    "id": "windowsic",
    "name": "Windows IC",
    "website": "https://3ix2y-naaaa-aaaad-qap6a-cai.raw.ic0.app/",
    "tags": [
      "Tools / Infrastructure"
    ],
    "description": "Windows IC is a React Dapp built on the Internet Computer. Mimicking what a chromebook can do, but for a mimic of the Windows Operating System, this decentralized desktop allows anyone to access some of their favorite programs from any browser.",
    "logo": "/img/showcase/windowsic_logo.webp",
    "screenshots": [
      "/img/showcase/windowsic_screenshot_0.webp"
    ]
  },
  {
    "id": "nnsfront-enddapp",
    "name": "NNS Dapp",
    "oneLiner": "Dapp for Staking Neurons + Voting On-Chain",
    "website": "https://nns.ic0.app",
    "github": "https://github.com/dfinity/nns-dapp",
    "tags": [
      "Wallet",
      "Tools / Infrastructure",
      "Bitcoin"
    ],
    "description": "The NNS front-end dapp allows anyone to interact with the Internet Computer's Network Nervous System with a user-friendly UI. Served completely end-to-end through blockchain, this dapp allows you to manage ICP, stake neurons, participate in voting, and earn governance rewards.",
    "usesInternetIdentity": true,
    "logo": "/img/showcase/nnsfront-enddapp_logo-dark.webp"
  },
  {
    "id": "tipjar",
    "name": "Tipjar",
    "website": "https://tipjar.rocks",
    "tags": [
      "Tools / Infrastructure"
    ],
    "description": "A tool to donate cycles to canisters as well as keep them monitored.",
    "github": "https://github.com/ninegua/tipjar",
    "usesInternetIdentity": true,
    "display": "Normal",
    "logo": "/img/showcase/tipjar_logo.webp",
    "screenshots": [
      "/img/showcase/tipjar_screenshot_0.webp"
    ]
  },
  {
    "id": "riseofthemagni",
    "name": "Rise of the Magni",
    "website": "https://riseofthemagni.com/",
    "tags": [
      "Games"
    ],
    "description": "Rise of the Magni, built by Toniq Labs, winner of the DSCVR hackathon for games on the Internet Computer. Buy, earn, and trade collectibles, compete in tactical battles online to earn in-game tokens, and venture through story mode to experience one of the first games built on the Internet Computer.",
    "usesInternetIdentity": true,
    "logo": "/img/showcase/riseofthemagni_logo.webp",
    "screenshots": [
      "/img/showcase/riseofthemagni_screenshot_0.webp"
    ]
  },

  
  {
    "id": "welcomeintothemetaverse",
    "name": "Welcome Into the Metaverse",
    "website": "https://lc7ip-3iaaa-aaaah-aafva-cai.ic0.app/",
    "tags": [
      "Games"
    ],
    "description": "Prize winner of the DSCVR hackathon for the Internet Computer - this game brings digital community into a unified virtual space. Find anecdotes from founding ecosystem members, and go through a series of quests.",
    "logo": "/img/showcase/welcomeintothemetaverse_logo.webp",
    "screenshots": [
      "/img/showcase/welcomeintothemetaverse_screenshot_0.webp"
    ]
  },
  

  {
    "id": "lo-fiplayer",
    "name": "Lo-Fi Player",
    "website": "https://hl2zz-gyaaa-aaaad-qas3a-cai.raw.ic0.app/",
    "tags": [
      "Games"
    ],
    "description": "Lo-Fi Player is a dapp hosted on the Internet Computer that lets users listen to relaxing beats delivered by blockchain. The back-end is using machine learning to build and develop the AI produced tunes, and users can interact within the player to change the sound to their liking. ",
    "logo": "/img/showcase/lo-fiplayer_logo.webp",
    "screenshots": [
      "/img/showcase/lo-fiplayer_screenshot_0.webp"
    ]
  },

 {
    "id": "reversi",
    "name": "Reversi",
    "website": "https://ivg37-qiaaa-aaaab-aaaga-cai.ic0.app/#!/play",
    "tags": [
      "Games"
    ],
    "description": "Reversi is one of the first canister smart contracts deployed to the Internet Computer and is a completely decentralized multiplayer game. Play against a friend (or foe) in real-time, from any browser, anywhere in the world. ",
    "github": "https://github.com/ninegua/reversi",
    "logo": "/img/showcase/reversi_logo.webp",
    "screenshots": [
      "/img/showcase/reversi_screenshot_0.webp"
    ]
  },
 
  {
    "id": "gooble",
    "name": "Goblin Studio",
    "description": "On-Chain Goblin Maker, Goblin Translator & Goblintown Travel Companion.",
    "website": "https://gooble.app/",
    "tags": [
      "SocialFi",
      "NFT"
    ],
    "usesInternetIdentity": false,
    "stats": "4,000+ goblins",
    "logo": "/img/showcase/gooble_logo.webp",
    "screenshots": [
      "/img/showcase/gooble_screenshot.webp"
    ],
    "twitter": "https://twitter.com/vger_ic"
  },
 
  {
    "id": "football-god",
    "name": "FootballGod",
    "description": "A weekly sweepstake where players predict Premier League scores.",
    "website": "https://43loz-3yaaa-aaaal-qbxrq-cai.ic0.app/",
    "tags": [
      "Games"
    ],
    "usesInternetIdentity": true,
    "stats": "Play weekly",
    "logo": "/img/showcase/football-god_logo.webp",
    "screenshots": [
      "/img/showcase/football-god_screenshot.webp"
    ],
    "twitter": "https://twitter.com/beadle1989"
  },
  {
    "id": "EMC-Protocol",
    "name": "EMC Protocol",
    "description": "EMC (EdgeMatrix Computing blockchain) is a Layer-2 protocol on the Internet Computer Protocol (ICP) blockchain. It is an innovative decentralized computing network that is changing the way people use AI applications. EMC's vision is to eliminate the digital divide, eliminate centralized monopolies, and unlock the full potential of AI for everyone. The future of AI will be accessible to everyone, and everyone will be a part of it!",
    "website": "http://edgematrix.pro/",
    "tags": [
      "Tools / Infrastructure"
    ],
    "usesInternetIdentity": false,
    "logo": "/img/showcase/emc_logo.svg",
    "screenshots": [
      "/img/showcase/emc_screenshot.png"
    ],
    "github": "https://github.com/EMCprotocol/emc_java_sdk",
    "twitter": "https://twitter.com/EMCprotocol"
  },
  {
    "id": "PHASMA",
    "name": "PHASMA",
    "website": "https://toniq.io/marketplace/phasma",
    "tags": [
      "Metaverse",
      "NFT"
    ],
    "description": "curated collection of 1,500 unique NFTs on the Internet Computer.",
    "logo": "/img/showcase/phasma_logo.webp",
    "twitter": "https://twitter.com/phasmafuture"
  },
  {
    "id": "oneblock",
    "name": "One Block",
    "description": "Public profile(links, bio, inbox...) for individual/organization",
    "website": "https://oneblock.page/",
    "tags": [
      "Tools / Infrastructure"
    ],
    "usesInternetIdentity": true,
    "logo": "/img/showcase/oneblock.png",
    "screenshots": [],
    "github": "https://github.com/ICEvent/OneBlock"
  },
  {
    "id": "blocklist",
    "name": "Block List",
    "description": "Open fleet market for P2P trading by leveraging open escrow service",
    "website": "https://vfclb-tyaaa-aaaap-aawna-cai.ic0.app/",
    "tags": [
      "Tools / Infrastructure",
      "DeFi",
      "NFT"
    ],
    "usesInternetIdentity": true,
    "logo": "/img/showcase/blocklist.png",
    "github": "https://github.com/ICEvent/Escrow"
  },
  {
    "id": "34886232",
    "name": "Vibeverse",
    "oneLiner": "Where AI magic meets creative play in a universe of endless possibilities",
    "website": "https://vibeverse.xyz/",
    "tags": [ "AI" ],
    "description": "Vibeverse is a vibrant digital playground where creators, filmmakers, and artists harness AI tools to craft, share, and celebrate unique content in a decentralized community.",
    "stats": "",
    "logo": "/img/showcase/vibeverse_logo.png",
    "usesInternetIdentity": true,
    "github?": "https://github.com/roger-rangel/vibeverse",
    "youtube?": "https://www.youtube.com/watch?v=-Gug7qZq4AM%E2%80%9D",
    "twitter?": "https://twitter.com/vibeversexyz",
    "screenshots?": ["/img/showcase/vibeverse_screenshot_0.jpg", "/img/showcase/vibeverse_screenshot_1.jpg"],
    "submittableId?": "34886232"
  },
  {
    "name": "DSign",
    "description": "Collaborative Product Design Innovation Hub",
    "website": "https://www.dsign.ooo",
    "logo": "/img/showcase/dsign_logo.webp",
    "screenshots": ["/img/showcase/dsign_screenshot.webp"],
    "video": "",
    "display": "Normal",
    "id": "dsign",
    "oneLiner": "Collaborative Product Design Innovation Hub",
    "tags": ["Tools / Infrastructure"],
    "usesInternetIdentity": true,
    "github": "https://github.com/cybrowl/dsign-components",
    "twitter": "",
    "youtube": "",
    "submittableId": "34425295"
  },


  {
    "id": "metaforo-icp",
    "name": "Metaforo ICP deployment",
    "oneLiner": "Deploy the frontend of a web3 forum system - metaforo.io on ICP",
    "website": "https://can1.metaforo.io/",
    "tags": [ "SocialFi"],
    "description": "Metaforo: a Web3 forum prioritizing decentralization, community ownership, and token-gated governance. By shifting the Front-End to IC, we boost reliability, security, and scalability, enabling a seamless user experience without intermediaries.",
    "stats": "1000+ users after the development of an on-chain voting system using ICP",
    "logo": "/img/showcase/metaforo-icp_logo.png",
    "usesInternetIdentity": true,
    "github": "https://github.com/metaforo/metaforo-icp",
    "youtube": "https://www.youtube.com/watch?v=d5zHu3D0SQQ",
    "twitter": "https://twitter.com/realmetaforo",
    "screenshots": ["/img/showcase/metaforo-icp_screenshot_1.jpg", "/img/showcase/metaforo-icp_screenshot_2.jpg", "/img/showcase/metaforo-icp_screenshot_3.jpg"],
    "video": "/img/showcase/metaforo-icp_video.mp4",
    "videoContentType": "video/mp4",
    "submittableId?": "35907100"
  },
  {
    "name": "Rakeoff",
    "description": "Rakeoff is a user-friendly crypto staking rewards platform on ICP, with options to convert rewards into ckBTC or pool them for a chance to win a no-loss prize pool. Pooling staking rewards allows users to potentially amplify their ICP earnings while preserving their principal investment.",
    "website": "https://rakeoff.io/",
    "logo": "/img/showcase/rakeoff_logo.webp",
    "screenshots": [
      "/img/showcase/rakeoff_screenshot.webp"
    ],
    "display": "Normal",
    "id": "rakeoff",
    "oneLiner": "Rakeoff is a user-friendly crypto staking rewards platform on ICP.",
    "stats": "Hackathon winner",
    "tags": [
      "Bitcoin",
      "DeFi",
      "Wallet"
    ],
    "usesInternetIdentity": true,
    "github": "https://github.com/rakeoff-labs",
    "twitter": "https://twitter.com/rakeoff_app"
  },
  {
    "id": "oisy",
    "name": "Oisy Wallet",
    "oneLiner": "A novel Ethereum wallet hosted on the Internet Computer",
    "website": "https://oisy.com",
    "github": "https://github.com/dfinity/oisy-wallet",
    "tags": [
      "Ethereum",
      "DeFi",
      "Wallet"
    ],
    "description": "Crafted for the Internet Computer, Oisy is a unique Ethereum wallet that operates directly within your browser. It is entirely on-chain and secured by chain-key cryptography and Internet Identity.",
    "usesInternetIdentity": true,
    "logo": "/img/showcase/oisy_logo.svg"
  },
  {
    "id": "chainsight",
    "name": "Chainsight Demo",
    "oneLiner": "Interchain Data Processing Layer",
    "tags": ["Tools / Infrastructure"],
    "description": "Chainsight is an interchain data processing layer that makes blockchain data available for decentralized applications. It allows time series analysis and forecasting based on historical data to be incorporated into on-chain application logic in a trustless manner.",
    "usesInternetIdentity": false,
    "website": "https://demo.chainsight.network",
    "github": "https://github.com/horizonx-tech",
    "twitter": "https://twitter.com/Chainsight_",
    "display": "Large",
    "logo": "/img/showcase/chainsight_logo.webp",
    "screenshots": [
      "/img/showcase/chainsight_screenshot.webp"
    ],
    "submittableId": "36057758"
  },

  {
    "id": "scoge",
    "name": "SCOGÉ Universe",
    "oneLiner": "T.A.O.S City’s finest distributor of Luxury Fashion and Consumer goods",
    "website": "https://uqjdj-siaaa-aaaag-aaoxq-cai.icp0.io",
    "tags": ["NFT" ,  "Metaverse", "Games"],
    "description": "SCOGÉ is a cutting-edge fashion-centric gamified metaverse platform that revolutionizes the way styles are born, stories are told, and interaction between users. Users embark on an enthralling journey, wielding unique powers to craft thrilling experiences while discovering T.A.O.S City and the evolving SCOGÉ Universe.",
    "logo": "/img/showcase/scoge_logo.webp",
    "display": "Large",
    "usesInternetIdentity": false,
    "twitter": "https://twitter.com/_scoge_",
    "screenshots": ["/img/showcase/scoge_screenshots.webp"], 
    "video": "/img/showcase/scoge_video.mp4", 
    "videoContentType": "video/mp4",
    "submittableId": "34276514"
  },
  {
    "id": "d-vote",
    "name": "D-VOTE",
    "description": "Experience the transformative power of blockchain voting, where each vote becomes an immutable, transparent transaction on a decentralized network. This ensures tamper-resistant results, fostering trust and confidence in the integrity of the voting process.",
    "website": "https://7y3zv-rqaaa-aaaag-abswa-cai.icp0.io",
    "logo": "/img/showcase/d-vote_logo.webp",
    "screenshots": [],
    "video": "",
    "display": "Normal",
    "oneLiner": "Transparent, tamper-proof voting on blockchain.",
    "stats": "100% On Chain Data Storage",
    "tags": [
      "Tools / Infrastructure"
    ],
    "usesInternetIdentity": true,
    "github": "https://github.com/NewbMiao/dvote",
    "twitter": "",
    "youtube": "",
    "submittableId": "41368058"
  },
  {
    "id": "icpp-pro",
    "name": "icpp-pro",
    "description": "C++ Canister Development Kit (CDK). Seamlessly develop, debug, test & deploy your C++ Canisters from Windows, Linux or Mac.",
    "website": "https://docs.icpp.world/",
    "logo": "/img/showcase/icpp-logo.dracula-cyan.112x112.png",
    "screenshots": [
      "/img/showcase/icpp-pro-screenshot.1024x576.png"
    ],
    "video": "",
    "display": "Normal",
    "oneLiner": "Seamlessly develop, debug, test & deploy your C++ Canisters from Windows, Linux or Mac.",
    "stats": "10,000 Downloads",
    "tags": [
      "Tools / Infrastructure"
    ],
    "usesInternetIdentity": false,
    "github": "",
    "twitter": "https://twitter.com/icpp_pro",
    "youtube": "",
    "submittableId": "31439157"
  },
  {
      "id": "joined-africa",
      "name": "Joined Africa",
      "oneLiner": "Joined Africa is a marketplace where sellers advertise products in crypto currency, connecting buyers directly with sellers within Africa.",
      "website": "https://joinedafrica.com",
      "tags": ["SocialFi"],
      "description": "At Joined Africa, we are dedicated to providing a seamless online marketplace that connects sellers and buyers, locally and globally within Africa. Our platform empowers sellers to advertise their products, expand their reach, and effortlessly connect with potential buyers. Meanwhile, buyers can explore a wide range of categories, including properties, electronics, fashion, vehicles, and more. Communication between buyers and sellers is essential, and we've made it convenient through our built-in messaging application. When a seller lists a product on our site, interested buyers can contact them directly using our chat application.",
      "logo": "/img/showcase/joined-africa_logo.jpg",
      "usesInternetIdentity": true,
      "youtube": "https://www.youtube.com/@JoinedAfrica",
      "screenshots": ["/img/showcase/joined-africa_screenshot_0.jpeg", "/img/showcase/joined-africa_screenshot_1.png"],
      "video": "img/showcase/joined-africa_video.mp4",
      "github": "https://github.com/aginamena/Joinedafrica.com",
      "videoContentType": "video/mp4",
      "submittableId": "36375564"
  },

  {
    "id": "nftstudio",
    "name": "NFT Studio",
    "website": "https://7xw5z-uqaaa-aaaad-qaqcq-cai.raw.ic0.app/",
    "tags": [
      "Metaverse",
      "NFT",
      "Tools / Infrastructure"
    ],
    "description": "NFT Studio is the first to develop 3D NFTs. This means that the NFTs themselves are living 3D code, as opposed to a .GIF recording of a 3D rendered image. This is only possible thanks to the ICP blockchain as NFTs can run code, not just link to an image. NFT Studio has had features in major media for the 3D NFT minting tools that are being built for global creators.",
    "display": "Normal",
    "logo": "/img/showcase/nftstudio_logo.webp",
    "video": "/img/showcase/nftstudio_video.mp4",
    "videoContentType": "video/mp4",
    "screenshots": []
  },

   {
    "id": "cycleops",
    "name": "CycleOps",
    "description": "Proactive, automated, no-code canister management for the Internet Computer.",
    "tags": [
      "Tools / Infrastructure"
    ],
    "website": "https://cycleops.dev",
    "twitter": "https://twitter.com/CycleOps",
    "logo": "/img/showcase/cycleops_logo.png",
    "submittableId": "36320431"
  },






  
  {
    "id": "liquityfrontend",
    "name": "Liquity Frontend on ICP",
    "description": "Liquity is a decentralized borrowing protocol that allows users to draw interest-free loans against Ether used as collateral. Liquity now has a fully decentralized, immutable frontend hosted on the Internet Computer.",
    "website": "https://imtbl.top/#/",
    "tags": [
      "Ethereum",
      "DeFi"
    ],
    "twitter": "https://twitter.com/LiquityProtocol",
    "usesInternetIdentity": false,
    "display": "Normal",
    "logo": "/img/showcase/liquity.webp",
    "screenshots": []
  },


  {
    "name": "NacDB",
    "description": "A distributed database that allows seamless scanning of items, because it is split into small databases, each fitting in a canister.",
    "website": "https://github.com/vporton/NacDB",
    "logo": "/img/showcase/nacdb-database_logo.webp",
    "screenshots": [],
    "video": "/img/showcase/nacdb-database_video.mp4",
    "display": "Normal",
    "id": "nacdb-database",
    "oneLiner": "A distributed database that allows seamless scanning",
    "stats": "0 users",
    "tags": [
      "Tools / Infrastructure"
    ],
    "usesInternetIdentity": false,
    "github": "https://github.com/vporton/NacDB",
    "twitter": "https://twitter.com/NacDB_Database",
    "youtube": "",
    "submittableId": "37936909",
    "videoContentType": "video/mp4"
  },

  {
    "id": "fleek",
    "name": "Fleek",
    "oneLiner": "Blockchain Version of Netlify",
    "website": "https://fleek.co/",
    "tags": [
      "Tools / Infrastructure"
    ],
    "description": "Fleek brings decentralized web-hosting to the Internet Computer. With thousands of webpages deployed, Fleek enables anyone to deploy their content on Web3.0",
    "usesInternetIdentity": false,
    "stats": "1 000+ websites",
    "logo": "/img/showcase/fleek_logo.webp",
    "screenshots": [
      "/img/showcase/fleek_screenshot_0.webp"
    ]
  },
  {
    "id": "ichub",
    "name": "IC HUB",
    "oneLiner": "Your gateway to web3 apps: connect, chat and explore all in one place",
    "website": "https://md7ke-jyaaa-aaaak-qbrya-cai.ic0.app/",
    "tags": [
      "SocialFi"
    ],
    "description": "Welcome to IC Hub! Your dApp for connecting with friends, chatting, joining groups, and managing tokens & NFTs. For developers, register your projects easily without seeking permissions. Empowering you to connect, transact, and build in a user-friendly ecosystem.",
    "usesInternetIdentity": true,
    "stats": "50+ Projects",
    "logo": "/img/showcase/ichub_logo.png",
    "screenshots": [
      "/img/showcase/ichub_screenshot_0.jpeg", "/img/showcase/ichub_screenshot_1.jpeg", "/img/showcase/ichub_screenshot_2.jpeg"
    ]
  },
  {
    "id": "w3ns",
    "name": "W3NS - Multichain",
    "oneLiner": "An omni-channel notification service on the Internet Computer for any IC, EVM or offchain application",
    "website": "https://www.argonstudios.xyz",
    "tags": ["Tools / Infrastructure", "Ethereum"],
    "description": "A service to support sending of email, SMS and push notifications (both mobile and web) via Internet Computer for IC, EVM (currently supports Polygon, more to come) and offchain applications wanting to use a distributed and open source sending mechanism. Simply integrate our Polygon contract, or our IC canister, to use it today...",
    "stats": "3 early launch partners sending notifications from Polygon",
    "logo": "/img/showcase/w3ns_logo.png",
    "usesInternetIdentity": false,
    "github": "https://github.com/miguelToscano/w3ns",
    "youtube": "https://www.youtube.com/@argonstudios",
    "twitter": "https://twitter.com/ArgonStudiosXYZ"
  },
  {
    "id": "hashkeydid",
    "name": "HashKey DID",
    "website": "http://icp.hashkey.id",
    "tags": [
      "SocialFi"
    ],
    "description": "The uniquely-designed DID is your passport in web3. Your data and assets will be connected to HashKey DID and your private information will be kept in your own hands.",
    "stats": "Multi-Chain DID, 1,200,000 users, 3,200,000 Credentials, 30 Eco-members",
    "logo": "/img/showcase/hashkeydid_logo.svg",
    "usesInternetIdentity": false,
    "github": "https://github.com/hashkeydid/hashkeydid-icp",
    "twitter": "https://twitter.com/HashKeyDID"
  },
  {
    "id": "nnsdao",
    "name": "NnsDAO Protocol",
    "website": "https://www.nnsdao.org/",
    "tags": [
      "DAO","Tools / Infrastructure","Metaverse"
    ],
    "description": "The boundaryless autonomous organization.",
    "stats": "7+ Grants Project",
    "logo": "/img/showcase/nnsdao_logo.png",
    "usesInternetIdentity": false,
    "github": "https://github.com/NnsDao",
    "twitter": "https://twitter.com/nnsdaos",
    "submittableId": "27384913"
  },
  {
    "id": "ICpodcast",
    "name": "ICpodcast",
    "website": "https://looncast.com/",
    "oneLiner": "Launch a podcast and tap into web3.",
    "tags": [
      "NFT","SocialFi"
    ],
    "description": "The Decentralized Podcast Protocol for Creators on the IC.",
    "stats": "10+ Podcaster",
    "usesInternetIdentity": false,
    "github": "https://github.com/NnsDao/podcast-fe",
    "twitter": "https://twitter.com/Looncasts",
    "display": "Large",
    "logo": "/img/showcase/icpodcast_logo.png",
    "screenshots": ["/img/showcase/icpodcast_screenshot.png"],
    "video": "/img/showcase/icpodcast_demo.mp4",
    "videoContentType": "video/mp4",
    "submittableId": "33308492"
  },
  {
    "id": "motokopilot",
    "name": "MotokoPilot",
    "website": "https://d7dm6-sqaaa-aaaag-qcgma-cai.icp0.io/",
    "oneLiner": "Your AI-powered companion for simplifying and streamlining the Motoko coding experience.",
    "tags": [
      "Tools / Infrastructure"
    ],
    "description": "MotokoPilot is an AI-driven tool designed to streamline code completion, documentation, and debugging in Motoko. It simplifies the process for newcomers to Motoko development, while enabling seasoned developers to write code with greater speed and efficiency.",
    "stats": "10,000+ lines of training data",
    "usesInternetIdentity": true,
    "github": "https://github.com/icpcs/motokopilot-vscode",
    "youtube": "https://www.youtube.com/@ICPCS",
    "twitter": "https://twitter.com/icpcsnft",
    "logo": "/img/showcase/motokopilot_logo.png",
    "screenshots": ["/img/showcase/motokopilot_screenshot.jpg"],
    "submittableId": "35960849"
  },
  {
    "id": "agorapp",
    "name": "AgorApp",
    "oneLiner": "AgorApp is a Codecademy-syle platform that provides a browser-based IDE for all-things-web3-engineering. Learn how to build on the Internet Computer in an interactive environment.",
    "website": "https://agorapp.dev/",
    "tags": [
      "Tools / Infrastructure",
      "NFT"
    ],
    "description": "AgorApp is a Codecademy-style interactive coding environment where users can learn to develop smart contracts on ICP and, then, test their skills by participating in web3 CTFs and smart contract optimization contests.",
    "usesInternetIdentity": false,
    "stats": "600+ users",
    "display": "Large",
    "logo": "/img/showcase/agorapp-logo-small.svg",
    "video": "https://www.youtube.com/watch?v=0mRinBJbiGU",
    "github": "https://github.com/agorapp-dao/",
    "twitter": "https://twitter.com/agorappDAO",
    "discord": "https://discord.gg/8ZwJZsxXhk",
    "submittableId": "35783156"
  },
  {
    "id": "ethereum-canister",
    "name": "Ethereum Canister",
    "website": "https://www.eiger.co/",
    "oneLiner": "A fully trustless access to the Ethereum blockchain data.",
    "tags": [
      "Ethereum", "Tools / Infrastructure"
    ],
    "description": "The Ethereum canister offers a secure and trustless way to access Ethereum blockchain data within the ICP ecosystem. Behind the scenes, it leverages the helios light Ethereum client which is equipped with the capability to validate the authenticity of fetched data.",
    "stats": "17M+ blocks",
    "usesInternetIdentity": false,
    "github": "https://github.com/eigerco/ethereum-canister",
    "logo": "/img/ethereum.svg",
    "screenshots": [],
    "video": "",
    "videoContentType": "video/mp4",
    "submittableId": "40732752"
  },
  {
    "id":"zondax_unreal",
    "name": "Zondax Unreal",
    "oneLiner": "Enhancing Gaming development on IC.",
    "website": "https://zondax.ch/",
    "tags": [
      "Tools / Infrastructure",
      "Metaverse",
      "Games"
    ],
    "description": "This project focuses on the game development community, enabling them to smoothly integrate their C++ native projects with the IC interface on-chain, using our wrapper for seamless interaction. Easy deployment becomes a reality for any C++ projects on IC, welcoming game developers, particularly those using Unreal Engine. Our mission is to bridge the gap, enhancing IC's accessibility and inviting a broader community of creators. Through our innovative solution, game developers can fully unlock IC's potential, fostering collaboration and creativity.",
    "logo": "/img/showcase/zondax-unreal_logo.webp",
    "screenshots": [
      "/img/showcase/zondax-unreal_screenshot_0.webp"
    ],
    "display": "Large",
    "usesInternetIdentity": false,
    "github": "https://github.com/Zondax/icp-client-cpp",
    "youtube": "https://www.youtube.com/watch?v=wdjql_lmooE",
    "twitter": "https://twitter.com/_zondax_",
    "submittableId": ""
  },
  {
    "id":"pluto",
    "name": "Pluto",
    "oneLiner": "HTTP router on blockchain",
    "website": "https://t5mcf-cqaaa-aaaag-qcjna-cai.raw.icp0.io/",
    "tags": [
      "Tools / Infrastructure"
    ],
    "description": "Pluton is an HTTP router implemented on the Internet Computer to facilitate working with HTTP. This router is a framework that allows you to write REST API applications on the blockchain in almost the same way as in Web 2",
    "usesInternetIdentity": false,
    "github": "https://github.com/pu0238/pluto",
    "submittableId": "36517192"
  }, 
  {
    "id": "motoko-book",
    "name": "The Motoko Programming Language Book",
    "oneLiner": "Writing Web3 Applications on the Internet Computer",
    "website": "https://web3.motoko-book.dev/",
    "tags": ["Tools / Infrastructure"],
    "description": "This book guides beginners into the world of Web3 programming in Motoko on the Internet Computer. It covers a broad range of concepts from the very basics to advanced async programming.",
    "stats": "100 monthly users Google Analytics 17-06-2023",
    "logo": "/img/showcase/motoko-book_logo.png", 
    "usesInternetIdentity": "false",
    "github": "https://github.com/Web3NL/motoko-book",
    "submittableId": "34608505",
    "youtube": "https://www.youtube.com/watch?v=FktYj4UgBKU"
  },
  {
    "id": "infinitinote",
    "name": "InfinitiNote",
    "oneLiner": "InfinitiNote: Where the Unbounded Universe of Blockchain and AI Enhances Your Notes with Endless Insights.",
    "website": "https://jqajc-hiaaa-aaaak-qck5a-cai.icp0.io/#/",
    "tags": ["Tools / Infrastructure"],
    "description": "InfinitiNote is an ICP-based AI-Enabled Note taking application, that allows users to create Notebooks, store Notes, and collaboratively edit in real-time with capability for file uploads and enhacned by LLAMA AI.",
    "stats": "Just Launched",
    "logo": "/img/showcase/in_logo.jpg", 
    "usesInternetIdentity": "true",
    "github": "https://github.com/hafezrouzati/infinitinote",
    "submittableId": "32966927",
    "youtube": "https://www.youtube.com/watch?v=XTDznhHdeOE"
  },
  {
<<<<<<< HEAD
  "id": "survey_ease",
  "name": "SurveyEase",
  "oneLiner": "Redefining the Survey Landscape",
  "website": "https://survey-ease.web.app",
  "tags": [
    "Tools / Infrastructure"
  ],
  "description": "A transformative survey experience, harnessing the power of emerging tech to provide a modern, user-friendly platform for efficient data gathering and insights.",
  "stats": "Working MVP",
  "logo": "/img/showcase/survey_ease_logo.png",
  "usesInternetIdentity": true,
  "twitter": "https://twitter.com/surveyEase"
  },
  {
  "name": "NOBLEBLOCKS",
  "description": "NobleBlocks, a DeSci project, aims to reshape scientific publishing using the Internet Computer's decentralized technology. We focus on fair and transparent reviewing and editing processes, guided by community-led DAOs. Our objective is to make scientific research more efficient and easily accessible to all.",
  "website": "https://www.nobleblocks.com",
  "logo": "/img/showcase/nobleblocks_logo.webp",
=======
    "name": "NOBLEBLOCKS",
    "description": "NobleBlocks, a DeSci project, aims to reshape scientific publishing using the Internet Computer's decentralized technology. We focus on fair and transparent reviewing and editing processes, guided by community-led DAOs. Our objective is to make scientific research more efficient and easily accessible to all.",
    "website": "https://www.nobleblocks.com",
    "logo": "/img/showcase/nobleblocks_logo.webp",
    "screenshots": [
      "/img/showcase/nobleblocks_screenshot.webp"
    ],
    "video": "",
    "display": "Normal",
    "id": "nobleblocks",
    "oneLiner": "A Community-Driven DeSci Project for Scientific Publishing",
    "stats": "",
    "tags": [
      "SocialFi",
      "Tools / Infrastructure"
    ],
    "usesInternetIdentity": true,
    "github": "",
    "twitter": "https://twitter.com/nobleblocks",
    "youtube": "",
    "submittableId": "36650737"
},
{
    "name": "Safenote",
    "description": "Safenote is an open-source service that enables secure exchange of the most sensitive communication and leaves no trace. It enables any user to encrypt their message and forward it to another, potentially unsecure, platform. Safenote can be thought of as a self-destructible sticky notes system.",
    "website": "https://safenote.store",
    "logo": "/img/showcase/safenote_logo.webp",
    "screenshots": [
      "/img/showcase/safenote_screenshot.webp"
    ],
    "video": "",
    "display": "Normal",
    "id": "safenote",
    "oneLiner": "A tool for secure notes exchanging. Built with privacy in mind.",
    "stats": "1+ user",
    "tags": [
      "Tools / Infrastructure"
    ],
    "usesInternetIdentity": false,
    "github": "https://github.com/khejit/Safenote",
    "twitter": "",
    "youtube": "",
    "submittableId": "35796344"
  },
  {
    "name": "John Dao",
    "description": "John Dao is community controlled twitter/X account. You can post tweet proposals and vote on what the next tweet should be. If your tweet wins you get paid with ICP!",
    "website": "https://johndao.gg",
    "logo": "/img/showcase/john-dao_logo.webp",
    "screenshots": [
      "/img/showcase/john-dao_screenshot.webp"
    ],
    "video": "",
    "display": "Normal",
    "id": "john-dao",
    "oneLiner": "A Twitter/X account controlled by a DAO on the Internet Computer",
    "stats": "25.000+ views",
    "tags": [
      "SocialFi",
      "DAO"
    ],
    "usesInternetIdentity": true,
    "github": "",
    "twitter": "https://twitter.com/JohnDao_gg",
    "youtube": "",
    "submittableId": "35119262"
  },
  {
    "name": "Taurus",
    "description": "A platform that offers banking-grade custody and everything needed for managing any digital asset.",
    "website": "https://www.taurushq.com/",
    "logo": "/img/showcase/taurus_logo.png",
    "screenshots": [],
    "video": "",
    "display": "Normal",
    "id": "taurus",
    "oneLiner": "Banking-grade custody for digital asset management.",
    "stats": "Powering 15+ banks",
    "tags": [
      "Wallet",
      "Tools / Infrastructure"
    ],
    "usesInternetIdentity": false,
    "github": "",
    "twitter": "",
    "youtube": "",
    "submittableId": ""
  },
  {
    "name": "aVa",
    "description": "aVa: Action-Based Decentralized Reputation Landscape.\nEach step you take alters the collective reputation of projects, services, products, or individuals, all within a transparent and decentralized setting.\nImmerse in projects using Internet Identity, and observe your reputation escalate in tandem with your accomplishments.",
    "website": "https://ksayv-myaaa-aaaan-qedxq-cai.icp0.io",
    "logo": "/img/showcase/ava_logo.webp",
    "screenshots": [
      "/img/showcase/ava_screenshot.webp"
    ],
    "video": "",
    "display": "Normal",
    "id": "ava",
    "oneLiner": "aVa: Action-Based Decentralized Reputation Landscape.",
    "stats": "All II users",
    "tags": [
      "Tools / Infrastructure"
    ],
    "usesInternetIdentity": true,
    "github": "https://github.com/ava-vs",
    "twitter": "https://twitter.com/ava_projects?t=-ZSMuS6rJLoUucHWynaLeg&s=09",
    "youtube": "https://www.youtube.com/@aVa_Verification",
    "submittableId": "41404317"
  },
  {
    "name": "Open Internet Metaverse",
    "description": "OIM allows you to create virtual spaces and host them like Websites on the Internet Computer - everything in 3D. You can include 3D objects, images, videos and more in your spaces and thus make it your home on the 3D Web. By linking to others' spaces, you can create your personal virtual neighborhood in the \"Metaverse\" (aka Internet).",
    "website": "https://vdfyi-uaaaa-aaaai-acptq-cai.ic0.app",
    "logo": "/img/showcase/open-internet-metaverse_logo.webp",
    "screenshots": [],
    "video": "/img/showcase/open-internet-metaverse_video.mp4",
    "display": "Normal",
    "id": "open-internet-metaverse",
    "oneLiner": "Create Your Virtual Space as a 3D-Website on the Internet Computer",
    "stats": "1st On-Chain 3D-Web",
    "tags": [
      "Tools / Infrastructure",
      "Metaverse"
    ],
    "usesInternetIdentity": true,
    "github": "https://github.com/Bebb-Protocol-and-Apps/PWS",
    "twitter": "",
    "youtube": "",
    "submittableId": "35648608",
    "videoContentType": "video/mp4"
  },
  {
    "id": "fishverse",
    "name": "FishVerse",
    "description": "FishVerse is a revolutionary W2E fishing game that is open world, decentralized and built on ICP technology. It brings together fishing and GameFi enthusiasts inside of a vibrant community where people can monetize by catching and utilizing NFT fishes, competing in tournaments, missions, providing services and more...",
    "website": "https://thefishverse.com/",
    "logo": "/img/showcase/fishverse_logo.webp",
    "screenshots": [
      "/img/showcase/fishverse_screenshot.webp"
    ],
    "display": "Normal",
    "oneLiner": "FishVerse is a W2E fishing game that is built on ICP technology",
    "stats": "5000",
    "tags": [
      "NFT",
      "Metaverse",
      "Games"
    ],
    "usesInternetIdentity": true,
    "github": "https://github.com/mgmetastudio/fishverse_dashboard",
    "twitter": "https://twitter.com/TheFishverse",
    "youtube": "https://www.youtube.com/channel/UCdMLfGmuLAsQlVPg9QROfcQ",
    "submittableId": "32119235"
  },
 {
  "name": "221Bravo App",
  "description": "Home for ICP Data-Detectives. Token Stats, Visual Explorer, Account Searching and more.",
  "website": "https://221Bravo.app",
  "logo": "/img/showcase/bravo-app_logo.webp",
>>>>>>> ad462d56
  "screenshots": [
    "/img/showcase/bravo-app_screenshot.webp"
  ],
  "video": "",
  "display": "Normal",
  "id": "bravo-app",
  "oneLiner": "Token Stats, Blockchain Visual Explorer, Account Searching and more..",
  "stats": "1024 Members",
  "tags": [
    "NFT",
    "Tools / Infrastructure",
    "DeFi"
  ],
  "usesInternetIdentity": false,
  "github": "https://github.com/SaorsaLabs/221BravoApp",
  "twitter": "https://twitter.com/221BravoApp",
  "youtube": "",
  "submittableId": "36556639"
}
]<|MERGE_RESOLUTION|>--- conflicted
+++ resolved
@@ -2656,26 +2656,20 @@
     "youtube": "https://www.youtube.com/watch?v=XTDznhHdeOE"
   },
   {
-<<<<<<< HEAD
-  "id": "survey_ease",
-  "name": "SurveyEase",
-  "oneLiner": "Redefining the Survey Landscape",
-  "website": "https://survey-ease.web.app",
-  "tags": [
-    "Tools / Infrastructure"
-  ],
-  "description": "A transformative survey experience, harnessing the power of emerging tech to provide a modern, user-friendly platform for efficient data gathering and insights.",
-  "stats": "Working MVP",
-  "logo": "/img/showcase/survey_ease_logo.png",
-  "usesInternetIdentity": true,
-  "twitter": "https://twitter.com/surveyEase"
-  },
-  {
-  "name": "NOBLEBLOCKS",
-  "description": "NobleBlocks, a DeSci project, aims to reshape scientific publishing using the Internet Computer's decentralized technology. We focus on fair and transparent reviewing and editing processes, guided by community-led DAOs. Our objective is to make scientific research more efficient and easily accessible to all.",
-  "website": "https://www.nobleblocks.com",
-  "logo": "/img/showcase/nobleblocks_logo.webp",
-=======
+    "id": "survey_ease",
+    "name": "SurveyEase",
+    "oneLiner": "Redefining the Survey Landscape",
+    "website": "https://survey-ease.web.app",
+    "tags": [
+      "Tools / Infrastructure"
+    ],
+    "description": "A transformative survey experience, harnessing the power of emerging tech to provide a modern, user-friendly platform for efficient data gathering and insights.",
+    "stats": "Working MVP",
+    "logo": "/img/showcase/survey_ease_logo.png",
+    "usesInternetIdentity": true,
+    "twitter": "https://twitter.com/surveyEase"
+  },
+  {
     "name": "NOBLEBLOCKS",
     "description": "NobleBlocks, a DeSci project, aims to reshape scientific publishing using the Internet Computer's decentralized technology. We focus on fair and transparent reviewing and editing processes, guided by community-led DAOs. Our objective is to make scientific research more efficient and easily accessible to all.",
     "website": "https://www.nobleblocks.com",
@@ -2836,7 +2830,6 @@
   "description": "Home for ICP Data-Detectives. Token Stats, Visual Explorer, Account Searching and more.",
   "website": "https://221Bravo.app",
   "logo": "/img/showcase/bravo-app_logo.webp",
->>>>>>> ad462d56
   "screenshots": [
     "/img/showcase/bravo-app_screenshot.webp"
   ],
