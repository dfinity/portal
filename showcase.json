--- conflicted
+++ resolved
@@ -2124,7 +2124,7 @@
     "videoContentType": "video/mp4",
     "submittableId": "39223821"
   },
-<<<<<<< HEAD
+
    {
     "id": "allkinds",
     "name": "Allkinds",
@@ -2140,8 +2140,8 @@
     "twitter": "https://twitter.com/Allkindsxyz",
      "github": "https://github.com/AllKinds/AllkindsICP",
     "submittableId": "34286785"
-=======
-  {
+    },
+{
     "id": "scoge",
     "name": "SCOGÉ Universe",
     "oneLiner": "T.A.O.S City’s finest distributor of Luxury Fashion and Consumer goods",
@@ -2156,6 +2156,5 @@
     "video": "/img/showcase/scoge_video.mp4", 
     "videoContentType": "video/mp4",
     "submittableId": "34276514"
->>>>>>> 59ef70fe
-  }
+}
 ]