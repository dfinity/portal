[
  {
    "id": "dscvr",
    "name": "DSCVR",
    "oneLiner": "Social portals, community airdrops, crypto tipping on chain",
    "website": "https://dscvr.one/",
    "tags": [
      "SocialFi"
    ],
    "twitter": "https://twitter.com/DSCVR1?s=20&t=qrUKGHeyFLGiBQjpj3iI9A",
    "description": "DSCVR is an end-to-end decentralized Web3 social media platform that allows communities to form into groups called Portals. These Portals can be NFT gated, airdrop fungible and non-fungible tokens to their members and much more. DSCVR also allows for tipping posts in a growing number of cryptos, supporting ckBTC, a Bitcoin twin living on the Internet Computer.",
    "usesInternetIdentity": true,
    "stats": "200,000+ users",
    "display": "Large",
    "logo": "/img/showcase/dscvr_logo.webp",
    "screenshots": [
      "/img/showcase/dscvr_screenshot.webp"
    ]
  },

  {
    "id": "openchat",
    "name": "OpenChat",
    "oneLiner": "Decentralized alternative to WhatsApp",
    "website": "https://oc.app/",
    "tags": [
      "SocialFi",
      "Bitcoin",
      "DAO"    
    ],
    "description": "OpenChat is a fully decentralized real-time messaging service that is indistinguishable from Web2 chat apps, while living 100% on the blockchain. This allows users to send crypto to each other - including Bitcoin - and own a part of OpenChat through CHAT tokens.",
    "usesInternetIdentity": true,
    "display": "Large",
    "stats": "80,000+ users",
    "logo": "/img/showcase/openchat_logo.webp",
    "screenshots": [
      "/img/showcase/openchat-screenshot.webp"
    ]
  },

  {
    "id": "icpswap",
    "name": "ICPSwap",
    "website": "https://icpswap.com",
    "tags": [
      "DeFi",
      "Wallet",
      "Bitcoin"
    ],
    "description": "ICPSwap is DEX built completely end-to-end on-chain. By building the ability for anyone to swap tokens through ICPSwap leveraging the Internet Computer blockchain as the high-speed, scalable, low-cost infrastructure makes ICPSwap a first-to-market in the growing Internet Computer DeFi ecosystem.",
    "usesInternetIdentity": true,
    "logo": "/img/showcase/icpswap_logo.webp",
    "screenshots": [
      "/img/showcase/icpswap_screenshot_0.webp"
    ]
  },

{
    "id": "funded",
    "name": "Funded",
    "oneLiner": "Fund your favorite projects and get NFT rewards",
    "website": "https://funded.app/",
    "tags": [
      "SocialFi",
      "DeFi",
      "Bitcoin"
    ],
    "twitter": "https://twitter.com/funded_app",
    "description": "Web3 crowdfunding! Thanks to ICP's low transaction fees and advanced smart contract technology, you can participate in crowdfunding with ICP, BTC and ETH without worrying about losing money on gas fees.",
    "usesInternetIdentity": true,
    "stats": "83,000+ ICP funded",
    "display": "Normal",
    "logo": "/img/showcase/funded_logo.webp",
    "screenshots": []
  },

  {
    "id": "dmail",
    "name": "Dmail",
    "oneLiner": "Web3 Decentralized Email Client",
    "website": "https://dmail.ai/",
    "tags": [
      "NFT",
      "SocialFi"
    ],
    "description": "Dmail is the Web3 replacement for e-mail. Hosted completely on-chain and built on the Internet Computer, this dapp enables users to send and receive blockchain-backed, encrypted messages. In addition, Dmail addresses are owned by users as NFT assets - there is a natively built marketplace. Dmail was the winner of the 2021 Warpspeed ICP Hackathon in China, and saw an immediate round of funding netting a $10M valuation. ",
    "usesInternetIdentity": true,
    "github": "https://github.com/dmailofficial",
    "display": "Normal",
    "logo": "/img/showcase/dmail_logo.webp",
    "screenshots": [
      "/img/showcase/dmail_screenshot_0.webp"
    ]
  },

 {
    "id": "icdex",
    "name": "ICDex",
    "website": "https://avjzx-pyaaa-aaaaj-aadmq-cai.raw.ic0.app/ICDex",
    "tags": [
      "DeFi",
      "Bitcoin"
    ],
    "description": "ICDex is flagship product by ICLighthouse, an orderbook based DEX that runs 100% on-chain. The world's first orderbook DEX - made possible by advanced ICP smart contracts",
    "usesInternetIdentity": true,
    "twitter": "https://twitter.com/ICLighthouse",
    "display": "Normal",
    "logo": "/img/showcase/icdex_logo.webp",
    "screenshots": []
  },

  {
    "id": "distrikt",
    "name": "distrikt",
    "oneLiner": "Censorship-resistant fully on-chain social media platform",
    "website": "https://distrikt.app",
    "tags": [
      "SocialFi"
    ],
    "twitter": "https://twitter.com/DistriktApp?s=20&t=FIuSJzaUxndtjKLTpwmCEw",
    "description": "Distrikt is a completely decentralized, community-owned Web3 social media platform. Users of the platform will soon be able vote on upgrades, and no user data will ever be mined or sold. Create your account, secured by Internet Identity today.",
    "usesInternetIdentity": true,
    "authOrigins": ["https://distrikt.app", "https://az5sd-cqaaa-aaaae-aaarq-cai.ic0.app/"],
    "display": "Large",
    "stats": "110,000+ users",
    "logo": "/img/showcase/distrikt_logo.webp",
    "screenshots": [
      "/img/showcase/distrikt_screenshot.webp"
    ]
  },

  {
    "id": "hot-or-not",
    "name": "Hot or Not",
    "oneLiner": "Token rewards for both content creators and lurkers",
    "website": "https://hotornot.wtf/",
    "tags": [
      "SocialFi", "DAO"
    ],
    "description": "Hot or Not is a decentralized short-form video based social media platform, which integrates prediction markets for content. In addition to sharing their own videos, users can also speculate on videos of other users by staking tokens and voting whether a video will become 'Hot' or 'Not' to earn rewards.",
    "usesInternetIdentity": true,
    "stats": "55,000+ users",
    "logo": "/img/showcase/hot_or_not_logo.png",
    "screenshots": [
      "/img/showcase/hot_or_not_screenshot_0.jpg"
    ],
    "videoContentType": "video/mp4",
    "video": "/img/showcase/hot_or_not_video.mp4"
  },

  {
    "id": "bitfinity-evm",
    "name": "Bitfinity EVM",
    "website": "https://bitfinity.network/",
    "tags": [
      "DeFi",
      "Tools / Infrastructure",
      "Ethereum"
    ],
    "twitter": "https://twitter.com/bitfinitynet",
    "description": "Bitfinity is the EVM compatibility layer for the IC. Using Bitfinity, you can deploy your Solidity smart contracts to the Internet Computer, taking advantage of is many advantageous DeFi capabilities: HTTP Outcalls, the BTC integration and more.",
    "usesInternetIdentity": true,
    "stats": "1,000+ TPS",
    "display": "Large",
    "logo": "/img/showcase/bitfinity_evm.png",
    "screenshots": [
      "/img/showcase/bitfinity_showcase.webp"
    ]
  },

  {
    "id": "iclighthouse",
    "name": "ICLightHouse",
    "description": "Incubating true web3 DeFi infrastructure on the Internet Computer. Defi development framework and Defi ecosystem on IC blockchain.",
    "tags": [
      "DeFi",
      "Tools / Infrastructure",
      "Bitcoin"
    ],
    "website": "https://iclight.house/",
    "twitter": "https://twitter.com/ICLighthouse?s=20&t=hL-7QAUfiWo75L8pZzJ7fw",
    "discord": "https://discord.com/invite/FQZFGGq7zv",
    "logo": "/img/showcase/iclighthouse_logo.webp"
  },

  {
    "id": "astrox",
    "name": "AstroX ME",
    "oneLiner": "A powerful multichain wallet",
    "website": "https://astrox.me/#/",
    "tags": [
      "Tools / Infrastructure",
      "Wallet",
      "Bitcoin",
      "NFT",
      "Ethereum"
    ],
    "description": "ME wallet securing your assets without seed phrase across any devices.",
    "github": "https://github.com/AstroxNetwork",
    "twitter": "https://twitter.com/astrox_network",
    "logo": "/img/showcase/astroxme_logo.webp",
    "display": "Large",
    "screenshots": [
      "/img/showcase/astrox_me_screenshot.webp"
    ]
  },

  {
    "id": "yumi",
    "name": "Yumi",
    "oneLiner": "NFT marketplace for digital and physical assets",
    "website": "https://tppkg-ziaaa-aaaal-qatrq-cai.raw.ic0.app/",
    "tags": [
      "NFT"
    ],
    "twitter": "https://twitter.com/YumiMarketplace",
    "description": "Yumi is a high-speed, low-cost, and fully decentralized NFT marketplace built on the Internet Computer. All digital collectibles available on Yumi are hosted fully on-chain. The minting of NFTs is completely free for creators (no gas fees).",
    "usesInternetIdentity": true,
    "stats": "130,000+ ICP volume",
    "display": "Large",
    "logo": "/img/showcase/yumi_logo.webp",
    "screenshots": [
      "/img/showcase/yumi-screenshot.webp"
    ]
  },

  {
    "id": "entrepot",
    "name": "Entrepot",
    "oneLiner": "ICP's most popular NFT marketplace",
    "website": "https://entrepot.app/",
    "tags": [
      "NFT"
    ],
    "twitter": "https://twitter.com/toniqlabs",
    "description": "Entrepot is a decentralized NFT marketplace developed by ToniqLabs, the creators behind Rise of the Magni, Stoic Wallet, Cronic NFTs, and Exponent. Entrepot provides users with tools and on-chain services to design, deploy, and manage NFTs and traditional tokens. ",
    "usesInternetIdentity": false,
    "stats": "1,000,000+ ICP volume",
    "display": "Large",
    "logo": "/img/showcase/entrepot_logo.webp",
    "screenshots": [
      "/img/showcase/entrepot_screenshot.webp"
    ]
  },

    {
    "id": "sonic",
    "name": "Sonic",
    "oneLiner": "Swap-built end-to-end DeFi platform",
    "website": "https://sonic.ooo/",
    "tags": [
      "DeFi",
      "Wallet",
      "Bitcoin"
    ],
    "description": "Sonic is a DEX built end-to-end on-chain, on the Internet Computer. Sonic, built by PsychedelicDAO, currently run by Meme Cake enables users to swap tokens, earn fees as a liquidity provider, & build on the Internet Computer's AMM. Sonic takes advantage of the ICP blockchain's low fees, high-scalability, and reverse-gas model to deliver a seamless Web3 experience.",
    "github": "https://github.com/psychedelic",
    "stats": "$360,000+ TVL",
    "display": "Normal",
    "logo": "/img/showcase/sonic_logo.webp",
    "screenshots": [
      "/img/showcase/sonic_screenshot_0.webp"
    ]
  },

  {
    "id": "omnic",
    "name": "Omnic",
    "oneLiner": "Crosschain Messaging Protocol & Token Bridge Between the Internet Computer and EVM Chains",
    "website": "https://omnic.network",
    "tags": [
      "Tools / Infrastructure",
      "DeFi",
      "Ethereum"
    ],
    "description": "Omnic is a Crosschain messaging protocol built on the Internet Computer, Omnic Token Bridge helps bring liquidity on EVM networks to the Internet Computer",
    "usesInternetIdentity": false,
    "logo": "/img/showcase/omnic_logo.webp",
    "screenshots": [
      "/img/showcase/omnic_screenshot_0.webp"
    ],
    "videoContentType": "video/mp4",
    "video": "/img/showcase/omnic_video.mp4"
  },

  {
    "id": "origyn",
    "name": "Origyn",
    "oneLiner": "NFT-Based Authentication for Luxury Goods ",
    "website": "https://www.origyn.ch/",
    "tags": [
      "NFT", "Tools / Infrastructure"
    ],
    "twitter": "https://twitter.com/ORIGYNTech",
    "description": "The Origyn Foundation is blending luxury goods with NFTs by providing digital verifications for physical objects. Only possible on the Internet Computer. ",
    "github": "https://github.com/origyn-sa",
    "logo": "/img/showcase/origyn_logo.webp",
    "screenshots": [
      "/img/showcase/origyn_screenshot_0.webp"
    ]
  },

  {
    "id": "finterest",
    "name": "Finterest",
    "website": "https://tyhcm-sqaaa-aaaah-abjya-cai.raw.ic0.app/#/",
    "tags": [
      "DeFi",
      "Bitcoin"
    ],
    "twitter": "https://twitter.com/finterestICP",
    "description": "Lend and borrow against your crypto without bridging it across chains. Yes, even Bitcoin",
    "stats": "$1.5M+ Raised",
    "logo": "/img/showcase/finterest_logo.webp",
    "screenshots": [
      "/img/showcase/finterest_screenshot_0.webp"
    ]
  },

  {
    "id": "boom-dao",
    "name": "Boom DAO",
    "oneLiner": "Powering the next generation of fully on-chain games, and providing a collaborative hub for all things web3 gaming.",
    "website": "https://boomdao.xyz/",
    "tags": ["Games", "DAO", "Tools / Infrastructure", "NFT", "Metaverse"],
    "description": "BOOM DAO is an all-in-one web3 game platform and protocol running 100% on-chain on the Internet Computer. We are on a mission to build the gaming vertical of the Internet Computer blockchain, power the next generation of fully on-chain games on ICP, and provide a collaborative hub for all things web3 gaming.",
    "stats": "23,000+ DAO Members",
    "logo": "/img/showcase/boom-dao-logo.webp",
    "display": "Large",
    "usesInternetIdentity": true,
    "github": "https://github.com/BoomDAO/",
    "youtube": "https://www.youtube.com/watch?v=LHVVi4pN6CI",
    "twitter": "https://twitter.com/boomdaosns",
    "screenshots": ["/img/showcase/boom-dao-screenshot0.webp"],
    "video": "/img/showcase/boom-dao-video.mp4",
    "videoContentType": "video/mp4",
    "submittableId": ""
  },


  {
    "id": "plethora",
    "name": "Plethora",
    "website": "https://plethora.game/",
    "tags": [
      "Games",
      "Metaverse",
      "NFT"
    ],
    "twitter": "https://twitter.com/PlethoraGame",
    "description": "Plethora is a Web3 platformer with the goal of rewarding users both with fun gameplay and NFTs. Plethora empowers NFT projects to launch their collections with immersive experiences customized for you. Play now to compete, have fun, and earn rewards.",
    "oneLiner": "3D platformer meets Web3 with NFT rewards",
    "display": "Large",
    "stats": "10,000+ users",
    "logo": "/img/showcase/plethora_logo.webp",
    "screenshots": [
      "/img/showcase/plethora_screenshot.webp"
    ]
  },

  {
    "id": "kinic",
    "name": "Kinic",
    "oneLiner": "The world's first Web3 search engine",
    "website": "https://74iy7-xqaaa-aaaaf-qagra-cai.ic0.app/",
    "tags": [
      "Tools / Infrastructure", "DAO"
    ],
    "twitter": "https://twitter.com/kinic_app?s=20&t=PVKALcCRCdZIgr0U4sDWeg",
    "description": "The world’s first Web3 search engine indexing all Internet Computer based dapps.",
    "stats": "3,000,000+ searches",
    "display": "Large",
    "usesInternetIdentity": true,
    "logo": "/img/showcase/kinic_logo.webp",
    "screenshots": [
      "/img/showcase/kinic_screenshot.webp"
    ]
  },

   {
    "id": "modclub",
    "name": "Modclub",
    "oneLiner": "The world's first AI powered Web3 crowdwork platform",
    "website": "https://modclub.ai",
    "twitter": "https://twitter.com/ModclubApp",
    "tags": [
      "SocialFi", "Tools / Infrastructure"
    ],
    "stats": "20,000+ tasks completed",
    "description": "Modclub is an AI-enhanced decentralized crowdwork platform that handles resource-intensive tasks such as moderation, user verification and data labeling.",
    "usesInternetIdentity": true,
    "logo": "/img/showcase/modclub_logo.webp",
    "screenshots": [
      "/img/showcase/modclub_screenshot_0.webp"
    ],
    "github": "https://github.com/modclub-app"
  },
  
  {
    "id": "querio",
    "name": "Querio",
    "website": "https://querio.io/",
    "tags": [
      "Tools / Infrastructure"
    ],
    "description": "Querio is the most advanced web3.0 search engine of exceptional speed and accuracy, that empowers its users to search over the Internet Computer.",
    "logo": "/img/showcase/Querio_Logo.webp",
    "screenshots": []
  },

  {
    "id": "cubetopia",
    "name": "Cubetopia",
    "oneLiner": "Build and own an NFT World on the blockchain",
    "website": "https://kqwp7-2yaaa-aaaah-abyna-cai.raw.ic0.app/",
    "tags": [
      "Games",
      "Metaverse"
    ],
    "twitter": "https://twitter.com/TheCubetopia",
    "description": "Cubetopia is a Web3 building game where players can create anything on unique blocky islands. Each island is a mutable NFT stored on the Internet Computer blockchain. Anyone can visit these islands on chain, while the owner of the NFT ownership handles building permissions.",
    "stats": "32,500+ ICP volume",
    "display": "Large",
    "logo": "/img/showcase/cubetopia_logo.webp",
    "screenshots": [
      "/img/showcase/cubetopia_screenshot.webp"
    ]
  },

  {
    "id": "itoka",
    "name": "ITOKA",
    "oneLiner": "A Leading Infrastructure for Music3.0",
    "website": "https://www.itoka.xyz/",
    "tags": [
      "NFT",
      "SocialFi"
    ],
    "description": "The ITOKA project seeks to disrupt the centralized music industry by offering a complete infrastructure solution for the web3 music industry. This includes creation tools, data storage, and music streaming services. The goal of ITOKA is to transform the music industry into a decentralized ecosystem, empowering creators with greater control over their content and a fairer share of revenue.",
    "usesInternetIdentity": false,
    "github": "https://github.com/Itoka-DAO",
    "twitter": "https://twitter.com/itokamusic",
    "stats": "3M+ minutes on-chain streaming",
    "logo": "/img/showcase/itoka_logo.svg",
    "video": "/img/showcase/itoka_video.mp4",
    "videoContentType": "video/mp4",
    "display": "Large",
    "screenshots": [
      "/img/showcase/itoka_screanshot.svg"
    ]
  },

  {
    "id": "portal",
    "name": "Portal",
    "oneLiner": "Onchain Video Streaming Infrastructure",
    "website": "https://app.portal.one",
    "tags": [
      "Tools / Infrastructure",
      "NFT"
    ],
    "description": "Portal is a web3 video infrastructure platform built entirely on the Internet Computer blockchain. Portal enables developers to easily replace their current web2 video solutions with a native web3 video service at a fraction of the cost. Portal Channels give creators ownership and control over their video environment whilst offering fans great viewing experiences and real rewards like automatically generated digital collectibles that grant access to private video content.",
    "github": "https://github.com/NFT-Portal",
    "logo": "/img/showcase/portal_logo.webp",
    "video": "/img/showcase/portal_video.mp4",
    "videoContentType": "video/mp4",
    "screenshots": []
  },

  {
    "id": "taggr",
    "name": "TAGGR",
    "website": "https://taggr.link",
    "tags": [
      "SocialFi", "Tools / Infrastructure"
    ],
    "twitter": "https://twitter.com/TaggrNetwork",
    "description": "Fully on-chain and fully autonomous SocialFi network. A simple way to publish content on a public compute infrastructure. No Ponzinomics - TAGGR has a sustainable tokenomics model that rewards quality posts and removes incentive to spam.",
    "usesInternetIdentity": true,
    "authOrigins": ["https://taggr.link", "https://6qfxa-ryaaa-aaaai-qbhsq-cai.ic0.app"],
    "display": "Normal",
    "stats": "24,000+ posts",
    "logo": "/img/showcase/taggr_logo.webp",
    "oneLiner": "Blending forums and blogs - controlled by a DAO",
    "screenshots": [
      "/img/showcase/taggr_screenshot_0.webp"
    ]
  },

  {
    "id": "azle",
    "name": "Azle",
    "oneLiner": "TypeScript CDK for the Internet Computer",
    "website": "https://demergent-labs.github.io/azle/azle.html",
    "tags": [
      "Tools / Infrastructure"
    ],
    "description": "Azle is a TypeScript Canister Development Kit (CDK) for the Internet Computer. In other words, it's a TypeScript/JavaScript runtime for building applications on the IC.",
    "usesInternetIdentity": false,
    "logo": "/img/showcase/azle_logo.svg",
    "github": "https://github.com/demergent-labs/azle",
    "screenshots": [
      "/img/showcase/azle_screenshot_0.jpg"
    ]
  },

  {
    "id": "orally-network",
    "name": "Orally",
    "oneLiner": "The fully on-chain oracles for secure and reliable decentralized data feeding and automation across multiple chains.",
    "tags": ["Tools / Infrastructure", "DeFi", "Ethereum"],
    "description": "The fully on-chain oracles for secure and reliable decentralized data feeding and automation across multiple chains. Experience seamless real-world data integration across various blockchains, powering dynamic, secure and efficient dapps. Elevate your blockchain journey with us!",
    "usesInternetIdentity": false,
    "website": "https://orally.network",
    "github": "https://github.com/orally-network",
    "youtube": "https://youtu.be/1ZDEyllqUcA",
    "twitter": "https://twitter.com/orally_network",
    "display": "Large",
    "logo": "/img/showcase/orally-network_logo.png",
    "screenshots": [
      "/img/showcase/orally-network_screenshot_0.webp"
    ],
    "submittableId": "35782696"
  },

  {
    "id": "catalyze",
    "name": "Catalyze",
    "website": "https://aqs24-xaaaa-aaaal-qbbea-cai.ic0.app/",
    "tags": [
      "SocialFi"
    ],
    "description": "Catalyze is a decentralized social and community-building platform designed to host engaged and thriving Web3 communities. With a unique and customized engagement economy, Catalyze communities and their members will be rewarded for their participation and contribution. Main features include: direct communication, event & task management, integrated Web3 wallets, NFT Gating, NFT airdrop & sales management.",
    "usesInternetIdentity": true,
    "oneLiner": "Manage your Web3 communities and events",
    "display": "Large",
    "stats": "275+ groups",
    "logo": "/img/showcase/catalyze_logo.webp",
    "screenshots": [
      "/img/showcase/catalyze_screenshot.webp"
    ]
  },

  {
    "id": "juno",
    "name": "Juno",
    "oneLiner": "Build Web3 dApps like Web2",
    "website": "https://juno.build",
    "tags": [
      "Tools / Infrastructure"
    ],
    "twitter": "https://twitter.com/junobuild",
    "github": "https://github.com/junobuild/juno",
    "description": "Juno is an open-source platform that combines the power of Web3 with the ease and simplicity of Web2 development, enabling programmers to build decentralized apps faster and easier than ever before.",
    "display": "Large",
    "usesInternetIdentity": true,
    "authOrigins": ["https://console.juno.build"],
    "logo": "/img/showcase/juno_logo.svg",
    "screenshots": [
      "/img/showcase/juno_social_image.png"
    ]
  },

  {
    "id": "internetidentity",
    "name": "Internet Identity",
    "oneLiner": "Decentralized Anonymous Blockchain Authentication",
    "website": "https://identity.ic0.app/",
    "tags": [
      "Tools / Infrastructure"
    ],
    "description": "Internet Identity is a privacy-enhancing authentication framework for applications on the Internet Computer. It provides users with a easy-to-use and secure anonymizing login to Web3 services running on ICP without being tracked across dapps.",
    "github": "https://github.com/dfinity/internet-identity",
    "usesInternetIdentity": true,
    "stats": "1,000,000+ users",
    "logo": "/img/showcase/internetidentity_logo.webp",
    "screenshots": [
      "/img/showcase/internetidentity_screenshot_0.gif"
    ]
  },

  {
    "id": "Arth",
    "name": "Arth",
    "oneLiner": "Arth ckBTC wallet and swap btc<>ckBtc",
    "tags": [
      "DeFi",
      "Wallet", "Bitcoin"
    ],
    "description": "Introducing Arth - the mobile payments app that combines the power of Bitcoin with the convenience of mobile payments. With ckBTC, you can easily swap ckBTC from Bitcoin, view balances, and seamlessly make payments using QR codes. more features coming soon",
    "usesInternetIdentity": true,
    "website": "https://arth.foo",
    "github": "https://github.com/s1dc0des/arth_app",
    "twitter": "https://twitter.com/arth_foo",
    "display": "Large",
    "logo": "/img/showcase/arth_logo.png",
    "screenshots": [
      "/img/showcase/arth_ss.webp"
    ],
    "submittableId": "36143434"
  },

  {
    "name": "Signals",
    "description": "Signals is a location based chat app for making connections, creating communities and discovering events. ",
    "website": "https://signalsicp.com/",
    "logo": "/img/showcase/signals_logo.webp",
    "screenshots": [
      "/img/showcase/signals_screenshot.webp"
    ],
    "display": "Normal",
    "id": "signals",
    "oneLiner": "A location based app for empowering local communities",
    "stats": "5,000+ users",
    "tags": [
      "SocialFi"
    ],
    "usesInternetIdentity": true,
    "twitter": "https://twitter.com/signalsicp",
    "submittableId": "35639473"
  },

  {
    "id": "stakedicp",
    "name": "StakedICP",
    "oneLiner": "Non-custodial liquid staking for ICP",
    "tags": [
      "DeFi"
    ],
    "description": "StakedICP is the liquid-staking protocol revolutionizing staking on the Internet Computer, putting control in investors' hands. ICP is staked in the NNS DAO, and stakers receive rewards just by holding the stICP token. The stICP token is DeFi-compatible, to support protocols building on the Internet Computer, and always fully-backed by ICP staked in the NNS.",
    "usesInternetIdentity": false,
    "website": "https://stakedicp.com",
    "github": "https://github.com/AegirFinance/StakedICP",
    "twitter": "https://twitter.com/StakedICP",
    "display": "Normal",
    "logo": "/img/showcase/stakedicp_logo.webp",
    "screenshots": []
  },

  {
    "id": "plug",
    "name": "Plug",
    "oneLiner": "Decentralized Wallet for the Internet Computer",
    "website": "https://plugwallet.ooo/",
    "tags": [
      "Wallet",
      "NFT",
      "Tools / Infrastructure",
      "Bitcoin"
    ],
    "description": "Plug Wallet, built and open sourced by Fleek, is a browser extension that allows you to access your ICP, Cycles and other tokens - as well as log into Internet Computer dapps with one click.",
    "github": "https://github.com/Psychedelic/plug",
    "stats": "100,000+ users",
    "display": "Normal",
    "logo": "/img/showcase/plug_logo.webp",
    "video": "/img/showcase/plug_video.mp4",
    "videoContentType": "video/mp4",
    "screenshots": [
      "/img/showcase/plug_screenshot_0.webp"
    ]
  },

  {
    "id": "canscale",
    "name": "CanScale",
    "description": "Worried about data being persisted or how your data structure will scale across canisters? CanScale can help you focus more on building out your vision, and spend less time thinking about how to scale out your multi canister architecture on the IC.",
    "tags": [
      "Tools / Infrastructure"
    ],
    "website": "https://www.canscale.dev",
    "twitter": "https://twitter.com/can_scale",
    "logo": "/img/showcase/canscale_logo.webp",
    "submittableId": "34140445"
  },

  {
    "id": "canistergeek",
    "name": "Canistergeek",
    "oneLiner": "IC canister management tool",
    "description": "Top up your canisters, monitor cycles, memory, logs and get your monthly reports in one place.",
    "tags": [
      "Tools / Infrastructure"
    ],
    "usesInternetIdentity": true,
    "website": "https://canistergeek.app/",
    "github": "https://github.com/usergeek/canistergeek_ic_rust",
    "twitter": "https://twitter.com/theUSERGEEK",
    "discord": "https://discord.gg/CvTpv2TeKs",
    "logo": "/img/showcase/canistergeek_logo.webp",
    "submittableId": "33310242"
  },

  {
    "name": "Mops",
    "description": "On-chain package manager for Motoko. Mops makes it easy to discover, install and publish Motoko packages.",
    "website": "https://mops.one",
    "logo": "/img/showcase/mops_logo.webp",
    "screenshots": [],
    "video": "",
    "display": "Normal",
    "id": "mops",
    "oneLiner": "On-chain package manager for Motoko",
    "stats": "15,000+ downloads",
    "tags": [
      "Tools / Infrastructure"
    ],
    "usesInternetIdentity": false,
    "github": "https://github.com/ZenVoich/mops",
    "twitter": "https://twitter.com/mops_one",
    "youtube": "",
    "submittableId": ""
  },

  {
    "id": "beamfi",
    "name": "BeamFi",
    "oneLiner": "Real Time Micro Payments solution for creators",
    "website": "https://beamfi.app",
    "tags": [
      "DeFi"
    ],
    "description": "BeamFi is an open source DeFi protocol, bringing Autonomous Stream Payment solution to Internet Computer, allowing users to send or receive a constant stream of ICP or XTC in BeamFi DApp or BeamFi Meeting App in Zoom while a meeting is in progress",
    "usesInternetIdentity": false,
    "logo": "/img/showcase/beamfi_logo.webp",
    "github": "https://github.com/BeamFi/BeamFiProtocol",
    "youtube": "https://youtu.be/85TWP4QHHBg",
    "twitter": "https://twitter.com/BeamFiApp",
    "screenshots": [
      "/img/showcase/beamfi_screenshot_0.webp"
    ],
    "submittableId": "33086681"
  },

  {
    "id": "infinityswap",
    "name": "InfinitySwap",
    "website": "https://infinityswap.one/",
    "tags": [
      "DeFi",
      "Wallet"
    ],
    "twitter": "https://twitter.com/infinity_swap",
    "description": "InfinitySwap is a platform to create, stake, and swap tokens on the Internet Computer. Backed by Polychain Capital and 9YardsCapital (amongst others) - InfinitySwap offers users the ability to swap tokens cheaply with their novel technology, built on the ICP blockchain.",
    "stats": "$1.5M Invested PolyChain Capital + a16z",
    "logo": "/img/showcase/infinityswap_logo.webp",
    "screenshots": [
      "/img/showcase/infinityswap_screenshot_0.webp"
    ]
  },

  {
    "id": "eimolad",
    "name": "Eimolad",
    "description": "This is an amazing world inhabited by humans, dwarves, orcs, elves and other fantastic creatures. This is a world of magic and valor. This world is full of mysteries, dangers and incredible adventures. ",
    "tags": [
      "Games"
    ],
    "website": "https://eimolad.com/",
    "twitter": "https://twitter.com/eimolad",
    "discord": "https://discord.gg/qD3R5nDXDZ",
    "logo": "/img/showcase/eimolad_logo.webp",
    "submittableId": "28118212"
  },

  {
    "id": "mora",
    "name": "MORA",
    "oneLiner": "A Web3 space for writers to express autonomy of thought ",
    "website": "https://mora.app",
    "tags": [
      "SocialFi"
    ],
    "description": "Mora allows users to create a unique Web3 space where they can have independent content data, subscription relationships, financial information, and even complex algorithms. From its inception, a planet will be monitored by Launch Trail to ensure compliance with the protocol and establish trust. The Launch Trail will be controlled by the Mora Dao Canister.",
    "usesInternetIdentity": true,
    "stats": "2,000+ articles",
    "logo": "/img/showcase/mora_logo.png",
    "screenshots": [
      "/img/showcase/mora_banner.jpg"
    ],
    "youtube": "https://www.youtube.com/watch?v=rQIGanE7WxA",
    "twitter": "https://twitter.com/Mora_App"
  },

  {
    "id": "dsocial",
    "name": "DSocial",
    "website": "https://DSocial.app ",
    "tags": [
      "SocialFi"
    ],
    "description": "DSocial is a decentralized version of YouTube -- enabling content creators to be fairly rewarded for their work, and engagement. This Web3 media platform is hosted end-to-end on the Internet Computer interoperating with Arweave for decentralized video content.",
    "usesInternetIdentity": true,
    "display": "Normal",
    "logo": "/img/showcase/dsocial_logo.webp",
    "video": "/img/showcase/dsocial_video.mp4",
    "videoContentType": "video/mp4",
    "screenshots": []
  },

  {
    "id": "unfoldvr",
    "name": "UnfoldVR",
    "oneLiner": "Decentralizing asset Creation and Discovery for the Metaverse",
    "website": "https://jmorc-qiaaa-aaaam-aaeda-cai.ic0.app/",
    "tags": [
      "Metaverse",
      "NFT",
      "Tools / Infrastructure"
    ],
    "twitter": "https://twitter.com/unfold_vr",
    "description": "UnfoldVR empowers creators to author 3D NFTs using easy-to-use tools both on the Web and in Virtual Reality.",
    "usesInternetIdentity": true,
    "display": "Normal",
    "logo": "/img/showcase/unfoldvr_logo.webp",
    "video": "/img/showcase/unfoldvr_video.mp4",
    "videoContentType": "video/mp4",
    "screenshots": []
  },

  {
    "id": "airgap",
    "name": "AirGap",
    "oneLiner": "Self custody made simple and secure. Turn a spare smartphone into a cold wallet.",
    "description": "Self custody made simple and secure. Turn a spare smartphone into a cold wallet that can store a plethora of tokens including ICP and ckBTC. Using AirGap, you can stake ICP directly on the NNS and participate in governance.",
    "website": "https://airgap.it/",
    "tags": [
      "Wallet"
    ],
    "usesInternetIdentity": false,
    "logo": "/img/showcase/airgap_logo.webp"
  },

  {
    "id": "kawak",
    "name": "KawaK",
    "description": "A forum for critical thinkers, builders and writers. Earn by providing human to human feedback.  ",
    "website": "https://3ysab-rqaaa-aaaan-qaewq-cai.ic0.app/",
    "logo": "/img/showcase/kawak_logo.webp",
    "screenshots": [
      "/img/showcase/kawak_screenshot.webp"
    ],
    "video": "/img/showcase/kawak_video.mp4",
    "videoContentType": "video/mp4",
    "display": "Normal",
    "oneLiner": "Acess real human feedback. Earn while helping others",
    "stats": "100+ Topics ",
    "tags": [
      "Tools / Infrastructure"
    ],
    "usesInternetIdentity": false,
    "github": "https://github.com/kawak-org/Kawak-2.0",
    "twitter": "https://twitter.com/KawaK_ICP",
    "youtube": "",
    "submittableId": "35943161"    
  },

  {
    "id": "seers",
    "name": "Seers",
    "website": "https://seers.social/",
    "tags": [
      "SocialFi"
    ],
    "description": "What if there was decentralized Twitter that included prediction markets? Seers is Web3 social media platform hosted 100% on-chain combining social media features with prediction markets.",
    "usesInternetIdentity": true,
    "stats": "10,000 users + TVL",
    "display": "Normal",
    "logo": "/img/showcase/seers_logo.webp",
    "screenshots": []
  },

  {
    "id": "pokedstudiobots",
    "name": "PokedStudio Bots",
    "website": "https://entrepot.app/marketplace/poked",
    "tags": [
      "NFT"
    ],
    "description": "PokedStudio Bots are a collection of 10,000 unique bots designed by acclaimed digital artist, Jonathan Ball. The Ultimate Master Bot which sold for 3,000 ICP (~$172,140), marks the largest single NFT purchase on the Internet Computer, and is one of the largest across all blockchain projects to date. The NFT Bots are all unique and possess differing rarities and attributes that will transfer into a future metaverse gaming experience in beautiful technicolor.",
    "oneLiner": "Record Highest Selling NFT",
    "display": "Large",
    "logo": "/img/showcase/pokedstudiobots_logo.webp",
    "screenshots": [
      "/img/showcase/pokedstudio-bots.webp"
    ]
  },

  {
    "id": "Caniplay",
    "name": "Caniplay",
    "oneLiner": "The world's First NFT Broadcast Station",
    "tags": [
      "NFT",
      "SocialFi" ],
    "description": "Introducing CaniPlay (Can I Play), the pioneering, fully on-chain NFT broadcast station. Submit your audio or video content, reach a global audience receiving recognition and rewards from your listeners. As a listener, enjoy airdrops for actively participating in curating content",
    "usesInternetIdentity": false,
    "website": "https://es7e3-taaaa-aaaan-qakqq-cai.icp0.io",
    "github": "https://github.com/orgs/Canistore",
    "twitter": "https://twitter.com/canistore",
    "display": "Large",
    "logo": "/img/showcase/CaniPlay_logo.png",
    "screenshots": [
      "/img/showcase/CaniPlay_SS.webp"
    ],
    "submittableId": "34838526"
  },

  {
    "id": "nuance",
    "name": "Nuance",
    "website": "https://exwqn-uaaaa-aaaaf-qaeaa-cai.ic0.app/",
    "tags": [
      "SocialFi"
    ],
    "description": "Nuance is a Web3.0 blogging platform that is hosted on-chain end-to-end on the Internet Computer. Developed by Aikin Dapps, the alpha of the world's first blogging platform to be hosted entirely on a blockchain has now launched. Nuance aims to bring NFTs into the world of editorial content ownership.",
    "usesInternetIdentity": true,
    "logo": "/img/showcase/nuance_logo.webp",
    "screenshots": [
      "/img/showcase/nuance_screenshot_0.webp"
    ]
  },

  {
    "id": "spinnercash",
    "name": "Spinner.Cash",
    "description": "Private transactions for ICP and BTC",
    "tags": [
      "DeFi",
      "Tools / Infrastructure",
      "Bitcoin"
    ],
    "website": "https://spinner.cash/",
    "github": "https://github.com/spinner-cash/launch-trail",
    "twitter": "https://twitter.com/spnrapp",
    "logo": "/img/showcase/spinnercash_logo.webp"
  },
  {
    "id": "bitfinitywallet",
    "name": "Bitfinity Wallet",
    "oneLiner": "A wallet to store and manage NFTs, Tokens, and connect to dapps on the Internet Computer.",
    "website": "https://wallet.infinityswap.one/",
    "tags": [
      "Wallet",
      "Bitcoin", "Ethereum"
    ],
    "description": "The Bitfinity Wallet is a multi-chain wallet built and open sourced by InfinitySwap. It is a browser extension that allows you to store and transfer your BTC, ICP, SNS-1, NFT and other tokens - as well as log into Internet Computer dapps with a single click. The InfinitySwap Wallet also supports Internet Identity, the powerful authentication framework provided by the Internet Computer.",
    "display": "Large",
    "logo": "/img/showcase/bitfinitywallet_logo.webp",
    "videoContentType": "video/mp4",
    "screenshots": [
      "/img/showcase/bitfinitywallet_screenshot.webp"
    ]
  },

  {
    "id": "rubaru",
    "name": "RuBaRu",
    "oneLiner": "Building On-Chain Regenerative Creator-Consumer Economy",
    "website": "https://rubaru.app/",
    "tags": ["SocialFi"],
    "description": "RuBaRu aims to create a vibrant 100% On-Chain DAO-based tokenized economy owned & governed by the community, where creators, influencers, consumers, and brands coexist harmoniously. By doing so, we unlock new opportunities, reshape digital creativity, drive economic growth, and foster a thriving ecosystem of shared prosperity.",
    "logo": "/img/showcase/rubaru_logo.png",
    "display": "Large",
    "usesInternetIdentity": true,
    "youtube": "https://youtu.be/CBumSMJRV08", 
    "twitter": "https://twitter.com/RuBaRu_app",
    "screenshots": ["/img/showcase/rubaru_dapp_screenshots.png"], 
    "video": "/img/showcase/rubaru_video.mp4", 
    "videoContentType": "video/mp4",
    "submittableId": "39223821"
  },

  {
    "id": "ntagle",
    "name": "ntagle",
    "oneLiner": "Proof of Physical Ownership Platform",
    "tags": [
      "Tools / Infrastructure",
      "Wallet",
      "Bitcoin"
    ],
    "description": "ntagle connects inexpensive physical NFC tags to canisters, giving IC dapp developers the ability to create transferrable HW wallets, Physical NFTs, etc. Any tag can use any integration, meaning dapps can make web3 phygital experiences available to all ntagle owners with a single deploy.",
    "usesInternetIdentity": false,
    "logo": "/img/showcase/ntagle_icon.webp",
    "github": "https://github.com/InternetComputerOG/ntagle-core",
    "twitter": "https://twitter.com/ntagled",
    "website": "https://github.com/InternetComputerOG/ntagle-core",
    "screenshots": []
  },

  {
    "id": "cosmicrafts",
    "name": "Cosmicrafts",
    "oneLiner": "Blast through the metaverse with Cosmicrafts, where interstellar mayhem meets epic battles for the ultimate cosmic showdown!",
    "website": "https://cosmicrafts.com/",
    "tags": [
      "Games",
      "Metaverse"
    ],
    "twitter": "https://twitter.com/cosmicrafts",
    "description": "Unleash your inner commander and dominate the metaverse in the action-packed universe of Cosmicrafts. Engage in thrilling interstellar battles, strategize with allies, and conquer the cosmos. Are you ready to claim your place among the stars?",
    "usesInternetIdentity": true,
    "stats": "10,000+ users",
    "logo": "/img/showcase/cosmicrafts_logo.webp",
    "video": "/img/showcase/cosmicrafts_video.mp4",
    "videoContentType": "video/mp4",
    "screenshots": [
      "/img/showcase/cosmicrafts_screenshot1.jpg"
    ]
  },

  {
    "id": "kontribute",
    "name": "Kontribute",
    "oneLiner": "Web3 storytelling",
    "website": "https://kontribute.app",
    "tags": [
      "SocialFi",
      "NFT"
    ],
    "twitter": "https://twitter.com/TeamBonsai_ICP",
    "description": "Kontribute is a web3 creators platform that brings story writing and digital art collectibles together. Features include: decentralized story storage, likes, tipping, polls, NFT marketplace and NFT minting.",
    "github": "https://github.com/teambonsai/bonsai_dapp",
    "usesInternetIdentity": true,
    "stats": "1,000+ users",
    "display": "Normal",
    "logo": "/img/showcase/kontribute_logo.webp",
    "screenshots": [
      "/img/showcase/kontribute_screenshot_0.webp"
    ]
  },

  {
    "id": "dstar",
    "name": "Dstar",
    "website": "https://yunqk-aqaaa-aaaai-qawva-cai.ic0.app/",
    "tags": [
      "NFT"
    ],
    "description": "Dstar is an Internet Identity (II) trading marketplace. Since each II is unique, the ICP blockchain treats them as NFTs. Users can trade, purchase, or sell their anonymous blockchain-based authentication accounts on this community-built marketplace. Integrated with Plug wallet, users can search for and purchase any coveted Internet Identity numbers which may be up for auction.",
    "oneLiner": "Internet Identity Marketplace",
    "display": "Normal",
    "logo": "/img/showcase/dstar_logo.webp",
    "screenshots": [
      "/img/showcase/dstar_screenshot_0.webp"
    ]
  },

  {
    "id": "sudograph",
    "name": "Sudograph",
    "website": "https://i67uk-hiaaa-aaaae-qaaka-cai.raw.ic0.app/",
    "tags": [
      "Tools / Infrastructure"
    ],
    "description": "Sudograph is a GraphQL database for the Internet Computer. Its goal is to become the simplest way to develop applications for the IC by providing flexibility and out-of-the-box data management.",
    "github": "https://github.com/sudograph/sudograph",
    "logo": "/img/showcase/sudograph_logo.webp",
    "screenshots": [
      "/img/showcase/sudograph_screenshot_0.webp"
    ]
  },

  {
    "id": "dwitter",
    "name": "Dwitter",
    "oneLiner": "AI-powered social network",
    "website": "https://dwitter.me",
    "tags": [
      "SocialFi"
    ],
    "description": "Explore Dwitter! Decentralized social network like Twitter, integrated with OpenAI bots. View a shared global feed featuring user-chatbot interactions from around the world.",
    "usesInternetIdentity": false,
    "logo": "/img/showcase/dwitter_logo.png",
    "github": "https://github.com/azhuravel/Dwitter-Dfinity",
    "twitter": "https://twitter.com/DwitterWeb3",
    "screenshots": [],
    "submittableId": 21958145
  },

  {
    "id": "icdrive",
    "name": "IC Drive",
    "website": "https://rglue-kyaaa-aaaah-qakca-cai.ic0.app/#/",
    "tags": [
      "Tools / Infrastructure"
    ],
    "description": "A decentralized private file storage dapp built on the Internet Computer. Store and securely share any type from anywhere in the world with this decentralized version of Box, or Google Drive. ",
    "usesInternetIdentity": true,
    "logo": "/img/showcase/icdrive_logo.webp",
    "screenshots": [
      "/img/showcase/icdrive_screenshot_0.webp",
      "/img/showcase/icdrive_screenshot_1.webp"
    ]
  },

  {
    "id": "argonstudio",
    "name": "Argon Studio",
    "description": "We'll be your end-to-end partner, whether managing your project from ideation to implementation, or filling gaps in your current team.",
    "tags": [
      "Tools / Infrastructure"
    ],
    "website": "https://argonstudios.xyz/",
    "twitter": "https://twitter.com/ArgonStudiosXYZ",
    "logo": "/img/showcase/argonstudio_logo.webp",
    "submittableId": "34524251"
  },

  {
    "id": "motokoplayground",
    "name": "Motoko Playground",
    "oneLiner": "Free IDE to Learn Motoko",
    "website": "https://m7sm4-2iaaa-aaaab-qabra-cai.raw.ic0.app/",
    "tags": [
      "Tools / Infrastructure"
    ],
    "description": "The Motoko Playground is an IDE for developers to learn Motoko - the native language for the Internet Computer blockchain. Deploy canister smart contracts for free, directly within a browser, without needing to download an SDK or set up a wallet.",
    "github": "https://github.com/dfinity/motoko-playground",
    "usesInternetIdentity": false,
    "display": "Normal",
    "logo": "/img/showcase/motokoplayground_logo.webp",
    "video": "/img/showcase/motokoplayground_video.mp4",
    "videoContentType": "video/mp4",
    "screenshots": []
  },


  {
    "id": "contentfly",
    "name": "Content Fly",
    "website": "https://contentfly.app/",
    "tags": [
      "SocialFi"
    ],
    "description": "Content Fly is a Web3 Job Management Tool & Marketplace. It allows content buyers & creators to work together with the security of an escrow payment and DAO based dispute resolution. IP is protected and transferred as an NFT.",
    "usesInternetIdentity": true,
    "display": "Normal",
    "logo": "/img/showcase/contentfly_logo.webp",
    "screenshots": [
      "/img/showcase/contentfly_screenshot_0.webp"
    ]
  },

  {
    "id": "scinet",
    "name": "SCINET",
    "description": "SCINET is a decentralized life sciences (“DeSci”) research and investment platform that revolutionizes the way people do and support science. Powered by blockchain technologies, SCINET allows retail and institutional investors to invest directly in life sciences research and technology with security and authenticity.",
    "tags": [
      "SocialFi",
      "Tools / Infrastructure"
    ],
    "usesInternetIdentity": false,
    "website": "https://www.scinet.one/",
    "twitter": "https://twitter.com/scinet_inc",
    "discord": "https://discord.com/invite/5uH6vpJjeB",
    "logo": "/img/showcase/scinet_logo.webp",
    "submittableId": "33285268"
  },

  {
    "id": "crowdgovorg",
    "name": "CrowdGov.org",
    "oneLiner": "The simplified, one stop shop for IC Governance.",
    "website": "https://crowdgov.org",
    "tags": [
      "Tools / Infrastructure"
    ],
    "description": "The crowdgov.org website is dedicated to simplified governance for the internet computer. You will find information about how to participate in governance and how to maximize voting rewards. A variety of research tools are provided to help you learn more about NNS ecosystem participants and the current state of decentralization.",
    "usesInternetIdentity": true,
    "display": "Normal",
    "logo": "/img/showcase/crowdgovorg_logo.webp",
    "screenshots": [
      "/img/showcase/crowdgovorg_screenshot_0.webp"
    ]
  },

  {
    "id": "faefolk",
    "name": "FaeFolk",
    "description": "FaeFolk is a multiplayer, slice of life, NFT role-playing game where you use your NFTs to craft tools, equipment, and train your skills",
    "tags": [
      "Games",
      "NFT"
    ],
    "website": "https://medium.com/faefolk",
    "github": "https://github.com/ICCards/faefolk",
    "twitter": "https://twitter.com/_faefolk",
    "discord": "https://discord.gg/Fe5qYRZrGp",
    "logo": "/img/showcase/faefolk_logo.webp",
    "submittableId": "32841408"
  },

  {
    "id": "factland",
    "name": "Factland DAO",
    "oneLiner": "A Web3 community building decentralized trust in the age of misinformation",
    "website": "https://factland.org",
    "tags": [
      "Tools / Infrastructure"
    ],
    "description": "Factland is a Web3 DAO with a mission to slow the spread of misinformation online. Factland makes it easy for anyone to flag untrustworthy claims and have them promptly adjudicated by a decentralized community of fact checkers rewarded in crypto.",
    "usesInternetIdentity": true,
    "stats": "50+ claims adjudicated",
    "logo": "/img/showcase/factland_logo.png",
    "github": "https://github.com/Factland",
    "youtube": "https://www.youtube.com/channel/UCriPbgLAQ6x5C2Hugfho37Q",
    "twitter": "https://twitter.com/factlanddao",
    "screenshots": [],
    "video": "/img/showcase/factland_video.mp4",
    "videoContentType": "video/mp4",
    "submittableId": 32780428
  },

  {
    "id": "sagatarot",
    "name": "Saga Tarot",
    "website": "https://5nl7c-zqaaa-aaaah-qaa7a-cai.raw.ic0.app/",
    "tags": [
      "Games"
    ],
    "description": "Have your fortune told on the Internet Computer. Saga Tarot gives you a tarot reading in one click. The user-friendly dapp is built completely on the Internet Computer, accessible from any browser. What will the future hold for you?",
    "usesInternetIdentity": true,
    "display": "Normal",
    "logo": "/img/showcase/sagatarot_logo.webp",
    "video": "/img/showcase/sagatarot_video.mp4",
    "videoContentType": "video/mp4",
    "screenshots": []
  },

  {
    "id": "ember-cli-dfinity",
    "name": "ember-cli-dfinity",
    "description": "An add-on for using the Internet Computer in your EmberJS app.",
    "website": "https://vkx2r-zaaaa-aaaap-aa55a-cai.icp0.io/",
    "tags": [
      "Tools / Infrastructure"
    ],
    "usesInternetIdentity": false,
    "logo": "/img/showcase/ember-cli-dfinity.png",
    "github": "https://github.com/onehilltech/ember-cli-dfinity"
  },

  {
    "id": "kybra",
    "name": "Kybra",
    "oneLiner": "Python CDK for the Internet Computer",
    "website": "https://github.com/demergent-labs/kybra",
    "tags": [
      "Tools / Infrastructure"
    ],
    "description": "Kybra is a Python Canister Development Kit (CDK) for the Internet Computer. In other words, it's a Python runtime for building applications on the IC.",
    "usesInternetIdentity": false,
    "logo": "/img/showcase/kybra_logo.svg",
    "screenshots": [
      "/img/showcase/kybra_screenshot_0.jpg"
    ]
  },

  {
    "id": "icpipeline",
    "name": "ICPipeline",
    "website": "https://www.icpipeline.com",
    "tags": [
      "Tools / Infrastructure"
    ],
    "description": "ICPipeline is your self-contained, n-tiered development and testing platform, designed and built specifically for the Internet Computer ecosystem. On-demand dev tooling for the next generation of IC/Web3 applications.\n",
    "github": "https://github.com/icpipeline-framework",
    "usesInternetIdentity": false,
    "display": "Normal",
    "logo": "/img/showcase/icpipeline_logo.webp",
    "screenshots": [
      "/img/showcase/icpipeline_screenshot_0.webp"
    ]
  },

  {
    "id": "icme",
    "name": "ICME",
    "website": "https://sygsn-caaaa-aaaaf-qaahq-cai.raw.ic0.app/",
    "tags": [
      "Tools / Infrastructure"
    ],
    "description": "ICME is a no-code tool that makes it easy for anyone to build and deploy beautiful websites on the Internet Computer. Launch your blog or business's website on the Internet Computer today.",
    "usesInternetIdentity": true,
    "logo": "/img/showcase/icme_logo.webp",
    "screenshots": [
      "/img/showcase/icme_screenshot_0.webp",
      "/img/showcase/icme_screenshot_1.webp"
    ]
  },

  {
    "id": "iknows",
    "name": "iKnows",
    "oneLiner": "Explore unlimited knowledge, with Q&A interaction between you and me!",
    "website": "https://ffxwx-3yaaa-aaaah-qajua-cai.ic0.app",
    "tags": ["SocialFi"],
    "description": "iKnows is a decentralized application platform built on the Internet Computer (IC), based on the IC network, with knowledge as the core, and through a social approach.",
    "usesInternetIdentity": true,
    "logo": "/img/showcase/iknows_logo.png",
    "github": "https://github.com/iKnowsDAO/rights-dao",
    "twitter": "https://twitter.com/iKnowsDAO",
    "submittableId": "32909645"
  },
  {
    "id": "metamob",
    "name": "Metamob",
    "oneLiner": "Together we can change the world! One campaign at time.",
    "description": "A decentralized web3 app, running 100% on-chain on the Internet Computer, that lets any user start mobilizations by creating campaigns of four different kinds: donations, votes, signatures and fundraising.",
    "tags": [
      "SocialFi"
    ],
    "website": "https://site.metamob.app/",
    "github": "https://github.com/av1ctor/metamob",
    "twitter": "https://twitter.com/metamob_app",
    "discord": "https://discord.com/invite/8zhj7umRpD",
    "logo": "/img/showcase/metamob_logo.webp",
    "screenshots": [
      "/img/showcase/metamob_screenshot_0.webp"
    ],
    "submittableId": 32331652
  },

  {
    "id": "sandbless",
    "name": "Sand Bless",
    "oneLiner": "Sandblasting and serigraphy artworks",
    "website": "https://qob3k-7yaaa-aaaao-aahdq-cai.ic0.app/",
    "tags": [
      "Tools / Infrastructure"
    ],
    "description": "Sandblasting and glass serigraphy. Artistic and craftsmen artworks signed with unique verifiable mark numbers and linked imprints using Internet Computer Canisters technology.",
    "github": "https://github.com/branciard/SandBlessCanisters",
    "usesInternetIdentity": false,
    "logo": "/img/showcase/sandbless_logo.webp",
    "screenshots": [
      "/img/showcase/sandbless_screenshot_0.webp"
    ]
  },

  {
    "id": "icpexplorer",
    "name": "ICP Explorer",
    "website": "https://www.icpexplorer.org/#/datacenters",
    "tags": [
      "Tools / Infrastructure"
    ],
    "description": "ICP Explorer, a project started in 2018, is an open-source, community-built dashboard and explorer for the Internet Computer, providing live information and statistics about the network, governance, and the ICP utility token, including account and transaction information.",
    "logo": "/img/showcase/icpexplorer_logo.webp",
    "video": "/img/showcase/icpexplorer_video.mp4",
    "videoContentType": "video/mp4",
    "screenshots": [
      "/img/showcase/icpexplorer_screenshot_0.webp"
    ]
  },

  {
    "id": "evmonicp",
    "name": "EVM on ICP",
    "website": "https://fxa77-fiaaa-aaaae-aaana-cai.raw.ic0.app/evm/",
    "tags": [
      "Ethereum"
    ],
    "description": "An Ethereum Virtual Machine (EVM) demo built and hosted on the Internet Computer blockchain. P.S. there is a hidden game in the demo. ",
    "display": "Normal",
    "logo": "/img/showcase/evmonicp_logo.webp",
    "screenshots": [
      "/img/showcase/evmonicp_screenshot_0.webp"
    ]
  },

  {
    "id": "bitshop",
    "name": "Bitshop",
    "oneLiner": "Internet Computer blockchain as a Bitcoin e-shop",
    "website": "https://ughim-6qaaa-aaaah-qc7qa-cai.ic0.app/",
    "tags": [
      "Tools / Infrastructure",
      "Bitcoin"
    ],
    "description": "A proof of concept project that demonstrates capabilities of the Internet Computer blockchain to serve as a Bitcoin e-shop.",
    "usesInternetIdentity": false,
    "logo": "/img/showcase/bitshop_logo.webp",
    "screenshots": [
      "/img/showcase/bitshop.webp"
    ],
    "github": "https://github.com/lukasvozda/bitshop",
    "twitter": "https://twitter.com/bitshopicp"
  },

  {
    "id": "missionispossible",
    "name": "Mission Is Possible",
    "website": "https://to3ja-iyaaa-aaaai-qapsq-cai.raw.ic0.app/",
    "tags": [
      "Games"
    ],
    "description": "Mission is Possible - 3rd place winner of the DSCVR Hackathon Season 2 - is a PVP third person shooter hosted on the Internet Computer blockchain. The John Wick inspired game is built using the Unity 3D Game Engine, and hosted on the IC enabling decentralized login with Internet Identity. ",
    "usesInternetIdentity": true,
    "oneLiner": "3rd Place DSCVR Hackathon",
    "display": "Normal",
    "logo": "/img/showcase/missionispossible_logo.webp",
    "screenshots": [
      "/img/showcase/missionispossible_screenshot_0.webp"
    ]
  },

  {
    "id": "canlista",
    "name": "Canlista",
    "oneLiner": "Internet Computer Canister Registry",
    "website": "https://k7gat-daaaa-aaaae-qaahq-cai.ic0.app/",
    "tags": [
      "Tools / Infrastructure"
    ],
    "description": "The Internet Computer community canister registry. Find, publish and extend applications and services built on the Internet Computer. Log in with Internet Identity. ",
    "usesInternetIdentity": true,
    "logo": "/img/showcase/canlista_logo.webp",
    "screenshots": [
      "/img/showcase/canlista_screenshot_0.webp"
    ]
  },

  {
    "id": "nnscat",
    "name": "NNSCat",
    "website": "https://iz6s6-kqaaa-aaaae-qaakq-cai.ic0.app/",
    "tags": [
      "Tools / Infrastructure"
    ],
    "description": "An intuitive email-style inbox for NNS proposals",
    "logo": "/img/showcase/nnscat_logo.png",
    "screenshots": [
      "/img/showcase/nnscat_screenshot_0.jpg"
    ]
  },

  {
    "id": "aedile",
    "name": "aedile",
    "website": "https://aedile.io",
    "twitter": "https://twitter.com/aedile_ic",
    "tags": [
      "Tools / Infrastructure"
    ],
    "description": "Build and fund, 100% on chain aedile is the first open and decentralized service offering individuals, teams, and communities, an alternative to their favorite management tools.",
    "usesInternetIdentity": true,
    "logo": "/img/showcase/aedile_logo.webp",
    "screenshots": [
      "/img/showcase/aedile_screenshot_0.webp"
    ]
  },

  {
    "id": "icdevs.org",
    "name": "ICDevs.org ",
    "description": "ICDevs.org seeks to provide the general public with community organization, educational resources, funding and scientific discovery",
    "tags": [
      "Tools / Infrastructure"
    ],
    "website": "https://icdevs.org",
    "github": "https://github.com/icdevs/Icdevs_fleeksite",
    "logo": "/img/showcase/icdevs.org_logo.webp",
    "submittableId": "33212854"
  },


  {
    "id": "uniswapfrontendontheic",
    "name": "Uniswap Frontend on ICP",
    "website": "https://yrog5-xqaaa-aaaap-qa5za-cai.ic0.app/#/swap",
    "github": "https://github.com/domwoe/uniswap_ui_on_ic",
    "tags": [
      "DeFi",
      "Ethereum"
    ],
    "description": "Uniswap's frontend hosted on the Internet Computer with canister-based wallet integration. Thanks to the Internet Computer, traditional DeFi solutions can now be completely decentralized, having their frontend hosted on ICP. There is no longer a need to include centralized cloud providers in a decentralized application.",
    "usesInternetIdentity": true,
    "oneLiner": "Front-End On-Chain",
    "display": "Normal",
    "logo": "/img/showcase/uniswapfrontendontheic_logo.webp",
    "video": "/img/showcase/uniswapfrontendontheic_video.mp4",
    "videoContentType": "video/mp4",
    "screenshots": []
  },





  


  {
    "id": "difibase",
    "name": "Difibase",
    "oneLiner": "Difibase - NoSQL database management system on the Internet Computer",
    "website": "https://7wwjw-5iaaa-aaaan-qbguq-cai.ic0.app/",
    "tags": [
      "Tools / Infrastructure"
    ],
    "description": "Difibase is a database provider (NoSQL). You can use the system's database or integrate your own!",
    "usesInternetIdentity": false,
    "display": "Normal",
    "logo": "/img/showcase/difibase_logo.webp",
    "screenshots": [
      "/img/showcase/difibase_screenshot_0.webp"
    ]
  },
  {
    "id": "nftanvil",
    "name": "NFTAnvil",
    "website": "https://nftanvil.com",
    "tags": [
      "NFT",
      "Games"
    ],
    "description": "NFTAnvil is a wallet, mint & marketplace in the Anvil ecosystem. It's built from scratch and has an alternative & genuine approach to NFTs. It uses Anvil's auto-scaling multi-canister token architecture.",
    "github": "https://github.com/infu/nftanvil",
    "usesInternetIdentity": true,
    "display": "Normal",
    "logo": "/img/showcase/nftanvil_logo.webp",
    "screenshots": [
      "/img/showcase/nftanvil_screenshot_0.webp"
    ]
  },
  {
    "id": "aviatelabs",
    "name": "Aviate Labs",
    "description": "Stop worrying about system failures and slow performance. Our datacenter standby team is here to keep your nodes running at top speed, with round-the-clock monitoring and troubleshooting. Currently managing 70 nodes in 3 datacenters.",
    "tags": [
      "Tools / Infrastructure"
    ],
    "website": "https://www.aviatelabs.co/",
    "github": "https://github.com/aviate-labs?q=&type=all&language=go&sort=stargazers",
    "logo": "/img/showcase/aviatelabs_logo.webp",
    "submittableId": "25140378"
  },
  {
    "id": "goagent",
    "name": "Go Agent ",
    "website": "https://github.com/aviate-labs/agent-go",
    "tags": [
      "Tools / Infrastructure"
    ],
    "description": "Go Agent provides the toolbox needed to interact with the Internet Computer from Go. It is a collection of packages that can be used to build applications that interact with canister smart contracts.",
    "github": "https://github.com/aviate-labs/agent-go",
    "usesInternetIdentity": false,
    "logo": "/img/showcase/goagent_logo.png",
    "screenshots": []
  },
  {
    "id": "javaagent",
    "name": "Java Agent ",
    "website": "https://github.com/ic4j/ic4j-agent",
    "tags": [
      "Tools / Infrastructure"
    ],
    "description": "Java Agent for the Internet Computer is an open source library. This developer tool enables Java applications to connect remotely to any canister smart contract on the Internet Computer and execute query and update calls.",
    "github": "https://github.com/ic4j/ic4j-agent",
    "usesInternetIdentity": false,
    "logo": "/img/showcase/javaagent_logo.webp",
    "screenshots": [
      "/img/showcase/javaagent_screenshot_0.webp"
    ]
  },
  {
    "id": "icevent",
    "name": "ICEvent",
    "description": "Decentralized Calendar Solution (ticket, appointment, itinerary, schedule)",
    "website": "https://icevent.app/",
    "tags": [
      "Tools / Infrastructure"
    ],
    "usesInternetIdentity": true,
    "stats": "3,000+",
    "logo": "/img/showcase/icevent_logo_112x112.png",
    "screenshots": [
      "/img/showcase/icevent_screenshot.PNG"
    ],
    "twitter": "https://twitter.com/vansdaynet",
    "submittableId": "22168376"
  },
  {
    "id": "motoko-academy",
    "name": "Motoko Academy",
    "description": "An app that helps you learn about the Internet Computer, and Motoko. It covers everything from the basics to the most obscure, advanced topics",
    "website": "https://motoko.academy/",
    "tags": [
      "Tools / Infrastructure"
    ],
    "usesInternetIdentity": false,
    "logo": "/img/showcase/motoko-academy.webp",
    "twitter": "https://twitter.com/MotokoAcademy"
  },
  {
    "id": "bink",
    "name": "Bink",
    "oneLiner": "Superior alternative to Linktree",
    "website": "https://b.ink",
    "tags": ["SocialFi"],
    "description": "Connect your audience, engage your community and analyse your interaction while owning your data and your identity.",
    "usesInternetIdentity": true,
    "logo": "/img/showcase/bink_logo.webp",
    "twitter": "https://twitter.com/BinkDapp"
  },
  {
    "id": "cipherproxy",
    "name": "cipher proxy",
    "description": "A web3 research collective and project laboratory developing decentralized projects and protocols",
    "tags": [
      "NFT"
    ],
    "website": "https://www.cipherproxy.com/",
    "twitter": "https://twitter.com/CipherProxyLLC",
    "logo": "/img/showcase/cipherproxy_logo.webp",
    "submittableId": "21787270"
  },
  {
    "id": "stoicwallet",
    "name": "Stoic Wallet",
    "website": "https://www.stoicwallet.com/",
    "tags": [
      "Wallet"
    ],
    "description": "Stoic Wallet by Toniq Labs allows anyone to create a digital wallet, authenticating users through a variety of methods, one of those being Internet Identity. Create accounts, keep an address book, and more. ",
    "usesInternetIdentity": true,
    "logo": "/img/showcase/stoicwallet_logo.webp",
    "screenshots": [
      "/img/showcase/stoicwallet_screenshot_0.webp"
    ]
  },
  {
    "id": "pythonagent",
    "name": "Python Agent",
    "website": "https://github.com/rocklabs-io/ic-py",
    "tags": [
      "Tools / Infrastructure"
    ],
    "description": "This Python Agent built for the Internet Computer opens the door for Python developers to more easily become Web3 builders. Featuring basic modules to interact with canisters on the Internet Computer, this Agent, still under development, was a prize winner at the Warpspeed Internet Computer ecosystem hackathon in China.",
    "github": "https://github.com/rocklabs-io/ic-py",
    "display": "Normal",
    "logo": "/img/showcase/pythonagent_logo.webp",
    "screenshots": [
      "/img/showcase/pythonagent_screenshot_0.webp"
    ]
  },
  {
    "id": "icpulse",
    "name": "ICPulse",
    "oneLiner": "Visual metrics for IC's software activity data",
    "website": "https://icpulse.io/",
    "tags": [
      "Tools / Infrastructure"
    ],
    "description": " ICPulse increases the transparency on ICP’s developer ecosystem by aggregating the activity data from GitHub and displaying visual metrics in an effective dashboard.",
    "usesInternetIdentity": false,
    "logo": "/img/showcase/icpulse_logo.svg",
    "github": "https://github.com/CrossChainLabs-ICP",
    "twitter": "https://twitter.com/CrossChain_Labs/status/1626495037734285312?s=20",
    "screenshots": [
      "static/img/showcase/ICPulse_screenshot.jpg"
    ],
    "submittableId": "32418389"
  },
  {
    "id": "sly",
    "name": "SLY",
    "oneLiner": "Seamless CLI for the Internet Computer",
    "website": "https://sly.ooo/",
    "tags": [
      "Tools / Infrastructure"
    ],
    "twitter": "https://twitter.com/psychedelicDAO",
    "description": "SLY, developed by PsychedelicDAO, is a seamless Command Line Interface (CLI) for the Internet Computer. SLY is an open-source, and collaborative CLI - providing abstractions, templates, and tools to kick-start and speed-up Internet Computer development.",
    "github": "https://github.com/psychedelic/sly",
    "display": "Normal",
    "logo": "/img/showcase/sly_logo.svg",
    "screenshots": [
      "/img/showcase/sly_screenshot_0.webp"
    ]
  },



  { 
    "id": "obsidian-tears",
    "name": "Obsidian Tears",
    "oneLiner": "Obsidian Tears is a 2D RPG similar to old-time classics, complete with NFT and blockchain integration on the Internet Computer.",
    "website": "https://obsidiantears.xyz/",
    "tags": ["Games", "NFT", "Metaverse"],
    "description": "Obsidian Tears is a 2D adventure featuring original art, story, music and over 50 collectable NFT artifacts. Our mission is to make a great story after our favorite old time classics, and to empower others to do the same.",
    "logo": "/img/showcase/obsidian-tears-logo.webp",
    "display": "Large",
    "usesInternetIdentity": false,
    "github": "https://github.com/obsidian-tears",
    "youtube": "https://youtu.be/PqlVY9Qy74M",
    "twitter": "https://twitter.com/obsidian__tears",
    "screenshots": ["/img/showcase/obsidian-tears-screenshot0.webp"],
    "video": "/img/showcase/obsidian-tears-trailer.mp4",
    "videoContentType": "video/mp4",
    "submittableId": "25983021"
  },
  {
    "id": "polycrypt",
    "name": "PolyCrypt",
    "description": "We develop cryptographic decentralized offchain solutions which tackle scalability challenges enabling mass adoption of blockchains.",
    "tags": [
      "Tools / Infrastructure"
    ],
    "website": "https://perun.network",
    "github": "https://github.com/perun-network/perun-icp-canister",
    "twitter": "https://twitter.com/PolyCrypt_",
    "logo": "/img/showcase/polycrypt_logo.webp",
    "submittableId": "23715256"
  },
  {
    "id": "codebase",
    "name": "CODEBASE",
    "description": "Decentralized Git hosting and software collaboration, powered by permissionless protocols.",
    "tags": [
      "Tools / Infrastructure"
    ],
    "website": "https://codebase.org/",
    "github": "https://github.com/paulyoung/icfs",
    "twitter": "https://twitter.com/CodebaseLabs",
    "logo": "/img/showcase/codebase_logo.webp"
  },
  {
    "id": "usergeek",
    "name": "Usergeek",
    "oneLiner": "Product analytics for IC dapps",
    "description": "See your product main metrics, such as DAU, WAU, MAU, new users, retention and usage frequency.",
    "tags": [
      "Tools / Infrastructure"
    ],
    "usesInternetIdentity": true,
    "website": "https://usergeek.app/",
    "github": "https://github.com/usergeek/usergeek-ic-js",
    "twitter": "https://twitter.com/theUSERGEEK",
    "discord": "https://discord.gg/CvTpv2TeKs",
    "logo": "/img/showcase/usergeek_logo.webp"
  },
  {
    "id": "glue",
    "name": "glue",
    "oneLiner": "collab.land on the Internet Computer",
    "website": "https://r53d5-wyaaa-aaaae-qacxa-cai.ic0.app/",
    "tags": [
      "Tools / Infrastructure"
    ],
    "description": "NFT holder verification on Ethereum is commonplace, but was missing on the Internet Computer until now — glue is an easy to use solution for community leaders and members to perform NFT holder verification.",
    "usesInternetIdentity": false,
    "stats": "3,000+ users",
    "logo": "/img/showcase/glue_logo.png",
    "github": "https://github.com/glue-org",
    "twitter": "https://twitter.com/glue_org"
  },
  {
    "id": "configeek",
    "name": "Configeek",
    "oneLiner": "Remote configuration tool",
    "description": "Change appearance and behaviour of your product in realtime.",
    "tags": [
      "Tools / Infrastructure"
    ],
    "usesInternetIdentity": true,
    "website": "https://configeek.app/",
    "github": "https://github.com/usergeek/configeek-ic-js",
    "twitter": "https://twitter.com/theUSERGEEK",
    "discord": "https://discord.gg/CvTpv2TeKs",
    "logo": "/img/showcase/configeek_logo.webp"
  },

  {
    "id": "ics",
    "name": "ICS",
    "website": "https://internetcomputerservices.com/",
    "tags": [
      "Tools / Infrastructure"
    ],
    "description": "Build scalable DApps on internet computer with ease. Build, manage and ship dapps with just a few clicks",
    "usesInternetIdentity": false,
    "display": "Normal",
    "logo": "/img/showcase/ics_logo.webp",
    "screenshots": [
      "/img/showcase/ics_screenshot_0.webp"
    ]
  },
  {
    "id": "thewall",
    "name": "The Wall",
    "website": "https://rivyl-6aaaa-aaaaf-qaapq-cai.raw.ic0.app/",
    "tags": [
      "Tools / Infrastructure"
    ],
    "description": "The Wall is a dapp built on the Internet Computer blockchain, which blends Ethereum's MetaMask authentication with the Internet Computer's native Internet Identity blockchain authentication system. This first example of ETH x ICP allows users to leave any message on the wall for all eternity.",
    "github": "https://github.com/kristoferlund/ic-wall",
    "logo": "/img/showcase/thewall_logo.webp",
    "screenshots": [
      "/img/showcase/thewall_screenshot_0.webp"
    ]
  },
  {
    "id": "canister-store",
    "name": "Canister Store",
    "oneLiner": "Empowering Users to Easily Deploy Canisters on the Internet Computer",
    "tags": [
      "Tools / Infrastructure",
      "NFT",
      "Wallet"
    ],
    "description": "Canister Store is a groundbreaking platform that empowers developers/users in the Internet Computer ecosystem and beyond. With its innovative self-deploy feature, users can effortlessly access and deploy canisters, including pre-built images such as Tokens, NFTs, dapps, and various other tools.",
    "usesInternetIdentity": true,
    "website": "https://canister.app",
    "github": "https://github.com/canister-app",
    "youtube": "https://youtu.be/pFgVswCqzdk",
    "twitter": "https://twitter.com/canister_app",
    "display": "Large",
    "logo": "/img/showcase/canister-store_logo.png",
    "screenshots": [
      "/img/showcase/canister-store_screenshot_0.png"
    ],
    "video": "/img/showcase/canister-store_video.mp4",
    "videoContentType": "video/mp4",
    "submittableId": "35750450"
  },

  {
    "name": "cyql.io",
    "description": "cyql.io is a curated list of decentralized applications and projects built on the Internet Computer. The main goal the project is to be a common place to explore projects, along with providing information about the NFT collections and upcoming events. ",
    "website": "https://cyql.io/",
    "logo": "/img/showcase/cyqlio_logo.svg",
    "screenshots": [
      "/img/showcase/cyqlio_screenshot.webp"
    ],
    "video": "",
    "display": "Normal",
    "id": "cyqlio",
    "oneLiner": "Curated Internet Computer projects gallery.",
    "stats": "5,000+ users",
    "tags": [
      "Tools / Infrastructure"
    ],
    "usesInternetIdentity": true,
    "github": "https://github.com/tomkoom/cyql.io",
    "twitter": "https://twitter.com/cyqlio",
    "youtube": "",
    "submittableId": "34615263"
  },

  {
    "id": "dank",
    "name": "Dank",
    "oneLiner": "Decentralized Cycles Bank",
    "website": "https://dank.ooo/",
    "tags": [
      "Tools / Infrastructure"
    ],
    "twitter": "https://twitter.com/psychedelicDAO",
    "description": "Dank is the first Decentralized Bank built on the Internet Computer, developed by Fleek. Through a collection of Open Internet Services for users and developers, Dank makes cycles management seamless.",
    "logo": "/img/showcase/dank_logo.webp",
    "screenshots": [
      "/img/showcase/dank_screenshot_0.webp"
    ]
  },
  {
    "id": "kleverio",
    "name": "Klever.io",
    "website": "https://klever.io/",
    "tags": [
      "Wallet",
      "DeFi"
    ],
    "description": "Klever.io is a non-custodial mobile wallet that supports dozens of protocols and is tying them all together with the Internet Computer blockchain. Manage, store, stake, transfer and in future swap ICP right within Klever.io. Klever has integrated with the Internet Computer's Network Nervous System in order to support staking with voting rewards. ",
    "logo": "/img/showcase/kleverio_logo.webp",
    "screenshots": [
      "/img/showcase/kleverio_screenshot_0.webp"
    ]
  },
  {
    "id": "icmojiorigins",
    "name": "ICmoji Origins",
    "oneLiner": "NFT Based Multiplayer Game On-Chain",
    "website": "https://icmojis.com/",
    "tags": [
      "Games",
      "NFT"
    ],
    "description": "ICmoji Origins is an NFT-based multiplayer game built end-to-end on-chain on the Internet Computer. The winner of the DSCVR Hackathon Season 2 features one of the first NFTs on the Internet Computer, ICMojis.",
    "usesInternetIdentity": false,
    "display": "Normal",
    "logo": "/img/showcase/icmojiorigins_logo.webp",
    "video": "/img/showcase/icmojiorigins_video.mp4",
    "videoContentType": "video/mp4",
    "screenshots": []
  },

  {
    "id": "dbox",
    "name": "Dbox",
    "description": "The decentralized inbox built on Internet Computer",
    "tags": [
      "Tools / Infrastructure"
    ],
    "usesInternetIdentity": true,
    "website": "https://dbox.foundation/",
    "twitter": "https://twitter.com/DBOXFoundation?s=20&t=AlMLUWAfM1UU2f_mRzwqCg",
    "discord": "https://discord.gg/rEN6ygpCxK",
    "logo": "/img/showcase/dbox_logo.webp",
    "submittableId": "22737412"
  },
  {
    "id": "dapp-box",
    "name": "DappBox",
    "oneLiner": "Take control of your data and keep it anonymous with decentralized storage on the Internet Computer.",
    "description": "DappBox provides a decentralized data storage platform that allows users to upload, download and share their data while keeping it anonymous. With this platform, users can take control of their data and securely manage it.",
    "tags": [
      "Tools / Infrastructure"
    ],
    "website": "https://r75rx-bqaaa-aaaao-aaydq-cai.ic0.app/",
    "github": "https://github.com/Slmii/dappbox",
    "twitter": "https://twitter.com/ic_dappbox",
    "logo": "/img/showcase/dappbox_logo.png",
    "screenshots": []
  },
  {
    "id": "icnaming",
    "name": "ICNaming",
    "website": "https://app-testnet.icnaming.com/",
    "tags": [
      "Tools / Infrastructure"
    ],
    "description": "ICNaming is a testnet that is enabling the Internet Computer ecosystem to register domain names on the Internet Computer Name Service. Similar to the Ethereum Name Servce (ENS), ICNaming aims to offer a decentralized name service for users to pseudonomize their wallet addresses on ICP, as well as domain names, and canister smart contract IDs. ",
    "github": "https://github.com/IC-Naming",
    "usesInternetIdentity": true,
    "display": "Normal",
    "logo": "/img/showcase/icnaming_logo.webp",
    "screenshots": []
  },
  {
    "id": "icadashboard",
    "name": "ICA Dashboard",
    "website": "https://dashboard.internetcomputer.org/",
    "tags": [
      "Tools / Infrastructure"
    ],
    "description": "The Internet Computer Association maintains a public dashboard where anyone can track the latest statistics for the Internet Computer blockchain. Tracking everything from blocks per second, to NNS proposals and their information and voting record, as well the latest state of the network, and transaction data. ",
    "oneLiner": "ICA Official Dashboard",
    "display": "Normal",
    "logo": "/img/showcase/icadashboard_logo.webp",
    "screenshots": []
  },


  {
    "id": "icpcoins",
    "name": "ICP Coins",
    "oneLiner": "DEX stats aggregator",
    "website": "https://icpcoins.com",
    "tags": ["Tools / Infrastructure",
      "DeFi"
    ],
    "description": "IC coins by market cap. Aggregates stats from all Internet Computer based DEXes. Price, Volume & liquidity score charts.",
    "usesInternetIdentity": false,
    "stats": "1,000+ users",
    "logo": "/img/showcase/icpcoins_logo.png",
    "github": "https://github.com/vvv-interactive/icpcoins",
    "screenshots": [
      "/img/showcase/icpcoins_screenshot_0.jpg"
    ]
  },
  
  {
    "id": "internetcomputerorgwebsite",
    "name": "ICP website",
    "oneLiner": "Educational website for the Internet Computer",
    "website": "https://internetcomputer.org",
    "github": "https://github.com/dfinity/portal",
    "tags": [
      "Tools / Infrastructure"
    ],
    "description": "The website you're scrolling now, internetcomputer.org is itself a dapp hosted 100% on the Internet Computer - including images and videos.",
    "display": "Normal",
    "logo": "/img/showcase/internetcomputerorgwebsite_logo.webp",
    "screenshots": [
      "/img/showcase/internetcomputerorgwebsite_screenshot_0.webp"
    ]
  },
  {
    "id": "dgdg",
    "name": "DGDG",
    "oneLiner": "The most comprehensive browsing experience for NFTs. Sort & filter by price and rarity, expose floors, and much more.",
    "website": "https://www.dgastonia.com/nfts/collections/",
    "tags": [
      "NFT", "Tools / Infrastructure"
    ],
    "description": "The most comprehensive browsing experience for NFTs. Browse any NFT collection on the Internet Computer, sort & filter by price or rarity, expose floors, and much more.",
    "usesInternetIdentity": false,
    "logo": "/img/showcase/dgdg_logo.webp"
  },
  {
    "id": "jumpymotoko",
    "name": "Jumpy Motoko",
    "website": "https://65t4u-siaaa-aaaal-qbx4q-cai.ic0.app/",
    "tags": [
      "Games"
    ],
    "description": "Unity play to earn game on Internet Computer. Comes with code sample so you can deploy your own Unity play to earn game too.",
    "github": "https://github.com/therealbryanho/IC-Code-Sample-Unity-Play-to-Earn-Game",
    "display": "Normal",
    "logo": "/img/showcase/jumpymotoko_logo.webp",
    "screenshots": [
      "/img/showcase/jumpymotoko_screenshot.webp"
    ]
  },

  {
    "id": "windowsic",
    "name": "Windows IC",
    "website": "https://3ix2y-naaaa-aaaad-qap6a-cai.raw.ic0.app/",
    "tags": [
      "Tools / Infrastructure"
    ],
    "description": "Windows IC is a React Dapp built on the Internet Computer. Mimicking what a chromebook can do, but for a mimic of the Windows Operating System, this decentralized desktop allows anyone to access some of their favorite programs from any browser.",
    "logo": "/img/showcase/windowsic_logo.webp",
    "screenshots": [
      "/img/showcase/windowsic_screenshot_0.webp"
    ]
  },
  {
    "id": "nnsfront-enddapp",
    "name": "NNS Dapp",
    "oneLiner": "Dapp for Staking Neurons + Voting On-Chain",
    "website": "https://nns.ic0.app",
    "github": "https://github.com/dfinity/nns-dapp",
    "tags": [
      "Wallet",
      "Tools / Infrastructure",
      "Bitcoin"
    ],
    "description": "The NNS front-end dapp allows anyone to interact with the Internet Computer's Network Nervous System with a user-friendly UI. Served completely end-to-end through blockchain, this dapp allows you to manage ICP, stake neurons, participate in voting, and earn governance rewards.",
    "usesInternetIdentity": true,
    "logo": "/img/showcase/nnsfront-enddapp_logo-dark.webp"
  },
  {
    "id": "tipjar",
    "name": "Tipjar",
    "website": "https://tipjar.rocks",
    "tags": [
      "Tools / Infrastructure"
    ],
    "description": "A tool to donate cycles to canisters as well as keep them monitored.",
    "github": "https://github.com/ninegua/tipjar",
    "usesInternetIdentity": true,
    "display": "Normal",
    "logo": "/img/showcase/tipjar_logo.webp",
    "screenshots": [
      "/img/showcase/tipjar_screenshot_0.webp"
    ]
  },
  {
    "id": "riseofthemagni",
    "name": "Rise of the Magni",
    "website": "https://riseofthemagni.com/",
    "tags": [
      "Games"
    ],
    "description": "Rise of the Magni, built by Toniq Labs, winner of the DSCVR hackathon for games on the Internet Computer. Buy, earn, and trade collectibles, compete in tactical battles online to earn in-game tokens, and venture through story mode to experience one of the first games built on the Internet Computer.",
    "usesInternetIdentity": true,
    "logo": "/img/showcase/riseofthemagni_logo.webp",
    "screenshots": [
      "/img/showcase/riseofthemagni_screenshot_0.webp"
    ]
  },

  
  {
    "id": "welcomeintothemetaverse",
    "name": "Welcome Into the Metaverse",
    "website": "https://lc7ip-3iaaa-aaaah-aafva-cai.ic0.app/",
    "tags": [
      "Games"
    ],
    "description": "Prize winner of the DSCVR hackathon for the Internet Computer - this game brings digital community into a unified virtual space. Find anecdotes from founding ecosystem members, and go through a series of quests.",
    "logo": "/img/showcase/welcomeintothemetaverse_logo.webp",
    "screenshots": [
      "/img/showcase/welcomeintothemetaverse_screenshot_0.webp"
    ]
  },
  

  {
    "id": "lo-fiplayer",
    "name": "Lo-Fi Player",
    "website": "https://hl2zz-gyaaa-aaaad-qas3a-cai.raw.ic0.app/",
    "tags": [
      "Games"
    ],
    "description": "Lo-Fi Player is a dapp hosted on the Internet Computer that lets users listen to relaxing beats delivered by blockchain. The back-end is using machine learning to build and develop the AI produced tunes, and users can interact within the player to change the sound to their liking. ",
    "logo": "/img/showcase/lo-fiplayer_logo.webp",
    "screenshots": [
      "/img/showcase/lo-fiplayer_screenshot_0.webp"
    ]
  },

 {
    "id": "reversi",
    "name": "Reversi",
    "website": "https://ivg37-qiaaa-aaaab-aaaga-cai.ic0.app/#!/play",
    "tags": [
      "Games"
    ],
    "description": "Reversi is one of the first canister smart contracts deployed to the Internet Computer and is a completely decentralized multiplayer game. Play against a friend (or foe) in real-time, from any browser, anywhere in the world. ",
    "github": "https://github.com/ninegua/reversi",
    "logo": "/img/showcase/reversi_logo.webp",
    "screenshots": [
      "/img/showcase/reversi_screenshot_0.webp"
    ]
  },
 
  {
    "id": "gooble",
    "name": "Goblin Studio",
    "description": "On-Chain Goblin Maker, Goblin Translator & Goblintown Travel Companion.",
    "website": "https://gooble.app/",
    "tags": [
      "SocialFi",
      "NFT"
    ],
    "usesInternetIdentity": false,
    "stats": "4,000+ goblins",
    "logo": "/img/showcase/gooble_logo.webp",
    "screenshots": [
      "/img/showcase/gooble_screenshot.webp"
    ],
    "twitter": "https://twitter.com/vger_ic"
  },
 
  {
    "id": "football-god",
    "name": "FootballGod",
    "description": "A weekly sweepstake where players predict Premier League scores.",
    "website": "https://43loz-3yaaa-aaaal-qbxrq-cai.ic0.app/",
    "tags": [
      "Games"
    ],
    "usesInternetIdentity": true,
    "logo": "/img/showcase/football-god_logo.webp",
    "screenshots": [
      "/img/showcase/football-god_screenshot.webp"
    ],
    "twitter": "https://twitter.com/beadle1989"
  },
  {
    "id": "EMC-Protocol",
    "name": "EMC Protocol",
    "description": "EMC (EdgeMatrix Computing blockchain) is a Layer-2 protocol on the Internet Computer Protocol (ICP) blockchain. It is an innovative decentralized computing network that is changing the way people use AI applications. EMC's vision is to eliminate the digital divide, eliminate centralized monopolies, and unlock the full potential of AI for everyone. The future of AI will be accessible to everyone, and everyone will be a part of it!",
    "website": "http://edgematrix.pro/",
    "tags": [
      "Tools / Infrastructure"
    ],
    "usesInternetIdentity": false,
    "logo": "/img/showcase/emc_logo.svg",
    "screenshots": [
      "/img/showcase/emc_screenshot.png"
    ],
    "github": "https://github.com/EMCprotocol/emc_java_sdk",
    "twitter": "https://twitter.com/EMCprotocol"
  },
  {
    "id": "PHASMA",
    "name": "PHASMA",
    "website": "https://toniq.io/marketplace/phasma",
    "tags": [
      "Metaverse",
      "NFT"
    ],
    "description": "curated collection of 1,500 unique NFTs on the Internet Computer.",
    "logo": "/img/showcase/phasma_logo.webp",
    "twitter": "https://twitter.com/phasmafuture"
  },
  {
    "id": "oneblock",
    "name": "One Block",
    "description": "Public profile(links, bio, inbox...) for individual/organization",
    "website": "https://oneblock.page/",
    "tags": [
      "Tools / Infrastructure"
    ],
    "usesInternetIdentity": true,
    "logo": "/img/showcase/oneblock.png",
    "screenshots": [],
    "github": "https://github.com/ICEvent/OneBlock"
  },
  {
    "id": "blocklist",
    "name": "Block List",
    "description": "Open fleet market for P2P trading by leveraging open escrow service",
    "website": "https://vfclb-tyaaa-aaaap-aawna-cai.ic0.app/",
    "tags": [
      "Tools / Infrastructure",
      "DeFi",
      "NFT"
    ],
    "usesInternetIdentity": true,
    "logo": "/img/showcase/blocklist.png",
    "github": "https://github.com/ICEvent/Escrow"
  },
  {
    "id": "34886232",
    "name": "Vibeverse",
    "oneLiner": "Where AI magic meets creative play in a universe of endless possibilities",
    "website": "https://vibeverse.xyz/",
    "tags": [ "AI" ],
    "description": "Vibeverse is a vibrant digital playground where creators, filmmakers, and artists harness AI tools to craft, share, and celebrate unique content in a decentralized community.",
    "stats": "",
    "logo": "/img/showcase/vibeverse_logo.png",
    "usesInternetIdentity": true,
    "github?": "https://github.com/roger-rangel/vibeverse",
    "youtube?": "https://www.youtube.com/watch?v=-Gug7qZq4AM%E2%80%9D",
    "twitter?": "https://twitter.com/vibeversexyz",
    "screenshots?": ["/img/showcase/vibeverse_screenshot_0.jpg", "/img/showcase/vibeverse_screenshot_1.jpg"],
    "submittableId?": "34886232"
  },
  {
    "name": "DSign",
    "description": "Collaborative Product Design Innovation Hub",
    "website": "https://www.dsign.ooo",
    "logo": "/img/showcase/dsign_logo.webp",
    "screenshots": ["/img/showcase/dsign_screenshot.webp"],
    "video": "",
    "display": "Normal",
    "id": "dsign",
    "oneLiner": "Collaborative Product Design Innovation Hub",
    "tags": ["Tools / Infrastructure"],
    "usesInternetIdentity": true,
    "github": "https://github.com/cybrowl/dsign-components",
    "twitter": "",
    "youtube": "",
    "submittableId": "34425295"
  },


  {
    "id": "metaforo-icp",
    "name": "Metaforo ICP deployment",
    "oneLiner": "Deploy the frontend of a web3 forum system - metaforo.io on ICP",
    "website": "https://can1.metaforo.io/",
    "tags": [ "SocialFi"],
    "description": "Metaforo: a Web3 forum prioritizing decentralization, community ownership, and token-gated governance. By shifting the Front-End to IC, we boost reliability, security, and scalability, enabling a seamless user experience without intermediaries.",
    "stats": "1,000+ users",
    "logo": "/img/showcase/metaforo-icp_logo.png",
    "usesInternetIdentity": true,
    "github": "https://github.com/metaforo/metaforo-icp",
    "youtube": "https://www.youtube.com/watch?v=d5zHu3D0SQQ",
    "twitter": "https://twitter.com/realmetaforo",
    "screenshots": ["/img/showcase/metaforo-icp_screenshot_1.jpg", "/img/showcase/metaforo-icp_screenshot_2.jpg", "/img/showcase/metaforo-icp_screenshot_3.jpg"],
    "video": "/img/showcase/metaforo-icp_video.mp4",
    "videoContentType": "video/mp4",
    "submittableId?": "35907100"
  },
  {
    "name": "Rakeoff",
    "description": "Rakeoff is a user-friendly crypto staking rewards platform on ICP, with options to convert rewards into ckBTC or pool them for a chance to win a no-loss prize pool. Pooling staking rewards allows users to potentially amplify their ICP earnings while preserving their principal investment.",
    "website": "https://rakeoff.io/",
    "logo": "/img/showcase/rakeoff_logo.webp",
    "screenshots": [
      "/img/showcase/rakeoff_screenshot.webp"
    ],
    "display": "Normal",
    "id": "rakeoff",
    "oneLiner": "Rakeoff is a user-friendly crypto staking rewards platform on ICP.",
    "tags": [
      "Bitcoin",
      "DeFi",
      "Wallet"
    ],
    "usesInternetIdentity": true,
    "github": "https://github.com/rakeoff-labs",
    "twitter": "https://twitter.com/rakeoff_app"
  },
  {
    "id": "oisy",
    "name": "Oisy Wallet",
    "oneLiner": "A novel Ethereum wallet hosted on the Internet Computer",
    "website": "https://oisy.com",
    "github": "https://github.com/dfinity/oisy-wallet",
    "tags": [
      "Ethereum",
      "DeFi",
      "Wallet"
    ],
    "description": "Crafted for the Internet Computer, Oisy is a unique Ethereum wallet that operates directly within your browser. It is entirely on-chain and secured by chain-key cryptography and Internet Identity.",
    "usesInternetIdentity": true,
    "logo": "/img/showcase/oisy_logo.svg"
  },
    {
    "id": "tswaanda",
    "name": "Tswaanda",
    "oneLiner": "Bridging farmers to profitable markets, empowering growth through trade and financing",
    "website": "https://tswaanda.com",
    "tags": ["DeFi"],
    "description": "Tswaanda is revolutionizing African agriculture by connecting smallholder farmers to profitable markets, empowering growth through trade and financial inclusion.",
    "logo": "/img/showcase/tswaanda_logo.jpg",
    "usesInternetIdentity": true,
    "authOrigins": ["https://4qia7-eaaaa-aaaal-qb34a-cai.icp0.io"],
    "github": "https://github.com/renegadec/marketplace",
    "youtube": "https://www.youtube.com/@tswaanda",
    "twitter": "https://twitter.com/tswaanda",
    "screenshots": ["/img/showcase/tswaanda_screenshot_0.png", "/img/showcase/tswaanda_screenshot_1.png"],
    "video": "/img/showcase/tswaanda_video.mp4",
    "videoContentType": "video/mp4",
    "submittableId": "35804727"
    },
  {
    "id": "chainsight",
    "name": "Chainsight Demo",
    "oneLiner": "Interchain Data Processing Layer",
    "tags": ["Tools / Infrastructure"],
    "description": "Chainsight is an interchain data processing layer that makes blockchain data available for decentralized applications. It allows time series analysis and forecasting based on historical data to be incorporated into on-chain application logic in a trustless manner.",
    "usesInternetIdentity": false,
    "website": "https://demo.chainsight.network",
    "github": "https://github.com/horizonx-tech",
    "twitter": "https://twitter.com/Chainsight_",
    "display": "Large",
    "logo": "/img/showcase/chainsight_logo.webp",
    "screenshots": [
      "/img/showcase/chainsight_screenshot.webp"
    ],
    "submittableId": "36057758"
  },

  {
    "id": "scoge",
    "name": "SCOGÉ Universe",
    "oneLiner": "T.A.O.S City’s finest distributor of Luxury Fashion and Consumer goods",
    "website": "https://uqjdj-siaaa-aaaag-aaoxq-cai.icp0.io",
    "tags": ["NFT" ,  "Metaverse", "Games"],
    "description": "SCOGÉ is a cutting-edge fashion-centric gamified metaverse platform that revolutionizes the way styles are born, stories are told, and interaction between users. Users embark on an enthralling journey, wielding unique powers to craft thrilling experiences while discovering T.A.O.S City and the evolving SCOGÉ Universe.",
    "logo": "/img/showcase/scoge_logo.webp",
    "display": "Large",
    "usesInternetIdentity": false,
    "twitter": "https://twitter.com/_scoge_",
    "screenshots": ["/img/showcase/scoge_screenshots.webp"], 
    "video": "/img/showcase/scoge_video.mp4", 
    "videoContentType": "video/mp4",
    "submittableId": "34276514"
  },
  {
    "id": "d-vote",
    "name": "D-VOTE",
    "description": "Experience the transformative power of blockchain voting, where each vote becomes an immutable, transparent transaction on a decentralized network. This ensures tamper-resistant results, fostering trust and confidence in the integrity of the voting process.",
    "website": "https://7y3zv-rqaaa-aaaag-abswa-cai.icp0.io",
    "logo": "/img/showcase/d-vote_logo.webp",
    "screenshots": [],
    "video": "",
    "display": "Normal",
    "oneLiner": "Transparent, tamper-proof voting on blockchain.",
    "tags": [
      "Tools / Infrastructure"
    ],
    "usesInternetIdentity": true,
    "github": "https://github.com/NewbMiao/dvote",
    "twitter": "",
    "youtube": "",
    "submittableId": "41368058"
  },
  {
    "id": "icpp-pro",
    "name": "icpp-pro",
    "description": "C++ Canister Development Kit (CDK). Seamlessly develop, debug, test & deploy your C++ Canisters from Windows, Linux or Mac.",
    "website": "https://docs.icpp.world/",
    "logo": "/img/showcase/icpp-logo.dracula-cyan.112x112.png",
    "screenshots": [
      "/img/showcase/icpp-pro-screenshot.1024x576.png"
    ],
    "video": "",
    "display": "Normal",
    "oneLiner": "Seamlessly develop, debug, test & deploy your C++ Canisters from Windows, Linux or Mac.",
    "stats": "10,000 Downloads",
    "tags": [
      "Tools / Infrastructure"
    ],
    "usesInternetIdentity": false,
    "github": "",
    "twitter": "https://twitter.com/icpp_pro",
    "youtube": "",
    "submittableId": "31439157"
  },
  {
    "id": "nftstudio",
    "name": "NFT Studio",
    "website": "https://7xw5z-uqaaa-aaaad-qaqcq-cai.raw.ic0.app/",
    "tags": [
      "Metaverse",
      "NFT",
      "Tools / Infrastructure"
    ],
    "description": "NFT Studio is the first to develop 3D NFTs. This means that the NFTs themselves are living 3D code, as opposed to a .GIF recording of a 3D rendered image. This is only possible thanks to the ICP blockchain as NFTs can run code, not just link to an image. NFT Studio has had features in major media for the 3D NFT minting tools that are being built for global creators.",
    "display": "Normal",
    "logo": "/img/showcase/nftstudio_logo.webp",
    "video": "/img/showcase/nftstudio_video.mp4",
    "videoContentType": "video/mp4",
    "screenshots": []
  },

   {
    "id": "cycleops",
    "name": "CycleOps",
    "description": "Proactive, automated, no-code canister management for the Internet Computer.",
    "tags": [
      "Tools / Infrastructure"
    ],
    "website": "https://cycleops.dev",
    "twitter": "https://twitter.com/CycleOps",
    "logo": "/img/showcase/cycleops_logo.png",
    "submittableId": "36320431"
  },






  
  {
    "id": "liquityfrontend",
    "name": "Liquity Frontend on ICP",
    "description": "Liquity is a decentralized borrowing protocol that allows users to draw interest-free loans against Ether used as collateral. Liquity now has a fully decentralized, immutable frontend hosted on the Internet Computer.",
    "website": "https://imtbl.top/#/",
    "tags": [
      "Ethereum",
      "DeFi"
    ],
    "twitter": "https://twitter.com/LiquityProtocol",
    "usesInternetIdentity": false,
    "display": "Normal",
    "logo": "/img/showcase/liquity.webp",
    "screenshots": []
  },


  {
    "name": "NacDB",
    "description": "A distributed database that allows seamless scanning of items, because it is split into small databases, each fitting in a canister.",
    "website": "https://github.com/vporton/NacDB",
    "logo": "/img/showcase/nacdb-database_logo.webp",
    "screenshots": [],
    "video": "/img/showcase/nacdb-database_video.mp4",
    "display": "Normal",
    "id": "nacdb-database",
    "oneLiner": "A distributed database that allows seamless scanning",
    "tags": [
      "Tools / Infrastructure"
    ],
    "usesInternetIdentity": false,
    "github": "https://github.com/vporton/NacDB",
    "twitter": "https://twitter.com/NacDB_Database",
    "youtube": "",
    "submittableId": "37936909",
    "videoContentType": "video/mp4"
  },

  {
    "id": "fleek",
    "name": "Fleek",
    "oneLiner": "Blockchain Version of Netlify",
    "website": "https://fleek.co/",
    "tags": [
      "Tools / Infrastructure"
    ],
    "description": "Fleek brings decentralized web-hosting to the Internet Computer. With thousands of webpages deployed, Fleek enables anyone to deploy their content on Web3.0",
    "usesInternetIdentity": false,
    "stats": "1,000+ websites",
    "logo": "/img/showcase/fleek_logo.webp",
    "screenshots": [
      "/img/showcase/fleek_screenshot_0.webp"
    ]
  },
  {
    "id": "ichub",
    "name": "IC HUB",
    "oneLiner": "Your gateway to web3 apps: connect, chat and explore all in one place",
    "website": "https://md7ke-jyaaa-aaaak-qbrya-cai.ic0.app/",
    "tags": [
      "SocialFi"
    ],
    "description": "Welcome to IC Hub! Your dapp for connecting with friends, chatting, joining groups, and managing tokens & NFTs. For developers, register your projects easily without seeking permissions. Empowering you to connect, transact, and build in a user-friendly ecosystem.",
    "usesInternetIdentity": true,
    "stats": "50+ Projects",
    "logo": "/img/showcase/ichub_logo.png",
    "screenshots": [
      "/img/showcase/ichub_screenshot_0.jpeg", "/img/showcase/ichub_screenshot_1.jpeg", "/img/showcase/ichub_screenshot_2.jpeg"
    ]
  },
  {
    "id": "w3ns",
    "name": "W3NS - Multichain",
    "oneLiner": "An omni-channel notification service on the Internet Computer for any IC, EVM or offchain application",
    "website": "https://www.argonstudios.xyz",
    "tags": ["Tools / Infrastructure", "Ethereum"],
    "description": "A service to support sending of email, SMS and push notifications (both mobile and web) via Internet Computer for IC, EVM (currently supports Polygon, more to come) and offchain applications wanting to use a distributed and open source sending mechanism. Simply integrate our Polygon contract, or our IC canister, to use it today...",
    "stats": "3 early launch partners sending notifications from Polygon",
    "logo": "/img/showcase/w3ns_logo.png",
    "usesInternetIdentity": false,
    "github": "https://github.com/miguelToscano/w3ns",
    "youtube": "https://www.youtube.com/@argonstudios",
    "twitter": "https://twitter.com/ArgonStudiosXYZ"
  },
  {
    "id": "hashkeydid",
    "name": "HashKey DID",
    "website": "http://icp.hashkey.id",
    "tags": [
      "SocialFi"
    ],
    "description": "The uniquely-designed DID is your passport in web3. Your data and assets will be connected to HashKey DID and your private information will be kept in your own hands.",
    "stats": "1,200,000 users, 3,200,000 Credentials, 30 Eco-members",
    "logo": "/img/showcase/hashkeydid_logo.svg",
    "usesInternetIdentity": false,
    "github": "https://github.com/hashkeydid/hashkeydid-icp",
    "twitter": "https://twitter.com/HashKeyDID"
  },
  {
    "id": "nnsdao",
    "name": "NnsDAO Protocol",
    "website": "https://www.nnsdao.org/",
    "tags": [
      "DAO","Tools / Infrastructure","Metaverse"
    ],
    "description": "The boundaryless autonomous organization.",
    "logo": "/img/showcase/nnsdao_logo.png",
    "usesInternetIdentity": false,
    "github": "https://github.com/NnsDao",
    "twitter": "https://twitter.com/nnsdaos",
    "submittableId": "27384913"
  },
  {
    "id": "ICpodcast",
    "name": "ICpodcast",
    "website": "https://looncast.com/",
    "oneLiner": "Launch a podcast and tap into web3.",
    "tags": [
      "NFT","SocialFi"
    ],
    "description": "The Decentralized Podcast Protocol for Creators on the IC.",
    "stats": "10+ Podcaster",
    "usesInternetIdentity": false,
    "github": "https://github.com/NnsDao/podcast-fe",
    "twitter": "https://twitter.com/Looncasts",
    "display": "Large",
    "logo": "/img/showcase/icpodcast_logo.png",
    "screenshots": ["/img/showcase/icpodcast_screenshot.png"],
    "video": "/img/showcase/icpodcast_demo.mp4",
    "videoContentType": "video/mp4",
    "submittableId": "33308492"
  },
  {
    "id": "motokopilot",
    "name": "MotokoPilot",
    "website": "https://d7dm6-sqaaa-aaaag-qcgma-cai.icp0.io/",
    "oneLiner": "Your AI-powered companion for simplifying and streamlining the Motoko coding experience.",
    "tags": [
      "Tools / Infrastructure"
    ],
    "description": "MotokoPilot is an AI-driven tool designed to streamline code completion, documentation, and debugging in Motoko. It simplifies the process for newcomers to Motoko development, while enabling seasoned developers to write code with greater speed and efficiency.",
    "stats": "10,000+ lines of training data",
    "usesInternetIdentity": true,
    "github": "https://github.com/icpcs/motokopilot-vscode",
    "youtube": "https://www.youtube.com/@ICPCS",
    "twitter": "https://twitter.com/icpcsnft",
    "logo": "/img/showcase/motokopilot_logo.png",
    "screenshots": ["/img/showcase/motokopilot_screenshot.jpg"],
    "submittableId": "35960849"
  },
  {
    "id": "agorapp",
    "name": "AgorApp",
    "oneLiner": "Learn how to build on ICP on an interactive platform that provides a browser-based IDE for all-things-web3-engineering.",
    "website": "https://agorapp.dev/",
    "tags": [
      "Tools / Infrastructure",
      "NFT"
    ],
    "description": "AgorApp is a Codecademy-style interactive coding environment where users can learn to develop smart contracts on ICP and, then, test their skills by participating in web3 CTFs and smart contract optimization contests.",
    "usesInternetIdentity": false,
    "stats": "600+ users",
    "logo": "/img/showcase/agorapp-logo-small.svg",
    "github": "https://github.com/agorapp-dao/",
    "twitter": "https://twitter.com/agorappDAO",
    "discord": "https://discord.gg/8ZwJZsxXhk",
    "submittableId": "35783156"
  },
  {
    "id": "ethereum-canister",
    "name": "Ethereum Canister",
    "website": "https://www.eiger.co/",
    "oneLiner": "A fully trustless access to the Ethereum blockchain data.",
    "tags": [
      "Ethereum", "Tools / Infrastructure"
    ],
    "description": "The Ethereum canister offers a secure and trustless way to access Ethereum blockchain data within the ICP ecosystem. Behind the scenes, it leverages the helios light Ethereum client which is equipped with the capability to validate the authenticity of fetched data.",
    "stats": "17M+ blocks",
    "usesInternetIdentity": false,
    "github": "https://github.com/eigerco/ethereum-canister",
    "logo": "/img/ethereum.svg",
    "screenshots": [],
    "video": "",
    "videoContentType": "video/mp4",
    "submittableId": "40732752"
  },
  {
    "id":"zondax_unreal",
    "name": "Zondax Unreal",
    "oneLiner": "Enhancing Gaming development on IC.",
    "website": "https://zondax.ch/",
    "tags": [
      "Tools / Infrastructure",
      "Metaverse",
      "Games"
    ],
    "description": "Enabling game developer communities to integrate their C++ native projects with the IC interface on-chain, using our wrapper for seamless interaction. Easy deployment using Unreal Engine, or other C++ native projects. Our mission is to bridge the gap, enhancing IC's accessibility and inviting a broader community of creators. Using Zondax Unreal, game devs can fully unlock IC's potential. ",
    "logo": "/img/showcase/zondax-unreal_logo.webp",
    "screenshots": [
      "/img/showcase/zondax-unreal_screenshot_0.webp"
    ],
    "display": "Large",
    "usesInternetIdentity": false,
    "github": "https://github.com/Zondax/icp-client-cpp",
    "youtube": "https://www.youtube.com/watch?v=wdjql_lmooE",
    "twitter": "https://twitter.com/_zondax_",
    "submittableId": ""
  },
  {
    "id":"pluto",
    "name": "Pluto",
    "oneLiner": "HTTP router on blockchain",
    "website": "https://t5mcf-cqaaa-aaaag-qcjna-cai.raw.icp0.io/",
    "tags": [
      "Tools / Infrastructure"
    ],
    "description": "Pluton is an HTTP router implemented on the Internet Computer to facilitate working with HTTP. This router is a framework that allows you to write REST API applications on the blockchain in almost the same way as in Web 2",
    "logo": "/img/showcase/pluto_logo.webp",
    "usesInternetIdentity": false,
    "github": "https://github.com/pu0238/pluto",
    "submittableId": "36517192"
  }, 
  {
    "id": "motoko-book",
    "name": "The Motoko Programming Language Book",
    "oneLiner": "Writing Web3 Applications on the Internet Computer",
    "website": "https://web3.motoko-book.dev/",
    "tags": ["Tools / Infrastructure"],
    "description": "This book guides beginners into the world of Web3 programming in Motoko on the Internet Computer. It covers a broad range of concepts from the very basics to advanced async programming.",
    "stats": "100 monthly users",
    "logo": "/img/showcase/motoko-book_logo.png", 
    "usesInternetIdentity": "false",
    "github": "https://github.com/Web3NL/motoko-book",
    "submittableId": "34608505",
    "youtube": "https://www.youtube.com/watch?v=FktYj4UgBKU"
  },
  {
    "id": "infinitinote",
    "name": "InfinitiNote",
    "oneLiner": "InfinitiNote: Where the Unbounded Universe of Blockchain and AI Enhances Your Notes with Endless Insights.",
    "website": "https://jqajc-hiaaa-aaaak-qck5a-cai.icp0.io/#/",
    "tags": ["Tools / Infrastructure"],
    "description": "InfinitiNote is an ICP-based AI-Enabled Note taking application, that allows users to create Notebooks, store Notes, and collaboratively edit in real-time with capability for file uploads and enhacned by LLAMA AI.",
    "logo": "/img/showcase/in_logo.jpg", 
    "usesInternetIdentity": "true",
    "github": "https://github.com/hafezrouzati/infinitinote",
    "submittableId": "32966927",
    "youtube": "https://www.youtube.com/watch?v=XTDznhHdeOE"
  },
  {
    "name": "NOBLEBLOCKS",
    "description": "NobleBlocks, a DeSci project, aims to reshape scientific publishing using the Internet Computer's decentralized technology. We focus on fair and transparent reviewing and editing processes, guided by community-led DAOs. Our objective is to make scientific research more efficient and easily accessible to all.",
    "website": "https://www.nobleblocks.com",
    "logo": "/img/showcase/nobleblocks_logo.webp",
    "screenshots": [
      "/img/showcase/nobleblocks_screenshot.webp"
    ],
    "video": "",
    "display": "Normal",
    "id": "nobleblocks",
    "oneLiner": "A Community-Driven DeSci Project for Scientific Publishing",
    "stats": "",
    "tags": [
      "SocialFi",
      "Tools / Infrastructure"
    ],
    "usesInternetIdentity": true,
    "github": "",
    "twitter": "https://twitter.com/nobleblocks",
    "youtube": "",
    "submittableId": "36650737"
},
{
    "name": "Safenote",
    "description": "Safenote is an open-source service that enables secure exchange of the most sensitive communication and leaves no trace. It enables any user to encrypt their message and forward it to another, potentially unsecure, platform. Safenote can be thought of as a self-destructible sticky notes system.",
    "website": "https://safenote.store",
    "logo": "/img/showcase/safenote_logo.webp",
    "screenshots": [
      "/img/showcase/safenote_screenshot.webp"
    ],
    "video": "",
    "display": "Normal",
    "id": "safenote",
    "oneLiner": "A tool for secure notes exchanging. Built with privacy in mind.",
    "tags": [
      "Tools / Infrastructure"
    ],
    "usesInternetIdentity": false,
    "github": "https://github.com/khejit/Safenote",
    "twitter": "",
    "youtube": "",
    "submittableId": "35796344"
  },
  {
    "name": "John Dao",
    "description": "John Dao is community controlled twitter/X account. You can post tweet proposals and vote on what the next tweet should be. If your tweet wins you get paid with ICP!",
    "website": "https://johndao.gg",
    "logo": "/img/showcase/john-dao_logo.webp",
    "screenshots": [
      "/img/showcase/john-dao_screenshot.webp"
    ],
    "video": "",
    "display": "Normal",
    "id": "john-dao",
    "oneLiner": "A Twitter/X account controlled by a DAO on the Internet Computer",
    "stats": "25.000+ views",
    "tags": [
      "SocialFi",
      "DAO"
    ],
    "usesInternetIdentity": true,
    "github": "",
    "twitter": "https://twitter.com/JohnDao_gg",
    "youtube": "",
    "submittableId": "35119262"
  },
  {
    "name": "Taurus",
    "description": "A platform that offers banking-grade custody and everything needed for managing any digital asset.",
    "website": "https://www.taurushq.com/",
    "logo": "/img/showcase/taurus_logo.png",
    "screenshots": [],
    "video": "",
    "display": "Normal",
    "id": "taurus",
    "oneLiner": "Banking-grade custody for digital asset management.",
    "stats": "Powering 15+ banks",
    "tags": [
      "Wallet",
      "Tools / Infrastructure"
    ],
    "usesInternetIdentity": false,
    "github": "",
    "twitter": "",
    "youtube": "",
    "submittableId": ""
  },
  {
    "name": "IC based storage service",
    "description": "IC-based storage service to store and organize any kind of files that works with platform deployed on the IC.",
    "website": "https://dcm-swiss.com/",
    "logo": "/img/showcase/dcm_logo.svg",
    "screenshots": [],
    "video": "",
    "display": "Normal",
    "id": "ics2",
    "oneLiner": "store and organize your files in IC ecosystem",
    "stats": "100+ users",
    "tags": [
      "Tools / Infrastructure"
    ],
    "usesInternetIdentity": false,
    "github": "https://github.com/sergeybykov85/ic-storage-service/tree/main/ic-ss",
    "twitter": "",
    "youtube": "",
    "submittableId": "41213024"
  },  
  {
    "name": "aVa",
    "description": "aVa: Action-Based Decentralized Reputation Landscape.\nEach step you take alters the collective reputation of projects, services, products, or individuals, all within a transparent and decentralized setting.\nImmerse in projects using Internet Identity, and observe your reputation escalate in tandem with your accomplishments.",
    "website": "https://ksayv-myaaa-aaaan-qedxq-cai.icp0.io",
    "logo": "/img/showcase/ava_logo.webp",
    "screenshots": [
      "/img/showcase/ava_screenshot.webp"
    ],
    "video": "",
    "display": "Normal",
    "id": "ava",
    "oneLiner": "aVa: Action-Based Decentralized Reputation Landscape.",
    "tags": [
      "Tools / Infrastructure"
    ],
    "usesInternetIdentity": true,
    "github": "https://github.com/ava-vs",
    "twitter": "https://twitter.com/ava_projects?t=-ZSMuS6rJLoUucHWynaLeg&s=09",
    "youtube": "https://www.youtube.com/@aVa_Verification",
    "submittableId": "41404317"
  },
  {
    "name": "Open Internet Metaverse",
    "description": "OIM is the 1st On-Chain 3D-Web. It allows you to create virtual spaces and host them like Websites on the Internet Computer - everything in 3D. You can include 3D objects, images, videos and more in your spaces and thus make it your home on the 3D Web. By linking to others' spaces, you can create your personal virtual neighborhood in the \"Metaverse\" (aka Internet).",
    "website": "https://vdfyi-uaaaa-aaaai-acptq-cai.ic0.app",
    "logo": "/img/showcase/open-internet-metaverse_logo.webp",
    "screenshots": [],
    "video": "/img/showcase/open-internet-metaverse_video.mp4",
    "display": "Normal",
    "id": "open-internet-metaverse",
    "oneLiner": "Create Your Virtual Space as a 3D-Website on the Internet Computer",
    "tags": [
      "Tools / Infrastructure",
      "Metaverse"
    ],
    "usesInternetIdentity": true,
    "github": "https://github.com/Bebb-Protocol-and-Apps/PWS",
    "twitter": "",
    "youtube": "",
    "submittableId": "35648608",
    "videoContentType": "video/mp4"
  },

  {
    "id": "Faceless",
    "name": "Faceless Project",
    "oneLiner": "An infrastructure that brings Web 2.0 user experience to Web 3.0",
    "tags": [
      "Tools / Infrastructure",
      "SocialFi"
    ],
    "logo": "/img/showcase/faceless_logo.png",
    "description": "Faceless provides a cross-platform private payment system based on human-readable identifiers in the IC ecosystem. It brings regulation-compliant financial services to users while still preserving users' privacy.",
    "usesInternetIdentity": true,
    "website": "https://faceless.live/",
    "github": "https://github.com/HeisenbergLin22/faceless_delivery_May",
    "youtube": "https://youtu.be/pFgVswCqzdk",
    "twitter": "https://twitter.com/Faceless_Proj",
    "submittableId": "35639090"
  }, 
  {
    "id": "fishverse",
    "name": "FishVerse",
    "description": "FishVerse is a revolutionary W2E fishing game that is open world, decentralized and built on ICP technology. It brings together fishing and GameFi enthusiasts inside of a vibrant community where people can monetize by catching and utilizing NFT fishes, competing in tournaments, missions, providing services and more...",
    "website": "https://thefishverse.com/",
    "logo": "/img/showcase/fishverse_logo.webp",
    "screenshots": [
      "/img/showcase/fishverse_screenshot.webp"
    ],
    "display": "Normal",
    "oneLiner": "FishVerse is a W2E fishing game that is built on ICP technology",
    "stats": "5,000 players",
    "tags": [
      "NFT",
      "Metaverse",
      "Games"
    ],
    "usesInternetIdentity": true,
    "github": "https://github.com/mgmetastudio/fishverse_dashboard",
    "twitter": "https://twitter.com/TheFishverse",
    "youtube": "https://www.youtube.com/channel/UCdMLfGmuLAsQlVPg9QROfcQ",
    "submittableId": "32119235"
  },
  {
    "name": "Sama Network",
    "description": "SAMA network, with its original designed consensus and business sharding separation, builds a highly secure and private distributed computational system. It provides data security and computational power for the World Wide Web without altering users’ habits.",
    "website": "https://sama.network/",
    "logo": "/img/showcase/sama_network_logo.png",
    "display": "Normal",
    "id": "sama_network",
    "oneLiner": "A blockchain OS with high throughput, business data full-stack encryption, and distributed computing capabilities.",
    "stats": "Private alpha testnet has been launched; the network and user interface are ready for operation.",
    "tags": [
      "Tools / Infrastructure"
    ],
    "usesInternetIdentity": false,
    "github": "https://github.com/SamaNetwork",
    "twitter": "https://twitter.com/sama_network",
    "youtube": "https://www.youtube.com/@sama_network",
    "submittableId": "40741075"
  },
 {
  "name": "221Bravo App",
  "description": "Home for ICP Data-Detectives. Token Stats, Visual Explorer, Account Searching and more.",
  "website": "https://221Bravo.app",
  "logo": "/img/showcase/bravo-app_logo.webp",
  "screenshots": [
    "/img/showcase/bravo-app_screenshot.webp"
  ],
  "video": "",
  "display": "Normal",
  "id": "bravo-app",
  "oneLiner": "Token Stats, Blockchain Visual Explorer, Account Searching and more..",
  "stats": "1,024 members",
  "tags": [
    "NFT",
    "Tools / Infrastructure",
    "DeFi"
  ],
  "usesInternetIdentity": false,
  "github": "https://github.com/SaorsaLabs/221BravoApp",
  "twitter": "https://twitter.com/221BravoApp",
  "youtube": "",
  "submittableId": "36556639"
},
  {
  "name": "Tali AI",
  "description": "Tali is a Discord Support bot that answers common developer queries.",
  "website": "https://trytali.com ",
  "logo": "/img/showcase/tali_logo.webp",
  "video": "/img/showcase/tali-ai_video.mp4",
  "display": "Normal",
  "id": "tali-ai",
  "oneLiner": "Tali is a Discord Support bot that answers common developer queries.",
  "stats": "100k+ devs",
  "tags": [
    "Tools / Infrastructure"
  ],
  "usesInternetIdentity": false,
  "twitter": "https://twitter.com/TryTaliAI",
  "submittableId": "38502751",
  "videoContentType": "video/mp4",
  "screenshots": []
},
  {
  "name": "CARMANIA",
  "description": "Welcome to the adrenaline-fueled world of \"CARMANIA\" the ultimate automotive customization and racing experience!\nIn this immersive game, you can build-customize your dream car and compete against players from around the globe to dominate the leaderboards.",
  "website": "https://3tnyu-iiaaa-aaaal-aczcq-cai.raw.icp0.io/",
  "logo": "/img/showcase/carmania_logo.webp",
  "screenshots": [
    "/img/showcase/carmania_screenshot.webp"
  ],
  "video": "/img/showcase/carmania_video.mp4",
  "display": "Normal",
  "id": "carmania",
  "oneLiner": "The ultimate automotive customization and racing experience!",
  "stats": "10,000+ users",
  "tags": [
    "Games"
  ],
  "usesInternetIdentity": false,
  "twitter": "https://twitter.com/Carmania_Game",
  "youtube": "https://youtu.be/KM5Fc-OjTxU",
  "discord": "https://discord.gg/YTBhnN3N",
  "submittableId": "41292935",
  "videoContentType": "video/mp4"
  },
{
  "name": "dFlow",
  "description": "BPMN workflows on ICP. Automate interactions between organizations. Build user forms, define scriptable decisions, schedule payments and more.",
  "website": "https://dcentra.io/dflow",
  "logo": "/img/showcase/dflow_logo.png",
  "screenshots": [
    "/img/showcase/dflow_screenshot.png"
  ],
  "video": "https://youtu.be/Ik9FSpgHREw?t=139",
  "display": "Normal",
  "id": "dflow",
  "oneLiner": "Automate interactions between organizations.",
  "stats": "",
  "tags": [
    "Tools / Infrastructure",
    "DeFi",
    "DAO",
    "SocialFi"
  ],
  "usesInternetIdentity": true,
  "github": "https://github.com/dCentra-io/dflow-icp",
  "twitter": "",
  "youtube": "https://youtu.be/Ik9FSpgHREw?t=139",
  "submittableId": "26384395"
},
  {
  "name": "DooCoins",
  "description": "Reward your kids with DooCoins for their good behaviour, completing chores, and personal achievements.\n",
  "website": "https://www.doo.co",
  "logo": "/img/showcase/doocoins_logo.webp",
  "screenshots": [
    "/img/showcase/doocoins_screenshot.webp"
  ],
  "display": "Normal",
  "id": "doocoins",
  "oneLiner": "Kids rewards dapp",
  "tags": [
    "Wallet",
    "Games"
  ],
  "usesInternetIdentity": true,
  "github": "https://github.com/jakepeg/doo-coins-parent-mvp",
  "twitter": "https://twitter.com/DooCoins",
  "youtube": "https://www.youtube.com/watch?v=erIM8kGC7iU&ab_channel=DooCoins",
  "submittableId": "20511180"
},
  {
    "name": "IC WebSocket",
    "description": "IC WebSocket enables you to establish a WebSocket connection between your canister and any client, such as the user browsers. Finally, you can send updates to your users directly from the canister!",
    "website": "https://demo.icws.io",
    "logo": "/img/showcase/ic-websocket_logo.webp",
    "screenshots": [],
    "video": "",
    "display": "Normal",
    "id": "ic-websocket",
    "oneLiner": "Send updates from canisters to your users",
    "stats": "",
    "tags": [
      "Tools / Infrastructure"
    ],
    "usesInternetIdentity": true,
    "github": "https://github.com/omnia-network/ic-websocket-gateway",
    "twitter": "https://twitter.com/ic_websocket",
    "youtube": "https://www.youtube.com/@omnianetwork2947",
    "submittableId": "43839848"
  },
    {
    "name": "Flower Power DAO",
    "description": "An NFT Trilogy and community-curated garden inspired by the French Artist, Ludo.",
    "website": "https://fpdao.app",
    "logo": "/img/showcase/fpdao_logo.png",
    "screenshots": [
      "/img/showcase/fpdao_screenshot.png"
    ],
    "display": "Normal",
    "id": "fpdao",
    "oneLiner": "The story of blockchain, told in Art.",
    "tags": [
      "NFT",
      "DAO"
    ],
    "usesInternetIdentity": true,
    "github": "https://github.com/flowerpowerdao/",
    "twitter": "https://twitter.com/btcflower"
  },
    {
    "name": "CCAMP",
    "description": "An asset management protocol that leverages data-driven strategies to effectively manage and reallocate assets among various parties. It encompasses smart contracts residing on EVM blockchains (and eventually non-EVM blockchains), a trio of interconnected canisters for state maintenance and a bespoke data protocol to behave as inter-system glue.",
    "website": "https://go.usher.so/ccamp",
    "logo": "/img/showcase/ccamp_logo.webp",
    "screenshots": [
      "/img/showcase/ccamp_screenshot.webp"
    ],
    "video": "",
    "display": "Normal",
    "id": "ccamp",
    "oneLiner": "Modular, and custom data-driven Cross-chain Asset Management Protocol",
    "tags": [
      "Bitcoin",
      "Tools / Infrastructure",
      "DeFi"
    ],
    "usesInternetIdentity": false,
    "github": "https://github.com/usherlabs/ccamp",
    "twitter": "https://twitter.com/usher_web3",
    "youtube": "https://www.youtube.com/@usher_web3",
    "submittableId": "36108625"
<<<<<<< HEAD
  },
  {
    "name": "InheritX",
    "description": "InheritX is a blockchain-based application developed on Internet Computer (ICP) that allows users to create a digital will and bequeath their assets to designated beneficiaries in the event of their death.",
    "website": "https://inherit-x.vercel.app/",
    "logo": "/img/showcase/inheritx_logo.webp",
    "screenshots": [
      "/img/showcase/inheritx_screenshot.webp"
    ],
    "video": "https://www.youtube.com/watch?v=S-VYBLeOoA0",
    "display": "Normal",
    "id": "inheritx",
    "oneLiner": "Empowers seamless & confident digital asset succession for individuals",
    "tags": [
      "Bitcoin",
      "DeFi"
    ],
    "usesInternetIdentity": false,
    "github": "https://github.com/mzurs/InheritX",
    "twitter": "https://twitter.com/icpdelta",
    "youtube": "https://www.youtube.com/@inheritX_0101",
    "submittableId": "41410724"
=======
  }, {
    "id": "icp-explorer",
    "name": "ICP Explorer",
    "website": "https://icp.footprint.network/",
    "tags": [
      "Tools / Infrastructure"
    ],
    "stats": "1000 users",
    "usesInternetIdentity": false,
    "description": "ICP Explorer is a Block Explorer and Analytics Platform for Internet Computer, a decentralized smart contracts platform.",
    "oneLiner": "Block Explorer for Internet Computer",
    "display": "Normal",
    "logo": "/img/showcase/icp-explorer_logo.webp",
    "screenshots": []
  },
  {
    "id": "reblock",
    "name": "ReBlock",
    "website": "https://www.reblock.finance/",
    "tags": [
      "DeFi",
      "Ethereum"
    ],
    "twitter": "https://twitter.com/reblock_site",
    "description": "ReBlock is an earning protocol for investors to earn sustainable passive income, secured by real-world assets, around the globe.",
    "usesInternetIdentity": true,
    "display": "Normal",
    "logo": "/img/showcase/reblock_logo.png",
    "screenshots": [
      "/img/showcase/reblock_screenshot.jpg"
    ]
>>>>>>> 254243a1
  }
]<|MERGE_RESOLUTION|>--- conflicted
+++ resolved
@@ -3056,7 +3056,6 @@
     "twitter": "https://twitter.com/usher_web3",
     "youtube": "https://www.youtube.com/@usher_web3",
     "submittableId": "36108625"
-<<<<<<< HEAD
   },
   {
     "name": "InheritX",
@@ -3079,8 +3078,8 @@
     "twitter": "https://twitter.com/icpdelta",
     "youtube": "https://www.youtube.com/@inheritX_0101",
     "submittableId": "41410724"
-=======
-  }, {
+  }, 
+  {
     "id": "icp-explorer",
     "name": "ICP Explorer",
     "website": "https://icp.footprint.network/",
@@ -3111,6 +3110,5 @@
     "screenshots": [
       "/img/showcase/reblock_screenshot.jpg"
     ]
->>>>>>> 254243a1
   }
 ]