--- conflicted
+++ resolved
@@ -1960,22 +1960,6 @@
     "submittableId": "34425295"
   },
   {
-<<<<<<< HEAD
-    "id": "stakedicp",
-    "name": "StakedICP",
-    "oneLiner": "Non-custodial liquid staking for ICP",
-    "tags": [
-      "DeFi"
-    ],
-    "description": "StakedICP is the non-custodial liquid-staking protocol for ICP. ICP is staked in the NNS DAO, and stakers receive rewards daily. The stICP token is DeFi-compatible, to support protocols building on the Internet Computer, and always fully-backed by ICP staked in the NNS.",
-    "usesInternetIdentity": true,
-    "website": "https://stakedicp.com",
-    "github": "https://github.com/AegirFinance/StakedICP",
-    "twitter": "https://twitter.com/StakedICP",
-    "display": "Normal",
-    "logo": "/img/showcase/stakedicp_logo.webp",
-    "screenshots": []
-=======
     "name": "Signals",
     "description": "Signals is a location based chat app for making connections, creating communities and discovering events. ",
     "website": "https://signalsicp.com/",
@@ -1993,6 +1977,21 @@
     "usesInternetIdentity": true,
     "twitter": "https://twitter.com/signalsicp",
     "submittableId": "35639473"
->>>>>>> d4face5e
+  },
+  {
+    "id": "stakedicp",
+    "name": "StakedICP",
+    "oneLiner": "Non-custodial liquid staking for ICP",
+    "tags": [
+      "DeFi"
+    ],
+    "description": "StakedICP is the non-custodial liquid-staking protocol for ICP. ICP is staked in the NNS DAO, and stakers receive rewards daily. The stICP token is DeFi-compatible, to support protocols building on the Internet Computer, and always fully-backed by ICP staked in the NNS.",
+    "usesInternetIdentity": true,
+    "website": "https://stakedicp.com",
+    "github": "https://github.com/AegirFinance/StakedICP",
+    "twitter": "https://twitter.com/StakedICP",
+    "display": "Normal",
+    "logo": "/img/showcase/stakedicp_logo.webp",
+    "screenshots": []
   }
 ]