--- conflicted
+++ resolved
@@ -5183,13 +5183,11 @@
     "display": "Normal"
   },
   {
-<<<<<<< HEAD
     "id": "guarda-wallet",
     "name": "Guarda Wallet",
     "website": "https://guarda.com/",
     "tags": [
       "Wallet",
-      "Bitcoin",
       "DeFi",
       "Tools / Infrastructure"
     ],
@@ -5201,7 +5199,8 @@
     ],
     "usesInternetIdentity": false,
     "twitter": "https://x.com/guardawallet"
-=======
+}
+{
     "id": "BlockID",
     "name": "BlockID",
     "logo": "/img/showcase/blockid_-_one_id_infinite_trust_logo.png",
@@ -5242,6 +5241,5 @@
     "description": "Alice is a DAO-governed AI agent that operates entirely on-chain, leveraging LLMs like DeepSeek for decision-making, integrating both static rules and dynamic, real-time data to enable intelligent and adaptable operations, autonomously managing token activities.",
     "usesInternetIdentity": false,
     "logo": "/img/showcase/alice-logo.webp"
->>>>>>> 04558b44
   }
 ]