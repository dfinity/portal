--- conflicted
+++ resolved
@@ -3120,26 +3120,6 @@
     "display": "Normal",
     "logo": "/img/showcase/icp-explorer_logo.webp",
     "screenshots": []
-<<<<<<< HEAD
-=======
-  },
-  {
-    "id": "reblock",
-    "name": "ReBlock",
-    "website": "https://www.reblock.finance/",
-    "tags": [
-      "DeFi",
-      "Ethereum"
-    ],
-    "twitter": "https://twitter.com/reblock_site",
-    "description": "ReBlock is an earning protocol for investors to earn sustainable passive income, secured by real-world assets, around the globe.",
-    "usesInternetIdentity": true,
-    "display": "Normal",
-    "logo": "/img/showcase/reblock_logo.png",
-    "screenshots": [
-      "/img/showcase/reblock_screenshot.jpg"
-    ]
-  },
   {
     "id": "icpsig",
     "name": "ICPsig",
@@ -3159,7 +3139,6 @@
       "/img/showcase/icpsig_screenshot.png"
     ],
     "submittableId": "41506799"
->>>>>>> b412905c
   }
 ]
 
