[
  {
    "id": "dscvr",
    "name": "DSCVR",
    "oneLiner": "Social portals, community airdrops, crypto tipping on chain",
    "website": "https://dscvr.one/",
    "tags": [
      "SocialFi"
    ],
    "twitter": "https://twitter.com/DSCVR1?s=20&t=qrUKGHeyFLGiBQjpj3iI9A",
    "description": "DSCVR is an end-to-end decentralized Web3 social media platform that allows communities to form into groups called Portals. These Portals can be NFT gated, airdrop fungible and non-fungible tokens to their members and much more. DSCVR also allows for tipping posts in a growing number of cryptos, supporting ckBTC, a Bitcoin twin living on the Internet Computer.",
    "usesInternetIdentity": true,
    "stats": "200,000+ users",
    "display": "Large",
    "logo": "/img/showcase/dscvr_logo.webp",
    "screenshots": [
      "/img/showcase/dscvr_screenshot.webp"
    ]
  },

  {
    "id": "openchat",
    "name": "OpenChat",
    "oneLiner": "Decentralized alternative to WhatsApp",
    "website": "https://oc.app/",
    "tags": [
      "SocialFi",
      "Bitcoin",
      "DAO"    
    ],
    "description": "OpenChat is a fully decentralized real-time messaging service that is indistinguishable from Web2 chat apps, while living 100% on the blockchain. This allows users to send crypto to each other - including Bitcoin - and own a part of OpenChat through CHAT tokens.",
    "usesInternetIdentity": true,
    "display": "Large",
    "stats": "80,000+ users",
    "logo": "/img/showcase/openchat_logo.webp",
    "screenshots": [
      "/img/showcase/openchat-screenshot.webp"
    ]
  },

  {
    "id": "icpswap",
    "name": "ICPSwap",
    "website": "https://icpswap.com",
    "tags": [
      "DeFi",
      "Wallet",
      "Bitcoin"
    ],
    "description": "ICPSwap is DEX built completely end-to-end on-chain. By building the ability for anyone to swap tokens through ICPSwap leveraging the Internet Computer blockchain as the high-speed, scalable, low-cost infrastructure makes ICPSwap a first-to-market in the growing Internet Computer DeFi ecosystem.",
    "usesInternetIdentity": true,
    "logo": "/img/showcase/icpswap_logo.webp",
    "screenshots": [
      "/img/showcase/icpswap_screenshot_0.webp"
    ]
  },

{
    "id": "funded",
    "name": "Funded",
    "oneLiner": "Fund your favorite projects and get NFT rewards",
    "website": "https://funded.app/",
    "tags": [
      "SocialFi",
      "DeFi",
      "Bitcoin"
    ],
    "twitter": "https://twitter.com/funded_app",
    "description": "Web3 crowdfunding! Thanks to ICP's low transaction fees and advanced smart contract technology, you can participate in crowdfunding with ICP, BTC and ETH without worrying about losing money on gas fees.",
    "usesInternetIdentity": true,
    "stats": "83,000+ ICP funded",
    "display": "Normal",
    "logo": "/img/showcase/funded_logo.webp",
    "screenshots": []
  },

  {
    "id": "dmail",
    "name": "Dmail",
    "oneLiner": "Web3 Decentralized Email Client",
    "website": "https://dmail.ai/",
    "tags": [
      "NFT",
      "SocialFi"
    ],
    "description": "Dmail is the Web3 replacement for e-mail. Hosted completely on-chain and built on the Internet Computer, this dapp enables users to send and receive blockchain-backed, encrypted messages. In addition, Dmail addresses are owned by users as NFT assets - there is a natively built marketplace. Dmail was the winner of the 2021 Warpspeed ICP Hackathon in China, and saw an immediate round of funding netting a $10M valuation. ",
    "usesInternetIdentity": true,
    "github": "https://github.com/dmailofficial",
    "display": "Normal",
    "logo": "/img/showcase/dmail_logo.webp",
    "screenshots": [
      "/img/showcase/dmail_screenshot_0.webp"
    ]
  },

 {
    "id": "icdex",
    "name": "ICDex",
    "website": "https://avjzx-pyaaa-aaaaj-aadmq-cai.raw.ic0.app/ICDex",
    "tags": [
      "DeFi",
      "Bitcoin"
    ],
    "description": "ICDex is flagship product by ICLighthouse, an orderbook based DEX that runs 100% on-chain. The world's first orderbook DEX - made possible by advanced ICP smart contracts",
    "usesInternetIdentity": true,
    "stats": "Supports ckBTC",
    "twitter": "https://twitter.com/ICLighthouse",
    "display": "Normal",
    "logo": "/img/showcase/icdex_logo.webp",
    "screenshots": []
  },

  {
    "id": "distrikt",
    "name": "distrikt",
    "oneLiner": "Censorship-resistant fully on-chain social media platform",
    "website": "https://distrikt.app",
    "tags": [
      "SocialFi"
    ],
    "twitter": "https://twitter.com/DistriktApp?s=20&t=FIuSJzaUxndtjKLTpwmCEw",
    "description": "Distrikt is a completely decentralized, community-owned Web3 social media platform. Users of the platform will soon be able vote on upgrades, and no user data will ever be mined or sold. Create your account, secured by Internet Identity today.",
    "usesInternetIdentity": true,
    "authOrigins": ["https://distrikt.app", "https://az5sd-cqaaa-aaaae-aaarq-cai.ic0.app/"],
    "display": "Large",
    "stats": "110,000+ users",
    "logo": "/img/showcase/distrikt_logo.webp",
    "screenshots": [
      "/img/showcase/distrikt_screenshot.webp"
    ]
  },

  {
    "id": "hot-or-not",
    "name": "Hot or Not",
    "oneLiner": "Token rewards for both content creators and lurkers",
    "website": "https://hotornot.wtf/",
    "tags": [
      "SocialFi", "DAO"
    ],
    "description": "Hot or Not is a decentralized short-form video based social media platform, which integrates prediction markets for content. In addition to sharing their own videos, users can also speculate on videos of other users by staking tokens and voting whether a video will become 'Hot' or 'Not' to earn rewards.",
    "usesInternetIdentity": true,
    "stats": "55,000+ users",
    "logo": "/img/showcase/hot_or_not_logo.svg",
    "screenshots": [
      "/img/showcase/hot_or_not_screenshot_0.jpg"
    ],
    "videoContentType": "video/mp4",
    "video": "/img/showcase/hot_or_not_video.mp4"
  },

  {
    "id": "bitfinity-evm",
    "name": "Bitfinity EVM",
    "website": "https://bitfinity.network/",
    "tags": [
      "DeFi",
      "Tools / Infrastructure",
      "Ethereum"
    ],
    "twitter": "https://twitter.com/bitfinitynet",
    "description": "Bitfinity is the EVM compatibility layer for the IC. Using Bitfinity, you can deploy your Solidity smart contracts to the Internet Computer, taking advantage of is many advantageous DeFi capabilities: HTTP Outcalls, the BTC integration and more.",
    "usesInternetIdentity": true,
    "stats": "1000+ TPS",
    "display": "Large",
    "logo": "/img/showcase/bitfinity_evm.png",
    "screenshots": [
      "/img/showcase/bitfinity_showcase.png"
    ]
  },

  {
    "id": "iclighthouse",
    "name": "ICLightHouse",
    "description": "Incubating true web3 DeFi infrastructure on the Internet Computer. Defi development framework and Defi ecosystem on IC blockchain.",
    "tags": [
      "DeFi",
      "Tools / Infrastructure",
      "Bitcoin"
    ],
    "website": "https://iclight.house/",
    "twitter": "https://twitter.com/ICLighthouse?s=20&t=hL-7QAUfiWo75L8pZzJ7fw",
    "discord": "https://discord.com/invite/FQZFGGq7zv",
    "logo": "/img/showcase/iclighthouse_logo.webp"
  },

  {
    "id": "astrox",
    "name": "AstroX ME",
    "oneLiner": "A powerful multichain wallet",
    "website": "https://astrox.me/#/",
    "tags": [
      "Tools / Infrastructure",
      "Wallet",
      "Bitcoin",
      "NFT",
      "Ethereum"
    ],
    "description": "ME wallet securing your assets without seed phrase across any devices.",
    "github": "https://github.com/AstroxNetwork",
    "twitter": "https://twitter.com/astrox_network",
    "logo": "/img/showcase/astroxme_logo.webp",
    "display": "Large",
    "screenshots": [
      "/img/showcase/astrox_me_screenshot.webp"
    ]
  },

  {
    "id": "yumi",
    "name": "Yumi",
    "oneLiner": "NFT marketplace for digital and physical assets",
    "website": "https://tppkg-ziaaa-aaaal-qatrq-cai.raw.ic0.app/",
    "tags": [
      "NFT"
    ],
    "twitter": "https://twitter.com/YumiMarketplace",
    "description": "Yumi is a high-speed, low-cost, and fully decentralized NFT marketplace built on the Internet Computer. All digital collectibles available on Yumi are hosted fully on-chain. The minting of NFTs is completely free for creators (no gas fees).",
    "usesInternetIdentity": true,
    "stats": "130,000+ ICP volume",
    "display": "Large",
    "logo": "/img/showcase/yumi_logo.webp",
    "screenshots": [
      "/img/showcase/yumi-screenshot.webp"
    ]
  },

  {
    "id": "entrepot",
    "name": "Entrepot",
    "oneLiner": "ICP's most popular NFT marketplace",
    "website": "https://entrepot.app/",
    "tags": [
      "NFT"
    ],
    "twitter": "https://twitter.com/toniqlabs",
    "description": "Entrepot is a decentralized NFT marketplace developed by ToniqLabs, the creators behind Rise of the Magni, Stoic Wallet, Cronic NFTs, and Exponent. Entrepot provides users with tools and on-chain services to design, deploy, and manage NFTs and traditional tokens. ",
    "usesInternetIdentity": false,
    "stats": "1,000,000+ ICP volume",
    "display": "Large",
    "logo": "/img/showcase/entrepot_logo.webp",
    "screenshots": [
      "/img/showcase/entrepot_screenshot.webp"
    ]
  },

    {
    "id": "sonic",
    "name": "Sonic",
    "oneLiner": "Swap-built end-to-end DeFi platform",
    "website": "https://sonic.ooo/",
    "tags": [
      "DeFi",
      "Wallet",
      "Bitcoin"
    ],
    "description": "Sonic is a DEX built end-to-end on-chain, on the Internet Computer. Sonic, built by PsychedelicDAO, currently run by Meme Cake enables users to swap tokens, earn fees as a liquidity provider, & build on the Internet Computer's AMM. Sonic takes advantage of the ICP blockchain's low fees, high-scalability, and reverse-gas model to deliver a seamless Web3 experience.",
    "github": "https://github.com/psychedelic",
    "stats": "$360,000+ TVL",
    "display": "Normal",
    "logo": "/img/showcase/sonic_logo.webp",
    "screenshots": [
      "/img/showcase/sonic_screenshot_0.webp"
    ]
  },

  {
    "id": "omnic",
    "name": "Omnic",
    "oneLiner": "Crosschain Messaging Protocol & Token Bridge Between the Internet Computer and EVM Chains",
    "website": "https://omnic.network",
    "tags": [
      "Tools / Infrastructure",
      "DeFi",
      "Ethereum"
    ],
    "description": "Omnic is a Crosschain messaging protocol built on the Internet Computer, Omnic Token Bridge helps bring liquidity on EVM networks to the Internet Computer",
    "usesInternetIdentity": false,
    "logo": "/img/showcase/omnic_logo.webp",
    "screenshots": [
      "/img/showcase/omnic_screenshot_0.webp"
    ],
    "videoContentType": "video/mp4",
    "video": "/img/showcase/omnic_video.mp4"
  },

  {
    "id": "origyn",
    "name": "Origyn",
    "oneLiner": "NFT-Based Authentication for Luxury Goods ",
    "website": "https://www.origyn.ch/",
    "tags": [
      "NFT", "Tools / Infrastructure"
    ],
    "twitter": "https://twitter.com/ORIGYNTech",
    "description": "The Origyn Foundation is blending luxury goods with NFTs by providing digital verifications for physical objects. Only possible on the Internet Computer. ",
    "github": "https://github.com/origyn-sa",
    "logo": "/img/showcase/origyn_logo.webp",
    "screenshots": [
      "/img/showcase/origyn_screenshot_0.webp"
    ]
  },

  {
    "id": "finterest",
    "name": "Finterest",
    "website": "https://tyhcm-sqaaa-aaaah-abjya-cai.raw.ic0.app/#/",
    "tags": [
      "DeFi",
      "Bitcoin"
    ],
    "twitter": "https://twitter.com/finterestICP",
    "description": "Lend and borrow against your crypto without bridging it across chains. Yes, even Bitcoin",
    "stats": "$1.5M+ Raised",
    "logo": "/img/showcase/finterest_logo.webp",
    "screenshots": [
      "/img/showcase/finterest_screenshot_0.webp"
    ]
  },

  {
    "id": "boom-dao",
    "name": "Boom DAO",
    "oneLiner": "Powering the next generation of fully on-chain games, and providing a collaborative hub for all things web3 gaming.",
    "website": "https://boomdao.xyz/",
    "tags": ["Games", "DAO", "Tools / Infrastructure", "NFT", "Metaverse"],
    "description": "BOOM DAO is an all-in-one web3 game platform and protocol running 100% on-chain on the Internet Computer. We are on a mission to build the gaming vertical of the Internet Computer blockchain, power the next generation of fully on-chain games on ICP, and provide a collaborative hub for all things web3 gaming.",
    "stats": "+23000 DAO Members",
    "logo": "/img/showcase/boom-dao-logo.webp",
    "display": "Large",
    "usesInternetIdentity": true,
    "github": "https://github.com/BoomDAO/",
    "youtube": "https://www.youtube.com/watch?v=LHVVi4pN6CI",
    "twitter": "https://twitter.com/boomdaosns",
    "screenshots": ["/img/showcase/boom-dao-screenshot0.webp"],
    "video": "/img/showcase/boom-dao-video.mp4",
    "videoContentType": "video/mp4",
    "submittableId": ""
  },


  {
    "id": "plethora",
    "name": "Plethora",
    "website": "https://plethora.game/",
    "tags": [
      "Games",
      "Metaverse",
      "NFT"
    ],
    "twitter": "https://twitter.com/PlethoraGame",
    "description": "Plethora is a Web3 platformer with the goal of rewarding users both with fun gameplay and NFTs. Plethora empowers NFT projects to launch their collections with immersive experiences customized for you. Play now to compete, have fun, and earn rewards.",
    "oneLiner": "3D platformer meets Web3 with NFT rewards",
    "display": "Large",
    "stats": "10,000+ users",
    "logo": "/img/showcase/plethora_logo.webp",
    "screenshots": [
      "/img/showcase/plethora_screenshot.webp"
    ]
  },

  {
    "id": "kinic",
    "name": "Kinic",
    "oneLiner": "The world's first Web3 search engine",
    "website": "https://74iy7-xqaaa-aaaaf-qagra-cai.ic0.app/",
    "tags": [
      "Tools / Infrastructure", "DAO"
    ],
    "twitter": "https://twitter.com/kinic_app?s=20&t=PVKALcCRCdZIgr0U4sDWeg",
    "description": "The world’s first Web3 search engine indexing all Internet Computer based dapps.",
    "stats": "3,000,000+ searches",
    "display": "Large",
    "usesInternetIdentity": true,
    "logo": "/img/showcase/kinic_logo.webp",
    "screenshots": [
      "/img/showcase/kinic_screenshot.webp"
    ]
  },

   {
    "id": "modclub",
    "name": "MODCLUB",
    "website": "https://ljyte-qiaaa-aaaah-qaiva-cai.raw.ic0.app/",
    "tags": [
      "SocialFi", "Tools / Infrastructure"
    ],
    "description": "MODCLUB is a decentralized moderation tool based hosted fully on-chain. Built on the Internet Computer, MODCLUB rewards users for effectively moderating content. Currently in beta stages of their solution, users will be rewarded in tokens for moderating their favorite communities.",
    "usesInternetIdentity": true,
    "logo": "/img/showcase/modclub_logo.webp",
    "screenshots": [
      "/img/showcase/modclub_screenshot_0.webp"
    ]
  },

  {
    "id": "cubetopia",
    "name": "Cubetopia",
    "oneLiner": "Build and own an NFT World on the blockchain",
    "website": "https://e5owu-aaaaa-aaaah-abs5a-cai.raw.ic0.app/",
    "tags": [
      "Games"
    ],
    "twitter": "https://twitter.com/TheCubetopia",
    "description": "Cubetopia is a Web3 world building game where players can create anything on unique voxel islands also called “worlds”. Each world is a mutable NFT stored on the Internet Computer blockchain. Anyone can visit these islands on chain, while the owner of the NFT can update it by building.",
    "stats": "32,500+ ICP volume",
    "display": "Large",
    "logo": "/img/showcase/cubetopia_logo.webp",
    "screenshots": [
      "/img/showcase/cubetopia_screenshot.webp"
    ]
  },

  {
    "id": "itoka",
    "name": "ITOKA",
    "oneLiner": "A Leading Infrastructure for Music3.0",
    "website": "https://www.itoka.xyz/",
    "tags": [
      "NFT",
      "SocialFi"
    ],
    "description": "The ITOKA project seeks to disrupt the centralized music industry by offering a complete infrastructure solution for the web3 music industry. This includes creation tools, data storage, and music streaming services. The goal of ITOKA is to transform the music industry into a decentralized ecosystem, empowering creators with greater control over their content and a fairer share of revenue.",
    "usesInternetIdentity": false,
    "github": "https://github.com/Itoka-DAO",
    "twitter": "https://twitter.com/itokamusic",
    "stats": "3M+ minutes on-chain streaming",
    "logo": "/img/showcase/itoka_logo.svg",
    "video": "/img/showcase/itoka_video.mp4",
    "videoContentType": "video/mp4",
    "display": "Large",
    "screenshots": [
      "/img/showcase/itoka_screanshot.svg"
    ]
  },

  {
    "id": "portal",
    "name": "Portal",
    "oneLiner": "Onchain Video Streaming Infrastructure",
    "website": "https://app.portal.one",
    "tags": [
      "Tools / Infrastructure",
      "NFT"
    ],
    "description": "Portal is a web3 video infrastructure platform built entirely on the Internet Computer blockchain. Portal enables developers to easily replace their current web2 video solutions with a native web3 video service at a fraction of the cost. Portal Channels give creators ownership and control over their video environment whilst offering fans great viewing experiences and real rewards like automatically generated digital collectibles that grant access to private video content.",
    "github": "https://github.com/NFT-Portal",
    "logo": "/img/showcase/portal_logo.webp",
    "video": "/img/showcase/portal_video.mp4",
    "videoContentType": "video/mp4",
    "screenshots": []
  },

  {
    "id": "taggr",
    "name": "TAGGR",
    "website": "https://taggr.link",
    "tags": [
      "SocialFi", "Tools / Infrastructure"
    ],
    "twitter": "https://twitter.com/TaggrNetwork",
    "description": "Fully on-chain and fully autonomous SocialFi network. A simple way to publish content on a public compute infrastructure. No Ponzinomics - TAGGR has a sustainable tokenomics model that rewards quality posts and removes incentive to spam.",
    "usesInternetIdentity": true,
    "authOrigins": ["https://taggr.link", "https://6qfxa-ryaaa-aaaai-qbhsq-cai.ic0.app"],
    "display": "Normal",
    "stats": "24,000+ posts",
    "logo": "/img/showcase/taggr_logo.webp",
    "oneLiner": "Blending forums and blogs - controlled by a DAO",
    "screenshots": [
      "/img/showcase/taggr_screenshot_0.webp"
    ]
  },

  {
    "id": "azle",
    "name": "Azle",
    "oneLiner": "TypeScript CDK for the Internet Computer",
    "website": "https://demergent-labs.github.io/azle/azle.html",
    "tags": [
      "Tools / Infrastructure"
    ],
    "description": "Azle is a TypeScript Canister Development Kit (CDK) for the Internet Computer. In other words, it's a TypeScript/JavaScript runtime for building applications on the IC.",
    "usesInternetIdentity": false,
    "logo": "/img/showcase/azle_logo.svg",
    "github": "https://github.com/demergent-labs/azle",
    "screenshots": [
      "/img/showcase/azle_screenshot_0.jpg"
    ]
  },

  {
    "id": "orally-network",
    "name": "Orally",
    "oneLiner": "The fully on-chain oracles for secure and reliable decentralized data feeding and automation across multiple chains.",
    "tags": ["Tools / Infrastructure", "DeFi", "Ethereum"],
    "description": "The fully on-chain oracles for secure and reliable decentralized data feeding and automation across multiple chains. Experience seamless real-world data integration across various blockchains, powering dynamic, secure and efficient dApps. Elevate your blockchain journey with us!",
    "usesInternetIdentity": false,
    "website": "https://orally.network",
    "github": "https://github.com/orally-network",
    "youtube": "https://youtu.be/1ZDEyllqUcA",
    "twitter": "https://twitter.com/orally_network",
    "display": "Large",
    "logo": "/img/showcase/orally-network_logo.png",
    "screenshots": [
      "/img/showcase/orally-network_screenshot_0.jpg"
    ],
    "submittableId": "35782696"
  },

  {
    "id": "catalyze",
    "name": "Catalyze",
    "website": "https://aqs24-xaaaa-aaaal-qbbea-cai.ic0.app/",
    "tags": [
      "SocialFi"
    ],
    "description": "Catalyze is a decentralized social and community-building platform designed to host engaged and thriving Web3 communities. With a unique and customized engagement economy, Catalyze communities and their members will be rewarded for their participation and contribution. Main features include: direct communication, event & task management, integrated Web3 wallets, NFT Gating, NFT airdrop & sales management.",
    "usesInternetIdentity": true,
    "oneLiner": "Manage your Web3 communities and events",
    "display": "Large",
    "stats": "275+ groups",
    "logo": "/img/showcase/catalyze_logo.webp",
    "screenshots": [
      "/img/showcase/catalyze_screenshot.webp"
    ]
  },

  {
    "id": "juno",
    "name": "Juno",
    "oneLiner": "Build Web3 dApps like Web2",
    "website": "https://juno.build",
    "tags": [
      "Tools / Infrastructure"
    ],
    "twitter": "https://twitter.com/junobuild",
    "github": "https://github.com/junobuild/juno",
    "description": "Juno is an open-source platform that combines the power of Web3 with the ease and simplicity of Web2 development, enabling programmers to build decentralized apps faster and easier than ever before.",
    "display": "Large",
    "usesInternetIdentity": true,
    "authOrigins": ["https://console.juno.build"],
    "logo": "/img/showcase/juno_logo.svg",
    "screenshots": [
      "/img/showcase/juno_social_image.png"
    ]
  },

  {
    "id": "internetidentity",
    "name": "Internet Identity",
    "oneLiner": "Decentralized Anonymous Blockchain Authentication",
    "website": "https://identity.ic0.app/",
    "tags": [
      "Tools / Infrastructure"
    ],
    "description": "Internet Identity is a privacy-enhancing authentication framework for applications on the Internet Computer. It provides users with a easy-to-use and secure anonymizing login to Web3 services running on ICP without being tracked across dapps.",
    "github": "https://github.com/dfinity/internet-identity",
    "usesInternetIdentity": true,
    "stats": "1 000 000+ ",
    "logo": "/img/showcase/internetidentity_logo.webp",
    "screenshots": [
      "/img/showcase/internetidentity_screenshot_0.gif"
    ]
  },

  {
    "id": "Arth",
    "name": "Arth",
    "oneLiner": "Arth ckBTC wallet and swap btc<>ckBtc",
    "tags": [
      "DeFi",
      "Wallet", "Bitcoin"
    ],
    "description": "Introducing Arth - the mobile payments app that combines the power of Bitcoin with the convenience of mobile payments. With ckBTC, you can easily swap ckBTC from Bitcoin, view balances, and seamlessly make payments using QR codes. more features coming soon",
    "usesInternetIdentity": true,
    "website": "https://arth.foo",
    "github": "https://github.com/s1dc0des/arth_app",
    "twitter": "https://twitter.com/arth_foo",
    "display": "Large",
    "logo": "/img/showcase/arth_logo.png",
    "screenshots": [
      "/img/showcase/arth_ss.png"
    ],
    "submittableId": "36143434"
  },

  {
    "name": "Signals",
    "description": "Signals is a location based chat app for making connections, creating communities and discovering events. ",
    "website": "https://signalsicp.com/",
    "logo": "/img/showcase/signals_logo.webp",
    "screenshots": [
      "/img/showcase/signals_screenshot.webp"
    ],
    "display": "Normal",
    "id": "signals",
    "oneLiner": "A location based app for empowering local communities",
    "stats": "5,000+",
    "tags": [
      "SocialFi"
    ],
    "usesInternetIdentity": true,
    "twitter": "https://twitter.com/signalsicp",
    "submittableId": "35639473"
  },

  {
    "id": "stakedicp",
    "name": "StakedICP",
    "oneLiner": "Non-custodial liquid staking for ICP",
    "tags": [
      "DeFi"
    ],
    "description": "StakedICP is the liquid-staking protocol revolutionizing staking on the Internet Computer, putting control in investors' hands. ICP is staked in the NNS DAO, and stakers receive rewards just by holding the stICP token. The stICP token is DeFi-compatible, to support protocols building on the Internet Computer, and always fully-backed by ICP staked in the NNS.",
    "usesInternetIdentity": false,
    "website": "https://stakedicp.com",
    "github": "https://github.com/AegirFinance/StakedICP",
    "twitter": "https://twitter.com/StakedICP",
    "display": "Normal",
    "logo": "/img/showcase/stakedicp_logo.webp",
    "screenshots": []
  },

  {
    "id": "plug",
    "name": "Plug",
    "oneLiner": "Decentralized Wallet for the Internet Computer",
    "website": "https://plugwallet.ooo/",
    "tags": [
      "Wallet",
      "NFT",
      "Tools / Infrastructure",
      "Bitcoin"
    ],
    "description": "Plug Wallet, built and open sourced by Fleek, is a browser extension that allows you to access your ICP, Cycles and other tokens - as well as log into Internet Computer dapps with one click.",
    "github": "https://github.com/Psychedelic/plug",
    "stats": "100 000 users",
    "display": "Normal",
    "logo": "/img/showcase/plug_logo.webp",
    "video": "/img/showcase/plug_video.mp4",
    "videoContentType": "video/mp4",
    "screenshots": [
      "/img/showcase/plug_screenshot_0.webp"
    ]
  },

  {
    "id": "canscale",
    "name": "CanScale",
    "description": "Worried about data being persisted or how your data structure will scale across canisters? CanScale can help you focus more on building out your vision, and spend less time thinking about how to scale out your multi canister architecture on the IC.",
    "tags": [
      "Tools / Infrastructure"
    ],
    "website": "https://www.canscale.dev",
    "twitter": "https://twitter.com/can_scale",
    "logo": "/img/showcase/canscale_logo.webp",
    "submittableId": "34140445"
  },

  {
    "id": "canistergeek",
    "name": "Canistergeek",
    "oneLiner": "IC canister management tool",
    "description": "Top up your canisters, monitor cycles, memory, logs and get your monthly reports in one place.",
    "tags": [
      "Tools / Infrastructure"
    ],
    "usesInternetIdentity": true,
    "website": "https://canistergeek.app/",
    "github": "https://github.com/usergeek/canistergeek_ic_rust",
    "twitter": "https://twitter.com/theUSERGEEK",
    "discord": "https://discord.gg/CvTpv2TeKs",
    "logo": "/img/showcase/canistergeek_logo.webp",
    "submittableId": "33310242"
  },

  {
    "name": "Mops",
    "description": "On-chain package manager for Motoko. Mops makes it easy to discover, install and publish Motoko packages.",
    "website": "https://mops.one",
    "logo": "/img/showcase/mops_logo.webp",
    "screenshots": [],
    "video": "",
    "display": "Normal",
    "id": "mops",
    "oneLiner": "On-chain package manager for Motoko",
    "stats": "15,000+ downloads",
    "tags": [
      "Tools / Infrastructure"
    ],
    "usesInternetIdentity": false,
    "github": "https://github.com/ZenVoich/mops",
    "twitter": "https://twitter.com/mops_one",
    "youtube": "",
    "submittableId": ""
  },

  {
    "id": "beamfi",
    "name": "BeamFi",
    "oneLiner": "Real Time Micro Payments solution for creators",
    "website": "https://beamfi.app",
    "tags": [
      "DeFi"
    ],
    "description": "BeamFi is an open source DeFi protocol, bringing Autonomous Stream Payment solution to Internet Computer, allowing users to send or receive a constant stream of ICP or XTC in BeamFi DApp or BeamFi Meeting App in Zoom while a meeting is in progress",
    "usesInternetIdentity": false,
    "logo": "/img/showcase/beamfi_logo.webp",
    "github": "https://github.com/BeamFi/BeamFiProtocol",
    "youtube": "https://youtu.be/85TWP4QHHBg",
    "twitter": "https://twitter.com/BeamFiApp",
    "screenshots": [
      "/img/showcase/beamfi_screenshot_0.webp"
    ],
    "submittableId": "33086681"
  },

  {
    "id": "infinityswap",
    "name": "InfinitySwap",
    "website": "https://infinityswap.one/",
    "tags": [
      "DeFi",
      "Wallet"
    ],
    "twitter": "https://twitter.com/infinity_swap",
    "description": "InfinitySwap is a platform to create, stake, and swap tokens on the Internet Computer. Backed by Polychain Capital and 9YardsCapital (amongst others) - InfinitySwap offers users the ability to swap tokens cheaply with their novel technology, built on the ICP blockchain.",
    "stats": "$1.5M Invested PolyChain Capital + a16z",
    "logo": "/img/showcase/infinityswap_logo.webp",
    "screenshots": [
      "/img/showcase/infinityswap_screenshot_0.webp"
    ]
  },

  {
    "id": "eimolad",
    "name": "Eimolad",
    "description": "This is an amazing world inhabited by humans, dwarves, orcs, elves and other fantastic creatures. This is a world of magic and valor. This world is full of mysteries, dangers and incredible adventures. ",
    "tags": [
      "Games"
    ],
    "website": "https://eimolad.com/",
    "twitter": "https://twitter.com/eimolad",
    "discord": "https://discord.gg/qD3R5nDXDZ",
    "logo": "/img/showcase/eimolad_logo.webp",
    "submittableId": "28118212"
  },

  {
    "id": "mora",
    "name": "MORA",
    "oneLiner": "A Web3 space for writers to express autonomy of thought ",
    "website": "https://mora.app",
    "tags": [
      "SocialFi"
    ],
    "description": "Mora allows users to create a unique Web3 space where they can have independent content data, subscription relationships, financial information, and even complex algorithms. From its inception, a planet will be monitored by Launch Trail to ensure compliance with the protocol and establish trust. The Launch Trail will be controlled by the Mora Dao Canister.",
    "usesInternetIdentity": true,
    "stats": "2000+ articles",
    "logo": "/img/showcase/mora_logo.png",
    "screenshots": [
      "/img/showcase/mora_banner.jpg"
    ],
    "youtube": "https://www.youtube.com/watch?v=rQIGanE7WxA",
    "twitter": "https://twitter.com/Mora_App"
  },

  {
    "id": "dsocial",
    "name": "DSocial",
    "website": "https://DSocial.app ",
    "tags": [
      "SocialFi"
    ],
    "description": "DSocial is a decentralized version of YouTube -- enabling content creators to be fairly rewarded for their work, and engagement. This Web3 media platform is hosted end-to-end on the Internet Computer interoperating with Arweave for decentralized video content.",
    "usesInternetIdentity": true,
    "display": "Normal",
    "logo": "/img/showcase/dsocial_logo.webp",
    "video": "/img/showcase/dsocial_video.mp4",
    "videoContentType": "video/mp4",
    "screenshots": []
  },

  {
    "id": "unfoldvr",
    "name": "UnfoldVR",
    "oneLiner": "Decentralizing asset Creation and Discovery for the Metaverse",
    "website": "https://jmorc-qiaaa-aaaam-aaeda-cai.ic0.app/",
    "tags": [
      "Metaverse",
      "NFT",
      "Tools / Infrastructure"
    ],
    "twitter": "https://twitter.com/unfold_vr",
    "description": "UnfoldVR empowers creators to author 3D NFTs using easy-to-use tools both on the Web and in Virtual Reality.",
    "usesInternetIdentity": true,
    "display": "Normal",
    "logo": "/img/showcase/unfoldvr_logo.webp",
    "video": "/img/showcase/unfoldvr_video.mp4",
    "videoContentType": "video/mp4",
    "screenshots": []
  },

  {
    "id": "airgap",
    "name": "AirGap",
    "oneLiner": "Self custody made simple and secure. Turn a spare smartphone into a cold wallet.",
    "description": "Self custody made simple and secure. Turn a spare smartphone into a cold wallet that can store a plethora of tokens including ICP and ckBTC. Using AirGap, you can stake ICP directly on the NNS and participate in governance.",
    "website": "https://airgap.it/",
    "tags": [
      "Wallet"
    ],
    "usesInternetIdentity": false,
    "logo": "/img/showcase/airgap_logo.webp"
  },

  {
    "id": "kawak",
    "name": "KawaK",
    "description": "A forum for critical thinkers, builders and writers. Earn by providing human to human feedback.  ",
    "website": "https://3ysab-rqaaa-aaaan-qaewq-cai.ic0.app/",
    "logo": "/img/showcase/kawak_logo.webp",
    "screenshots": [
      "/img/showcase/kawak_screenshot.webp"
    ],
    "video": "/img/showcase/kawak_video.mp4",
    "videoContentType": "video/mp4",
    "display": "Normal",
    "oneLiner": "Acess real human feedback. Earn while helping others",
    "stats": "100+ Topics ",
    "tags": [
      "Tools / Infrastructure"
    ],
    "usesInternetIdentity": false,
    "github": "https://github.com/kawak-org/Kawak-2.0",
    "twitter": "https://twitter.com/KawaK_ICP",
    "youtube": "",
    "submittableId": "35943161"    
  },

  {
    "id": "seers",
    "name": "Seers",
    "website": "https://seers.social/",
    "tags": [
      "SocialFi"
    ],
    "description": "What if there was decentralized Twitter that included prediction markets? Seers is Web3 social media platform hosted 100% on-chain combining social media features with prediction markets.",
    "usesInternetIdentity": true,
    "stats": "10,000 users + TVL",
    "display": "Normal",
    "logo": "/img/showcase/seers_logo.webp",
    "screenshots": []
  },

  {
    "id": "pokedstudiobots",
    "name": "PokedStudio Bots",
    "website": "https://entrepot.app/marketplace/poked",
    "tags": [
      "NFT"
    ],
    "description": "PokedStudio Bots are a collection of 10,000 unique bots designed by acclaimed digital artist, Jonathan Ball. The Ultimate Master Bot which sold for 3,000 ICP (~$172,140), marks the largest single NFT purchase on the Internet Computer, and is one of the largest across all blockchain projects to date. The NFT Bots are all unique and possess differing rarities and attributes that will transfer into a future metaverse gaming experience in beautiful technicolor.",
    "oneLiner": "Record Highest Selling NFT",
    "display": "Large",
    "logo": "/img/showcase/pokedstudiobots_logo.webp",
    "screenshots": [
      "/img/showcase/pokedstudio-bots.webp"
    ]
  },

  {
    "id": "Caniplay",
    "name": "Caniplay",
    "oneLiner": "The world's First NFT Broadcast Station",
    "tags": [
      "NFT",
      "SocialFi" ],
    "description": "Introducing CaniPlay (Can I Play), the pioneering NFT broadcast station that operates fully on-chain, eliminating the need for intermediaries who control content broadcasting within the community. Submit your audio or video content and reach a global audience without relying on any third party. As a creator, receive recognition and rewards from your listeners. As a listener, enjoy airdrops and actively participate by voting for your favourite content in the playlist, influencing its position and prominence. Join CaniPlay today and redefine the way content is shared, appreciated, and rewarded!",
    "usesInternetIdentity": false,
    "website": "https://es7e3-taaaa-aaaan-qakqq-cai.icp0.io",
    "github": "https://github.com/orgs/Canistore",
    "twitter": "https://twitter.com/canistore",
    "display": "Large",
    "logo": "/img/showcase/CaniPlay_logo.png",
    "screenshots": [
      "/img/showcase/CaniPlay_SS.png"
    ],
    "submittableId": "34838526"
  },

  {
    "id": "nuance",
    "name": "Nuance",
    "website": "https://exwqn-uaaaa-aaaaf-qaeaa-cai.ic0.app/",
    "tags": [
      "SocialFi"
    ],
    "description": "Nuance is a Web3.0 blogging platform that is hosted on-chain end-to-end on the Internet Computer. Developed by Aikin Dapps, the alpha of the world's first blogging platform to be hosted entirely on a blockchain has now launched. Nuance aims to bring NFTs into the world of editorial content ownership.",
    "usesInternetIdentity": true,
    "logo": "/img/showcase/nuance_logo.webp",
    "screenshots": [
      "/img/showcase/nuance_screenshot_0.webp"
    ]
  },

  {
    "id": "spinnercash",
    "name": "Spinner.Cash",
    "description": "Private transactions for ICP and BTC",
    "tags": [
      "DeFi",
      "Tools / Infrastructure",
      "Bitcoin"
    ],
    "website": "https://spinner.cash/",
    "github": "https://github.com/spinner-cash/launch-trail",
    "twitter": "https://twitter.com/spnrapp",
    "logo": "/img/showcase/spinnercash_logo.webp"
  },
  {
    "id": "bitfinitywallet",
    "name": "Bitfinity Wallet",
    "oneLiner": "A wallet to store and manage NFTs, Tokens, and connect to dapps on the Internet Computer.",
    "website": "https://wallet.infinityswap.one/",
    "tags": [
      "Wallet",
      "Bitcoin", "Ethereum"
    ],
    "description": "The Bitfinity Wallet is a multi-chain wallet built and open sourced by InfinitySwap. It is a browser extension that allows you to store and transfer your BTC, ICP, SNS-1, NFT and other tokens - as well as log into Internet Computer dapps with a single click. The InfinitySwap Wallet also supports Internet Identity, the powerful authentication framework provided by the Internet Computer.",
    "display": "Large",
    "logo": "/img/showcase/bitfinitywallet_logo.webp",
    "videoContentType": "video/mp4",
    "screenshots": [
      "/img/showcase/bitfinitywallet_screenshot.webp"
    ]
  },

  {
    "id": "rubaru",
    "name": "RuBaRu",
    "oneLiner": "Building On-Chain Regenerative Creator-Consumer Economy",
    "website": "https://rubaru.app/",
    "tags": ["SocialFi"],
    "description": "RuBaRu aims to create a vibrant 100% On-Chain DAO-based tokenized economy owned & governed by the community, where creators, influencers, consumers, and brands coexist harmoniously. By doing so, we unlock new opportunities, reshape digital creativity, drive economic growth, and foster a thriving ecosystem of shared prosperity.",
    "stats": "100% On-Chain Data Storage",
    "logo": "/img/showcase/rubaru_logo.png",
    "display": "Large",
    "usesInternetIdentity": true,
    "youtube": "https://youtu.be/CBumSMJRV08", 
    "twitter": "https://twitter.com/RuBaRu_app",
    "screenshots": ["/img/showcase/rubaru_dapp_screenshots.png"], 
    "video": "/img/showcase/rubaru_video.mp4", 
    "videoContentType": "video/mp4",
    "submittableId": "39223821"
  },

  {
    "id": "ntagle",
    "name": "ntagle",
    "oneLiner": "Proof of Physical Ownership Platform",
    "tags": [
      "Tools / Infrastructure",
      "Wallet",
      "Bitcoin"
    ],
    "description": "ntagle connects inexpensive physical NFC tags to canisters, giving IC dapp developers the ability to create transferrable HW wallets, Physical NFTs, etc. Any tag can use any integration, meaning dapps can make web3 phygital experiences available to all ntagle owners with a single deploy.",
    "usesInternetIdentity": false,
    "stats": "Working MVP",
    "logo": "/img/showcase/ntagle_icon.webp",
    "github": "https://github.com/InternetComputerOG/ntagle-core",
    "twitter": "https://twitter.com/ntagled",
    "website": "https://github.com/InternetComputerOG/ntagle-core",
    "screenshots": []
  },

  {
    "id": "cosmicrafts",
    "name": "Cosmicrafts",
    "oneLiner": "Blast through the metaverse with Cosmicrafts, where interstellar mayhem meets epic battles for the ultimate cosmic showdown!",
    "website": "https://cosmicrafts.com/",
    "tags": [
      "Games",
      "Metaverse"
    ],
    "twitter": "https://twitter.com/cosmicrafts",
    "description": "Unleash your inner commander and dominate the metaverse in the action-packed universe of Cosmicrafts. Engage in thrilling interstellar battles, strategize with allies, and conquer the cosmos. Are you ready to claim your place among the stars?",
    "usesInternetIdentity": true,
    "stats": "10,000+ users",
    "logo": "/img/showcase/cosmicrafts_logo.webp",
    "video": "/img/showcase/cosmicrafts_video.mp4",
    "videoContentType": "video/mp4",
    "screenshots": [
      "/img/showcase/cosmicrafts_screenshot1.jpg"
    ]
  },

  {
    "id": "kontribute",
    "name": "Kontribute",
    "oneLiner": "Web3 storytelling",
    "website": "https://kontribute.app",
    "tags": [
      "SocialFi",
      "NFT"
    ],
    "twitter": "https://twitter.com/TeamBonsai_ICP",
    "description": "Kontribute is a web3 creators platform that brings story writing and digital art collectibles together. Features include: decentralized story storage, likes, tipping, polls, NFT marketplace and NFT minting.",
    "github": "https://github.com/teambonsai/bonsai_dapp",
    "usesInternetIdentity": true,
    "stats": "1000+ users",
    "display": "Normal",
    "logo": "/img/showcase/kontribute_logo.webp",
    "screenshots": [
      "/img/showcase/kontribute_screenshot_0.webp"
    ]
  },

  {
    "id": "dstar",
    "name": "Dstar",
    "website": "https://yunqk-aqaaa-aaaai-qawva-cai.ic0.app/",
    "tags": [
      "NFT"
    ],
    "description": "Dstar is an Internet Identity (II) trading marketplace. Since each II is unique, the ICP blockchain treats them as NFTs. Users can trade, purchase, or sell their anonymous blockchain-based authentication accounts on this community-built marketplace. Integrated with Plug wallet, users can search for and purchase any coveted Internet Identity numbers which may be up for auction.",
    "oneLiner": "Internet Identity Marketplace",
    "display": "Normal",
    "logo": "/img/showcase/dstar_logo.webp",
    "screenshots": [
      "/img/showcase/dstar_screenshot_0.webp"
    ]
  },

  {
    "id": "sudograph",
    "name": "Sudograph",
    "website": "https://i67uk-hiaaa-aaaae-qaaka-cai.raw.ic0.app/",
    "tags": [
      "Tools / Infrastructure"
    ],
    "description": "Sudograph is a GraphQL database for the Internet Computer. Its goal is to become the simplest way to develop applications for the IC by providing flexibility and out-of-the-box data management.",
    "github": "https://github.com/sudograph/sudograph",
    "logo": "/img/showcase/sudograph_logo.webp",
    "screenshots": [
      "/img/showcase/sudograph_screenshot_0.webp"
    ]
  },

  {
    "id": "dwitter",
    "name": "Dwitter",
    "oneLiner": "AI-powered social network",
    "website": "https://dwitter.me",
    "tags": [
      "SocialFi"
    ],
    "description": "Explore Dwitter! Decentralized social network like Twitter, integrated with OpenAI bots. View a shared global feed featuring user-chatbot interactions from around the world.",
    "usesInternetIdentity": false,
    "logo": "/img/showcase/dwitter_logo.png",
    "github": "https://github.com/azhuravel/Dwitter-Dfinity",
    "twitter": "https://twitter.com/DwitterWeb3",
    "screenshots": [],
    "submittableId": 21958145
  },

  {
    "id": "icdrive",
    "name": "IC Drive",
    "website": "https://rglue-kyaaa-aaaah-qakca-cai.ic0.app/#/",
    "tags": [
      "Tools / Infrastructure"
    ],
    "description": "A decentralized private file storage dapp built on the Internet Computer. Store and securely share any type from anywhere in the world with this decentralized version of Box, or Google Drive. ",
    "usesInternetIdentity": true,
    "logo": "/img/showcase/icdrive_logo.webp",
    "screenshots": [
      "/img/showcase/icdrive_screenshot_0.webp",
      "/img/showcase/icdrive_screenshot_1.webp"
    ]
  },

  {
    "id": "argonstudio",
    "name": "Argon Studio",
    "description": "We'll be your end-to-end partner, whether managing your project from ideation to implementation, or filling gaps in your current team.",
    "tags": [
      "Tools / Infrastructure"
    ],
    "website": "https://argonstudios.xyz/",
    "twitter": "https://twitter.com/ArgonStudiosXYZ",
    "logo": "/img/showcase/argonstudio_logo.webp",
    "submittableId": "34524251"
  },

  {
    "id": "motokoplayground",
    "name": "Motoko Playground",
    "oneLiner": "Free IDE to Learn Motoko",
    "website": "https://m7sm4-2iaaa-aaaab-qabra-cai.raw.ic0.app/",
    "tags": [
      "Tools / Infrastructure"
    ],
    "description": "The Motoko Playground is an IDE for developers to learn Motoko - the native language for the Internet Computer blockchain. Deploy canister smart contracts for free, directly within a browser, without needing to download an SDK or set up a wallet.",
    "github": "https://github.com/dfinity/motoko-playground",
    "usesInternetIdentity": false,
    "display": "Normal",
    "logo": "/img/showcase/motokoplayground_logo.webp",
    "video": "/img/showcase/motokoplayground_video.mp4",
    "videoContentType": "video/mp4",
    "screenshots": []
  },


  {
    "id": "contentfly",
    "name": "Content Fly",
    "website": "https://contentfly.app/",
    "tags": [
      "SocialFi"
    ],
    "description": "Content Fly is a Web3 Job Management Tool & Marketplace. It allows content buyers & creators to work together with the security of an escrow payment and DAO based dispute resolution. IP is protected and transferred as an NFT.",
    "usesInternetIdentity": true,
    "display": "Normal",
    "logo": "/img/showcase/contentfly_logo.webp",
    "screenshots": [
      "/img/showcase/contentfly_screenshot_0.webp"
    ]
  },

  {
    "id": "scinet",
    "name": "SCINET",
    "description": "SCINET is a decentralized life sciences (“DeSci”) research and investment platform that revolutionizes the way people do and support science. Powered by blockchain technologies, SCINET allows retail and institutional investors to invest directly in life sciences research and technology with security and authenticity.",
    "tags": [
      "SocialFi",
      "Tools / Infrastructure"
    ],
    "usesInternetIdentity": false,
    "website": "https://www.scinet.one/",
    "twitter": "https://twitter.com/scinet_inc",
    "discord": "https://discord.com/invite/5uH6vpJjeB",
    "logo": "/img/showcase/scinet_logo.webp",
    "submittableId": "33285268"
  },

  {
    "id": "crowdgovorg",
    "name": "CrowdGov.org",
    "oneLiner": "The simplified, one stop shop for IC Governance.",
    "website": "https://crowdgov.org",
    "tags": [
      "Tools / Infrastructure"
    ],
    "description": "The crowdgov.org website is dedicated to simplified governance for the internet computer. You will find information about how to participate in governance and how to maximize voting rewards. A variety of research tools are provided to help you learn more about NNS ecosystem participants and the current state of decentralization.",
    "usesInternetIdentity": true,
    "display": "Normal",
    "logo": "/img/showcase/crowdgovorg_logo.webp",
    "screenshots": [
      "/img/showcase/crowdgovorg_screenshot_0.webp"
    ]
  },

  {
    "id": "faefolk",
    "name": "FaeFolk",
    "description": "FaeFolk is a multiplayer, slice of life, NFT role-playing game where you use your NFTs to craft tools, equipment, and train your skills",
    "tags": [
      "Games",
      "NFT"
    ],
    "website": "https://medium.com/faefolk",
    "github": "https://github.com/ICCards/faefolk",
    "twitter": "https://twitter.com/_faefolk",
    "discord": "https://discord.gg/Fe5qYRZrGp",
    "logo": "/img/showcase/faefolk_logo.webp",
    "submittableId": "32841408"
  },

  {
    "id": "factland",
    "name": "Factland DAO",
    "oneLiner": "A Web3 community building decentralized trust in the age of misinformation",
    "website": "https://factland.org",
    "tags": [
      "Tools / Infrastructure"
    ],
    "description": "Factland is a Web3 DAO with a mission to slow the spread of misinformation online. Factland makes it easy for anyone to flag untrustworthy claims and have them promptly adjudicated by a decentralized community of fact checkers rewarded in crypto.",
    "usesInternetIdentity": true,
    "stats": "50+ claims adjudicated",
    "logo": "/img/showcase/factland_logo.png",
    "github": "https://github.com/Factland",
    "youtube": "https://www.youtube.com/channel/UCriPbgLAQ6x5C2Hugfho37Q",
    "twitter": "https://twitter.com/factlanddao",
    "screenshots": [],
    "video": "/img/showcase/factland_video.mp4",
    "videoContentType": "video/mp4",
    "submittableId": 32780428
  },

  {
    "id": "sagatarot",
    "name": "Saga Tarot",
    "website": "https://5nl7c-zqaaa-aaaah-qaa7a-cai.raw.ic0.app/",
    "tags": [
      "Games"
    ],
    "description": "Have your fortune told on the Internet Computer. Saga Tarot gives you a tarot reading in one click. The user-friendly dapp is built completely on the Internet Computer, accessible from any browser. What will the future hold for you?",
    "usesInternetIdentity": true,
    "display": "Normal",
    "logo": "/img/showcase/sagatarot_logo.webp",
    "video": "/img/showcase/sagatarot_video.mp4",
    "videoContentType": "video/mp4",
    "screenshots": []
  },

  {
    "id": "ember-cli-dfinity",
    "name": "ember-cli-dfinity",
    "description": "An add-on for using the Internet Computer in your EmberJS app.",
    "website": "https://vkx2r-zaaaa-aaaap-aa55a-cai.icp0.io/",
    "tags": [
      "Tools / Infrastructure"
    ],
    "usesInternetIdentity": false,
    "logo": "/img/showcase/ember-cli-dfinity.png",
    "github": "https://github.com/onehilltech/ember-cli-dfinity"
  },

  {
    "id": "kybra",
    "name": "Kybra",
    "oneLiner": "Python CDK for the Internet Computer",
    "website": "https://github.com/demergent-labs/kybra",
    "tags": [
      "Tools / Infrastructure"
    ],
    "description": "Kybra is a Python Canister Development Kit (CDK) for the Internet Computer. In other words, it's a Python runtime for building applications on the IC.",
    "usesInternetIdentity": false,
    "logo": "/img/showcase/kybra_logo.svg",
    "screenshots": [
      "/img/showcase/kybra_screenshot_0.jpg"
    ]
  },

  {
    "id": "icpipeline",
    "name": "ICPipeline",
    "website": "https://www.icpipeline.com",
    "tags": [
      "Tools / Infrastructure"
    ],
    "description": "ICPipeline is your self-contained, n-tiered development and testing platform, designed and built specifically for the Internet Computer ecosystem. On-demand dev tooling for the next generation of IC/Web3 applications.\n",
    "github": "https://github.com/icpipeline-framework",
    "usesInternetIdentity": false,
    "display": "Normal",
    "logo": "/img/showcase/icpipeline_logo.webp",
    "screenshots": [
      "/img/showcase/icpipeline_screenshot_0.webp"
    ]
  },

  {
    "id": "icme",
    "name": "ICME",
    "website": "https://sygsn-caaaa-aaaaf-qaahq-cai.raw.ic0.app/",
    "tags": [
      "Tools / Infrastructure"
    ],
    "description": "ICME is a no-code tool that makes it easy for anyone to build and deploy beautiful websites on the Internet Computer. Launch your blog or business's website on the Internet Computer today.",
    "usesInternetIdentity": true,
    "logo": "/img/showcase/icme_logo.webp",
    "screenshots": [
      "/img/showcase/icme_screenshot_0.webp",
      "/img/showcase/icme_screenshot_1.webp"
    ]
  },

  {
    "id": "iknows",
    "name": "iKnows",
    "oneLiner": "Explore unlimited knowledge, with Q&A interaction between you and me!",
    "website": "https://ffxwx-3yaaa-aaaah-qajua-cai.ic0.app",
    "tags": ["SocialFi"],
    "description": "iKnows is a decentralized application platform built on the Internet Computer (IC), based on the IC network, with knowledge as the core, and through a social approach.",
    "usesInternetIdentity": true,
    "logo": "/img/showcase/iknows_logo.png",
    "github": "https://github.com/iKnowsDAO/rights-dao",
    "twitter": "https://twitter.com/iKnowsDAO",
    "submittableId": "32909645"
  },
  {
    "id": "metamob",
    "name": "Metamob",
    "oneLiner": "Together we can change the world! One campaign at time.",
    "description": "A decentralized web3 app, running 100% on-chain on the Internet Computer, that lets any user start mobilizations by creating campaigns of four different kinds: donations, votes, signatures and fundraising.",
    "tags": [
      "SocialFi"
    ],
    "website": "https://site.metamob.app/",
    "github": "https://github.com/av1ctor/metamob",
    "twitter": "https://twitter.com/metamob_app",
    "discord": "https://discord.com/invite/8zhj7umRpD",
    "logo": "/img/showcase/metamob_logo.webp",
    "screenshots": [
      "/img/showcase/metamob_screenshot_0.webp"
    ],
    "submittableId": 32331652
  },

  {
    "id": "sandbless",
    "name": "Sand Bless",
    "oneLiner": "Sandblasting and serigraphy artworks",
    "website": "https://qob3k-7yaaa-aaaao-aahdq-cai.ic0.app/",
    "tags": [
      "Tools / Infrastructure"
    ],
    "description": "Sandblasting and glass serigraphy. Artistic and craftsmen artworks signed with unique verifiable mark numbers and linked imprints using Internet Computer Canisters technology.",
    "github": "https://github.com/branciard/SandBlessCanisters",
    "usesInternetIdentity": false,
    "logo": "/img/showcase/sandbless_logo.webp",
    "screenshots": [
      "/img/showcase/sandbless_screenshot_0.webp"
    ]
  },

  {
    "id": "icpexplorer",
    "name": "ICP Explorer",
    "website": "https://www.icpexplorer.org/#/datacenters",
    "tags": [
      "Tools / Infrastructure"
    ],
    "description": "ICP Explorer, a project started in 2018, is an open-source, community-built dashboard and explorer for the Internet Computer, providing live information and statistics about the network, governance, and the ICP utility token, including account and transaction information.",
    "logo": "/img/showcase/icpexplorer_logo.webp",
    "video": "/img/showcase/icpexplorer_video.mp4",
    "videoContentType": "video/mp4",
    "screenshots": [
      "/img/showcase/icpexplorer_screenshot_0.webp"
    ]
  },

  {
    "id": "evmonicp",
    "name": "EVM on ICP",
    "website": "https://fxa77-fiaaa-aaaae-aaana-cai.raw.ic0.app/evm/",
    "tags": [
      "Ethereum"
    ],
    "description": "An Ethereum Virtual Machine (EVM) demo built and hosted on the Internet Computer blockchain. \"The Ethereum protocol itself exists solely for the purpose of keeping the continuous, uninterrupted, and immutable operation of this special state machine; It's the environment in which all Ethereum accounts and smart contracts live. At any given block in the chain, Ethereum has one and only one 'canonical' state, and the EVM is what defines the rules for computing a new valid state from block to block.\" - Ethereum.org P.S. there is a hidden game in the demo. ",
    "display": "Normal",
    "logo": "/img/showcase/evmonicp_logo.webp",
    "screenshots": [
      "/img/showcase/evmonicp_screenshot_0.webp"
    ]
  },

  {
    "id": "bitshop",
    "name": "Bitshop",
    "oneLiner": "Internet Computer blockchain as a Bitcoin e-shop",
    "website": "https://ughim-6qaaa-aaaah-qc7qa-cai.ic0.app/",
    "tags": [
      "Tools / Infrastructure",
      "Bitcoin"
    ],
    "description": "A proof of concept project that demonstrates capabilities of the Internet Computer blockchain to serve as a Bitcoin e-shop.",
    "usesInternetIdentity": false,
    "logo": "/img/showcase/bitshop_logo.webp",
    "screenshots": [
      "/img/showcase/bitshop.webp"
    ],
    "github": "https://github.com/lukasvozda/bitshop",
    "twitter": "https://twitter.com/bitshopicp"
  },

  {
    "id": "missionispossible",
    "name": "Mission Is Possible",
    "website": "https://to3ja-iyaaa-aaaai-qapsq-cai.raw.ic0.app/",
    "tags": [
      "Games"
    ],
    "description": "Mission is Possible - 3rd place winner of the DSCVR Hackathon Season 2 - is a PVP third person shooter hosted on the Internet Computer blockchain. The John Wick inspired game is built using the Unity 3D Game Engine, and hosted on the IC enabling decentralized login with Internet Identity. ",
    "usesInternetIdentity": true,
    "oneLiner": "3rd Place DSCVR Hackathon",
    "display": "Normal",
    "logo": "/img/showcase/missionispossible_logo.webp",
    "screenshots": [
      "/img/showcase/missionispossible_screenshot_0.webp"
    ]
  },

  {
    "id": "canlista",
    "name": "Canlista",
    "oneLiner": "Internet Computer Canister Registry",
    "website": "https://k7gat-daaaa-aaaae-qaahq-cai.ic0.app/",
    "tags": [
      "Tools / Infrastructure"
    ],
    "description": "The Internet Computer community canister registry. Find, publish and extend applications and services built on the Internet Computer. Log in with Internet Identity. ",
    "usesInternetIdentity": true,
    "logo": "/img/showcase/canlista_logo.webp",
    "screenshots": [
      "/img/showcase/canlista_screenshot_0.webp"
    ]
  },

  {
    "id": "nnscat",
    "name": "NNSCat",
    "website": "https://iz6s6-kqaaa-aaaae-qaakq-cai.ic0.app/",
    "tags": [
      "Tools / Infrastructure"
    ],
    "description": "An intuitive email-style inbox for NNS proposals",
    "logo": "/img/showcase/nnscat_logo.png",
    "screenshots": [
      "/img/showcase/nnscat_screenshot_0.jpg"
    ]
  },

  {
    "id": "aedile",
    "name": "aedile",
    "website": "https://aedile.io",
    "twitter": "https://twitter.com/aedile_ic",
    "tags": [
      "Tools / Infrastructure"
    ],
    "description": "Build and fund, 100% on chain aedile is the first open and decentralized service offering individuals, teams, and communities, an alternative to their favorite management tools.",
    "usesInternetIdentity": true,
    "logo": "/img/showcase/aedile_logo.webp",
    "screenshots": [
      "/img/showcase/aedile_screenshot_0.webp"
    ]
  },

  {
    "id": "icdevs.org",
    "name": "ICDevs.org ",
    "description": "ICDevs.org seeks to provide the general public with community organization, educational resources, funding and scientific discovery",
    "tags": [
      "Tools / Infrastructure"
    ],
    "website": "https://icdevs.org",
    "github": "https://github.com/icdevs/Icdevs_fleeksite",
    "logo": "/img/showcase/icdevs.org_logo.webp",
    "submittableId": "33212854"
  },


  {
    "id": "uniswapfrontendontheic",
    "name": "Uniswap Frontend on ICP",
    "website": "https://yrog5-xqaaa-aaaap-qa5za-cai.ic0.app/#/swap",
    "github": "https://github.com/domwoe/uniswap_ui_on_ic",
    "tags": [
      "DeFi",
      "Ethereum"
    ],
    "description": "Uniswap's frontend hosted on the Internet Computer with canister-based wallet integration. Thanks to the Internet Computer, traditional DeFi solutions can now be completely decentralized, having their frontend hosted on ICP. There is no longer a need to include centralized cloud providers in a decentralized application.",
    "usesInternetIdentity": true,
    "oneLiner": "Front-End On-Chain",
    "display": "Normal",
    "logo": "/img/showcase/uniswapfrontendontheic_logo.webp",
    "video": "/img/showcase/uniswapfrontendontheic_video.mp4",
    "videoContentType": "video/mp4",
    "screenshots": []
  },





  


  {
    "id": "difibase",
    "name": "Difibase",
    "oneLiner": "Difibase - NoSQL database management system on the Internet Computer",
    "website": "https://7wwjw-5iaaa-aaaan-qbguq-cai.ic0.app/",
    "tags": [
      "Tools / Infrastructure"
    ],
    "description": "Difibase is a database provider (NoSQL). You can use the system's database or integrate your own!",
    "usesInternetIdentity": false,
    "display": "Normal",
    "logo": "/img/showcase/difibase_logo.webp",
    "screenshots": [
      "/img/showcase/difibase_screenshot_0.webp"
    ]
  },
  {
    "id": "nftanvil",
    "name": "NFTAnvil",
    "website": "https://nftanvil.com",
    "tags": [
      "NFT",
      "Games"
    ],
    "description": "NFTAnvil is a wallet, mint & marketplace in the Anvil ecosystem. It's built from scratch and has an alternative & genuine approach to NFTs. It uses Anvil's auto-scaling multi-canister token architecture.",
    "github": "https://github.com/infu/nftanvil",
    "usesInternetIdentity": true,
    "display": "Normal",
    "logo": "/img/showcase/nftanvil_logo.webp",
    "screenshots": [
      "/img/showcase/nftanvil_screenshot_0.webp"
    ]
  },
  {
    "id": "aviatelabs",
    "name": "Aviate Labs",
    "description": "Stop worrying about system failures and slow performance. Our datacenter standby team is here to keep your nodes running at top speed, with round-the-clock monitoring and troubleshooting. Currently managing 70 nodes in 3 datacenters.",
    "tags": [
      "Tools / Infrastructure"
    ],
    "website": "https://www.aviatelabs.co/",
    "github": "https://github.com/aviate-labs?q=&type=all&language=go&sort=stargazers",
    "logo": "/img/showcase/aviatelabs_logo.webp",
    "submittableId": "25140378"
  },
  {
    "id": "javaagent",
    "name": "Java Agent ",
    "website": "https://github.com/ic4j/ic4j-agent",
    "tags": [
      "Tools / Infrastructure"
    ],
    "description": "Java Agent for the Internet Computer is an open source library. This developer tool enables Java applications to connect remotely to any canister smart contract on the Internet Computer and execute query and update calls.",
    "github": "https://github.com/ic4j/ic4j-agent",
    "usesInternetIdentity": false,
    "logo": "/img/showcase/javaagent_logo.webp",
    "screenshots": [
      "/img/showcase/javaagent_screenshot_0.webp"
    ]
  },
  {
    "id": "icevent",
    "name": "ICEvent",
    "description": "Decentralized Calendar Solution (ticket, appointment, itinerary, schedule)",
    "website": "https://icevent.app/",
    "tags": [
      "Tools / Infrastructure"
    ],
    "usesInternetIdentity": true,
    "stats": "3,000+",
    "logo": "/img/showcase/icevent_logo_112x112.png",
    "screenshots": [
      "/img/showcase/icevent_screenshot.PNG"
    ],
    "twitter": "https://twitter.com/vansdaynet",
    "submittableId": "22168376"
  },
  {
    "id": "motoko-academy",
    "name": "Motoko Academy",
    "description": "An app that helps you learn about the Internet Computer, and Motoko. It covers everything from the basics to the most obscure, advanced topics",
    "website": "https://motoko.academy/",
    "tags": [
      "Tools / Infrastructure"
    ],
    "usesInternetIdentity": false,
    "logo": "/img/showcase/motoko-academy.webp",
    "twitter": "https://twitter.com/MotokoAcademy"
  },
  {
    "id": "bink",
    "name": "Bink",
    "oneLiner": "Superior alternative to Linktree",
    "website": "https://b.ink",
    "tags": ["SocialFi"],
    "description": "Connect your audience, engage your community and analyse your interaction while owning your data and your identity.",
    "usesInternetIdentity": true,
    "logo": "/img/showcase/bink_logo.webp",
    "twitter": "https://twitter.com/BinkDapp"
  },
  {
    "id": "cipherproxy",
    "name": "cipher proxy",
    "description": "A web3 research collective and project laboratory developing decentralized projects and protocols",
    "tags": [
      "NFT"
    ],
    "website": "https://www.cipherproxy.com/",
    "twitter": "https://twitter.com/CipherProxyLLC",
    "logo": "/img/showcase/cipherproxy_logo.webp",
    "submittableId": "21787270"
  },
  {
    "id": "stoicwallet",
    "name": "Stoic Wallet",
    "website": "https://www.stoicwallet.com/",
    "tags": [
      "Wallet"
    ],
    "description": "Stoic Wallet by Toniq Labs allows anyone to create a digital wallet, authenticating users through a variety of methods, one of those being Internet Identity. Create accounts, keep an address book, and more. ",
    "usesInternetIdentity": true,
    "logo": "/img/showcase/stoicwallet_logo.webp",
    "screenshots": [
      "/img/showcase/stoicwallet_screenshot_0.webp"
    ]
  },
  {
    "id": "pythonagent",
    "name": "Python Agent",
    "website": "https://github.com/rocklabs-io/ic-py",
    "tags": [
      "Tools / Infrastructure"
    ],
    "description": "This Python Agent built for the Internet Computer opens the door for Python developers to more easily become Web3 builders. Featuring basic modules to interact with canisters on the Internet Computer, this Agent, still under development, was a prize winner at the Warpspeed Internet Computer ecosystem hackathon in China.",
    "github": "https://github.com/rocklabs-io/ic-py",
    "stats": "Warp Speed Hackathon Award",
    "display": "Normal",
    "logo": "/img/showcase/pythonagent_logo.webp",
    "screenshots": [
      "/img/showcase/pythonagent_screenshot_0.webp"
    ]
  },
  {
    "id": "icpulse",
    "name": "ICPulse",
    "oneLiner": "Visual metrics for IC's software activity data",
    "website": "https://icpulse.io/",
    "tags": [
      "Tools / Infrastructure"
    ],
    "description": " ICPulse increases the transparency on ICP’s developer ecosystem by aggregating the activity data from GitHub and displaying visual metrics in an effective dashboard.",
    "usesInternetIdentity": false,
    "logo": "/img/showcase/icpulse_logo.svg",
    "github": "https://github.com/CrossChainLabs-ICP",
    "twitter": "https://twitter.com/CrossChain_Labs/status/1626495037734285312?s=20",
    "screenshots": [
      "static/img/showcase/ICPulse_screenshot.jpg"
    ],
    "submittableId": "32418389"
  },
  {
    "id": "sly",
    "name": "SLY",
    "oneLiner": "Seamless CLI for the Internet Computer",
    "website": "https://sly.ooo/",
    "tags": [
      "Tools / Infrastructure"
    ],
    "twitter": "https://twitter.com/psychedelicDAO",
    "description": "SLY, developed by PsychedelicDAO, is a seamless Command Line Interface (CLI) for the Internet Computer. SLY is an open-source, and collaborative CLI - providing abstractions, templates, and tools to kick-start and speed-up Internet Computer development.",
    "github": "https://github.com/psychedelic/sly",
    "display": "Normal",
    "logo": "/img/showcase/sly_logo.svg",
    "screenshots": [
      "/img/showcase/sly_screenshot_0.webp"
    ]
  },



  { 
    "id": "obsidian-tears",
    "name": "Obsidian Tears",
    "oneLiner": "Obsidian Tears is a 2D RPG similar to old-time classics, complete with NFT and blockchain integration on the Internet Computer.",
    "website": "https://obsidiantears.xyz/",
    "tags": ["Games", "NFT", "Metaverse"],
    "description": "Obsidian Tears is a 2D adventure featuring original art, story, music and over 50 collectable NFT artifacts. Our mission is to make a great story after our favorite old time classics, and to empower others to do the same.",
    "stats": "First 2D RPG on the IC",
    "logo": "/img/showcase/obsidian-tears-logo.webp",
    "display": "Large",
    "usesInternetIdentity": false,
    "github": "https://github.com/obsidian-tears",
    "youtube": "https://youtu.be/PqlVY9Qy74M",
    "twitter": "https://twitter.com/obsidian__tears",
    "screenshots": ["/img/showcase/obsidian-tears-screenshot0.webp"],
    "video": "/img/showcase/obsidian-tears-trailer.mp4",
    "videoContentType": "video/mp4",
    "submittableId": "25983021"
  },
  {
    "id": "polycrypt",
    "name": "PolyCrypt",
    "description": "We develop cryptographic decentralized offchain solutions which tackle scalability challenges enabling mass adoption of blockchains.",
    "tags": [
      "Tools / Infrastructure"
    ],
    "website": "https://perun.network",
    "github": "https://github.com/perun-network/perun-icp-canister",
    "twitter": "https://twitter.com/PolyCrypt_",
    "logo": "/img/showcase/polycrypt_logo.webp",
    "submittableId": "23715256"
  },
  {
    "id": "codebase",
    "name": "CODEBASE",
    "description": "Decentralized Git hosting and software collaboration, powered by permissionless protocols.",
    "tags": [
      "Tools / Infrastructure"
    ],
    "website": "https://codebase.org/",
    "github": "https://github.com/paulyoung/icfs",
    "twitter": "https://twitter.com/CodebaseLabs",
    "logo": "/img/showcase/codebase_logo.webp"
  },
  {
    "id": "usergeek",
    "name": "Usergeek",
    "oneLiner": "Product analytics for IC dapps",
    "description": "See your product main metrics, such as DAU, WAU, MAU, new users, retention and usage frequency.",
    "tags": [
      "Tools / Infrastructure"
    ],
    "usesInternetIdentity": true,
    "website": "https://usergeek.app/",
    "github": "https://github.com/usergeek/usergeek-ic-js",
    "twitter": "https://twitter.com/theUSERGEEK",
    "discord": "https://discord.gg/CvTpv2TeKs",
    "logo": "/img/showcase/usergeek_logo.webp"
  },
  {
    "id": "glue",
    "name": "glue",
    "oneLiner": "collab.land on the Internet Computer",
    "website": "https://r53d5-wyaaa-aaaae-qacxa-cai.ic0.app/",
    "tags": [
      "Tools / Infrastructure"
    ],
    "description": "NFT holder verification on Ethereum is commonplace, but was missing on the Internet Computer until now — glue is an easy to use solution for community leaders and members to perform NFT holder verification.",
    "usesInternetIdentity": false,
    "stats": "3,000+ users",
    "logo": "/img/showcase/glue_logo.png",
    "github": "https://github.com/glue-org",
    "twitter": "https://twitter.com/glue_org"
  },
  {
    "id": "configeek",
    "name": "Configeek",
    "oneLiner": "Remote configuration tool",
    "description": "Change appearance and behaviour of your product in realtime.",
    "tags": [
      "Tools / Infrastructure"
    ],
    "usesInternetIdentity": true,
    "website": "https://configeek.app/",
    "github": "https://github.com/usergeek/configeek-ic-js",
    "twitter": "https://twitter.com/theUSERGEEK",
    "discord": "https://discord.gg/CvTpv2TeKs",
    "logo": "/img/showcase/configeek_logo.webp"
  },

  {
    "id": "ics",
    "name": "ICS",
    "website": "https://internetcomputerservices.com/",
    "tags": [
      "Tools / Infrastructure"
    ],
    "description": "Build scalable DApps on internet computer with ease. Build, manage and ship dApps with just a few clicks",
    "usesInternetIdentity": false,
    "display": "Normal",
    "logo": "/img/showcase/ics_logo.webp",
    "screenshots": [
      "/img/showcase/ics_screenshot_0.webp"
    ]
  },
  {
    "id": "thewall",
    "name": "The Wall",
    "website": "https://rivyl-6aaaa-aaaaf-qaapq-cai.raw.ic0.app/",
    "tags": [
      "Tools / Infrastructure"
    ],
    "description": "The Wall is a dapp built on the Internet Computer blockchain, which blends Ethereum's MetaMask authentication with the Internet Computer's native Internet Identity blockchain authentication system. This first example of ETH x ICP allows users to leave any message on the wall for all eternity.",
    "github": "https://github.com/kristoferlund/ic-wall",
    "logo": "/img/showcase/thewall_logo.webp",
    "screenshots": [
      "/img/showcase/thewall_screenshot_0.webp"
    ]
  },
  {
    "id": "canister-store",
    "name": "Canister Store",
    "oneLiner": "Empowering Users to Easily Deploy Canisters on the Internet Computer",
    "tags": [
      "Tools / Infrastructure",
      "NFT",
      "Wallet"
    ],
    "description": "Canister Store is a groundbreaking platform that empowers developers/users in the Internet Computer ecosystem and beyond. With its innovative self-deploy feature, users can effortlessly access and deploy canisters, including pre-built images such as Tokens, NFTs, dApps, and various other tools.",
    "usesInternetIdentity": true,
    "website": "https://canister.app",
    "github": "https://github.com/canister-app",
    "youtube": "https://youtu.be/pFgVswCqzdk",
    "twitter": "https://twitter.com/canister_app",
    "display": "Large",
    "logo": "/img/showcase/canister-store_logo.png",
    "screenshots": [
      "/img/showcase/canister-store_screenshot_0.png"
    ],
    "video": "/img/showcase/canister-store_video.mp4",
    "videoContentType": "video/mp4",
    "submittableId": "35750450"
  },

  {
    "name": "cyql.io",
    "description": "cyql.io is a curated list of decentralized applications and projects built on the Internet Computer. The main goal the project is to be a common place to explore projects, along with providing information about the NFT collections and upcoming events. ",
    "website": "https://cyql.io/",
    "logo": "/img/showcase/cyqlio_logo.svg",
    "screenshots": [
      "/img/showcase/cyqlio_screenshot.webp"
    ],
    "video": "",
    "display": "Normal",
    "id": "cyqlio",
    "oneLiner": "Curated Internet Computer projects gallery.",
    "stats": "5000+ users",
    "tags": [
      "Tools / Infrastructure"
    ],
    "usesInternetIdentity": true,
    "github": "https://github.com/tomkoom/cyql.io",
    "twitter": "https://twitter.com/cyqlio",
    "youtube": "",
    "submittableId": "34615263"
  },

  {
    "id": "dank",
    "name": "Dank",
    "oneLiner": "Decentralized Cycles Bank",
    "website": "https://dank.ooo/",
    "tags": [
      "Tools / Infrastructure"
    ],
    "twitter": "https://twitter.com/psychedelicDAO",
    "description": "Dank is the first Decentralized Bank built on the Internet Computer, developed by Fleek. Through a collection of Open Internet Services for users and developers, Dank makes cycles management seamless.",
    "logo": "/img/showcase/dank_logo.webp",
    "screenshots": [
      "/img/showcase/dank_screenshot_0.webp"
    ]
  },
  {
    "id": "kleverio",
    "name": "Klever.io",
    "website": "https://klever.io/",
    "tags": [
      "Wallet",
      "DeFi"
    ],
    "description": "Klever.io is a non-custodial mobile wallet that supports dozens of protocols and is tying them all together with the Internet Computer blockchain. Manage, store, stake, transfer and in future swap ICP right within Klever.io. Klever has integrated with the Internet Computer's Network Nervous System in order to support staking with voting rewards. ",
    "logo": "/img/showcase/kleverio_logo.webp",
    "screenshots": [
      "/img/showcase/kleverio_screenshot_0.webp"
    ]
  },
  {
    "id": "icmojiorigins",
    "name": "ICmoji Origins",
    "oneLiner": "NFT Based Multiplayer Game On-Chain",
    "website": "https://icmojis.com/",
    "tags": [
      "Games",
      "NFT"
    ],
    "description": "ICmoji Origins is an NFT-based multiplayer game built end-to-end on-chain on the Internet Computer. The winner of the DSCVR Hackathon Season 2 features one of the first NFTs on the Internet Computer, ICMojis.",
    "usesInternetIdentity": false,
    "display": "Normal",
    "logo": "/img/showcase/icmojiorigins_logo.webp",
    "video": "/img/showcase/icmojiorigins_video.mp4",
    "videoContentType": "video/mp4",
    "screenshots": []
  },

  {
    "id": "dbox",
    "name": "Dbox",
    "description": "The decentralized inbox built on Internet Computer",
    "tags": [
      "Tools / Infrastructure"
    ],
    "usesInternetIdentity": true,
    "website": "https://dbox.foundation/",
    "twitter": "https://twitter.com/DBOXFoundation?s=20&t=AlMLUWAfM1UU2f_mRzwqCg",
    "discord": "https://discord.gg/rEN6ygpCxK",
    "logo": "/img/showcase/dbox_logo.webp",
    "submittableId": "22737412"
  },
  {
    "id": "dapp-box",
    "name": "DappBox",
    "oneLiner": "Take control of your data and keep it anonymous with decentralized storage on the Internet Computer.",
    "description": "DappBox provides a decentralized data storage platform that allows users to upload, download and share their data while keeping it anonymous. With this platform, users can take control of their data and securely manage it.",
    "tags": [
      "Tools / Infrastructure"
    ],
    "website": "https://r75rx-bqaaa-aaaao-aaydq-cai.ic0.app/",
    "github": "https://github.com/Slmii/dappbox",
    "twitter": "https://twitter.com/ic_dappbox",
    "logo": "/img/showcase/dappbox_logo.png",
    "screenshots": []
  },
  {
    "id": "icnaming",
    "name": "ICNaming",
    "website": "https://app-testnet.icnaming.com/",
    "tags": [
      "Tools / Infrastructure"
    ],
    "description": "ICNaming is a testnet that is enabling the Internet Computer ecosystem to register domain names on the Internet Computer Name Service. Similar to the Ethereum Name Servce (ENS), ICNaming aims to offer a decentralized name service for users to pseudonomize their wallet addresses on ICP, as well as domain names, and canister smart contract IDs. ",
    "github": "https://github.com/IC-Naming",
    "usesInternetIdentity": true,
    "display": "Normal",
    "logo": "/img/showcase/icnaming_logo.webp",
    "screenshots": []
  },
  {
    "id": "icadashboard",
    "name": "ICA Dashboard",
    "website": "https://dashboard.internetcomputer.org/",
    "tags": [
      "Tools / Infrastructure"
    ],
    "description": "The Internet Computer Association maintains a public dashboard where anyone can track the latest statistics for the Internet Computer blockchain. Tracking everything from blocks per second, to NNS proposals and their information and voting record, as well the latest state of the network, and transaction data. ",
    "oneLiner": "ICA Official Dashboard",
    "display": "Normal",
    "logo": "/img/showcase/icadashboard_logo.webp",
    "screenshots": []
  },


  {
    "id": "icpcoins",
    "name": "ICP Coins",
    "oneLiner": "DEX stats aggregator",
    "website": "https://icpcoins.com",
    "tags": ["Tools / Infrastructure",
      "DeFi"
    ],
    "description": "IC coins by market cap. Aggregates stats from all Internet Computer based DEXes. Price, Volume & liquidity score charts.",
    "usesInternetIdentity": false,
    "stats": "1000 users",
    "logo": "/img/showcase/icpcoins_logo.png",
    "github": "https://github.com/vvv-interactive/icpcoins",
    "screenshots": [
      "/img/showcase/icpcoins_screenshot_0.jpg"
    ]
  },
  
  {
    "id": "internetcomputerorgwebsite",
    "name": "ICP website",
    "oneLiner": "Educational website for the Internet Computer",
    "website": "https://internetcomputer.org",
    "github": "https://github.com/dfinity/portal",
    "tags": [
      "Tools / Infrastructure"
    ],
    "description": "The website you're scrolling now, internetcomputer.org is itself a dapp hosted 100% on the Internet Computer - including images and videos.",
    "display": "Normal",
    "logo": "/img/showcase/internetcomputerorgwebsite_logo.webp",
    "screenshots": [
      "/img/showcase/internetcomputerorgwebsite_screenshot_0.webp"
    ]
  },
  {
    "id": "dgdg",
    "name": "DGDG",
    "oneLiner": "The most comprehensive browsing experience for NFTs. Sort & filter by price and rarity, expose floors, and much more.",
    "website": "https://www.dgastonia.com/nfts/collections/",
    "tags": [
      "NFT", "Tools / Infrastructure"
    ],
    "description": "The most comprehensive browsing experience for NFTs. Brwose any NFT collection on the Internet Computer, sort & filter by price or rarity, expose floors, and much more.",
    "usesInternetIdentity": false,
    "logo": "/img/showcase/dgdg_logo.webp"
  },
  {
    "id": "jumpymotoko",
    "name": "Jumpy Motoko",
    "website": "https://65t4u-siaaa-aaaal-qbx4q-cai.ic0.app/",
    "tags": [
      "Games"
    ],
    "description": "Unity play to earn game on Internet Computer. Comes with code sample so you can deploy your own Unity play to earn game too.",
    "github": "https://github.com/therealbryanho/IC-Code-Sample-Unity-Play-to-Earn-Game",
    "display": "Normal",
    "logo": "/img/showcase/jumpymotoko_logo.webp",
    "screenshots": [
      "/img/showcase/jumpymotoko_screenshot.webp"
    ]
  },

  {
    "id": "windowsic",
    "name": "Windows IC",
    "website": "https://3ix2y-naaaa-aaaad-qap6a-cai.raw.ic0.app/",
    "tags": [
      "Tools / Infrastructure"
    ],
    "description": "Windows IC is a React Dapp built on the Internet Computer. Mimicking what a chromebook can do, but for a mimic of the Windows Operating System, this decentralized desktop allows anyone to access some of their favorite programs from any browser.",
    "logo": "/img/showcase/windowsic_logo.webp",
    "screenshots": [
      "/img/showcase/windowsic_screenshot_0.webp"
    ]
  },
  {
    "id": "nnsfront-enddapp",
    "name": "NNS Dapp",
    "oneLiner": "Dapp for Staking Neurons + Voting On-Chain",
    "website": "https://nns.ic0.app",
    "github": "https://github.com/dfinity/nns-dapp",
    "tags": [
      "Wallet",
      "Tools / Infrastructure",
      "Bitcoin"
    ],
    "description": "The NNS front-end dapp allows anyone to interact with the Internet Computer's Network Nervous System with a user-friendly UI. Served completely end-to-end through blockchain, this dapp allows you to manage ICP, stake neurons, participate in voting, and earn governance rewards.",
    "usesInternetIdentity": true,
    "logo": "/img/showcase/nnsfront-enddapp_logo-dark.webp"
  },
  {
    "id": "tipjar",
    "name": "Tipjar",
    "website": "https://tipjar.rocks",
    "tags": [
      "Tools / Infrastructure"
    ],
    "description": "A tool to donate cycles to canisters as well as keep them monitored.",
    "github": "https://github.com/ninegua/tipjar",
    "usesInternetIdentity": true,
    "display": "Normal",
    "logo": "/img/showcase/tipjar_logo.webp",
    "screenshots": [
      "/img/showcase/tipjar_screenshot_0.webp"
    ]
  },
  {
    "id": "riseofthemagni",
    "name": "Rise of the Magni",
    "website": "https://riseofthemagni.com/",
    "tags": [
      "Games"
    ],
    "description": "Rise of the Magni, built by Toniq Labs, winner of the DSCVR hackathon for games on the Internet Computer. Buy, earn, and trade collectibles, compete in tactical battles online to earn in-game tokens, and venture through story mode to experience one of the first games built on the Internet Computer.",
    "usesInternetIdentity": true,
    "logo": "/img/showcase/riseofthemagni_logo.webp",
    "screenshots": [
      "/img/showcase/riseofthemagni_screenshot_0.webp"
    ]
  },

  
  {
    "id": "welcomeintothemetaverse",
    "name": "Welcome Into the Metaverse",
    "website": "https://lc7ip-3iaaa-aaaah-aafva-cai.ic0.app/",
    "tags": [
      "Games"
    ],
    "description": "Prize winner of the DSCVR hackathon for the Internet Computer - this game brings digital community into a unified virtual space. Find anecdotes from founding ecosystem members, and go through a series of quests.",
    "logo": "/img/showcase/welcomeintothemetaverse_logo.webp",
    "screenshots": [
      "/img/showcase/welcomeintothemetaverse_screenshot_0.webp"
    ]
  },
  

  {
    "id": "lo-fiplayer",
    "name": "Lo-Fi Player",
    "website": "https://hl2zz-gyaaa-aaaad-qas3a-cai.raw.ic0.app/",
    "tags": [
      "Games"
    ],
    "description": "Lo-Fi Player is a dapp hosted on the Internet Computer that lets users listen to relaxing beats delivered by blockchain. The back-end is using machine learning to build and develop the AI produced tunes, and users can interact within the player to change the sound to their liking. ",
    "logo": "/img/showcase/lo-fiplayer_logo.webp",
    "screenshots": [
      "/img/showcase/lo-fiplayer_screenshot_0.webp"
    ]
  },

 {
    "id": "reversi",
    "name": "Reversi",
    "website": "https://ivg37-qiaaa-aaaab-aaaga-cai.ic0.app/#!/play",
    "tags": [
      "Games"
    ],
    "description": "Reversi is one of the first canister smart contracts deployed to the Internet Computer and is a completely decentralized multiplayer game. Play against a friend (or foe) in real-time, from any browser, anywhere in the world. ",
    "github": "https://github.com/ninegua/reversi",
    "logo": "/img/showcase/reversi_logo.webp",
    "screenshots": [
      "/img/showcase/reversi_screenshot_0.webp"
    ]
  },
 
  {
    "id": "gooble",
    "name": "Goblin Studio",
    "description": "On-Chain Goblin Maker, Goblin Translator & Goblintown Travel Companion.",
    "website": "https://gooble.app/",
    "tags": [
      "SocialFi",
      "NFT"
    ],
    "usesInternetIdentity": false,
    "stats": "4,000+ goblins",
    "logo": "/img/showcase/gooble_logo.webp",
    "screenshots": [
      "/img/showcase/gooble_screenshot.webp"
    ],
    "twitter": "https://twitter.com/vger_ic"
  },
 
  {
    "id": "football-god",
    "name": "FootballGod",
    "description": "A weekly sweepstake where players predict Premier League scores.",
    "website": "https://43loz-3yaaa-aaaal-qbxrq-cai.ic0.app/",
    "tags": [
      "Games"
    ],
    "usesInternetIdentity": true,
    "stats": "Play weekly",
    "logo": "/img/showcase/football-god_logo.webp",
    "screenshots": [
      "/img/showcase/football-god_screenshot.webp"
    ],
    "twitter": "https://twitter.com/beadle1989"
  },
  {
    "id": "EMC-Protocol",
    "name": "EMC Protocol",
    "description": "EMC (EdgeMatrix Computing blockchain) is a Layer-2 protocol on the Internet Computer Protocol (ICP) blockchain. It is an innovative decentralized computing network that is changing the way people use AI applications. EMC's vision is to eliminate the digital divide, eliminate centralized monopolies, and unlock the full potential of AI for everyone. The future of AI will be accessible to everyone, and everyone will be a part of it!",
    "website": "http://edgematrix.pro/",
    "tags": [
      "Tools / Infrastructure"
    ],
    "usesInternetIdentity": false,
    "logo": "/img/showcase/emc_logo.svg",
    "screenshots": [
      "/img/showcase/emc_screenshot.png"
    ],
    "github": "https://github.com/EMCprotocol/emc_java_sdk",
    "twitter": "https://twitter.com/EMCprotocol"
  },
  {
    "id": "PHASMA",
    "name": "PHASMA",
    "website": "https://toniq.io/marketplace/phasma",
    "tags": [
      "Metaverse",
      "NFT"
    ],
    "description": "curated collection of 1,500 unique NFTs on the Internet Computer.",
    "logo": "/img/showcase/phasma_logo.webp",
    "twitter": "https://twitter.com/phasmafuture"
  },
  {
    "id": "oneblock",
    "name": "One Block",
    "description": "Public profile(links, bio, inbox...) for individual/organization",
    "website": "https://oneblock.page/",
    "tags": [
      "Tools / Infrastructure"
    ],
    "usesInternetIdentity": true,
    "logo": "/img/showcase/oneblock.png",
    "screenshots": [],
    "github": "https://github.com/ICEvent/OneBlock"
  },
  {
    "id": "blocklist",
    "name": "Block List",
    "description": "Open fleet market for P2P trading by leveraging open escrow service",
    "website": "https://vfclb-tyaaa-aaaap-aawna-cai.ic0.app/",
    "tags": [
      "Tools / Infrastructure",
      "DeFi",
      "NFT"
    ],
    "usesInternetIdentity": true,
    "logo": "/img/showcase/blocklist.png",
    "github": "https://github.com/ICEvent/Escrow"
  },
  {
    "id": "34886232",
    "name": "Vibeverse",
    "oneLiner": "Where AI magic meets creative play in a universe of endless possibilities",
    "website": "https://vibeverse.xyz/",
    "tags": [ "AI" ],
    "description": "Vibeverse is a vibrant digital playground where creators, filmmakers, and artists harness AI tools to craft, share, and celebrate unique content in a decentralized community.",
    "stats": "",
    "logo": "/img/showcase/vibeverse_logo.png",
    "usesInternetIdentity": true,
    "github?": "https://github.com/roger-rangel/vibeverse",
    "youtube?": "https://www.youtube.com/watch?v=-Gug7qZq4AM%E2%80%9D",
    "twitter?": "https://twitter.com/vibeversexyz",
    "screenshots?": ["/img/showcase/vibeverse_screenshot_0.jpg", "/img/showcase/vibeverse_screenshot_1.jpg"],
    "submittableId?": "34886232"
  },
  {
    "name": "DSign",
    "description": "Collaborative Product Design Innovation Hub",
    "website": "https://www.dsign.ooo",
    "logo": "/img/showcase/dsign_logo.webp",
    "screenshots": ["/img/showcase/dsign_screenshot.webp"],
    "video": "",
    "display": "Normal",
    "id": "dsign",
    "oneLiner": "Collaborative Product Design Innovation Hub",
    "tags": ["Tools / Infrastructure"],
    "usesInternetIdentity": true,
    "github": "https://github.com/cybrowl/dsign-components",
    "twitter": "",
    "youtube": "",
    "submittableId": "34425295"
  },


  {
    "id": "metaforo-icp",
    "name": "Metaforo ICP deployment",
    "oneLiner": "Deploy the frontend of a web3 forum system - metaforo.io on ICP",
    "website": "https://can1.metaforo.io/",
    "tags": [ "SocialFi"],
    "description": "Metaforo: a Web3 forum prioritizing decentralization, community ownership, and token-gated governance. By shifting the Front-End to IC, we boost reliability, security, and scalability, enabling a seamless user experience without intermediaries.",
    "stats": "1000+ users after the development of an on-chain voting system using ICP",
    "logo": "/img/showcase/metaforo-icp_logo.png",
    "usesInternetIdentity": true,
    "github": "https://github.com/metaforo/metaforo-icp",
    "youtube": "https://www.youtube.com/watch?v=d5zHu3D0SQQ",
    "twitter": "https://twitter.com/realmetaforo",
    "screenshots": ["/img/showcase/metaforo-icp_screenshot_1.jpg", "/img/showcase/metaforo-icp_screenshot_2.jpg", "/img/showcase/metaforo-icp_screenshot_3.jpg"],
    "video": "/img/showcase/metaforo-icp_video.mp4",
    "videoContentType": "video/mp4",
    "submittableId?": "35907100"
  },
  {
    "name": "Rakeoff",
    "description": "Rakeoff is a user-friendly crypto staking rewards platform on ICP, with options to convert rewards into ckBTC or pool them for a chance to win a no-loss prize pool. Pooling staking rewards allows users to potentially amplify their ICP earnings while preserving their principal investment.",
    "website": "https://rakeoff.io/",
    "logo": "/img/showcase/rakeoff_logo.webp",
    "screenshots": [
      "/img/showcase/rakeoff_screenshot.webp"
    ],
    "display": "Normal",
    "id": "rakeoff",
    "oneLiner": "Rakeoff is a user-friendly crypto staking rewards platform on ICP.",
    "stats": "Hackathon winner",
    "tags": [
      "Bitcoin",
      "DeFi",
      "Wallet"
    ],
    "usesInternetIdentity": true,
    "github": "https://github.com/rakeoff-labs",
    "twitter": "https://twitter.com/rakeoff_app"
  },
  {
    "id": "oisy",
    "name": "Oisy Wallet",
    "oneLiner": "A novel Ethereum wallet hosted on the Internet Computer",
    "website": "https://oisy.com",
    "github": "https://github.com/dfinity/oisy-wallet",
    "tags": [
      "Ethereum",
      "DeFi",
      "Wallet"
    ],
    "description": "Crafted for the Internet Computer, Oisy is a unique Ethereum wallet that operates directly within your browser. It is entirely on-chain and secured by chain-key cryptography and Internet Identity.",
    "usesInternetIdentity": true,
    "logo": "/img/showcase/oisy_logo.svg"
  },
  {
    "id": "chainsight",
    "name": "Chainsight Demo",
    "oneLiner": "Interchain Data Processing Layer",
    "tags": ["Tools / Infrastructure"],
    "description": "Chainsight is an interchain data processing layer that makes blockchain data available for decentralized applications. It allows time series analysis and forecasting based on historical data to be incorporated into on-chain application logic in a trustless manner.",
    "usesInternetIdentity": false,
    "website": "https://demo.chainsight.network",
    "github": "https://github.com/horizonx-tech",
    "twitter": "https://twitter.com/Chainsight_",
    "display": "Large",
    "logo": "/img/showcase/chainsight_logo.webp",
    "screenshots": [
      "/img/showcase/chainsight_screenshot.webp"
    ],
    "submittableId": "36057758"
  },
<<<<<<< HEAD

=======
    {
    "id": "tswaanda",
    "name": "Tswaanda",
    "oneLiner": "Bridging farmers to profitable markets, empowering growth through trade and financing",
    "website": "https://tswaanda.com",
    "tags": ["DeFi"],
    "description": "Tswaanda is revolutionizing African agriculture by connecting smallholder farmers to profitable markets, empowering growth through trade and financial inclusion.",
    "stats": "3 users",
    "logo": "/img/showcase/tswaanda_logo.jpg",
    "usesInternetIdentity": true,
    "authOrigins": ["https://4qia7-eaaaa-aaaal-qb34a-cai.icp0.io"],
    "github": "https://github.com/renegadec/marketplace",
    "youtube": "https://www.youtube.com/@tswaanda",
    "twitter": "https://twitter.com/tswaanda",
    "screenshots": ["/img/showcase/tswaanda_screenshot_0.png", "/img/showcase/tswaanda_screenshot_1.png"],
    "video": "/img/showcase/tswaanda_video.mp4",
    "videoContentType": "video/mp4",
    "submittableId": "35804727"
    },
>>>>>>> cbe63de5
  {
    "id": "scoge",
    "name": "SCOGÉ Universe",
    "oneLiner": "T.A.O.S City’s finest distributor of Luxury Fashion and Consumer goods",
    "website": "https://uqjdj-siaaa-aaaag-aaoxq-cai.icp0.io",
    "tags": ["NFT" ,  "Metaverse", "Games"],
    "description": "SCOGÉ is a cutting-edge fashion-centric gamified metaverse platform that revolutionizes the way styles are born, stories are told, and interaction between users. Users embark on an enthralling journey, wielding unique powers to craft thrilling experiences while discovering T.A.O.S City and the evolving SCOGÉ Universe.",
    "logo": "/img/showcase/scoge_logo.webp",
    "display": "Large",
    "usesInternetIdentity": false,
    "twitter": "https://twitter.com/_scoge_",
    "screenshots": ["/img/showcase/scoge_screenshots.webp"], 
    "video": "/img/showcase/scoge_video.mp4", 
    "videoContentType": "video/mp4",
    "submittableId": "34276514"
  },
  {
    "id": "d-vote",
    "name": "D-VOTE",
    "description": "Experience the transformative power of blockchain voting, where each vote becomes an immutable, transparent transaction on a decentralized network. This ensures tamper-resistant results, fostering trust and confidence in the integrity of the voting process.",
    "website": "https://7y3zv-rqaaa-aaaag-abswa-cai.icp0.io",
    "logo": "/img/showcase/d-vote_logo.webp",
    "screenshots": [],
    "video": "",
    "display": "Normal",
    "oneLiner": "Transparent, tamper-proof voting on blockchain.",
    "stats": "100% On Chain Data Storage",
    "tags": [
      "Tools / Infrastructure"
    ],
    "usesInternetIdentity": true,
    "github": "https://github.com/NewbMiao/dvote",
    "twitter": "",
    "youtube": "",
    "submittableId": "41368058"
  },
  {
    "id": "icpp-pro",
    "name": "icpp-pro",
    "description": "C++ Canister Development Kit (CDK). Seamlessly develop, debug, test & deploy your C++ Canisters from Windows, Linux or Mac.",
    "website": "https://docs.icpp.world/",
    "logo": "/img/showcase/icpp-logo.dracula-cyan.112x112.png",
    "screenshots": [
      "/img/showcase/icpp-pro-screenshot.1024x576.png"
    ],
    "video": "",
    "display": "Normal",
    "oneLiner": "Seamlessly develop, debug, test & deploy your C++ Canisters from Windows, Linux or Mac.",
    "stats": "10,000 Downloads",
    "tags": [
      "Tools / Infrastructure"
    ],
    "usesInternetIdentity": false,
    "github": "",
    "twitter": "https://twitter.com/icpp_pro",
    "youtube": "",
    "submittableId": "31439157"
  },
  {
      "id": "joined-africa",
      "name": "Joined Africa",
      "oneLiner": "Joined Africa is a marketplace where sellers advertise products in crypto currency, connecting buyers directly with sellers within Africa.",
      "website": "https://joinedafrica.com",
      "tags": ["SocialFi"],
      "description": "At Joined Africa, we are dedicated to providing a seamless online marketplace that connects sellers and buyers, locally and globally within Africa. Our platform empowers sellers to advertise their products, expand their reach, and effortlessly connect with potential buyers. Meanwhile, buyers can explore a wide range of categories, including properties, electronics, fashion, vehicles, and more. Communication between buyers and sellers is essential, and we've made it convenient through our built-in messaging application. When a seller lists a product on our site, interested buyers can contact them directly using our chat application.",
      "logo": "/img/showcase/joined-africa_logo.jpg",
      "usesInternetIdentity": true,
      "youtube": "https://www.youtube.com/@JoinedAfrica",
      "screenshots": ["/img/showcase/joined-africa_screenshot_0.jpeg", "/img/showcase/joined-africa_screenshot_1.png"],
      "video": "img/showcase/joined-africa_video.mp4",
      "github": "https://github.com/aginamena/Joinedafrica.com",
      "videoContentType": "video/mp4",
      "submittableId": "36375564"
  },

  {
    "id": "nftstudio",
    "name": "NFT Studio",
    "website": "https://7xw5z-uqaaa-aaaad-qaqcq-cai.raw.ic0.app/",
    "tags": [
      "Metaverse",
      "NFT",
      "Tools / Infrastructure"
    ],
    "description": "NFT Studio is the first to develop 3D NFTs. This means that the NFTs themselves are living 3D code, as opposed to a .GIF recording of a 3D rendered image. This is only possible thanks to the ICP blockchain as NFTs can run code, not just link to an image. NFT Studio has had features in major media for the 3D NFT minting tools that are being built for global creators.",
    "display": "Normal",
    "logo": "/img/showcase/nftstudio_logo.webp",
    "video": "/img/showcase/nftstudio_video.mp4",
    "videoContentType": "video/mp4",
    "screenshots": []
  },

   {
    "id": "cycleops",
    "name": "CycleOps",
    "description": "Proactive, automated, no-code canister management for the Internet Computer.",
    "tags": [
      "Tools / Infrastructure"
    ],
    "website": "https://cycleops.dev",
    "twitter": "https://twitter.com/CycleOps",
    "logo": "/img/showcase/cycleops_logo.png",
    "submittableId": "36320431"
  },






  
  {
    "id": "liquityfrontend",
    "name": "Liquity Frontend on ICP",
    "description": "Liquity is a decentralized borrowing protocol that allows users to draw interest-free loans against Ether used as collateral. Liquity now has a fully decentralized, immutable frontend hosted on the Internet Computer.",
    "website": "https://imtbl.top/#/",
    "tags": [
      "Ethereum",
      "DeFi"
    ],
    "twitter": "https://twitter.com/LiquityProtocol",
    "usesInternetIdentity": false,
    "display": "Normal",
    "logo": "/img/showcase/liquity.webp",
    "screenshots": []
  },


  {
    "name": "NacDB",
    "description": "A distributed database that allows seamless scanning of items, because it is split into small databases, each fitting in a canister.",
    "website": "https://github.com/vporton/NacDB",
    "logo": "/img/showcase/nacdb-database_logo.webp",
    "screenshots": [],
    "video": "/img/showcase/nacdb-database_video.mp4",
    "display": "Normal",
    "id": "nacdb-database",
    "oneLiner": "A distributed database that allows seamless scanning",
    "stats": "0 users",
    "tags": [
      "Tools / Infrastructure"
    ],
    "usesInternetIdentity": false,
    "github": "https://github.com/vporton/NacDB",
    "twitter": "https://twitter.com/NacDB_Database",
    "youtube": "",
    "submittableId": "37936909",
    "videoContentType": "video/mp4"
  },

  {
    "id": "fleek",
    "name": "Fleek",
    "oneLiner": "Blockchain Version of Netlify",
    "website": "https://fleek.co/",
    "tags": [
      "Tools / Infrastructure"
    ],
    "description": "Fleek brings decentralized web-hosting to the Internet Computer. With thousands of webpages deployed, Fleek enables anyone to deploy their content on Web3.0",
    "usesInternetIdentity": false,
    "stats": "1 000+ websites",
    "logo": "/img/showcase/fleek_logo.webp",
    "screenshots": [
      "/img/showcase/fleek_screenshot_0.webp"
    ]
  },
  {
    "id": "ichub",
    "name": "IC HUB",
    "oneLiner": "Your gateway to web3 apps: connect, chat and explore all in one place",
    "website": "https://md7ke-jyaaa-aaaak-qbrya-cai.ic0.app/",
    "tags": [
      "SocialFi"
    ],
    "description": "Welcome to IC Hub! Your dApp for connecting with friends, chatting, joining groups, and managing tokens & NFTs. For developers, register your projects easily without seeking permissions. Empowering you to connect, transact, and build in a user-friendly ecosystem.",
    "usesInternetIdentity": true,
    "stats": "50+ Projects",
    "logo": "/img/showcase/ichub_logo.png",
    "screenshots": [
      "/img/showcase/ichub_screenshot_0.jpeg", "/img/showcase/ichub_screenshot_1.jpeg", "/img/showcase/ichub_screenshot_2.jpeg"
    ]
  },
  {
    "id": "w3ns",
    "name": "W3NS - Multichain",
    "oneLiner": "An omni-channel notification service on the Internet Computer for any IC, EVM or offchain application",
    "website": "https://www.argonstudios.xyz",
    "tags": ["Tools / Infrastructure", "Ethereum"],
    "description": "A service to support sending of email, SMS and push notifications (both mobile and web) via Internet Computer for IC, EVM (currently supports Polygon, more to come) and offchain applications wanting to use a distributed and open source sending mechanism. Simply integrate our Polygon contract, or our IC canister, to use it today...",
    "stats": "3 early launch partners sending notifications from Polygon",
    "logo": "/img/showcase/w3ns_logo.png",
    "usesInternetIdentity": false,
    "github": "https://github.com/miguelToscano/w3ns",
    "youtube": "https://www.youtube.com/@argonstudios",
    "twitter": "https://twitter.com/ArgonStudiosXYZ"
  },
  {
    "id": "hashkeydid",
    "name": "HashKey DID",
    "website": "http://icp.hashkey.id",
    "tags": [
      "SocialFi"
    ],
    "description": "The uniquely-designed DID is your passport in web3. Your data and assets will be connected to HashKey DID and your private information will be kept in your own hands.",
    "stats": "Multi-Chain DID, 1,200,000 users, 3,200,000 Credentials, 30 Eco-members",
    "logo": "/img/showcase/hashkeydid_logo.svg",
    "usesInternetIdentity": false,
    "github": "https://github.com/hashkeydid/hashkeydid-icp",
    "twitter": "https://twitter.com/HashKeyDID"
  },
  {
    "id": "nnsdao",
    "name": "NnsDAO Protocol",
    "website": "https://www.nnsdao.org/",
    "tags": [
      "DAO","Tools / Infrastructure","Metaverse"
    ],
    "description": "The boundaryless autonomous organization.",
    "stats": "7+ Grants Project",
    "logo": "/img/showcase/nnsdao_logo.png",
    "usesInternetIdentity": false,
    "github": "https://github.com/NnsDao",
    "twitter": "https://twitter.com/nnsdaos",
    "submittableId": "27384913"
  },
  {
    "id": "ICpodcast",
    "name": "ICpodcast",
    "website": "https://looncast.com/",
    "oneLiner": "Launch a podcast and tap into web3.",
    "tags": [
      "NFT","SocialFi"
    ],
    "description": "The Decentralized Podcast Protocol for Creators on the IC.",
    "stats": "10+ Podcaster",
    "usesInternetIdentity": false,
    "github": "https://github.com/NnsDao/podcast-fe",
    "twitter": "https://twitter.com/Looncasts",
    "display": "Large",
    "logo": "/img/showcase/icpodcast_logo.png",
    "screenshots": ["/img/showcase/icpodcast_screenshot.png"],
    "video": "/img/showcase/icpodcast_demo.mp4",
    "videoContentType": "video/mp4",
    "submittableId": "33308492"
  },
  {
    "id": "motokopilot",
    "name": "MotokoPilot",
    "website": "https://d7dm6-sqaaa-aaaag-qcgma-cai.icp0.io/",
    "oneLiner": "Your AI-powered companion for simplifying and streamlining the Motoko coding experience.",
    "tags": [
      "Tools / Infrastructure"
    ],
    "description": "MotokoPilot is an AI-driven tool designed to streamline code completion, documentation, and debugging in Motoko. It simplifies the process for newcomers to Motoko development, while enabling seasoned developers to write code with greater speed and efficiency.",
    "stats": "10,000+ lines of training data",
    "usesInternetIdentity": true,
    "github": "https://github.com/icpcs/motokopilot-vscode",
    "youtube": "https://www.youtube.com/@ICPCS",
    "twitter": "https://twitter.com/icpcsnft",
    "logo": "/img/showcase/motokopilot_logo.png",
    "screenshots": ["/img/showcase/motokopilot_screenshot.jpg"],
    "submittableId": "35960849"
  },
  {
    "id": "agorapp",
    "name": "AgorApp",
    "oneLiner": "AgorApp is a Codecademy-syle platform that provides a browser-based IDE for all-things-web3-engineering. Learn how to build on the Internet Computer in an interactive environment.",
    "website": "https://agorapp.dev/",
    "tags": [
      "Tools / Infrastructure",
      "NFT"
    ],
    "description": "AgorApp is a Codecademy-style interactive coding environment where users can learn to develop smart contracts on ICP and, then, test their skills by participating in web3 CTFs and smart contract optimization contests.",
    "usesInternetIdentity": false,
    "stats": "600+ users",
    "display": "Large",
    "logo": "/img/showcase/agorapp-logo-small.svg",
    "video": "https://www.youtube.com/watch?v=0mRinBJbiGU",
    "github": "https://github.com/agorapp-dao/",
    "twitter": "https://twitter.com/agorappDAO",
    "discord": "https://discord.gg/8ZwJZsxXhk",
    "submittableId": "35783156"
  },
  {
    "id": "ethereum-canister",
    "name": "Ethereum Canister",
    "website": "https://www.eiger.co/",
    "oneLiner": "A fully trustless access to the Ethereum blockchain data.",
    "tags": [
      "Ethereum", "Tools / Infrastructure"
    ],
    "description": "The Ethereum canister offers a secure and trustless way to access Ethereum blockchain data within the ICP ecosystem. Behind the scenes, it leverages the helios light Ethereum client which is equipped with the capability to validate the authenticity of fetched data.",
    "stats": "17M+ blocks",
    "usesInternetIdentity": false,
    "github": "https://github.com/eigerco/ethereum-canister",
    "logo": "/img/ethereum.svg",
    "screenshots": [],
    "video": "",
    "videoContentType": "video/mp4",
    "submittableId": "40732752"
  },
  {
    "id":"zondax_unreal",
    "name": "Zondax Unreal",
    "oneLiner": "Enhancing Gaming development on IC.",
    "website": "https://zondax.ch/",
    "tags": [
      "Tools / Infrastructure",
      "Metaverse",
      "Games"
    ],
    "description": "This project focuses on the game development community, enabling them to smoothly integrate their C++ native projects with the IC interface on-chain, using our wrapper for seamless interaction. Easy deployment becomes a reality for any C++ projects on IC, welcoming game developers, particularly those using Unreal Engine. Our mission is to bridge the gap, enhancing IC's accessibility and inviting a broader community of creators. Through our innovative solution, game developers can fully unlock IC's potential, fostering collaboration and creativity.",
    "logo": "/img/showcase/zondax-unreal_logo.webp",
    "screenshots": [
      "/img/showcase/zondax-unreal_screenshot_0.webp"
    ],
    "display": "Large",
    "usesInternetIdentity": false,
    "github": "https://github.com/Zondax/icp-client-cpp",
    "youtube": "https://www.youtube.com/watch?v=wdjql_lmooE",
    "twitter": "https://twitter.com/_zondax_",
    "submittableId": ""
  },
  {
    "id":"pluto",
    "name": "Pluto",
    "oneLiner": "HTTP router on blockchain",
    "website": "https://t5mcf-cqaaa-aaaag-qcjna-cai.raw.icp0.io/",
    "tags": [
      "Tools / Infrastructure"
    ],
    "description": "Pluton is an HTTP router implemented on the Internet Computer to facilitate working with HTTP. This router is a framework that allows you to write REST API applications on the blockchain in almost the same way as in Web 2",
    "usesInternetIdentity": false,
    "github": "https://github.com/pu0238/pluto",
    "submittableId": "36517192"
  }, 
  {
    "id": "motoko-book",
    "name": "The Motoko Programming Language Book",
    "oneLiner": "Writing Web3 Applications on the Internet Computer",
    "website": "https://web3.motoko-book.dev/",
    "tags": ["Tools / Infrastructure"],
    "description": "This book guides beginners into the world of Web3 programming in Motoko on the Internet Computer. It covers a broad range of concepts from the very basics to advanced async programming.",
    "stats": "100 monthly users Google Analytics 17-06-2023",
    "logo": "/img/showcase/motoko-book_logo.png", 
    "usesInternetIdentity": "false",
    "github": "https://github.com/Web3NL/motoko-book",
    "submittableId": "34608505",
    "youtube": "https://www.youtube.com/watch?v=FktYj4UgBKU"
  },
  {
    "id": "infinitinote",
    "name": "InfinitiNote",
    "oneLiner": "InfinitiNote: Where the Unbounded Universe of Blockchain and AI Enhances Your Notes with Endless Insights.",
    "website": "https://jqajc-hiaaa-aaaak-qck5a-cai.icp0.io/#/",
    "tags": ["Tools / Infrastructure"],
    "description": "InfinitiNote is an ICP-based AI-Enabled Note taking application, that allows users to create Notebooks, store Notes, and collaboratively edit in real-time with capability for file uploads and enhacned by LLAMA AI.",
    "stats": "Just Launched",
    "logo": "/img/showcase/in_logo.jpg", 
    "usesInternetIdentity": "true",
    "github": "https://github.com/hafezrouzati/infinitinote",
    "submittableId": "32966927",
    "youtube": "https://www.youtube.com/watch?v=XTDznhHdeOE"
  },
  {
    "name": "NOBLEBLOCKS",
    "description": "NobleBlocks, a DeSci project, aims to reshape scientific publishing using the Internet Computer's decentralized technology. We focus on fair and transparent reviewing and editing processes, guided by community-led DAOs. Our objective is to make scientific research more efficient and easily accessible to all.",
    "website": "https://www.nobleblocks.com",
    "logo": "/img/showcase/nobleblocks_logo.webp",
    "screenshots": [
      "/img/showcase/nobleblocks_screenshot.webp"
    ],
    "video": "",
    "display": "Normal",
    "id": "nobleblocks",
    "oneLiner": "A Community-Driven DeSci Project for Scientific Publishing",
    "stats": "",
    "tags": [
      "SocialFi",
      "Tools / Infrastructure"
    ],
    "usesInternetIdentity": true,
    "github": "",
    "twitter": "https://twitter.com/nobleblocks",
    "youtube": "",
    "submittableId": "36650737"
},
{
    "name": "Safenote",
    "description": "Safenote is an open-source service that enables secure exchange of the most sensitive communication and leaves no trace. It enables any user to encrypt their message and forward it to another, potentially unsecure, platform. Safenote can be thought of as a self-destructible sticky notes system.",
    "website": "https://safenote.store",
    "logo": "/img/showcase/safenote_logo.webp",
    "screenshots": [
      "/img/showcase/safenote_screenshot.webp"
    ],
    "video": "",
    "display": "Normal",
    "id": "safenote",
    "oneLiner": "A tool for secure notes exchanging. Built with privacy in mind.",
    "stats": "1+ user",
    "tags": [
      "Tools / Infrastructure"
    ],
    "usesInternetIdentity": false,
    "github": "https://github.com/khejit/Safenote",
    "twitter": "",
    "youtube": "",
    "submittableId": "35796344"
  },
  {
    "name": "John Dao",
    "description": "John Dao is community controlled twitter/X account. You can post tweet proposals and vote on what the next tweet should be. If your tweet wins you get paid with ICP!",
    "website": "https://johndao.gg",
    "logo": "/img/showcase/john-dao_logo.webp",
    "screenshots": [
      "/img/showcase/john-dao_screenshot.webp"
    ],
    "video": "",
    "display": "Normal",
    "id": "john-dao",
    "oneLiner": "A Twitter/X account controlled by a DAO on the Internet Computer",
    "stats": "25.000+ views",
    "tags": [
      "SocialFi",
      "DAO"
    ],
    "usesInternetIdentity": true,
    "github": "",
    "twitter": "https://twitter.com/JohnDao_gg",
    "youtube": "",
    "submittableId": "35119262"
  },
  {
    "name": "Taurus",
    "description": "A platform that offers banking-grade custody and everything needed for managing any digital asset.",
    "website": "https://www.taurushq.com/",
    "logo": "/img/showcase/taurus_logo.png",
    "screenshots": [],
    "video": "",
    "display": "Normal",
    "id": "taurus",
    "oneLiner": "Banking-grade custody for digital asset management.",
    "stats": "Powering 15+ banks",
    "tags": [
      "Wallet",
      "Tools / Infrastructure"
    ],
    "usesInternetIdentity": false,
    "github": "",
    "twitter": "",
    "youtube": "",
    "submittableId": ""
  },
  {
    "name": "aVa",
    "description": "aVa: Action-Based Decentralized Reputation Landscape.\nEach step you take alters the collective reputation of projects, services, products, or individuals, all within a transparent and decentralized setting.\nImmerse in projects using Internet Identity, and observe your reputation escalate in tandem with your accomplishments.",
    "website": "https://ksayv-myaaa-aaaan-qedxq-cai.icp0.io",
    "logo": "/img/showcase/ava_logo.webp",
    "screenshots": [
      "/img/showcase/ava_screenshot.webp"
    ],
    "video": "",
    "display": "Normal",
    "id": "ava",
    "oneLiner": "aVa: Action-Based Decentralized Reputation Landscape.",
    "stats": "All II users",
    "tags": [
      "Tools / Infrastructure"
    ],
    "usesInternetIdentity": true,
    "github": "https://github.com/ava-vs",
    "twitter": "https://twitter.com/ava_projects?t=-ZSMuS6rJLoUucHWynaLeg&s=09",
    "youtube": "https://www.youtube.com/@aVa_Verification",
    "submittableId": "41404317"
  },
  {
    "name": "Open Internet Metaverse",
    "description": "OIM allows you to create virtual spaces and host them like Websites on the Internet Computer - everything in 3D. You can include 3D objects, images, videos and more in your spaces and thus make it your home on the 3D Web. By linking to others' spaces, you can create your personal virtual neighborhood in the \"Metaverse\" (aka Internet).",
    "website": "https://vdfyi-uaaaa-aaaai-acptq-cai.ic0.app",
    "logo": "/img/showcase/open-internet-metaverse_logo.webp",
    "screenshots": [],
    "video": "/img/showcase/open-internet-metaverse_video.mp4",
    "display": "Normal",
    "id": "open-internet-metaverse",
    "oneLiner": "Create Your Virtual Space as a 3D-Website on the Internet Computer",
    "stats": "1st On-Chain 3D-Web",
    "tags": [
      "Tools / Infrastructure",
      "Metaverse"
    ],
    "usesInternetIdentity": true,
    "github": "https://github.com/Bebb-Protocol-and-Apps/PWS",
    "twitter": "",
    "youtube": "",
    "submittableId": "35648608",
    "videoContentType": "video/mp4"
  },
  {
    "id": "fishverse",
    "name": "FishVerse",
    "description": "FishVerse is a revolutionary W2E fishing game that is open world, decentralized and built on ICP technology. It brings together fishing and GameFi enthusiasts inside of a vibrant community where people can monetize by catching and utilizing NFT fishes, competing in tournaments, missions, providing services and more...",
    "website": "https://thefishverse.com/",
    "logo": "/img/showcase/fishverse_logo.webp",
    "screenshots": [
      "/img/showcase/fishverse_screenshot.webp"
    ],
    "display": "Normal",
    "oneLiner": "FishVerse is a W2E fishing game that is built on ICP technology",
    "stats": "5000",
    "tags": [
      "NFT",
      "Metaverse",
      "Games"
    ],
    "usesInternetIdentity": true,
    "github": "https://github.com/mgmetastudio/fishverse_dashboard",
    "twitter": "https://twitter.com/TheFishverse",
    "youtube": "https://www.youtube.com/channel/UCdMLfGmuLAsQlVPg9QROfcQ",
    "submittableId": "32119235"
  },
 {
  "name": "221Bravo App",
  "description": "Home for ICP Data-Detectives. Token Stats, Visual Explorer, Account Searching and more.",
  "website": "https://221Bravo.app",
  "logo": "/img/showcase/bravo-app_logo.webp",
  "screenshots": [
    "/img/showcase/bravo-app_screenshot.webp"
  ],
  "video": "",
  "display": "Normal",
  "id": "bravo-app",
  "oneLiner": "Token Stats, Blockchain Visual Explorer, Account Searching and more..",
  "stats": "1024 Members",
  "tags": [
    "NFT",
    "Tools / Infrastructure",
    "DeFi"
  ],
  "usesInternetIdentity": false,
  "github": "https://github.com/SaorsaLabs/221BravoApp",
  "twitter": "https://twitter.com/221BravoApp",
  "youtube": "",
  "submittableId": "36556639"
}
]<|MERGE_RESOLUTION|>--- conflicted
+++ resolved
@@ -2273,26 +2273,6 @@
     "usesInternetIdentity": true,
     "logo": "/img/showcase/oisy_logo.svg"
   },
-  {
-    "id": "chainsight",
-    "name": "Chainsight Demo",
-    "oneLiner": "Interchain Data Processing Layer",
-    "tags": ["Tools / Infrastructure"],
-    "description": "Chainsight is an interchain data processing layer that makes blockchain data available for decentralized applications. It allows time series analysis and forecasting based on historical data to be incorporated into on-chain application logic in a trustless manner.",
-    "usesInternetIdentity": false,
-    "website": "https://demo.chainsight.network",
-    "github": "https://github.com/horizonx-tech",
-    "twitter": "https://twitter.com/Chainsight_",
-    "display": "Large",
-    "logo": "/img/showcase/chainsight_logo.webp",
-    "screenshots": [
-      "/img/showcase/chainsight_screenshot.webp"
-    ],
-    "submittableId": "36057758"
-  },
-<<<<<<< HEAD
-
-=======
     {
     "id": "tswaanda",
     "name": "Tswaanda",
@@ -2312,7 +2292,24 @@
     "videoContentType": "video/mp4",
     "submittableId": "35804727"
     },
->>>>>>> cbe63de5
+  {
+    "id": "chainsight",
+    "name": "Chainsight Demo",
+    "oneLiner": "Interchain Data Processing Layer",
+    "tags": ["Tools / Infrastructure"],
+    "description": "Chainsight is an interchain data processing layer that makes blockchain data available for decentralized applications. It allows time series analysis and forecasting based on historical data to be incorporated into on-chain application logic in a trustless manner.",
+    "usesInternetIdentity": false,
+    "website": "https://demo.chainsight.network",
+    "github": "https://github.com/horizonx-tech",
+    "twitter": "https://twitter.com/Chainsight_",
+    "display": "Large",
+    "logo": "/img/showcase/chainsight_logo.webp",
+    "screenshots": [
+      "/img/showcase/chainsight_screenshot.webp"
+    ],
+    "submittableId": "36057758"
+  },
+
   {
     "id": "scoge",
     "name": "SCOGÉ Universe",
