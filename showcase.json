--- conflicted
+++ resolved
@@ -1909,22 +1909,6 @@
     "submittableId": "35750450"
   },
   {
-<<<<<<< HEAD
-    "id": "stakedicp",
-    "name": "StakedICP",
-    "oneLiner": "Non-custodial liquid staking for ICP",
-    "tags": [
-      "DeFi"
-    ],
-    "description": "StakedICP is the non-custodial liquid-staking protocol for ICP. ICP is staked in the NNS DAO, and stakers receive rewards daily. The stICP token is DeFi-compatible, to support protocols building on the Internet Computer, and always fully-backed by ICP staked in the NNS.",
-    "usesInternetIdentity": true,
-    "website": "https://stakedicp.com",
-    "github": "https://github.com/AegirFinance/StakedICP",
-    "twitter": "https://twitter.com/StakedICP",
-    "display": "Normal",
-    "logo": "/img/showcase/stakedicp_logo.webp",
-    "screenshots": []
-=======
     "id": "orally-network",
     "name": "Orally",
     "oneLiner": "The fully on-chain oracles for secure and reliable decentralized data feeding and automation across multiple chains.",
@@ -1958,6 +1942,21 @@
     "twitter": "",
     "youtube": "",
     "submittableId": "34425295"
->>>>>>> 65795281
-  }
+  },
+  {
+    "id": "stakedicp",
+    "name": "StakedICP",
+    "oneLiner": "Non-custodial liquid staking for ICP",
+    "tags": [
+      "DeFi"
+    ],
+    "description": "StakedICP is the non-custodial liquid-staking protocol for ICP. ICP is staked in the NNS DAO, and stakers receive rewards daily. The stICP token is DeFi-compatible, to support protocols building on the Internet Computer, and always fully-backed by ICP staked in the NNS.",
+    "usesInternetIdentity": true,
+    "website": "https://stakedicp.com",
+    "github": "https://github.com/AegirFinance/StakedICP",
+    "twitter": "https://twitter.com/StakedICP",
+    "display": "Normal",
+    "logo": "/img/showcase/stakedicp_logo.webp",
+    "screenshots": []
+  },
 ]