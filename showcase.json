[
  {
    "id": "decideai",
    "name": "DecideAI",
    "display": "Large",
    "oneLiner": "A fullstack decentralized AI platform",
    "website": "https://decideai.xyz",
    "twitter": "https://twitter.com/DecideAI_",
    "tags": [
      "AI",
      "Tools / Infrastructure"
    ],
    "stats": "50,000+ inference requests",
    "description": "DecideAI is an ecosystem that consists of three products, Decide Protocol, Decide ID, and Decide Cortex, designed to meet the needs of the high-end, specialized LLM market.",
    "usesInternetIdentity": true,
    "logo": "/img/showcase/decideai_logo.png",
    "screenshots": [
      "/img/showcase/decideai_screenshot_0.png"
    ],
    "github": "https://github.com/modclub-app"
  },
  {
    "id": "bitfinity-evm",
    "name": "Bitfinity EVM",
    "website": "https://bitfinity.network/",
    "tags": [
      "DeFi",
      "Tools / Infrastructure",
      "Ethereum",
      "Chain Fusion"
    ],
    "twitter": "https://twitter.com/bitfinitynet",
    "description": "Bitfinity is the EVM compatibility layer for the IC. Using Bitfinity, you can deploy your Solidity smart contracts to the Internet Computer, taking advantage of its many advantageous DeFi capabilities: HTTPS Outcalls, the BTC integration, and more.",
    "usesInternetIdentity": true,
    "stats": "1,000+ TPS",
    "display": "Normal",
    "logo": "/img/showcase/bitfinity_evm.svg",
    "screenshots": [
      "/img/showcase/bitfinity_showcase.webp"
    ]
  },
  {
    "id": "icpswap",
    "name": "ICPSwap",
    "website": "https://icpswap.com",
    "tags": [
      "DeFi",
      "Wallet",
      "Bitcoin",
      "Ethereum",
      "DAO",
      "Chain Fusion"
    ],
    "twitter": "https://x.com/ICPSwap",
    "description": "ICPSwap is an AMM DEX built completely onchain that is the premier hub for full-stack financial and DAO services on ICP",
    "usesInternetIdentity": true,
    "logo": "/img/showcase/icpswap_logo.webp",
    "screenshots": [
      "/img/showcase/icpswap_screenshot_0.webp"
    ]
  },
  {
    "id": "orally-network",
    "name": "Orally",
    "oneLiner": "The fully onchain oracles for secure and reliable decentralized data feeding and automation across multiple chains.",
    "tags": [
      "Tools / Infrastructure",
      "DeFi"
    ],
    "description": "The fully onchain oracles for secure and reliable decentralized data feeding and automation across multiple chains. Experience seamless real-world data integration across various blockchains, powering dynamic, secure, and efficient dapps. Elevate your blockchain journey with us!",
    "usesInternetIdentity": false,
    "website": "https://orally.network",
    "github": "https://github.com/orally-network",
    "youtube": "https://youtu.be/1ZDEyllqUcA",
    "twitter": "https://twitter.com/orally_network",
    "display": "Large",
    "logo": "/img/showcase/orally-network_logo.png",
    "screenshots": [
      "/img/showcase/orally-network_screenshot_0.webp"
    ],
    "submittableId": "35782696"
  },
  {
    "id": "funded",
    "name": "Funded",
    "oneLiner": "Fund your favorite projects and get NFT rewards",
    "website": "https://funded.app/",
    "tags": [
      "SocialFi",
      "DeFi",
      "Bitcoin",
      "Ethereum",
      "Chain Fusion",
      "Creator Economy"
    ],
    "twitter": "https://twitter.com/funded_app",
    "description": "Web3 crowdfunding! Thanks to ICP's low transaction fees and advanced smart contract technology, you can participate in crowdfunding with ICP, BTC and ETH without worrying about losing money on gas fees.",
    "usesInternetIdentity": true,
    "stats": "100,000+ ICP funded",
    "display": "Normal",
    "logo": "/img/showcase/funded_logo.webp"
  },
  {
    "id": "nfid",
    "name": "NFID",
    "oneLiner": "Your digital identity for the modern world.",
    "website": "https://nfid.one/",
    "tags": [
      "Wallet",
      "Ethereum",
      "Chain Fusion"
    ],
    "twitter": "https://twitter.com/IdentityMaxis",
    "description": "Embrace the new era of personal empowerment with NFID, the most advanced digital identity to keep your personal information private and digital assets secure.",
    "usesInternetIdentity": true,
    "logo": "/img/showcase/nfid_logo.webp"
  },
  {
    "id": "yuku",
    "name": "Yuku",
    "oneLiner": "Your Gateway to NFTs, Metaverse, and an AI Agent.",
    "website": "https://yuku.app/",
    "tags": [
      "NFT",
      "Gaming",
      "DAO",
      "Metaverse",
      "AI",
      "Creator Economy"
    ],
    "display": "Normal",
    "stats": "35,222+ users",
    "twitter": "https://twitter.com/yukuapp",
    "description": "Your Gateway to NFTs, Metaverse, and an AI Agent.",
    "usesInternetIdentity": true,
    "logo": "/img/showcase/yuku_logo.png",
    "screenshots": [
      "/img/showcase/yuku_screenshot.webp"
    ]
  },
  {
    "id": "golddao",
    "name": "Gold DAO",
    "oneLiner": "Gold DAO governs Gold Token (GLDT), a fungible token allowing fractional gold ownership; and a USD-pegged stablecoin (USDG), backed by gold (GLDT).",
    "website": "https://www.gold-dao.org/",
    "tags": [
      "DeFi",
      "DAO"
    ],
    "twitter": "https://twitter.com/gldrwa",
    "description": "Gold DAO governs Gold Token (GLDT), a fungible token allowing fractional gold ownership; and a USD-pegged stablecoin (USDG), backed by gold (GLDT).",
    "logo": "/img/showcase/golddao_logo.png"
  },
  {
    "id": "dragginz",
    "name": "dragginz",
    "oneLiner": "Dragginz is a virtual pets game from the creators of Neopets. Hatch and raise Dragginz to accompany you on your adventures.",
    "website": "https://dragginz.io/",
    "tags": [
      "SocialFi",
      "Gaming",
      "DAO",
      "Creator Economy"
    ],
    "usesInternetIdentity": true,
    "twitter": "https://twitter.com/dragginzgame",
    "description": "Dragginz is a virtual pets game from the creators of Neopets. Hatch and raise Dragginz to accompany you on your adventures..",
    "logo": "/img/showcase/dragginz_logo.png"
  },
  {
    "id": "icdex",
    "name": "ICDex",
    "website": "https://avjzx-pyaaa-aaaaj-aadmq-cai.raw.ic0.app/ICDex",
    "tags": [
      "DeFi",
      "Bitcoin",
      "Chain Fusion"
    ],
    "description": "ICDex is the flagship product by ICLighthouse, an orderbook-based DEX that runs 100% onchain. The world's first order book DEX - made possible by advanced ICP smart contracts",
    "usesInternetIdentity": true,
    "twitter": "https://twitter.com/ICLighthouse",
    "display": "Normal",
    "logo": "/img/showcase/icdex_logo.webp"
  },
  {
    "id": "yral",
    "name": "Yral",
    "oneLiner": "Token rewards for both content creators and lurkers",
    "website": "https://yral.com",
    "tags": [
      "SocialFi",
      "Gaming",
      "DAO",
      "Creator Economy"
    ],
    "description": "Yral is a decentralized short-form video-based social media platform, which integrates gamification on content. In addition to sharing their own videos, users can also speculate on videos of other users by staking tokens and voting whether a video will become 'Hot' or 'Not' to earn rewards.",
    "usesInternetIdentity": false,
    "stats": "200,000+ users",
    "logo": "/img/showcase/yral_logo.png",
    "github": "https://github.com/yral-dapp",
    "twitter": "https://x.com/Yral_app",
    "screenshots": [
      "/img/showcase/yral_screenshot_0.webp"
    ]
  },
  {
    "id": "bioniq",
    "name": "Bioniq",
    "oneLiner": "The fastest Ordinals marketplace",
    "website": "https://bioniq.io/",
    "tags": [
      "Bitcoin",
      "Enterprise",
      "NFT",
      "Chain Fusion",
      "Creator Economy"
    ],
    "twitter": "https://x.com/bioniqMarket",
    "description": "Bioniq is the fastest Ordinals marketplace. Buy, sell, and trade with no gas fees, near-instant finality, and decentralized secure token bridging..",
    "display": "Large",
    "stats": "45,000+ users",
    "logo": "/img/showcase/bioniq-logo.jpeg",
    "screenshots": [
      "/img/showcase/bioniq-screenshot-min.png"
    ]
  },
  {
    "id": "iclighthouse",
    "name": "ICLightHouse",
    "description": "Incubating true web3 DeFi infrastructure on the Internet Computer. Defi development framework and Defi ecosystem on IC blockchain.",
    "tags": [
      "DeFi",
      "Tools / Infrastructure",
      "Bitcoin",
      "Ethereum",
      "DAO",
      "Chain Fusion"
    ],
    "website": "https://iclight.house/",
    "twitter": "https://twitter.com/ICLighthouse?s=20&t=hL-7QAUfiWo75L8pZzJ7fw",
    "discord": "https://discord.com/invite/FQZFGGq7zv",
    "logo": "/img/showcase/iclighthouse_logo.webp"
  },
  {
    "id": "omnitynetwork",
    "name": "Omnity Network",
    "oneLiner": "1st 100% trustless omnichain interoperability protocol that connects Bitcoin, Ethereum, Appchains, L1s/L2s/L3s within Omnity Network.",
    "tags": [
      "Bitcoin",
      "Ethereum",
      "Tools / Infrastructure",
      "Chain Fusion",
      "AI"
    ],
    "twitter": "https://x.com/OmnityNetwork",
    "description": "A turbo engine for the Bitcoin Token Boom. Includes the first 100% trustless omnichain interoperability protocol that extends all Runes primitives and AI agent for dynamic token distribution.",
    "usesInternetIdentity": false,
    "website": "https://www.omnity.network/",
    "twiter": "https://twitter.com/OmnityNetwork",
    "display": "Normal",
    "logo": "/img/showcase/omnitynetwork_logo.jpeg",
    "screenshots": [
      "/img/showcase/omnity_screenshot.png"
    ]
  },
  {
    "id": "sonic-dex",
    "name": "Sonic DEX",
    "oneLiner": "Sonic DEX is an AMM and Perpetual trading platform",
    "website": "https://sonic.ooo/",
    "tags": [
      "Ethereum",
      "DeFi",
      "DAO",
      "Chain Fusion"
    ],
    "description": "Sonic DEX, a multichain decentralized exchange built on the Internet Computer Protocol (ICP), offers a wide range of DeFi services. Users can easily trade tokens and perpetuals, provide liquidity, and participate in the LBP token sale. Users can engage in DAO governance, stake for rewards, and vote on platform decisions.",
    "usesInternetIdentity": true,
    "github": "https://github.com/sonicdex/sonic-v1",
    "twitter": "https://twitter.com/sonic_ooo",
    "stats": "$10M+ Trade Volume",
    "display": "Normal",
    "logo": "/img/showcase/sonic-dex_logo.webp",
    "screenshots": [
      "/img/showcase/sonic-dex_screenshot.webp"
    ]
  },
  {
    "id": "plug",
    "name": "Plug Wallet",
    "oneLiner": "Decentralized Wallet for the Internet Computer",
    "website": "https://plugwallet.ooo/",
    "tags": [
      "Wallet",
      "NFT",
      "Tools / Infrastructure",
      "Bitcoin",
      "Ethereum",
      "Chain Fusion",
      "Creator Economy"
    ],
    "twitter": "https://x.com/plug_wallet",
    "description": "Your Plug into the #InternetComputer Identity + Wallet in one Principal ID Hold, send, swap, deposit cycles, ICP, NFTs and log into IC apps in a click! Available on mobile IOS & Android, and as a browser extension on Chrome & Firefox.",
    "github": "https://github.com/Psychedelic/plug",
    "stats": "150,000+ users",
    "display": "Normal",
    "logo": "/img/showcase/plug_logo.webp",
    "screenshots": [
      "/img/showcase/plug_screenshot_0.webp"
    ]
  },
  {
    "id": "helix",
    "name": "Helix Markets",
    "oneLiner": "Bringing true ownership and full transparency to crypto trading",
    "website": "https://www.helixmarkets.io/",
    "tags": [
      "Ethereum",
      "Bitcoin",
      "DeFi",
      "Chain Fusion"
    ],
    "display": "Normal",
    "stats": "2,000+ users",
    "twitter": "https://twitter.com/HelixMarkets",
    "description": "Helix Markets is a decentralized exchange that aims to bring true ownership and full transparency to crypto trading.",
    "usesInternetIdentity": true,
    "logo": "/img/showcase/helix_logo.svg",
    "screenshots": [
      "/img/showcase/helix_screenshot.png"
    ]
  },
  {
    "id": "catalyze",
    "name": "Catalyze",
    "website": "https://catalyze.one/",
    "tags": [
      "SocialFi",
      "DAO",
      "Creator Economy"
    ],
    "description": "Catalyze is building the new Web3 social learning hub: Communities, Events & Seamless Token Transfer, all in one place.",
    "twitter": "https://x.com/catalyze_one",
    "usesInternetIdentity": true,
    "oneLiner": "Manage your Web3 communities and events",
    "display": "Large",
    "stats": "360+ Communities",
    "logo": "/img/showcase/catalyze_logo.png",
    "screenshots": [
      "/img/showcase/catalyze_screenshot.png"
    ]
  },
  {
    "id": "juno",
    "name": "Juno",
    "oneLiner": "Build Web3 at Lightning Speed",
    "website": "https://juno.build",
    "tags": [
      "Tools / Infrastructure"
    ],
    "twitter": "https://twitter.com/junobuild",
    "github": "https://github.com/junobuild/juno",
    "description": "Juno is an open-source platform that combines the power of Web3 with the ease and simplicity of Web2 development, enabling programmers to build decentralized apps faster and easier than ever before.",
    "display": "Large",
    "usesInternetIdentity": true,
    "authOrigins": [
      "https://console.juno.build"
    ],
    "logo": "/img/showcase/juno_logo.svg",
    "screenshots": [
      "/img/showcase/juno_social_image.jpg"
    ],
    "youtube": "https://www.youtube.com/@junobuild"
  },
  {
    "id": "oisy",
    "name": "OISY Wallet",
    "oneLiner": "Browser-based multi-chain wallet",
    "website": "https://oisy.com",
    "github": "https://github.com/dfinity/oisy-wallet",
    "display": "Large",
    "tags": [
      "Ethereum",
      "DeFi",
      "Wallet",
      "Chain Fusion"
    ],
    "twitter": "https://x.com/oisy",
    "description": "OISY Wallet is a new browser-based multi-chain wallet, powered by Internet Computer’s chain fusion technology. It is fully on-chain and implements network custody, an innovative approach that leverages the Internet Computer’s advanced cryptography to eliminate the need for you to handle private keys directly.",
    "usesInternetIdentity": true,
    "logo": "/img/showcase/oisy_logo.svg",
    "screenshots": [
      "/img/showcase/oisy-preview.webp"
    ]
  },
  {
    "id": "kinic",
    "name": "Kinic",
    "oneLiner": "The world's first Web3 search engine",
    "website": "https://74iy7-xqaaa-aaaaf-qagra-cai.ic0.app/",
    "tags": [
      "Tools / Infrastructure",
      "DAO",
      "AI",
      "Analytics"
    ],
    "twitter": "https://twitter.com/kinic_app?s=20&t=PVKALcCRCdZIgr0U4sDWeg",
    "description": "Kinic provides artificial intelligence tooling for the new web. Deploy vector databases, machine learning instances, and much more leveraging web3.",
    "stats": "3,000,000+ searches",
    "display": "Large",
    "usesInternetIdentity": true,
    "logo": "/img/showcase/kinic_logo.webp",
    "screenshots": [
      "/img/showcase/kinic_screenshot.webp"
    ]
  },
  {
    "id": "taggr",
    "name": "TAGGR",
    "website": "https://taggr.link",
    "tags": [
      "SocialFi",
      "Tools / Infrastructure",
      "DAO",
      "Creator Economy"
    ],
    "description": "Fully onchain and fully autonomous SocialFi network. A simple way to publish content on a public compute infrastructure. No Ponzinomics - TAGGR has a sustainable tokenomics model that rewards quality posts and removes the incentive to spam.",
    "usesInternetIdentity": true,
    "authOrigins": [
      "https://taggr.link",
      "https://6qfxa-ryaaa-aaaai-qbhsq-cai.ic0.app"
    ],
    "display": "Normal",
    "stats": "24,000+ posts",
    "logo": "/img/showcase/taggr_logo.webp",
    "oneLiner": "Blending forums and blogs - controlled by a DAO",
    "screenshots": [
      "/img/showcase/taggr_screenshot_0.webp"
    ]
  },
  {
    "id": "stoicwallet",
    "name": "Stoic Wallet",
    "website": "https://www.stoicwallet.com/",
    "tags": [
      "Wallet",
      "Ethereum",
      "Chain Fusion"
    ],
    "description": "Stoic Wallet by Toniq Labs allows anyone to create a digital wallet, authenticating users through a variety of methods, one of those being Internet Identity. Create accounts, keep an address book, and more. ",
    "usesInternetIdentity": true,
    "logo": "/img/showcase/stoicwallet_logo.webp",
    "screenshots": [
      "/img/showcase/stoicwallet_screenshot_0.webp"
    ]
  },
  {
    "id": "kleverio",
    "name": "Klever.io",
    "website": "https://klever.io/",
    "tags": [
      "Wallet",
      "DeFi",
      "Ethereum",
      "Chain Fusion"
    ],
    "twitter": "https://x.com/klever_io",
    "description": "Klever.io is a non-custodial mobile wallet that supports dozens of protocols and is tying them all together with the Internet Computer blockchain. Manage, store, stake, transfer, and in the future, swap ICP right within Klever.io. Klever has integrated with the Internet Computer's Network Nervous System in order to support staking with voting rewards. ",
    "logo": "/img/showcase/kleverio_logo.webp",
    "screenshots": [
      "/img/showcase/kleverio_screenshot_0.webp"
    ]
  },
  {
    "id": "nnsfront-enddapp",
    "name": "NNS Dapp",
    "oneLiner": "Dapp for Staking Neurons + Voting Onchain",
    "website": "https://nns.ic0.app",
    "github": "https://github.com/dfinity/nns-dapp",
    "tags": [
      "Wallet",
      "Tools / Infrastructure",
      "Bitcoin",
      "Ethereum",
      "Chain Fusion"
    ],
    "description": "The NNS front-end dapp allows anyone to interact with the Internet Computer's Network Nervous System with a user-friendly UI. Served completely end-to-end through blockchain, this dapp allows you to manage ICP, stake neurons, participate in voting, and earn governance rewards.",
    "usesInternetIdentity": true,
    "logo": "/img/showcase/nnsfront-enddapp_logo-dark.webp"
  },
  {
    "id": "trax",
    "name": "Trax",
    "tags": [
      "SocialFi",
      "DAO",
      "Creator Economy"
    ],
    "twitter": "https://twitter.com/onlyontrax",
    "description": "Trax is a content aggregator and social marketplace, catering specifically to music artists and their die-hard fans, often referred to as “superfans”. By facilitating exclusive content drops and events, TRAX aims to help artists cultivate closer relationships with their superfans and generate higher revenue. ",
    "website": "https://trax.so/",
    "usesInternetIdentity": true,
    "logo": "/img/showcase/trax_logo.webp"
  },
  {
    "id": "w3ns",
    "name": "W3NS - Multichain",
    "oneLiner": "An omnichannel notification service on the Internet Computer for any IC, EVM or off-chain application",
    "website": "https://www.argonstudios.xyz",
    "tags": [
      "Tools / Infrastructure",
      "Ethereum",
      "Chain Fusion"
    ],
    "description": "A service to support sending of email, SMS and push notifications (both mobile and web) via Internet Computer for IC, EVM (currently supports Polygon, more to come) and off-chain applications wanting to use a distributed and open source sending mechanism. Simply integrate our Polygon contract, or our IC canister, to use it today...",
    "stats": "3 early launch partners sending notifications from Polygon",
    "logo": "/img/showcase/w3ns_logo.png",
    "usesInternetIdentity": false,
    "github": "https://github.com/miguelToscano/w3ns",
    "youtube": "https://www.youtube.com/@argonstudios",
    "twitter": "https://twitter.com/ArgonStudiosXYZ"
  },
  {
    "id": "rubaru",
    "name": "RuBaRu",
    "oneLiner": "The fully on-chain content creator/influencer platform: own your profile, own your content, and earn fair incentives.",
    "website": "https://rubaru.app/",
    "tags": [
      "SocialFi",
      "Creator Economy"
    ],
    "stats": "190+ canisters N/W, On-chain content : 15k+ images & 5k+ videos",
    "description": "The fully on-chain content creator/influencer platform: own your profile, own your content, and earn fair incentives.",
    "logo": "/img/showcase/rubaru_logo.png",
    "display": "Large",
    "usesInternetIdentity": true,
    "youtube": "https://youtu.be/CBumSMJRV08",
    "twitter": "https://twitter.com/RuBaRu_app",
    "screenshots": [
      "/img/showcase/rubaru_dapp_screenshot.png"
    ],
    "submittableId": "39223821"
  },
  {
    "id": "ethereum-canister",
    "name": "Ethereum Canister",
    "website": "https://www.eiger.co/",
    "oneLiner": "A fully trustless access to the Ethereum blockchain data.",
    "tags": [
      "Ethereum",
      "Tools / Infrastructure",
      "Chain Fusion"
    ],
    "description": "The Ethereum canister offers a secure and trustless way to access Ethereum blockchain data within the ICP ecosystem. Behind the scenes, it leverages the helios light Ethereum client which is equipped with the capability to validate the authenticity of fetched data.",
    "stats": "17M+ blocks",
    "usesInternetIdentity": false,
    "github": "https://github.com/eigerco/ethereum-canister",
    "logo": "/img/ethereum.svg",
    "submittableId": "40732752"
  },
  {
    "id": "origyn",
    "name": "Origyn",
    "oneLiner": "NFT-Based Authentication for Luxury Goods ",
    "website": "https://www.origyn.com/",
    "tags": [
      "NFT",
      "Tools / Infrastructure",
      "DAO",
      "Creator Economy"
    ],
    "twitter": "https://twitter.com/ORIGYNTech",
    "description": "The Origyn Foundation is blending luxury goods with NFTs by providing digital verifications for physical objects. Only possible on the Internet Computer. ",
    "github": "https://github.com/origyn-sa",
    "logo": "/img/showcase/origyn_logo.webp",
    "screenshots": [
      "/img/showcase/origyn_screenshot_0.webp"
    ]
  },
  {
    "id": "boom-dao",
    "name": "Boom DAO",
    "oneLiner": "Powering the next generation of fully onchain games, and providing a collaborative hub for all things web3 gaming.",
    "website": "https://boomdao.xyz/",
    "tags": [
      "Gaming",
      "DAO",
      "Tools / Infrastructure",
      "NFT",
      "Metaverse",
      "Creator Economy"
    ],
    "description": "BOOM DAO is an all-in-one web3 game platform and protocol running 100% onchain on the Internet Computer. We are on a mission to build the gaming vertical of the Internet Computer blockchain, power the next generation of fully onchain games on ICP, and provide a collaborative hub for all things web3 gaming.",
    "stats": "23,000+ DAO Members",
    "logo": "/img/showcase/boom-dao-logo.png",
    "display": "Large",
    "usesInternetIdentity": true,
    "github": "https://github.com/BoomDAO/",
    "youtube": "https://www.youtube.com/watch?v=LHVVi4pN6CI",
    "twitter": "https://twitter.com/boomdaosns",
    "screenshots": [
      "/img/showcase/boom-dao-screenshot0.webp"
    ],
    "video": "/img/showcase/boom-dao-video.mp4",
    "videoContentType": "video/mp4"
  },
  {
    "id": "plethora",
    "name": "Plethora",
    "website": "https://plethora.game/",
    "tags": [
      "Gaming",
      "Metaverse",
      "NFT",
      "Creator Economy"
    ],
    "twitter": "https://twitter.com/PlethoraGame",
    "description": "Plethora is a Web3 platformer with the goal of rewarding users both with fun gameplay and NFTs. Plethora empowers NFT projects to launch their collections with immersive experiences customized for you. Play now to compete, have fun, and earn rewards.",
    "oneLiner": "3D platformer meets Web3 with NFT rewards",
    "display": "Normal",
    "stats": "10,000+ users",
    "logo": "/img/showcase/plethora_logo.webp",
    "screenshots": [
      "/img/showcase/plethora_screenshot.webp"
    ]
  },
  {
    "id": "querio",
    "name": "Querio",
    "website": "https://querio.io/",
    "tags": [
      "Tools / Infrastructure",
      "AI"
    ],
    "twitter": "https://x.com/querio_io",
    "description": "Querio is the most advanced web3.0 search engine that empowers its users to search over the Internet Computer. Their new Querio AI is a privacy-focused replacement for ChatGPT.",
    "logo": "/img/showcase/Querio_Logo.webp"
  },
  {
    "id": "cubetopia",
    "name": "Cubetopia",
    "oneLiner": "Build and own an NFT World on the blockchain",
    "website": "https://kqwp7-2yaaa-aaaah-abyna-cai.raw.ic0.app/",
    "tags": [
      "Gaming",
      "Metaverse",
      "Creator Economy"
    ],
    "twitter": "https://twitter.com/TheCubetopia",
    "description": "Cubetopia is a Web3 building game where players can create anything on unique blocky islands. Each island is a mutable NFT stored on the Internet Computer blockchain. Anyone can visit these islands onchain, while the owner of the NFT ownership handles building permissions.",
    "stats": "32,500+ ICP volume",
    "display": "Large",
    "logo": "/img/showcase/cubetopia_logo.webp",
    "screenshots": [
      "/img/showcase/cubetopia_screenshot.webp"
    ]
  },
  {
    "id": "airgap",
    "name": "AirGap",
    "oneLiner": "Self custody made simple and secure. Turn a spare smartphone into a cold wallet.",
    "description": "Self-custody made simple and secure. Turn a spare smartphone into a cold wallet that can store a plethora of tokens including ICP and ckBTC. Using AirGap, you can stake ICP directly on the NNS and participate in governance.",
    "website": "https://airgap.it/",
    "twitter": "https://x.com/airgap_it",
    "tags": [
      "Wallet"
    ],
    "usesInternetIdentity": false,
    "logo": "/img/showcase/airgap_logo.webp"
  },
  {
    "name": "Taurus",
    "description": "A platform that offers banking-grade custody and everything needed for managing any digital asset.",
    "website": "https://www.taurushq.com/",
    "logo": "/img/showcase/taurus_logo.png",
    "display": "Normal",
    "id": "taurus",
    "oneLiner": "Banking-grade custody for digital asset management.",
    "stats": "Powering 15+ banks",
    "tags": [
      "Wallet",
      "Tools / Infrastructure",
      "Enterprise"
    ],
    "usesInternetIdentity": false,
    "twitter": "https://x.com/taurus_hq"
  },
  {
    "id": "azle",
    "name": "Azle",
    "oneLiner": "TypeScript CDK for the Internet Computer",
    "website": "https://demergent-labs.github.io/azle/azle.html",
    "tags": [
      "Tools / Infrastructure"
    ],
    "description": "Azle is a TypeScript Canister Development Kit (CDK) for the Internet Computer. In other words, it's a TypeScript/JavaScript runtime for building applications on the IC.",
    "usesInternetIdentity": false,
    "logo": "/img/showcase/azle_logo.svg",
    "github": "https://github.com/demergent-labs/azle",
    "screenshots": [
      "/img/showcase/azle_screenshot_0.jpg"
    ]
  },
  {
    "id": "internetidentity",
    "name": "Internet Identity",
    "oneLiner": "Decentralized Anonymous Blockchain Authentication",
    "website": "https://identity.ic0.app/",
    "tags": [
      "Tools / Infrastructure"
    ],
    "description": "Internet Identity is a privacy-enhancing authentication framework for applications on the Internet Computer. It provides users with a easy-to-use and secure anonymizing login to Web3 services running on ICP without being tracked across dapps.",
    "github": "https://github.com/dfinity/internet-identity",
    "usesInternetIdentity": true,
    "stats": "1,000,000+ users",
    "logo": "/img/showcase/internetidentity_logo.webp",
    "screenshots": [
      "/img/showcase/internetidentity_screenshot_0.gif"
    ]
  },
  {
    "id": "astrox",
    "name": "AstroX ME",
    "oneLiner": "A powerful multichain wallet",
    "website": "https://astrox.me/#/",
    "tags": [
      "Tools / Infrastructure",
      "Wallet",
      "Bitcoin",
      "NFT",
      "Ethereum",
      "Chain Fusion",
      "Creator Economy"
    ],
    "description": "ME wallet securing your assets without seed phrase across any devices.",
    "github": "https://github.com/AstroxNetwork",
    "twitter": "https://twitter.com/astrox_network",
    "logo": "/img/showcase/astroxme_logo.webp",
    "display": "Normal",
    "screenshots": [
      "/img/showcase/astrox_me_screenshot.webp"
    ]
  },
  {
    "id": "autoroyale",
    "name": "AutoRoyale",
    "website": "https://cm6iy-sqaaa-aaaam-abmxq-cai.icp0.io/",
    "tags": [
      "Gaming"
    ],
    "description": "Jump into this proof of concept battle royale 2D shooter on ICP. Grab gear, outplay the competition, and stay alive as the battleground shrinks. It's all about thinking a few steps ahead. Upgrade weapons, toss grenades, and pull off sneaky ambushes. Invite your pals for a quick match and make sure you play the tutorial to get used to the mechanics.",
    "usesInternetIdentity": true,
    "display": "Normal",
    "logo": "/img/showcase/autoroyale_logo.png",
    "oneLiner": "A fast-paced 2D multiplayer shooter game"
  },
  {
    "name": "Signals",
    "description": "Signals is a location based chat app for making connections, creating communities, and discovering events. ",
    "website": "https://signalsicp.com/",
    "logo": "/img/showcase/signals_logo.webp",
    "screenshots": [
      "/img/showcase/signals_screenshot.webp"
    ],
    "display": "Normal",
    "id": "signals",
    "oneLiner": "A location based app for empowering local communities",
    "stats": "5,000+ users",
    "tags": [
      "SocialFi",
      "Creator Economy"
    ],
    "usesInternetIdentity": true,
    "twitter": "https://twitter.com/signalsicp",
    "submittableId": "35639473"
  },
  {
    "id": "stakedicp",
    "name": "StakedICP",
    "oneLiner": "Non-custodial liquid staking for ICP",
    "tags": [
      "DeFi"
    ],
    "description": "StakedICP is the liquid-staking protocol revolutionizing staking on the Internet Computer, putting control in investors' hands. ICP is staked in the NNS DAO, and stakers receive rewards just by holding the stICP token. The stICP token is DeFi-compatible, to support protocols building on the Internet Computer, and always fully-backed by ICP staked in the NNS.",
    "usesInternetIdentity": false,
    "website": "https://stakedicp.com",
    "github": "https://github.com/AegirFinance/StakedICP",
    "twitter": "https://twitter.com/StakedICP",
    "display": "Normal",
    "logo": "/img/showcase/stakedicp_logo.webp"
  },
  {
    "id": "canscale",
    "name": "CanScale",
    "description": "Worried about data being persisted or how your data structure will scale across canisters? CanScale can help you focus more on building out your vision, and spend less time thinking about how to scale out your multi-canister architecture on the IC.",
    "tags": [
      "Tools / Infrastructure"
    ],
    "website": "https://www.canscale.dev",
    "twitter": "https://twitter.com/can_scale",
    "logo": "/img/showcase/canscale_logo.webp",
    "submittableId": "34140445"
  },
  {
    "id": "cycleops",
    "name": "CycleOps",
    "description": "Proactive, automated, no-code canister management for the Internet Computer.",
    "tags": [
      "Tools / Infrastructure",
      "Analytics"
    ],
    "stats": "450 canisters monitored",
    "github": "https://github.com/CycleOperators/CycleOps/",
    "website": "https://cycleops.dev",
    "twitter": "https://twitter.com/CycleOps",
    "logo": "/img/showcase/cycleops_logo.png",
    "submittableId": "36320431"
  },
  {
    "id": "dscvr",
    "name": "DSCVR",
    "oneLiner": "Social portals, community airdrops, crypto tipping onchain",
    "website": "https://dscvr.one/",
    "tags": [
      "SocialFi",
      "Ethereum",
      "Chain Fusion",
      "Creator Economy"
    ],
    "twitter": "https://twitter.com/DSCVR1?s=20&t=qrUKGHeyFLGiBQjpj3iI9A",
    "description": "DSCVR is an end-to-end decentralized Web3 social media platform that allows communities to form into groups called Portals. These Portals can be NFT gated, airdrop fungible and non-fungible tokens to their members and much more. DSCVR also allows for tipping posts in a growing number of cryptos, supporting ckBTC, a Bitcoin twin living on the Internet Computer.",
    "usesInternetIdentity": true,
    "stats": "200,000+ users",
    "display": "Normal",
    "logo": "/img/showcase/dscvr_logo.webp",
    "screenshots": [
      "/img/showcase/dscvr_screenshot.webp"
    ]
  },
  {
    "id": "canistergeek",
    "name": "Canistergeek",
    "oneLiner": "IC canister management tool",
    "description": "Top up your canisters, monitor cycles, memory, logs, and get your monthly reports in one place.",
    "tags": [
      "Tools / Infrastructure",
      "Analytics"
    ],
    "usesInternetIdentity": true,
    "website": "https://canistergeek.app/",
    "github": "https://github.com/usergeek/canistergeek_ic_rust",
    "twitter": "https://twitter.com/theUSERGEEK",
    "discord": "https://discord.gg/CvTpv2TeKs",
    "logo": "/img/showcase/canistergeek_logo.webp",
    "submittableId": "33310242"
  },
  {
    "name": "Mops",
    "description": "Onchain package manager for Motoko. Mops makes it easy to discover, install, and publish Motoko packages.",
    "website": "https://mops.one",
    "logo": "/img/showcase/mops_logo.webp",
    "display": "Normal",
    "id": "mops",
    "oneLiner": "Onchain package manager for Motoko",
    "stats": "100,000+ downloads",
    "tags": [
      "Tools / Infrastructure"
    ],
    "usesInternetIdentity": false,
    "github": "https://github.com/ZenVoich/mops",
    "twitter": "https://twitter.com/mops_one"
  },
  {
    "id": "beamfi",
    "name": "BeamFi",
    "oneLiner": "Real Time Micro Payments solution for creators",
    "website": "https://beamfi.app",
    "tags": [
      "DeFi"
    ],
    "description": "BeamFi is an open source DeFi protocol, bringing Autonomous Stream Payment solution to Internet Computer, allowing users to send or receive a constant stream of ICP or XTC in BeamFi DApp or BeamFi Meeting App in Zoom while a meeting is in progress",
    "usesInternetIdentity": false,
    "logo": "/img/showcase/beamfi_logo.webp",
    "github": "https://github.com/BeamFi/BeamFiProtocol",
    "youtube": "https://youtu.be/85TWP4QHHBg",
    "twitter": "https://twitter.com/BeamFiApp",
    "screenshots": [
      "/img/showcase/beamfi_screenshot_0.webp"
    ],
    "submittableId": "33086681"
  },
  {
    "id": "eimolad",
    "name": "Eimolad",
    "description": "This is an amazing world inhabited by humans, dwarves, orcs, elves, and other fantastic creatures. This is a world of magic and valor. This world is full of mysteries, dangers, and incredible adventures. ",
    "tags": [
      "Gaming"
    ],
    "website": "https://eimolad.com/",
    "twitter": "https://twitter.com/eimolad",
    "discord": "https://discord.gg/qD3R5nDXDZ",
    "logo": "/img/showcase/eimolad_logo.webp",
    "submittableId": "28118212"
  },
  {
    "id": "mora",
    "name": "MORA",
    "oneLiner": "A Web3 space for writers to express autonomy of thought ",
    "website": "https://mora.app",
    "tags": [
      "SocialFi",
      "Creator Economy"
    ],
    "description": "Mora allows users to create a unique Web3 space where they can have independent content data, subscription relationships, financial information, and even complex algorithms. From its inception, a planet will be monitored by Launch Trail to ensure compliance with the protocol and establish trust. The Launch Trail will be controlled by the Mora Dao Canister.",
    "usesInternetIdentity": true,
    "stats": "2,000+ articles",
    "logo": "/img/showcase/mora_logo.png",
    "screenshots": [
      "/img/showcase/mora_banner.jpg"
    ],
    "youtube": "https://www.youtube.com/watch?v=rQIGanE7WxA",
    "twitter": "https://twitter.com/Mora_App"
  },
  {
    "id": "dsocial",
    "name": "DSocial",
    "website": "https://DSocial.app",
    "tags": [
      "SocialFi",
      "Creator Economy"
    ],
    "twitter": "https://x.com/DSocialApp",
    "description": "DSocial is a decentralized version of YouTube -- enabling content creators to be fairly rewarded for their work, and engagement. This Web3 media platform is hosted end-to-end on the Internet Computer interoperating with Arweave for decentralized video content.",
    "usesInternetIdentity": true,
    "display": "Normal",
    "logo": "/img/showcase/dsocial_logo.webp"
  },
  {
    "id": "unfoldvr",
    "name": "UnfoldVR",
    "oneLiner": "Decentralizing asset Creation and Discovery for the Metaverse",
    "website": "https://jmorc-qiaaa-aaaam-aaeda-cai.ic0.app/",
    "tags": [
      "Metaverse",
      "NFT",
      "Tools / Infrastructure",
      "Creator Economy"
    ],
    "twitter": "https://twitter.com/unfold_vr",
    "description": "UnfoldVR empowers creators to author 3D NFTs using easy-to-use tools both on the Web and in Virtual Reality.",
    "usesInternetIdentity": true,
    "display": "Normal",
    "logo": "/img/showcase/unfoldvr_logo.webp"
  },
  {
    "id": "kawak",
    "name": "KawaK",
    "description": "A forum for critical thinkers, builders and writers. Earn by providing human-to-human feedback.  ",
    "website": "https://3ysab-rqaaa-aaaan-qaewq-cai.ic0.app/",
    "logo": "/img/showcase/kawak_logo.webp",
    "screenshots": [
      "/img/showcase/kawak_screenshot.webp"
    ],
    "display": "Normal",
    "oneLiner": "Acess real human feedback. Earn while helping others",
    "stats": "100+ Topics ",
    "tags": [
      "Tools / Infrastructure"
    ],
    "usesInternetIdentity": false,
    "twitter": "https://twitter.com/KawaK_ICP",
    "submittableId": "35943161"
  },
  {
    "id": "seers",
    "name": "Seers",
    "website": "https://seers.social/",
    "tags": [
      "SocialFi",
      "DAO",
      "Creator Economy",
      "AI"
    ],
    "twitter": "https://x.com/SeersApp",
    "description": "The Social Network of Autonomous AI Agents.",
    "usesInternetIdentity": true,
    "stats": "10,000 users + TVL",
    "display": "Normal",
    "logo": "/img/showcase/seers_logo.webp"
  },
  {
    "id": "pokedstudiobots",
    "name": "PokedStudio Bots",
    "website": "https://entrepot.app/marketplace/poked",
    "tags": [
      "NFT",
      "Creator Economy"
    ],
    "twitter": "https://x.com/pokedstudiouk",
    "description": "PokedStudio Bots is a collection of 10,000 unique bots designed by acclaimed digital artist, Jonathan Ball. The Ultimate Master Bot which sold for 3,000 ICP (~$172,140), marks the largest single NFT purchase on the Internet Computer and is one of the largest across all blockchain projects to date. The NFT Bots are all unique and possess differing rarities and attributes that will transfer into a future metaverse gaming experience in beautiful technicolor.",
    "oneLiner": "Record Highest Selling NFT",
    "display": "Large",
    "logo": "/img/showcase/pokedstudiobots_logo.webp",
    "screenshots": [
      "/img/showcase/pokedstudio-bots.webp"
    ]
  },
  {
    "id": "waterneuron",
    "name": "Water Neuron",
    "oneLiner": "A liquid staking protocol designed for ICP. Staking ICP becomes straightforward and efficient.",
    "tags": [
      "DeFi",
      "DAO"
    ],
    "website": "https://waterneuron.fi/stake/",
    "twitter": "https://x.com/WaterNeuron",
    "description": "A liquid staking protocol designed for ICP. Staking ICP becomes straightforward and efficient.",
    "usesInternetIdentity": true,
    "display": "Large",
    "logo": "/img/showcase/waterneuron_logo.png",
    "screenshots": [
      "/img/showcase/waterneuron_screenshot.png"
    ]
  },
  {
    "id": "nuance",
    "name": "Nuance",
    "website": "https://exwqn-uaaaa-aaaaf-qaeaa-cai.ic0.app/",
    "tags": [
      "SocialFi",
      "DAO",
      "Bitcoin",
      "Chain Fusion",
      "Creator Economy"
    ],
    "twitter": "https://x.com/nuancedapp",
    "description": "Nuance is a Web3.0 blogging platform that is hosted onchain end-to-end on the Internet Computer. Developed by Aikin Dapps, the alpha of the world's first blogging platform to be hosted entirely on a blockchain has now launched. Nuance aims to bring NFTs into the world of editorial content ownership.",
    "usesInternetIdentity": true,
    "logo": "/img/showcase/nuance_logo.webp",
    "screenshots": [
      "/img/showcase/nuance_screenshot_0.webp"
    ]
  },
  {
    "id": "cosmicrafts",
    "name": "Cosmicrafts",
    "oneLiner": "Blast through the metaverse with Cosmicrafts, where interstellar mayhem meets epic battles for the ultimate cosmic showdown!",
    "website": "https://cosmicrafts.com/",
    "tags": [
      "Gaming",
      "Metaverse",
      "Creator Economy"
    ],
    "twitter": "https://twitter.com/cosmicrafts",
    "description": "Unleash your inner commander and dominate the metaverse in the action-packed universe of Cosmicrafts. Engage in thrilling interstellar battles, strategize with allies, and conquer the cosmos. Are you ready to claim your place among the stars?",
    "usesInternetIdentity": true,
    "stats": "10,000+ users",
    "logo": "/img/showcase/cosmicrafts_logo.png",
    "screenshots": [
      "/img/showcase/cosmicrafts_screenshot1.jpg"
    ]
  },
  {
    "id": "kontribute",
    "name": "Kontribute",
    "oneLiner": "Web3 storytelling",
    "website": "https://kontribute.app",
    "tags": [
      "SocialFi",
      "NFT",
      "Creator Economy"
    ],
    "twitter": "https://twitter.com/TeamBonsai_ICP",
    "description": "Kontribute is a web3 creators platform that brings story writing and digital art collectibles together. Features include decentralized story storage, likes, tipping, polls, NFT marketplace, and NFT minting.",
    "github": "https://github.com/teambonsai/bonsai_dapp",
    "usesInternetIdentity": true,
    "stats": "1,000+ users",
    "display": "Normal",
    "logo": "/img/showcase/kontribute_logo.webp",
    "screenshots": [
      "/img/showcase/kontribute_screenshot_0.webp"
    ]
  },
  {
    "id": "dstar",
    "name": "Dstar",
    "website": "https://yunqk-aqaaa-aaaai-qawva-cai.ic0.app/",
    "tags": [
      "NFT",
      "Creator Economy"
    ],
    "description": "Dstar is an Internet Identity (II) trading marketplace. Since each II is unique, the ICP blockchain treats them as NFTs. Users can trade, purchase, or sell their anonymous blockchain-based authentication accounts on this community-built marketplace. Integrated with Plug wallet, users can search for and purchase any coveted Internet Identity numbers which may be up for auction.",
    "oneLiner": "Internet Identity Marketplace",
    "display": "Normal",
    "logo": "/img/showcase/dstar_logo.webp",
    "screenshots": [
      "/img/showcase/dstar_screenshot_0.webp"
    ]
  },
  {
    "id": "sudograph",
    "name": "Sudograph",
    "website": "https://i67uk-hiaaa-aaaae-qaaka-cai.raw.ic0.app/",
    "tags": [
      "Tools / Infrastructure"
    ],
    "description": "Sudograph is a GraphQL database for the Internet Computer. Its goal is to become the simplest way to develop applications for the IC by providing flexibility and out-of-the-box data management.",
    "github": "https://github.com/sudograph/sudograph",
    "logo": "/img/showcase/sudograph_logo.webp",
    "screenshots": [
      "/img/showcase/sudograph_screenshot_0.webp"
    ]
  },
  {
    "id": "itoka",
    "name": "ITOKA",
    "oneLiner": "A Leading Infrastructure for Music3.0",
    "website": "https://www.itoka.xyz/",
    "tags": [
      "NFT",
      "SocialFi",
      "Creator Economy"
    ],
    "description": "The ITOKA project seeks to disrupt the centralized music industry by offering a complete infrastructure solution for the web3 music industry. This includes creation tools, data storage, and music streaming services. The goal of ITOKA is to transform the music industry into a decentralized ecosystem, empowering creators with greater control over their content and a fairer share of revenue.",
    "usesInternetIdentity": false,
    "github": "https://github.com/Itoka-DAO",
    "twitter": "https://twitter.com/itokamusic",
    "stats": "3M+ minutes onchain streaming",
    "logo": "/img/showcase/itoka_logo.svg",
    "display": "Normal",
    "screenshots": [
      "/img/showcase/itoka_screanshot.svg"
    ]
  },
  {
    "id": "motokoplayground",
    "name": "Motoko Playground",
    "oneLiner": "Free IDE to Learn Motoko",
    "website": "https://m7sm4-2iaaa-aaaab-qabra-cai.raw.ic0.app/",
    "tags": [
      "Tools / Infrastructure"
    ],
    "description": "The Motoko Playground is an IDE for developers to learn Motoko - the native language for the Internet Computer blockchain. Deploy canister smart contracts for free, directly within a browser, without needing to download an SDK or set up a wallet.",
    "github": "https://github.com/dfinity/motoko-playground",
    "usesInternetIdentity": false,
    "display": "Normal",
    "logo": "/img/showcase/motokoplayground_logo.webp"
  },
  {
    "id": "scinet",
    "name": "SCINET",
    "description": "A licensing application for life-sciences companies. Easily monetize your intellectual property using NFTs.",
    "tags": [
      "NFT",
      "Tools / Infrastructure",
      "Creator Economy"
    ],
    "usesInternetIdentity": false,
    "website": "https://www.scinet.one/",
    "twitter": "https://twitter.com/scinet_inc",
    "discord": "https://discord.com/invite/5uH6vpJjeB",
    "logo": "/img/showcase/scinet_logo.png",
    "submittableId": "33285268"
  },
  {
    "id": "factland",
    "name": "Factland DAO",
    "oneLiner": "A Web3 community building decentralized trust in the age of misinformation",
    "website": "https://factland.org",
    "tags": [
      "Tools / Infrastructure"
    ],
    "description": "Factland is a Web3 DAO with a mission to slow the spread of misinformation online. Factland makes it easy for anyone to flag untrustworthy claims and have them promptly adjudicated by a decentralized community of fact-checkers rewarded in crypto.",
    "usesInternetIdentity": true,
    "stats": "50+ claims adjudicated",
    "logo": "/img/showcase/factland_logo.png",
    "github": "https://github.com/Factland",
    "youtube": "https://www.youtube.com/channel/UCriPbgLAQ6x5C2Hugfho37Q",
    "twitter": "https://twitter.com/factlanddao",
    "submittableId": 32780428
  },
  {
    "id": "sagatarot",
    "name": "Saga Tarot",
    "website": "https://5nl7c-zqaaa-aaaah-qaa7a-cai.raw.ic0.app/",
    "tags": [
      "Gaming"
    ],
    "description": "Have your fortune told on the Internet Computer. Saga Tarot gives you a tarot reading in one click. The user-friendly dapp is built completely on the Internet Computer, accessible from any browser. What will the future hold for you?",
    "usesInternetIdentity": true,
    "display": "Normal",
    "logo": "/img/showcase/sagatarot_logo.webp"
  },
  {
    "id": "ember-cli-dfinity",
    "name": "ember-cli-dfinity",
    "description": "An add-on for using the Internet Computer in your EmberJS app.",
    "website": "https://vkx2r-zaaaa-aaaap-aa55a-cai.icp0.io/",
    "tags": [
      "Tools / Infrastructure"
    ],
    "usesInternetIdentity": false,
    "logo": "/img/showcase/ember-cli-dfinity.png",
    "github": "https://github.com/onehilltech/ember-cli-dfinity"
  },
  {
    "id": "kybra",
    "name": "Kybra",
    "oneLiner": "Python CDK for the Internet Computer",
    "website": "https://github.com/demergent-labs/kybra",
    "tags": [
      "Tools / Infrastructure"
    ],
    "description": "Kybra is a Python Canister Development Kit (CDK) for the Internet Computer. In other words, it's a Python runtime for building applications on the IC.",
    "usesInternetIdentity": false,
    "logo": "/img/showcase/kybra_logo.svg",
    "screenshots": [
      "/img/showcase/kybra_screenshot_0.jpg"
    ]
  },
  {
    "id": "icpipeline",
    "name": "ICPipeline",
    "website": "https://www.icpipeline.com",
    "tags": [
      "Tools / Infrastructure"
    ],
    "description": "ICPipeline is your self-contained, n-tiered development and testing platform, designed and built specifically for the Internet Computer ecosystem. On-demand dev tooling for the next generation of IC/Web3 applications.\n",
    "github": "https://github.com/icpipeline-framework",
    "usesInternetIdentity": false,
    "display": "Normal",
    "logo": "/img/showcase/icpipeline_logo.webp",
    "screenshots": [
      "/img/showcase/icpipeline_screenshot_0.webp"
    ]
  },
  {
    "id": "icme",
    "name": "ICME",
    "website": "https://sygsn-caaaa-aaaaf-qaahq-cai.raw.ic0.app/",
    "tags": [
      "Tools / Infrastructure"
    ],
    "description": "ICME is a no-code tool that makes it easy for anyone to build and deploy beautiful websites on the Internet Computer. Launch your blog or business's website on the Internet Computer today.",
    "usesInternetIdentity": true,
    "logo": "/img/showcase/icme_logo.webp",
    "screenshots": [
      "/img/showcase/icme_screenshot_0.webp",
      "/img/showcase/icme_screenshot_1.webp"
    ]
  },
  {
    "id": "iknows",
    "name": "iKnows",
    "oneLiner": "Explore unlimited knowledge, with Q&A interaction between you and me!",
    "website": "https://ffxwx-3yaaa-aaaah-qajua-cai.ic0.app",
    "tags": [
      "SocialFi",
      "Creator Economy"
    ],
    "description": "iKnows is a decentralized application platform built on the Internet Computer (IC), based on the IC network, with knowledge as the core, and through a social approach.",
    "usesInternetIdentity": true,
    "logo": "/img/showcase/iknows_logo.png",
    "github": "https://github.com/iKnowsDAO/rights-dao",
    "twitter": "https://twitter.com/iKnowsDAO",
    "submittableId": "32909645"
  },
  {
    "id": "metamob",
    "name": "Metamob",
    "oneLiner": "Together we can change the world! One campaign at time.",
    "description": "A decentralized web3 app, running 100% onchain on the Internet Computer, that lets any user start mobilizations by creating campaigns of four different kinds: donations, votes, signatures, and fundraising.",
    "tags": [
      "SocialFi",
      "Creator Economy"
    ],
    "website": "https://site.metamob.app/",
    "github": "https://github.com/av1ctor/metamob",
    "twitter": "https://twitter.com/metamob_app",
    "discord": "https://discord.com/invite/8zhj7umRpD",
    "logo": "/img/showcase/metamob_logo.webp",
    "screenshots": [
      "/img/showcase/metamob_screenshot_0.webp"
    ],
    "submittableId": 32331652
  },
  {
    "id": "icpexplorer",
    "name": "ICP Explorer",
    "website": "https://www.icpexplorer.org/#/datacenters",
    "tags": [
      "Tools / Infrastructure",
      "Analytics"
    ],
    "description": "ICP Explorer, a project started in 2018, is an open-source, community-built dashboard and explorer for the Internet Computer, providing live information and statistics about the network, governance, and the ICP utility token, including account and transaction information.",
    "logo": "/img/showcase/icpexplorer_logo.webp",
    "screenshots": [
      "/img/showcase/icpexplorer_screenshot_0.webp"
    ]
  },
  {
    "id": "bitshop",
    "name": "Bitshop",
    "oneLiner": "Internet Computer blockchain as a Bitcoin e-shop",
    "website": "https://ughim-6qaaa-aaaah-qc7qa-cai.ic0.app/",
    "tags": [
      "Tools / Infrastructure",
      "Bitcoin",
      "Chain Fusion"
    ],
    "description": "A proof of concept project that demonstrates capabilities of the Internet Computer blockchain to serve as a Bitcoin e-shop.",
    "usesInternetIdentity": false,
    "logo": "/img/showcase/bitshop_logo.webp",
    "screenshots": [
      "/img/showcase/bitshop.webp"
    ],
    "github": "https://github.com/lukasvozda/bitshop",
    "twitter": "https://twitter.com/bitshopicp"
  },
  {
    "id": "missionispossible",
    "name": "Mission Is Possible",
    "website": "https://to3ja-iyaaa-aaaai-qapsq-cai.raw.ic0.app/",
    "tags": [
      "Gaming"
    ],
    "description": "Mission is Possible - 3rd place winner of the DSCVR Hackathon Season 2 - is a PVP third-person shooter hosted on the Internet Computer blockchain. The John Wick-inspired game is built using the Unity 3D Game Engine and hosted on the IC enabling decentralized login with Internet Identity. ",
    "usesInternetIdentity": true,
    "oneLiner": "3rd Place DSCVR Hackathon",
    "display": "Normal",
    "logo": "/img/showcase/missionispossible_logo.webp",
    "screenshots": [
      "/img/showcase/missionispossible_screenshot_0.webp"
    ]
  },
  {
    "id": "canlista",
    "name": "Canlista",
    "oneLiner": "Internet Computer Canister Registry",
    "website": "https://k7gat-daaaa-aaaae-qaahq-cai.ic0.app/",
    "tags": [
      "Tools / Infrastructure"
    ],
    "description": "The Internet Computer community canister registry. Find, publish, and extend applications and services built on the Internet Computer. Log in with Internet Identity. ",
    "usesInternetIdentity": true,
    "logo": "/img/showcase/canlista_logo.webp",
    "screenshots": [
      "/img/showcase/canlista_screenshot_0.webp"
    ]
  },
  {
    "id": "nnscat",
    "name": "NNSCat",
    "website": "https://iz6s6-kqaaa-aaaae-qaakq-cai.ic0.app/",
    "tags": [
      "Tools / Infrastructure"
    ],
    "description": "An intuitive email-style inbox for NNS proposals",
    "logo": "/img/showcase/nnscat_logo.png",
    "screenshots": [
      "/img/showcase/nnscat_screenshot_0.jpg"
    ]
  },
  {
    "id": "icdevs.org",
    "name": "ICDevs.org ",
    "description": "ICDevs.org seeks to provide the general public with community organization, educational resources, funding, and scientific discovery",
    "tags": [
      "Tools / Infrastructure"
    ],
    "website": "https://icdevs.org",
    "github": "https://github.com/icdevs/Icdevs_fleeksite",
    "logo": "/img/showcase/icdevs.org_logo.webp",
    "submittableId": "33212854"
  },
  {
    "id": "uniswapfrontendontheic",
    "name": "Uniswap Frontend on ICP",
    "website": "https://yrog5-xqaaa-aaaap-qa5za-cai.ic0.app/#/swap",
    "github": "https://github.com/domwoe/uniswap_ui_on_ic",
    "tags": [
      "DeFi",
      "Ethereum",
      "Chain Fusion"
    ],
    "description": "Uniswap's frontend hosted on the Internet Computer with canister-based wallet integration. Thanks to the Internet Computer, traditional DeFi solutions can now be completely decentralized, having their frontend hosted on ICP. There is no longer a need to include centralized cloud providers in a decentralized application.",
    "usesInternetIdentity": true,
    "oneLiner": "Front-End Onchain",
    "display": "Normal",
    "logo": "/img/showcase/uniswapfrontendontheic_logo.webp"
  },
  {
    "id": "difibase",
    "name": "Difibase",
    "oneLiner": "Difibase - NoSQL database management system on the Internet Computer",
    "website": "https://7wwjw-5iaaa-aaaan-qbguq-cai.ic0.app/",
    "tags": [
      "Tools / Infrastructure"
    ],
    "description": "Difibase is a database provider (NoSQL). You can use the system's database or integrate your own!",
    "usesInternetIdentity": false,
    "display": "Normal",
    "logo": "/img/showcase/difibase_logo.webp",
    "screenshots": [
      "/img/showcase/difibase_screenshot_0.webp"
    ]
  },
  {
    "id": "nftanvil",
    "name": "NFTAnvil",
    "website": "https://nftanvil.com",
    "tags": [
      "NFT",
      "Gaming",
      "Creator Economy"
    ],
    "description": "NFTAnvil is a wallet, mint & marketplace in the Anvil ecosystem. It's built from scratch and has an alternative & genuine approach to NFTs. It uses Anvil's auto-scaling multi-canister token architecture.",
    "github": "https://github.com/infu/nftanvil",
    "usesInternetIdentity": true,
    "display": "Normal",
    "logo": "/img/showcase/nftanvil_logo.webp",
    "screenshots": [
      "/img/showcase/nftanvil_screenshot_0.webp"
    ]
  },
  {
    "id": "aviatelabs",
    "name": "Aviate Labs",
    "description": "Stop worrying about system failures and slow performance. Our data center standby team is here to keep your nodes running at top speed, with round-the-clock monitoring and troubleshooting. Currently managing 70 nodes in 3 datacenters.",
    "tags": [
      "Tools / Infrastructure",
      "Enterprise",
      "Analytics"
    ],
    "website": "https://www.aviatelabs.co/",
    "github": "https://github.com/aviate-labs?q=&type=all&language=go&sort=stargazers",
    "logo": "/img/showcase/aviatelabs_logo.webp",
    "submittableId": "25140378"
  },
  {
    "id": "goagent",
    "name": "Go Agent ",
    "website": "https://github.com/aviate-labs/agent-go",
    "tags": [
      "Tools / Infrastructure"
    ],
    "description": "Go Agent provides the toolbox needed to interact with the Internet Computer from Go. It is a collection of packages that can be used to build applications that interact with canister smart contracts.",
    "github": "https://github.com/aviate-labs/agent-go",
    "usesInternetIdentity": false,
    "logo": "/img/showcase/goagent_logo.png"
  },
  {
    "id": "javaagent",
    "name": "Java Agent ",
    "website": "https://github.com/ic4j/ic4j-agent",
    "tags": [
      "Tools / Infrastructure"
    ],
    "description": "Java Agent for the Internet Computer is an open source library. This developer tool enables Java applications to connect remotely to any canister smart contract on the Internet Computer and execute query and update calls.",
    "github": "https://github.com/ic4j/ic4j-agent",
    "usesInternetIdentity": false,
    "logo": "/img/showcase/javaagent_logo.webp",
    "screenshots": [
      "/img/showcase/javaagent_screenshot_0.webp"
    ]
  },
  {
    "id": "icevent",
    "name": "ICEvent",
    "description": "Decentralized Calendar Solution (ticket, appointment, itinerary, schedule)",
    "website": "https://icevent.app/",
    "tags": [
      "Tools / Infrastructure"
    ],
    "usesInternetIdentity": true,
    "stats": "3,000+",
    "logo": "/img/showcase/icevent_logo_112x112.png",
    "screenshots": [
      "/img/showcase/icevent_screenshot.PNG"
    ],
    "twitter": "https://twitter.com/vansdaynet",
    "submittableId": "22168376"
  },
  {
    "id": "bink",
    "name": "Bink",
    "oneLiner": "Superior alternative to Linktree",
    "website": "https://b.ink",
    "tags": [
      "SocialFi",
      "Creator Economy"
    ],
    "description": "Connect, engage and inspire your audience while owning your data and your identity.",
    "usesInternetIdentity": true,
    "logo": "/img/showcase/bink_logo.svg"
  },
  {
    "id": "pythonagent",
    "name": "Python Agent",
    "website": "https://github.com/rocklabs-io/ic-py",
    "tags": [
      "Tools / Infrastructure"
    ],
    "description": "This Python Agent built for the Internet Computer opens the door for Python developers to more easily become Web3 builders. Featuring basic modules to interact with canisters on the Internet Computer, this Agent, still under development, was a prize winner at the Warpspeed Internet Computer ecosystem hackathon in China.",
    "github": "https://github.com/rocklabs-io/ic-py",
    "display": "Normal",
    "logo": "/img/showcase/pythonagent_logo.webp",
    "screenshots": [
      "/img/showcase/pythonagent_screenshot_0.webp"
    ]
  },
  {
    "id": "icpulse",
    "name": "ICPulse",
    "oneLiner": "Visual metrics for IC's software activity data",
    "website": "https://icpulse.io/",
    "tags": [
      "Tools / Infrastructure",
      "Analytics"
    ],
    "description": " ICPulse increases the transparency on ICP’s developer ecosystem by aggregating the activity data from GitHub and displaying visual metrics in an effective dashboard.",
    "usesInternetIdentity": false,
    "logo": "/img/showcase/icpulse_logo.svg",
    "github": "https://github.com/CrossChainLabs-ICP",
    "twitter": "https://twitter.com/CrossChain_Labs/status/1626495037734285312?s=20",
    "screenshots": [
      "static/img/showcase/ICPulse_screenshot.jpg"
    ],
    "submittableId": "32418389"
  },
  {
    "id": "sly",
    "name": "SLY",
    "oneLiner": "Seamless CLI for the Internet Computer",
    "website": "https://sly.ooo/",
    "tags": [
      "Tools / Infrastructure"
    ],
    "twitter": "https://twitter.com/psychedelicDAO",
    "description": "SLY, developed by PsychedelicDAO, is a seamless Command Line Interface (CLI) for the Internet Computer. SLY is an open-source, and collaborative CLI - providing abstractions, templates, and tools to kick-start and speed up Internet Computer development.",
    "github": "https://github.com/psychedelic/sly",
    "display": "Normal",
    "logo": "/img/showcase/sly_logo.svg",
    "screenshots": [
      "/img/showcase/sly_screenshot_0.webp"
    ]
  },
  {
    "id": "bitomni",
    "name": "Bitomni",
    "oneLiner": "BTCFi-driven omnichain asset management protocol.",
    "tags": [
      "Bitcoin",
      "DeFi",
      "Chain Fusion"
    ],
    "description": "BTCFi-driven omnichain asset management protocol with built-in BTCFi DApps across multiple blockchains.",
    "usesInternetIdentity": true,
    "website": "https://bitomni.io",
    "twitter": "https://x.com/Bitomni_Global",
    "display": "Large",
    "logo": "/img/showcase/bitomni_logo.svg",
    "screenshots": [
      "/img/showcase/bitomni_screenshot.png"
    ]
  },
  {
    "id": "polycrypt",
    "name": "PolyCrypt",
    "description": "We develop cryptographic decentralized off-chain solutions which tackle scalability challenges enabling mass adoption of blockchains.",
    "tags": [
      "Tools / Infrastructure"
    ],
    "website": "https://perun.network",
    "github": "https://github.com/perun-network/perun-icp-canister",
    "twitter": "https://twitter.com/PolyCrypt_",
    "logo": "/img/showcase/polycrypt_logo.webp",
    "submittableId": "23715256"
  },
  {
    "id": "codebase",
    "name": "CODEBASE",
    "description": "Decentralized Git hosting and software collaboration, powered by permissionless protocols.",
    "tags": [
      "Tools / Infrastructure"
    ],
    "website": "https://codebase.org/",
    "github": "https://github.com/paulyoung/icfs",
    "twitter": "https://twitter.com/CodebaseLabs",
    "logo": "/img/showcase/codebase_logo.webp"
  },
  {
    "id": "usergeek",
    "name": "Usergeek",
    "oneLiner": "Product analytics for IC dapps",
    "description": "See your product main metrics, such as DAU, WAU, MAU, new users, retention, and usage frequency.",
    "tags": [
      "Tools / Infrastructure",
      "Analytics"
    ],
    "usesInternetIdentity": true,
    "website": "https://usergeek.app/",
    "github": "https://github.com/usergeek/usergeek-ic-js",
    "twitter": "https://twitter.com/theUSERGEEK",
    "discord": "https://discord.gg/CvTpv2TeKs",
    "logo": "/img/showcase/usergeek_logo.webp"
  },
  {
    "id": "configeek",
    "name": "Configeek",
    "oneLiner": "Remote configuration tool",
    "description": "Change the appearance and behaviour of your product in real-time.",
    "tags": [
      "Tools / Infrastructure",
      "Analytics"
    ],
    "usesInternetIdentity": true,
    "website": "https://configeek.app/",
    "github": "https://github.com/usergeek/configeek-ic-js",
    "twitter": "https://twitter.com/theUSERGEEK",
    "discord": "https://discord.gg/CvTpv2TeKs",
    "logo": "/img/showcase/configeek_logo.webp"
  },
  {
    "id": "ics",
    "name": "ICS",
    "website": "https://internetcomputerservices.com/",
    "tags": [
      "Tools / Infrastructure"
    ],
    "description": "Build scalable DApps on internet computer with ease. Build, manage, and ship dapps with just a few clicks",
    "usesInternetIdentity": false,
    "display": "Normal",
    "logo": "/img/showcase/ics_logo.webp",
    "screenshots": [
      "/img/showcase/ics_screenshot_0.webp"
    ]
  },
  {
    "id": "thewall",
    "name": "The Wall",
    "website": "https://rivyl-6aaaa-aaaaf-qaapq-cai.raw.ic0.app/",
    "tags": [
      "Tools / Infrastructure"
    ],
    "description": "The Wall is a dapp built on the Internet Computer blockchain, which blends Ethereum's MetaMask authentication with the Internet Computer's native Internet Identity blockchain authentication system. This first example of ETH x ICP allows users to leave any message on the wall for all eternity.",
    "github": "https://github.com/kristoferlund/ic-wall",
    "logo": "/img/showcase/thewall_logo.webp",
    "screenshots": [
      "/img/showcase/thewall_screenshot_0.webp"
    ]
  },
  {
    "id": "canister-store",
    "name": "Canister Store",
    "oneLiner": "Empowering Users to Easily Deploy Canisters on the Internet Computer",
    "tags": [
      "Tools / Infrastructure",
      "NFT",
      "Wallet",
      "Creator Economy"
    ],
    "description": "Canister Store is a groundbreaking platform that empowers developers/users in the Internet Computer ecosystem and beyond. With its innovative self-deploy feature, users can effortlessly access and deploy canisters, including pre-built images such as Tokens, NFTs, dapps, and various other tools.",
    "usesInternetIdentity": true,
    "website": "https://canister.app",
    "github": "https://github.com/canister-app",
    "youtube": "https://youtu.be/pFgVswCqzdk",
    "twitter": "https://twitter.com/canister_app",
    "display": "Normal",
    "logo": "/img/showcase/canister-store_logo.png",
    "screenshots": [
      "/img/showcase/canister-store_screenshot_0.png"
    ],
    "submittableId": "35750450"
  },
  {
    "id": "KongSwap",
    "name": "KongSwap",
    "description": "The one-stop token shop - Trade tokens across all chains with ease using KongSwap.",
    "usesInternetIdentity": true,
    "logo": "/img/showcase/kong_logo.png",
    "screenshots": [
      "/img/showcase/kongswap_screenshot.png"
    ],
    "display": "Large",
    "tags": [
      "DeFi",
      "Chain Fusion"
    ],
    "twitter": "https://x.com/kongswap",
    "website": "https://www.kongswap.io/"
  },
  {
    "name": "cyql.io",
    "description": "cyql.io is a curated list of decentralized applications and projects built on the Internet Computer. The main goal of the project is to be a common place to explore projects, along with providing information about the NFT collections and upcoming events. ",
    "website": "https://cyql.io/",
    "logo": "/img/showcase/cyqlio_logo.svg",
    "screenshots": [
      "/img/showcase/cyqlio_screenshot.webp"
    ],
    "display": "Normal",
    "id": "cyqlio",
    "oneLiner": "Curated Internet Computer projects gallery.",
    "stats": "5,000+ users",
    "tags": [
      "Tools / Infrastructure"
    ],
    "usesInternetIdentity": true,
    "github": "https://github.com/tomkoom/cyql.io",
    "twitter": "https://twitter.com/cyqlio",
    "submittableId": "34615263"
  },
  {
    "id": "dank",
    "name": "Dank",
    "oneLiner": "Decentralized Cycles Bank",
    "website": "https://dank.ooo/",
    "tags": [
      "Tools / Infrastructure"
    ],
    "twitter": "https://twitter.com/psychedelicDAO",
    "description": "Dank is the first Decentralized Bank built on the Internet Computer, developed by Fleek. Through a collection of Open Internet Services for users and developers, Dank makes cycles management seamless.",
    "logo": "/img/showcase/dank_logo.webp",
    "screenshots": [
      "/img/showcase/dank_screenshot_0.webp"
    ]
  },
  {
    "id": "icmojiorigins",
    "name": "ICmoji Origins",
    "oneLiner": "NFT Based Multiplayer Game Onchain",
    "website": "https://icmojis.com/",
    "tags": [
      "Gaming",
      "NFT",
      "Creator Economy"
    ],
    "description": "ICmoji Origins is an NFT-based multiplayer game built end-to-end onchain on the Internet Computer. The winner of the DSCVR Hackathon Season 2 features one of the first NFTs on the Internet Computer, ICMojis.",
    "usesInternetIdentity": false,
    "display": "Normal",
    "logo": "/img/showcase/icmojiorigins_logo.webp"
  },
  {
    "id": "dbox",
    "name": "Dbox",
    "description": "The decentralized inbox built on Internet Computer",
    "tags": [
      "Tools / Infrastructure"
    ],
    "usesInternetIdentity": true,
    "website": "https://dbox.foundation/",
    "twitter": "https://twitter.com/DBOXFoundation?s=20&t=AlMLUWAfM1UU2f_mRzwqCg",
    "discord": "https://discord.gg/rEN6ygpCxK",
    "logo": "/img/showcase/dbox_logo.png",
    "submittableId": "22737412"
  },
  {
    "id": "icpcoins",
    "name": "ICP Coins",
    "oneLiner": "DEX stats aggregator",
    "website": "https://icpcoins.com",
    "tags": [
      "Tools / Infrastructure",
      "DeFi",
      "DAO",
      "Analytics"
    ],
    "twitter": "https://x.com/ICPCoins",
    "description": "IC coins by market cap. Aggregates stats from all Internet Computer based DEXes. Price, Volume & liquidity score charts.",
    "usesInternetIdentity": false,
    "stats": "1,000+ users",
    "logo": "/img/showcase/icpcoins_logo.png",
    "github": "https://github.com/vvv-interactive/icpcoins",
    "screenshots": [
      "/img/showcase/icpcoins_screenshot_0.jpg"
    ]
  },
  {
    "id": "internetcomputerorgwebsite",
    "name": "ICP website",
    "oneLiner": "Educational website for the Internet Computer",
    "website": "https://internetcomputer.org",
    "github": "https://github.com/dfinity/portal",
    "tags": [
      "Tools / Infrastructure"
    ],
    "description": "The website you're scrolling now, internetcomputer.org is itself a dapp hosted 100% on the Internet Computer - including images and videos.",
    "display": "Normal",
    "logo": "/img/showcase/internetcomputerorgwebsite_logo.webp",
    "screenshots": [
      "/img/showcase/internetcomputerorgwebsite_screenshot_0.webp"
    ]
  },
  {
    "id": "dgdg",
    "name": "DGDG",
    "oneLiner": "The most comprehensive browsing experience for NFTs. Sort & filter by price and rarity, expose floors, and much more.",
    "website": "https://www.dgastonia.com/nfts/collections/",
    "tags": [
      "NFT",
      "Tools / Infrastructure",
      "Creator Economy"
    ],
    "description": "The most comprehensive browsing experience for NFTs. Browse any NFT collection on the Internet Computer, sort & filter by price or rarity, expose floors, and much more.",
    "usesInternetIdentity": false,
    "logo": "/img/showcase/dgdg_logo.webp"
  },
  {
    "id": "windowsic",
    "name": "Windows IC",
    "website": "https://3ix2y-naaaa-aaaad-qap6a-cai.raw.ic0.app/",
    "tags": [
      "Tools / Infrastructure"
    ],
    "description": "Windows IC is a React Dapp built on the Internet Computer. Mimicking what a chromebook can do, but for a mimic of the Windows Operating System, this decentralized desktop allows anyone to access some of their favorite programs from any browser.",
    "logo": "/img/showcase/windowsic_logo.webp",
    "screenshots": [
      "/img/showcase/windowsic_screenshot_0.webp"
    ]
  },
  {
    "id": "tipjar",
    "name": "Tipjar",
    "website": "https://tipjar.rocks",
    "tags": [
      "Tools / Infrastructure"
    ],
    "description": "A tool to donate cycles to canisters as well as keep them monitored.",
    "github": "https://github.com/ninegua/tipjar",
    "usesInternetIdentity": true,
    "display": "Normal",
    "logo": "/img/showcase/tipjar_logo.webp",
    "screenshots": [
      "/img/showcase/tipjar_screenshot_0.webp"
    ]
  },
  {
    "id": "welcomeintothemetaverse",
    "name": "Welcome Into the Metaverse",
    "website": "https://lc7ip-3iaaa-aaaah-aafva-cai.ic0.app/",
    "tags": [
      "Gaming"
    ],
    "description": "Prize winner of the DSCVR hackathon for the Internet Computer - this game brings digital community into a unified virtual space. Find anecdotes from founding ecosystem members, and go through a series of quests.",
    "logo": "/img/showcase/welcomeintothemetaverse_logo.webp",
    "screenshots": [
      "/img/showcase/welcomeintothemetaverse_screenshot_0.webp"
    ]
  },
  {
    "id": "reversi",
    "name": "Reversi",
    "website": "https://ivg37-qiaaa-aaaab-aaaga-cai.ic0.app/#!/play",
    "tags": [
      "Gaming"
    ],
    "description": "Reversi is one of the first canister smart contracts deployed to the Internet Computer and is a completely decentralized multiplayer game. Play against a friend (or foe) in real-time, from any browser, anywhere in the world. ",
    "github": "https://github.com/ninegua/reversi",
    "logo": "/img/showcase/reversi_logo.webp",
    "screenshots": [
      "/img/showcase/reversi_screenshot_0.webp"
    ]
  },
  {
    "id": "gooble",
    "name": "Goblin Studio",
    "description": "Onchain Goblin Maker, Goblin Translator & Goblintown Travel Companion.",
    "website": "https://gooble.app/",
    "tags": [
      "SocialFi",
      "NFT",
      "Creator Economy"
    ],
    "usesInternetIdentity": false,
    "stats": "4,000+ goblins",
    "logo": "/img/showcase/gooble_logo.webp",
    "screenshots": [
      "/img/showcase/gooble_screenshot.webp"
    ],
    "twitter": "https://twitter.com/vger_ic"
  },
  {
    "id": "football-god",
    "name": "FootballGod",
    "description": "A weekly sweepstake where players predict Premier League scores.",
    "website": "https://43loz-3yaaa-aaaal-qbxrq-cai.ic0.app/",
    "tags": [
      "Gaming"
    ],
    "usesInternetIdentity": true,
    "logo": "/img/showcase/football-god_logo.webp",
    "screenshots": [
      "/img/showcase/football-god_screenshot.webp"
    ],
    "twitter": "https://twitter.com/beadle1989"
  },
  {
    "id": "oneblock",
    "name": "One Block",
    "description": "Public profile(links, bio, inbox...) for individual/organization",
    "website": "https://oneblock.page/",
    "tags": [
      "Tools / Infrastructure"
    ],
    "usesInternetIdentity": true,
    "logo": "/img/showcase/oneblock.png",
    "github": "https://github.com/ICEvent/OneBlock"
  },
  {
    "id": "blocklist",
    "name": "Block List",
    "description": "Open fleet market for P2P trading by leveraging open escrow service",
    "website": "https://vfclb-tyaaa-aaaap-aawna-cai.ic0.app/",
    "tags": [
      "Tools / Infrastructure",
      "DeFi",
      "NFT",
      "Creator Economy"
    ],
    "usesInternetIdentity": true,
    "logo": "/img/showcase/blocklist.png",
    "github": "https://github.com/ICEvent/Escrow"
  },
  {
    "name": "DSign",
    "description": "Collaborative Product Design Innovation Hub",
    "website": "https://dsign.ooo",
    "logo": "/img/showcase/dsign_logo.webp",
    "screenshots": [
      "/img/showcase/dsign_screenshot.webp"
    ],
    "display": "Normal",
    "id": "dsign",
    "oneLiner": "Collaborative Product Design Innovation Hub",
    "tags": [
      "Tools / Infrastructure"
    ],
    "usesInternetIdentity": true,
    "github": "https://github.com/cybrowl/dsign-components",
    "submittableId": "34425295"
  },
  {
    "id": "metaforo-icp",
    "name": "Metaforo ICP deployment",
    "oneLiner": "Deploy the frontend of a web3 forum system - metaforo.io on ICP",
    "website": "https://can1.metaforo.io/",
    "tags": [
      "SocialFi",
      "Creator Economy"
    ],
    "description": "Metaforo: a Web3 forum prioritizing decentralization, community ownership, and token-gated governance. By shifting the Front-End to IC, we boost reliability, security, and scalability, enabling a seamless user experience without intermediaries.",
    "stats": "1,000+ users",
    "logo": "/img/showcase/metaforo-icp_logo.png",
    "usesInternetIdentity": true,
    "github": "https://github.com/metaforo/metaforo-icp",
    "youtube": "https://www.youtube.com/watch?v=d5zHu3D0SQQ",
    "twitter": "https://twitter.com/realmetaforo",
    "screenshots": [
      "/img/showcase/metaforo-icp_screenshot_1.jpg",
      "/img/showcase/metaforo-icp_screenshot_2.jpg",
      "/img/showcase/metaforo-icp_screenshot_3.jpg"
    ],
    "submittableId?": "35907100"
  },
  {
    "name": "Rakeoff",
    "description": "Rakeoff is a cryptocurrency staking rewards application built on the ICP blockchain. It offers an ICP wallet with simplified staking, real-time asset tracking, and a no-loss prize pool for staking rewards. Enhance your staking experience with achievement-based ICP bonuses, all within a compact, user-friendly application.",
    "stats": "$100k+ TVL",
    "website": "https://rakeoff.io/",
    "logo": "/img/showcase/rakeoff_logo.webp",
    "screenshots": [
      "/img/showcase/rakeoff_screenshot.webp"
    ],
    "display": "Normal",
    "id": "rakeoff",
    "oneLiner": "Rakeoff is a cryptocurrency staking rewards application built on the ICP blockchain.",
    "tags": [
      "DeFi",
      "Wallet"
    ],
    "usesInternetIdentity": true,
    "github": "https://github.com/rakeoff-labs",
    "twitter": "https://twitter.com/rakeoff_app"
  },
  {
    "id": "chainsight",
    "name": "Chainsight",
    "oneLiner": "An advanced on-chain data hub that aggregates data from various markets and makes it accessible on-chain.",
    "tags": [
      "Tools / Infrastructure",
      "Ethereum",
      "Chain Fusion",
      "Analytics"
    ],
    "description": "An advanced on-chain data hub that aggregates data from various markets and makes it accessible on-chain.",
    "usesInternetIdentity": false,
    "website": "https://chainsight.network",
    "github": "https://github.com/horizonx-tech",
    "twitter": "https://twitter.com/Chainsight_",
    "display": "Large",
    "logo": "/img/showcase/chainsight_logo.webp",
    "screenshots": [
      "/img/showcase/chainsight_screenshot.png"
    ],
    "submittableId": "36057758"
  },
  {
    "id": "zcloak",
    "name": "zCloak Network",
    "description": "Defend trust and privacy in the age of AI by offering rapid, cost-effective, and secure zero-knowledge proof verification services for blockchains.",
    "logo": "/img/showcase/zCloak_logo.svg",
    "display": "Large",
    "oneLiner": "DID and ZKP Infrastructure for Web3",
    "tags": [
      "AI",
      "Tools / Infrastructure"
    ],
    "usesInternetIdentity": false,
    "twitter": "https://twitter.com/zcloaknetwork",
    "website": "https://zcloak.network/",
    "screenshots": [
      "/img/showcase/zcloak_screenshot.png"
    ]
  },
  {
    "id": "d-vote",
    "name": "D-VOTE",
    "description": "Experience the transformative power of blockchain voting, where each vote becomes an immutable, transparent transaction on a decentralized network. This ensures tamper-resistant results, fostering trust and confidence in the integrity of the voting process.",
    "website": "https://7y3zv-rqaaa-aaaag-abswa-cai.icp0.io",
    "logo": "/img/showcase/d-vote_logo.webp",
    "display": "Normal",
    "oneLiner": "Transparent, tamper-proof voting on blockchain.",
    "tags": [
      "Tools / Infrastructure"
    ],
    "usesInternetIdentity": true,
    "github": "https://github.com/NewbMiao/dvote",
    "submittableId": "41368058"
  },
  {
    "id": "evmonicp",
    "name": "EVM on ICP",
    "website": "https://fxa77-fiaaa-aaaae-aaana-cai.raw.ic0.app/evm/",
    "tags": [
      "Tools / Infrastructure",
      "Ethereum",
      "Chain Fusion"
    ],
    "description": "An Ethereum Virtual Machine (EVM) demo built and hosted on the Internet Computer blockchain. P.S. There is a hidden game in the demo. ",
    "display": "Normal",
    "logo": "/img/showcase/evmonicp_logo.webp",
    "screenshots": [
      "/img/showcase/evmonicp_screenshot_0.webp"
    ]
  },
  {
    "id": "icpp-pro",
    "name": "icpp-pro",
    "description": "C++ Canister Development Kit (CDK). Seamlessly develop, debug, test & deploy your C++ Canisters from Windows, Linux or Mac.",
    "website": "https://docs.icpp.world/",
    "logo": "/img/showcase/icpp-logo.dracula-cyan.112x112.png",
    "screenshots": [
      "/img/showcase/icpp-pro-screenshot.1024x576.png"
    ],
    "display": "Normal",
    "oneLiner": "Seamlessly develop, debug, test & deploy your C++ Canisters from Windows, Linux or Mac.",
    "stats": "10,000 Downloads",
    "tags": [
      "Tools / Infrastructure"
    ],
    "usesInternetIdentity": false,
    "twitter": "https://twitter.com/icpp_pro",
    "submittableId": "31439157"
  },
  {
    "id": "nftstudio",
    "name": "NFT Studio",
    "website": "https://7xw5z-uqaaa-aaaad-qaqcq-cai.raw.ic0.app/",
    "tags": [
      "Metaverse",
      "NFT",
      "Tools / Infrastructure",
      "Creator Economy"
    ],
    "description": "NFT Studio is the first to develop 3D NFTs. This means that the NFTs themselves are living 3D code, as opposed to a .GIF recording of a 3D rendered image. This is only possible thanks to the ICP blockchain as NFTs can run code, not just link to an image. NFT Studio has had features in major media for the 3D NFT minting tools that are being built for global creators.",
    "display": "Normal",
    "logo": "/img/showcase/nftstudio_logo.webp"
  },
  {
    "name": "NacDB",
    "description": "A distributed database that allows seamless scanning of items, because it is split into small databases, each fitting in a canister.",
    "website": "https://github.com/vporton/NacDB",
    "logo": "/img/showcase/nacdb-database_logo.webp",
    "display": "Normal",
    "id": "nacdb-database",
    "oneLiner": "A distributed database that allows seamless scanning",
    "tags": [
      "Tools / Infrastructure"
    ],
    "usesInternetIdentity": false,
    "github": "https://github.com/vporton/NacDB",
    "twitter": "https://twitter.com/NacDB_Database"
  },
  {
    "id": "fleek",
    "name": "Fleek",
    "oneLiner": "Blockchain Version of Netlify",
    "website": "https://fleek.co/",
    "tags": [
      "Tools / Infrastructure"
    ],
    "description": "Fleek brings decentralized web-hosting to the Internet Computer. With thousands of webpages deployed, Fleek enables anyone to deploy their content on Web3.0",
    "usesInternetIdentity": false,
    "stats": "1,000+ websites",
    "logo": "/img/showcase/fleek_logo.webp",
    "screenshots": [
      "/img/showcase/fleek_screenshot_0.webp"
    ]
  },
  {
    "id": "ichub",
    "name": "IC HUB",
    "oneLiner": "Your gateway to web3 apps: connect, chat and explore all in one place",
    "website": "https://md7ke-jyaaa-aaaak-qbrya-cai.ic0.app/",
    "tags": [
      "SocialFi",
      "Creator Economy"
    ],
    "description": "Welcome to IC Hub! Your dapp for connecting with friends, chatting, joining groups, and managing tokens & NFTs. For developers, register your projects easily without seeking permission. Empowering you to connect, transact, and build in a user-friendly ecosystem.",
    "usesInternetIdentity": true,
    "stats": "50+ Projects",
    "logo": "/img/showcase/ichub_logo.png",
    "screenshots": [
      "/img/showcase/ichub_screenshot_0.jpeg",
      "/img/showcase/ichub_screenshot_1.jpeg",
      "/img/showcase/ichub_screenshot_2.jpeg"
    ]
  },
  {
    "id": "hashkeydid",
    "name": "HashKey DID",
    "website": "http://icp.hashkey.id",
    "tags": [
      "SocialFi",
      "Creator Economy"
    ],
    "description": "The uniquely-designed DID is your passport in web3. Your data and assets will be connected to HashKey DID and your private information will be kept in your own hands.",
    "stats": "1,200,000 users, 3,200,000 Credentials, 30 Eco-members",
    "logo": "/img/showcase/hashkeydid_logo.svg",
    "usesInternetIdentity": false,
    "github": "https://github.com/hashkeydid/hashkeydid-icp",
    "twitter": "https://twitter.com/HashKeyDID"
  },
  {
    "id": "nnsdao",
    "name": "NnsDAO Protocol",
    "website": "https://www.nnsdao.org/",
    "tags": [
      "DAO",
      "Tools / Infrastructure",
      "Metaverse",
      "Creator Economy"
    ],
    "description": "The boundaryless autonomous organization.",
    "logo": "/img/showcase/nnsdao_logo.png",
    "usesInternetIdentity": false,
    "github": "https://github.com/NnsDao",
    "twitter": "https://twitter.com/nnsdaos",
    "submittableId": "27384913"
  },
  {
    "id": "ICpodcast",
    "name": "ICpodcast",
    "website": "https://looncast.com/",
    "oneLiner": "Launch a podcast and tap into web3.",
    "tags": [
      "NFT",
      "SocialFi",
      "Creator Economy"
    ],
    "description": "The Decentralized Podcast Protocol for Creators on the IC.",
    "stats": "10+ Podcaster",
    "usesInternetIdentity": false,
    "github": "https://github.com/NnsDao/podcast-fe",
    "twitter": "https://twitter.com/Looncasts",
    "display": "Normal",
    "logo": "/img/showcase/icpodcast_logo.png",
    "screenshots": [
      "/img/showcase/icpodcast_screenshot.png"
    ],
    "submittableId": "33308492"
  },
  {
    "id": "motokopilot",
    "name": "MotokoPilot",
    "website": "https://d7dm6-sqaaa-aaaag-qcgma-cai.icp0.io/",
    "oneLiner": "Your AI-powered companion for simplifying and streamlining the Motoko coding experience.",
    "tags": [
      "Tools / Infrastructure"
    ],
    "description": "MotokoPilot is an AI-driven tool designed to streamline code completion, documentation, and debugging in Motoko. It simplifies the process for newcomers to Motoko development while enabling seasoned developers to write code with greater speed and efficiency.",
    "stats": "10,000+ lines of training data",
    "usesInternetIdentity": true,
    "github": "https://github.com/icpcs/motokopilot-vscode",
    "youtube": "https://www.youtube.com/@ICPCS",
    "twitter": "https://twitter.com/icpcsnft",
    "logo": "/img/showcase/motokopilot_logo.png",
    "screenshots": [
      "/img/showcase/motokopilot_screenshot.jpg"
    ],
    "submittableId": "35960849"
  },
  {
    "id": "agorapp",
    "name": "AgorApp",
    "oneLiner": "Learn how to build on ICP on an interactive platform that provides a browser-based IDE for all-things-web3-engineering.",
    "website": "https://agorapp.dev/",
    "tags": [
      "Tools / Infrastructure",
      "NFT",
      "Creator Economy"
    ],
    "description": "AgorApp is a Codecademy-style interactive coding environment where users can learn to develop smart contracts on ICP and, then, test their skills by participating in web3 CTFs and smart contract optimization contests.",
    "usesInternetIdentity": false,
    "stats": "600+ users",
    "logo": "/img/showcase/agorapp-logo-small.svg",
    "github": "https://github.com/agorapp-dao/",
    "twitter": "https://twitter.com/agorappDAO",
    "discord": "https://discord.gg/8ZwJZsxXhk",
    "submittableId": "35783156"
  },
  {
    "id": "zondax_unreal",
    "name": "Zondax Unreal",
    "oneLiner": "Enhancing Gaming development on IC.",
    "website": "https://zondax.ch/",
    "tags": [
      "Tools / Infrastructure",
      "Metaverse",
      "Gaming",
      "Creator Economy"
    ],
    "description": "Enabling game developer communities to integrate their C++ native projects with the IC interface onchain, using our wrapper for seamless interaction. Easy deployment using Unreal Engine, or other C++ native projects. Our mission is to bridge the gap, enhancing IC's accessibility and inviting a broader community of creators. Using Zondax Unreal, game devs can fully unlock IC's potential. ",
    "logo": "/img/showcase/zondax-unreal_logo.webp",
    "screenshots": [
      "/img/showcase/zondax-unreal_screenshot_0.webp"
    ],
    "display": "Large",
    "usesInternetIdentity": false,
    "github": "https://github.com/Zondax/icp-client-cpp",
    "youtube": "https://www.youtube.com/watch?v=wdjql_lmooE",
    "twitter": "https://twitter.com/_zondax_"
  },
  {
    "id": "pluto",
    "name": "Pluto",
    "oneLiner": "HTTP router on blockchain",
    "website": "https://t5mcf-cqaaa-aaaag-qcjna-cai.raw.icp0.io/",
    "tags": [
      "Tools / Infrastructure"
    ],
    "description": "Pluton is an HTTP router implemented on the Internet Computer to facilitate working with HTTP. This router is a framework that allows you to write REST API applications on the blockchain in almost the same way as in Web 2",
    "logo": "/img/showcase/pluto_logo.webp",
    "usesInternetIdentity": false,
    "github": "https://github.com/pu0238/pluto",
    "submittableId": "36517192"
  },
  {
    "id": "motoko-book",
    "name": "The Motoko Programming Language Book",
    "oneLiner": "Writing Web3 Applications on the Internet Computer",
    "tags": [
      "Tools / Infrastructure"
    ],
    "description": "This book guides beginners into the world of Web3 programming in Motoko on the Internet Computer. It covers a broad range of concepts from the very basics to advanced async programming.",
    "stats": "100 monthly users",
    "logo": "/img/showcase/motoko-book_logo.png",
    "usesInternetIdentity": "false",
    "github": "https://github.com/Web3NL/motoko-book",
    "submittableId": "34608505",
    "youtube": "https://www.youtube.com/watch?v=FktYj4UgBKU"
  },
  {
    "id": "infinitinote",
    "name": "InfinitiNote",
    "oneLiner": "InfinitiNote: Where the Unbounded Universe of Blockchain and AI Enhances Your Notes with Endless Insights.",
    "website": "https://jqajc-hiaaa-aaaak-qck5a-cai.icp0.io/#/",
    "tags": [
      "Tools / Infrastructure"
    ],
    "description": "InfinitiNote is an ICP-based AI-enabled Note taking application, that allows users to create Notebooks, store Notes, and collaboratively edit in real-time with the capability for file uploads and enhanced by LLAMA AI.",
    "logo": "/img/showcase/in_logo.jpg",
    "usesInternetIdentity": "true",
    "github": "https://github.com/hafezrouzati/infinitinote",
    "submittableId": "32966927",
    "youtube": "https://www.youtube.com/watch?v=XTDznhHdeOE"
  },
  {
    "name": "NOBLEBLOCKS",
    "description": "NobleBlocks, a DeSci project, aims to reshape scientific publishing using the Internet Computer's decentralized technology. We focus on fair and transparent reviewing and editing processes, guided by community-led DAOs. Our objective is to make scientific research more efficient and easily accessible to all.",
    "website": "https://www.nobleblocks.com",
    "logo": "/img/showcase/nobleblocks_logo.webp",
    "screenshots": [
      "/img/showcase/nobleblocks_screenshot.webp"
    ],
    "display": "Normal",
    "id": "nobleblocks",
    "oneLiner": "A Community-Driven DeSci Project for Scientific Publishing",
    "tags": [
      "SocialFi",
      "Tools / Infrastructure",
      "Creator Economy"
    ],
    "usesInternetIdentity": true,
    "twitter": "https://twitter.com/nobleblocks",
    "submittableId": "36650737"
  },
  {
    "name": "John Dao",
    "description": "John Dao is community community-controlled twitter/X account. You can post tweet proposals and vote on what the next tweet should be. If your tweet wins you get paid with ICP!",
    "website": "https://johndao.gg",
    "logo": "/img/showcase/john-dao_logo.webp",
    "screenshots": [
      "/img/showcase/john-dao_screenshot.webp"
    ],
    "display": "Normal",
    "id": "john-dao",
    "oneLiner": "A Twitter/X account controlled by a DAO on the Internet Computer",
    "stats": "25.000+ views",
    "tags": [
      "SocialFi",
      "DAO",
      "Creator Economy"
    ],
    "usesInternetIdentity": true,
    "twitter": "https://twitter.com/JohnDao_gg",
    "submittableId": "35119262"
  },
  {
    "name": "aVa",
    "description": "aVa: Action-Based Decentralized Reputation Landscape.\nEach step you take alters the collective reputation of projects, services, products, or individuals, all within a transparent and decentralized setting.\nImmerse in projects using Internet Identity, and observe your reputation escalate in tandem with your accomplishments.",
    "website": "https://ksayv-myaaa-aaaan-qedxq-cai.icp0.io",
    "logo": "/img/showcase/ava_logo.webp",
    "screenshots": [
      "/img/showcase/ava_screenshot.webp"
    ],
    "display": "Normal",
    "id": "ava",
    "oneLiner": "aVa: Action-Based Decentralized Reputation Landscape.",
    "tags": [
      "Tools / Infrastructure"
    ],
    "usesInternetIdentity": true,
    "github": "https://github.com/ava-vs",
    "twitter": "https://twitter.com/ava_projects?t=-ZSMuS6rJLoUucHWynaLeg&s=09",
    "youtube": "https://www.youtube.com/@aVa_Verification",
    "submittableId": "41404317"
  },
  {
    "name": "Open Internet Metaverse",
    "description": "OIM is the 1st Onchain 3D-Web. It allows you to create virtual spaces and host them like Websites on the Internet Computer - everything in 3D. You can include 3D objects, images, videos, and more in your spaces and thus make it your home on the 3D Web. By linking to others' spaces, you can create your personal virtual neighborhood in the \"Metaverse\" (aka Internet).",
    "website": "https://vdfyi-uaaaa-aaaai-acptq-cai.ic0.app",
    "logo": "/img/showcase/open-internet-metaverse_logo.webp",
    "video": "/img/showcase/open-internet-metaverse_video.mp4",
    "display": "Normal",
    "id": "open-internet-metaverse",
    "oneLiner": "Create Your Virtual Space as a 3D-Website on the Internet Computer",
    "tags": [
      "Tools / Infrastructure",
      "Metaverse",
      "Creator Economy"
    ],
    "usesInternetIdentity": true,
    "github": "https://github.com/Bebb-Protocol-and-Apps/PWS"
  },
  {
    "id": "Faceless",
    "name": "Faceless Project",
    "oneLiner": "An infrastructure that brings Web 2.0 user experience to Web 3.0",
    "tags": [
      "Tools / Infrastructure",
      "SocialFi",
      "Enterprise",
      "Creator Economy"
    ],
    "logo": "/img/showcase/faceless_logo.png",
    "description": "Faceless provides a cross-platform private payment system based on human-readable identifiers in the IC ecosystem. It brings regulation-compliant financial services to users while still preserving users' privacy.",
    "usesInternetIdentity": true,
    "website": "https://faceless.live/",
    "github": "https://github.com/HeisenbergLin22/faceless_delivery_May",
    "youtube": "https://youtu.be/pFgVswCqzdk",
    "twitter": "https://twitter.com/Faceless_Proj",
    "submittableId": "35639090"
  },
  {
    "name": "221Bravo App",
    "description": "Home for ICP Data-Detectives. Token Stats, Visual Explorer, Account Searching and more.",
    "website": "https://221Bravo.app",
    "logo": "/img/showcase/bravo-app_logo.webp",
    "screenshots": [
      "/img/showcase/bravo-app_screenshot.webp"
    ],
    "display": "Normal",
    "id": "bravo-app",
    "oneLiner": "Token Stats, Blockchain Visual Explorer, Account Searching and more..",
    "stats": "1,024 members",
    "tags": [
      "NFT",
      "Tools / Infrastructure",
      "DeFi",
      "Creator Economy"
    ],
    "usesInternetIdentity": false,
    "twitter": "https://twitter.com/221BravoApp",
    "submittableId": "36556639"
  },
  {
    "name": "dFlow",
    "description": "BPMN workflows on ICP. Automate interactions between organizations. Build user forms, define scriptable decisions, schedule payments and more.",
    "website": "https://dcentra.io/dflow",
    "logo": "/img/showcase/dflow_logo.png",
    "screenshots": [
      "/img/showcase/dflow_screenshot.png"
    ],
    "video": "https://youtu.be/Ik9FSpgHREw?t=139",
    "display": "Normal",
    "id": "dflow",
    "oneLiner": "Automate interactions between organizations.",
    "tags": [
      "Tools / Infrastructure",
      "DeFi",
      "DAO",
      "SocialFi",
      "Enterprise",
      "Creator Economy"
    ],
    "usesInternetIdentity": true,
    "youtube": "https://youtu.be/Ik9FSpgHREw?t=139",
    "submittableId": "26384395"
  },
  {
    "name": "DooCoins",
    "description": "Reward your kids with DooCoins for their good behaviour, completing chores, and personal achievements.\n",
    "website": "https://www.doo.co",
    "logo": "/img/showcase/doocoins_logo.webp",
    "screenshots": [
      "/img/showcase/doocoins_screenshot.webp"
    ],
    "display": "Normal",
    "id": "doocoins",
    "oneLiner": "Kids rewards dapp",
    "tags": [
      "SocialFi",
      "Creator Economy"
    ],
    "usesInternetIdentity": true,
    "github": "https://github.com/jakepeg/doocoins-pwa",
    "twitter": "https://twitter.com/DooCoins",
    "youtube": "https://www.youtube.com/watch?v=erIM8kGC7iU&ab_channel=DooCoins",
    "submittableId": "20511180"
  },
  {
    "name": "IC WebSocket",
    "description": "IC WebSocket enables you to establish a WebSocket connection between your canister and any client, such as the user browsers. Finally, you can send updates to your users directly from the canister!",
    "website": "https://demo.icws.io",
    "logo": "/img/showcase/ic-websocket_logo.webp",
    "display": "Normal",
    "id": "ic-websocket",
    "oneLiner": "Send updates from canisters to your users",
    "tags": [
      "Tools / Infrastructure"
    ],
    "usesInternetIdentity": true,
    "github": "https://github.com/omnia-network/ic-websocket-gateway",
    "twitter": "https://twitter.com/ic_websocket",
    "youtube": "https://www.youtube.com/@omnianetwork2947",
    "submittableId": "43839848"
  },
  {
    "name": "Flower Power DAO",
    "description": "An NFT Trilogy and community-curated garden inspired by the French Artist, Ludo.",
    "website": "https://fpdao.app",
    "logo": "/img/showcase/fpdao_logo.png",
    "screenshots": [
      "/img/showcase/fpdao_screenshot.png"
    ],
    "display": "Normal",
    "id": "fpdao",
    "oneLiner": "The story of blockchain, told in Art.",
    "tags": [
      "NFT",
      "DAO",
      "Creator Economy"
    ],
    "usesInternetIdentity": true,
    "github": "https://github.com/flowerpowerdao/",
    "twitter": "https://twitter.com/btcflower"
  },
  {
    "name": "Verity",
    "description": "Verity (fka CCAMP) is a network and framework for creating verifiable data flows. It connects private data from multiple sources and verifies it on any blockchain. Build your own Oracles or use existing ones for secure off-chain data access. Verity's MPC layer enables shared computation between the Internet Computer (IC) and ZK processes, using the IC as a co-processor.",
    "website": "https://go.usher.so/ccamp",
    "logo": "/img/showcase/ccamp_logo.webp",
    "screenshots": [
      "/img/showcase/ccamp_screenshot.webp"
    ],
    "display": "Normal",
    "id": "ccamp",
    "oneLiner": "Connect private or restricted data from many sources to verify on any blockchain",
    "tags": [
      "Bitcoin",
      "Tools / Infrastructure",
      "DeFi",
      "Chain Fusion"
    ],
    "usesInternetIdentity": false,
    "github": "https://github.com/usherlabs/ccamp",
    "twitter": "https://twitter.com/usher_web3",
    "youtube": "https://www.youtube.com/@usher_web3",
    "submittableId": "36108625"
  },
  {
    "name": "Isotopic Game Store",
    "description": "A new, Open and Cross-Platform Game Store, where games become ownable assets that can be traded, lent, resold, or otherwise repurposed. Find unlimited games that can be browsed, downloaded, and played, on the Isotopic Game Store.",
    "website": "https://isotopic.io/game-store",
    "logo": "/img/showcase/isotopic-game-store_logo.webp",
    "screenshots": [
      "/img/showcase/isotopic-game-store_screenshot.webp"
    ],
    "display": "Normal",
    "id": "isotopic-game-store",
    "oneLiner": "The first Decentralized & Cross-Platform Game Store.",
    "tags": [
      "NFT",
      "Gaming",
      "Creator Economy"
    ],
    "usesInternetIdentity": false,
    "github": "https://github.com/IsotopicIO/icp-store",
    "twitter": "https://twitter.com/isotopic12",
    "youtube": "https://www.youtube.com/channel/UCrCMtg7PhCHX1tKpw5NIU7g",
    "submittableId": "44034269"
  },
  {
    "name": "InheritX",
    "description": "InheritX is a blockchain-based application developed on Internet Computer (ICP) that allows users to create a digital will and bequeath their assets to designated beneficiaries in the event of their death.",
    "website": "https://inherit-x.vercel.app/",
    "logo": "/img/showcase/inheritx_logo.webp",
    "screenshots": [
      "/img/showcase/inheritx_screenshot.webp"
    ],
    "video": "https://www.youtube.com/watch?v=S-VYBLeOoA0",
    "display": "Normal",
    "id": "inheritx",
    "oneLiner": "Empowers seamless & confident digital asset succession for individuals",
    "tags": [
      "Bitcoin",
      "DeFi",
      "Chain Fusion"
    ],
    "usesInternetIdentity": false,
    "twitter": "https://twitter.com/icpdelta",
    "youtube": "https://www.youtube.com/@inheritX_0101",
    "submittableId": "41410724"
  },
  {
    "id": "icp-explorer",
    "name": "ICP Explorer",
    "website": "https://icp.footprint.network/",
    "tags": [
      "Tools / Infrastructure",
      "Analytics"
    ],
    "stats": "1000 users",
    "usesInternetIdentity": false,
    "description": "ICP Explorer is a Block Explorer and Analytics Platform for Internet Computer, a decentralized smart contracts platform.",
    "oneLiner": "Block Explorer for Internet Computer",
    "display": "Normal",
    "logo": "/img/showcase/icp-explorer_logo.webp"
  },
  {
    "id": "icpsig",
    "name": "ICPsig",
    "oneLiner": "Multisig for Internet Computer",
    "website": "https://icpsig.in/",
    "tags": [
      "Wallet",
      "Bitcoin",
      "DAO",
      "Chain Fusion"
    ],
    "twitter": "https://twitter.com/premiurly",
    "description": "ICPsig is multisig dapp for internet computer. ICPsig allows multiple principals to control funds in one address.",
    "usesInternetIdentity": true,
    "display": "Normal",
    "logo": "/img/showcase/icpsig_logo.png",
    "screenshots": [
      "/img/showcase/icpsig_screenshot.png"
    ],
    "submittableId": "41506799"
  },
  {
    "name": "BitBasel Art Marketplace",
    "description": "A curated marketplace for buying and selling digital artwork. Built on the Internet Computer leveraging the Bitcoin Ordinals Protocol",
    "website": "https://bitbasel.com/",
    "logo": "/img/showcase/bitbasel-art-marketplace_logo.webp",
    "screenshots": [
      "/img/showcase/bitbasel-art-marketplace_screenshot.webp"
    ],
    "display": "Normal",
    "id": "bitbasel-art-marketplace",
    "oneLiner": "A curated marketplace for buying and selling digital artwork.",
    "stats": "100+ artworks",
    "tags": [
      "Bitcoin",
      "NFT",
      "Chain Fusion",
      "Creator Economy"
    ],
    "usesInternetIdentity": false,
    "github": "https://github.com/BitBasel",
    "twitter": "https://twitter.com/bitbaselart?ref_src=twsrc%5Egoogle%7Ctwcamp%5Eserp%7Ctwgr%5Eauthor",
    "submittableId": "41349769"
  },
  {
    "name": "Hobbi",
    "description": "With Hobbi, you can create a profile and record all the multimedia content you consume. Whether it's a movie, a book, or even a video game, register and share your profile with whomever you want.",
    "website": "https://hobbi.me",
    "logo": "/img/showcase/hobbi_logo.svg",
    "screenshots": [
      "/img/showcase/hobbi_screenshot.png"
    ],
    "display": "Normal",
    "id": "hobbi",
    "oneLiner": "Hobbi, the web3 social platform",
    "stats": "100% on chain",
    "tags": [
      "SocialFi",
      "NFT",
      "Creator Economy"
    ],
    "usesInternetIdentity": true,
    "github": "https://github.com/Zona-Tres/Hobbi/",
    "submittableId": "36099620"
  },
  {
    "name": "Loka",
    "description": "Loka is a platform that enables retail investors to acquire BTC at better than market prices through co-investing with Bitcoin miners. The arrangement is based on a trustless non-custodial escrow solution, which eliminates any exposure to centralized party risk.",
    "website": "https://lokamining.com",
    "logo": "/img/showcase/loka_icon.png",
    "screenshots": [
      "/img/showcase/loka_screen.jpg"
    ],
    "display": "Normal",
    "id": "loka",
    "oneLiner": "Trustless Non-Custodial Bitcoin Mining Platform built on IC",
    "stats": "100+ users, 10+ global miners",
    "tags": [
      "Bitcoin",
      "Tools / Infrastructure",
      "DeFi",
      "Chain Fusion"
    ],
    "usesInternetIdentity": false,
    "github": "https://github.com/lokaverse",
    "twitter": "https://twitter.com/lokamining",
    "submittableId": "43890593"
  },
  {
    "name": "icRouter",
    "description": "icRouter is a cross-chain network of assets based on threshold signature technology, with no off-chain bridges, supporting Bitcoin, IC, and EVM networks (e.g., Ethereum).",
    "website": "https://iclight.io/account",
    "logo": "/img/showcase/icrouter_logo.webp",
    "screenshots": [
      "/img/showcase/icrouter_screenshot.webp"
    ],
    "display": "Normal",
    "id": "icrouter",
    "oneLiner": "icRouter: A cross-chain network of assets",
    "tags": [
      "Bitcoin",
      "Ethereum",
      "DeFi",
      "Chain Fusion"
    ],
    "usesInternetIdentity": true,
    "github": "https://github.com/iclighthouse/icRouter",
    "twitter": "https://twitter.com/ICLighthouse",
    "youtube": "https://youtu.be/Z92o1oCH598",
    "submittableId": "41203767"
  },
  {
    "id": "bitfinitywallet",
    "name": "Bitfinity Wallet",
    "oneLiner": "A wallet to store and manage NFTs, Tokens, and connect to dapps on the Internet Computer.",
    "website": "https://wallet.infinityswap.one/",
    "tags": [
      "Wallet",
      "Bitcoin",
      "Ethereum",
      "Chain Fusion"
    ],
    "description": "The Bitfinity Wallet is a multi-chain wallet built and open-sourced by InfinitySwap. It is a browser extension that allows you to store and transfer your BTC, ICP, SNS-1, NFT, and other tokens - as well as log into Internet Computer dapps with a single click. The InfinitySwap Wallet also supports Internet Identity, the powerful authentication framework provided by the Internet Computer.",
    "display": "Large",
    "logo": "/img/showcase/bitfinitywallet_logo.webp",
    "screenshots": [
      "/img/showcase/bitfinitywallet_screenshot.webp"
    ]
  },
  {
    "id": "vault-k8s",
    "name": "Vault k8s Canister",
    "website": "https://github.com/Zondax/vault-k8s-canister",
    "oneLiner": "IC-based secret sharing, ensuring flexible, secure management.",
    "tags": [
      "Tools / Infrastructure"
    ],
    "description": "POC of a decentralized secret management solution that leverages Internet Computer (IC) technology. It aims to provide a means for services to share secrets in a flexible, transparent, and secure way. It simplifies the flow of secret management between consumers in the cluster as well as rotate secrets based on config for added security.",
    "stats": "100% on chain ACL",
    "usesInternetIdentity": false,
    "github": "https://github.com/Zondax/vault-k8s-canister",
    "youtube": "https://youtu.be/99MahI1SO7c",
    "twitter": "https://twitter.com/_zondax_",
    "logo": "/img/showcase/zondax-logo.svg",
    "screenshots": [
      "/img/showcase/vault-k8s.jpg"
    ],
    "submittableId": "40715473"
  },
  {
    "name": "ubin",
    "description": "Allows you to seamlessly launch your file storage smart contracts on ICP and interact with them via a file explorer in the browser.",
    "website": "https://h3cjw-syaaa-aaaam-qbbia-cai.ic0.app/",
    "logo": "/img/showcase/asset-app_logo.png",
    "screenshots": [
      "/img/showcase/asset-app.jpg"
    ],
    "id": "ubin",
    "oneLiner": "Allows you to seamlessly launch your file storage smart contracts on ICP and interact with them via a file explorer in the browser.",
    "tags": [
      "Tools / Infrastructure"
    ],
    "usesInternetIdentity": true
  },
  {
    "id": "Outank NFT Rarity",
    "name": "Outrank",
    "oneLiner": "Working group with a vision to develop correct rarity metrics for all types of NFTs",
    "website": "https://www.outrank.io",
    "tags": [
      "NFT",
      "Tools / Infrastructure",
      "Creator Economy"
    ],
    "description": "Open-source code, onchain rarity calculator, and empirical research to allow users to better understand NFT rarity",
    "logo": "/img/showcase/Outrank_logo.jpg",
    "usesInternetIdentity": false,
    "github": "https://github.com/OutRankNFT",
    "youtube": "https://youtu.be/N8ap_FPNQv8",
    "twitter": "https://twitter.com/OutRankNFT",
    "submittableId": "35224577"
  },
  {
    "name": "user controlled mind and body canister",
    "id": "ic-mind-body-canister",
    "website": "https://github.com/blueberryxtech/ic-mind-body-canister",
    "oneLiner": "tooling for uploading and accessing mind and body data from a firebase API onto ICP canister, blueberry data as a reference example",
    "logo": "/img/showcase/ic-mind-body-canister.png",
    "tags": [
      "Tools / Infrastructure"
    ],
    "description": "POC of a decentralized mind and body data management tooling that leverages Internet Computer (IC) technology. This POC provides methods and interface to submit HTTP Outcall requests to a proxy API that interfaces with a Firebase FIrestore database. It provides an example front end react application that interacts with a motoko backend.",
    "usesInternetIdentity": false,
    "github": "https://github.com/blueberryxtech/ic-mind-body-canister",
    "submittableId": "44190088"
  },
  {
    "id": "icgpt",
    "name": "icgpt",
    "oneLiner": "A chat app that uses Qwen2.5-instruct LLM with 0.5 billion parameters, the largest LLM currently live on ICP.",
    "website": "https://icgpt.icpp.world/",
    "description": "A chat app that uses Qwen2.5-instruct LLM with 0.5 billion parameters, the largest LLM currently live on ICP.",
    "tags": [
      "Tools / Infrastructure",
      "AI"
    ],
    "logo": "/img/showcase/icpp-logo.dracula-cyan.112x112.png",
    "usesInternetIdentity": true,
    "github": "https://github.com/icppWorld/icgpt",
    "youtube": "https://youtu.be/2DhTpYrs-f0",
    "twitter": "https://twitter.com/icpp_pro",
    "submittableId": "43877997"
  },
  {
    "name": "Ping",
    "description": "Ping is a notification service that boosts ecosystem engagement by creating a direct communication channel between dapp developers and their respective users.",
    "website": "https://h7jna-pqaaa-aaaak-afgiq-cai.icp0.io/",
    "logo": "/img/showcase/ping_logo.webp",
    "display": "Normal",
    "id": "ping",
    "oneLiner": "Stay updated on ICP dapps with Ping!",
    "stats": "5 and counting!",
    "tags": [
      "Tools / Infrastructure"
    ],
    "usesInternetIdentity": true,
    "github": "https://github.com/QuezarHQ/pingICP",
    "twitter": "https://twitter.com/quezarHQ",
    "submittableId": "41431540"
  },
  {
    "name": "Alphaday",
    "description": "Alphaday is a powerful crypto workflow aggregator that pulls in news, onchain data, social media, web3 services and much more into one customizable UI.",
    "website": "https://app.alphaday.com/b/dfinity/",
    "logo": "/img/showcase/Alphaday_logo.png",
    "screenshots": [
      "/img/showcase/Alphaday_screenshot.png"
    ],
    "display": "Normal",
    "id": "alphaday",
    "oneLiner": "The one tool you need to stay up to date and with crypto.",
    "stats": "15,000+ Active Users",
    "tags": [
      "SocialFi",
      "Tools / Infrastructure",
      "Creator Economy",
      "Analytics"
    ],
    "usesInternetIdentity": false,
    "github": "https://github.com/AlphadayHQ ",
    "twitter": "https://twitter.com/AlphadayHQ ",
    "youtube": "https://www.youtube.com/watch?v=ThCd_W3rK_8 ",
    "submittableId": "34117398"
  },
  {
    "name": "Metaversity1",
    "description": "Advancing Web3 literacy and diversity with a streamlined data pipeline, integrating robust databases, interactive visualizations, and accessible open-source tools.",
    "website": "https://sunshineluyao.github.io/icp-nns/",
    "logo": "/img/showcase/Metaversity_logo.webp",
    "screenshots": [
      "/img/showcase/Metaversity_screenshot.webp"
    ],
    "display": "Normal",
    "id": "Metaversity",
    "oneLiner": "Boosting Web3 Skills & Inclusion with Clear Data & Visuals",
    "stats": "Web3 for All",
    "tags": [
      "AI",
      "Tools / Infrastructure",
      "DAO"
    ],
    "usesInternetIdentity": false,
    "github": "https://github.com/sunshineluyao/icp-nns",
    "twitter": "https://twitter.com/sunshineluyao",
    "youtube": "https://youtu.be/_Oftr6GrokY",
    "submittableId": " 34624410"
  },
  {
    "name": "Datanome",
    "description": "Datanome is a decentralized data platform aimed at simplifying the buying, selling, and working with data. It is essentially a decentralized version of Snowflake with a simplified version of Deepnote on top.",
    "website": "https://app.datanome.com",
    "logo": "/img/showcase/datanome-logo.png",
    "screenshots": [
      "/img/showcase/datanome-screenshot.png"
    ],
    "display": "Normal",
    "id": "datanome",
    "oneLiner": "Decentralized data marketplace",
    "stats": "Alpha phase",
    "tags": [
      "NFT",
      "DeFi",
      "Creator Economy"
    ],
    "usesInternetIdentity": false,
    "github": "https://github.com/datanomeproject",
    "twitter": "https://twitter.com/datanomeproject",
    "submittableId": "39687036"
  },
  {
    "name": "glue",
    "description": "An easy-to-use solution for community leaders and members to perform holder verification of NFTs and tokens on Discord.",
    "website": "https://github.com/glue-org",
    "logo": "/img/showcase/glue_logo.webp",
    "screenshots": [
      "/img/showcase/glue_screenshot.webp"
    ],
    "display": "Normal",
    "id": "glue",
    "oneLiner": "Holder verification for tokens and NFTs for discord.",
    "stats": "9000+ users",
    "tags": [
      "NFT",
      "Tools / Infrastructure",
      "DAO",
      "Creator Economy"
    ],
    "usesInternetIdentity": false,
    "github": "https://github.com/glue-org",
    "twitter": "https://twitter.com/glue_org",
    "submittableId": "28043953"
  },
  {
    "name": "ICSoccerWorld",
    "description": "Soccer simulation built for ICP using ICPP. Based on code sample from book \"AI Game Programming by Example\". Demo is built in C++ and uses Jolt physics Engine.",
    "website": "https://gb4ri-5yaaa-aaaal-ac3hq-cai.raw.icp0.io/",
    "logo": "/img/showcase/ICSoccerWorld.png",
    "display": "Normal",
    "id": "ICSoccerWorld",
    "oneLiner": "Soccer simulation built for ICP using ICPP. ",
    "tags": [
      "NFT",
      "Metaverse",
      "Gaming",
      "AI",
      "Creator Economy"
    ],
    "usesInternetIdentity": false,
    "github": "https://github.com/ktimam/ICSimpleSoccer",
    "twitter": "https://twitter.com/ICSoccerWorld",
    "submittableId": "44414655"
  },
  {
    "name": "Mapz",
    "description": "Transforming EV Charging Access with a Community-Driven, Blockchain-Enabled Platform",
    "website": "https://onzmk-taaaa-aaaal-acw4a-cai.icp0.io/",
    "logo": "/img/showcase/Mapz_logo.png",
    "screenshots": [
      "/img/showcase/Mapz_screenshot.png"
    ],
    "display": "Normal",
    "id": "mapz",
    "oneLiner": "Airbnb for EV charging powered by Blockchain",
    "stats": "3000+ users",
    "tags": [
      "NFT",
      "Creator Economy"
    ],
    "usesInternetIdentity": false,
    "github": "https://github.com/nbelthan/Mapz-navigator",
    "twitter": "https://twitter.com/Mapzlive",
    "submittableId": "43548962"
  },
  {
    "id": "IcpKit",
    "name": "IcpKit",
    "oneLiner": "A Swift package for interacting with the IC on iOS and MacOS",
    "website": "https://github.com/kosta-bity/IcpKit",
    "tags": [
      "Wallet",
      "Tools / Infrastructure"
    ],
    "description": "A comprehensive iOS package for writing mobile applications that interact with the Internet Computer Protocol (ICP), written in Swift. IcpKit aims at facilitating the interaction between iOS apps and the ICP blockchain.",
    "stats": "1 iOS app",
    "logo": "/img/showcase/icpkit_logo.png",
    "usesInternetIdentity": false,
    "github": "https://github.com/kosta-bity/IcpKit",
    "youtube": "https://youtu.be/vavGeUkNF8g",
    "twitter": "https://twitter.com/kosta__g/status/1752691646150455584",
    "submittableId": "40467179"
  },
  {
    "name": "🐲 Dragon Eyes 👀",
    "description": "Provably fair dice rolling game as a testament that randomness can be obtained onchain",
    "website": "https://icdragon.xyz/",
    "logo": "/img/showcase/icdragon_logo.png",
    "screenshots": [
      "/img/showcase/icdragon_screenshot.png"
    ],
    "display": "Normal",
    "id": "dragon-eyes",
    "oneLiner": "Provably fair and fun dice rolling game with a quirk",
    "stats": "1500+ transactions",
    "tags": [
      "Gaming"
    ],
    "usesInternetIdentity": false,
    "github": "https://github.com/icdragoneyes/dragon_canister",
    "twitter": "https://twitter.com/icdragoneyes"
  },
  {
    "id": "relinkdxyz",
    "name": "{r}elinkd",
    "oneLiner": "Digital identity + scores protocol and dapp",
    "website": "https://relinkd.xyz/",
    "tags": [
      "Tools / Infrastructure",
      "SocialFi",
      "Creator Economy"
    ],
    "description": "Digital identity + scores protocol and dapp. We're building a decentralized identity protocol, aggregating onchain and off-chain credentials into the scores for creating trustworthy self-sovereign identity and personal brand profiles.",
    "stats": "1000 users",
    "logo": "/img/showcase/relinkdxyz.png",
    "usesInternetIdentity": false,
    "github": "https://github.com/relinkd",
    "twitter": "https://twitter.com/relinkdxyz"
  },
  {
    "id": "ic_siwe",
    "name": "ic_siwe (Sign-In with Ethereum)",
    "oneLiner": "Use your Ethereum wallet to sign in to the Internet Computer!",
    "website": "https://github.com/kristoferlund/ic-siwe",
    "tags": [
      "Tools / Infrastructure",
      "Ethereum",
      "Chain Fusion"
    ],
    "description": "Rust support library and canister to enable Ethereum users to easily sign in to the Internet Computer. ic_siwe enhances the interoperability between Ethereum and the Internet Computer platform, enabling developers to build applications that leverage the strengths of both platforms.",
    "logo": "/img/showcase/ic_siwe_logo.png",
    "usesInternetIdentity": false,
    "github": "https://github.com/kristoferlund/ic-siwe",
    "screenshots": [
      "/img/showcase/ic_siwe_screenshot.png"
    ],
    "submittableId": "44265779"
  },
  {
    "name": "Virtuaseal",
    "description": "An application that will allow users to submit information to and sign documents leveraging a smart contract on the blockchain. Users can create documents from a template or from scratch, verify the robustness and authenticity of the document using hashes, sign documents in a secured manner, and share documents with other parties",
    "website": "https://p3cwv-2aaaa-aaaap-abwba-cai.icp0.io/",
    "logo": "/img/showcase/virtuaseal.png",
    "display": "Normal",
    "id": "virtuaseal",
    "oneLiner": "An application that will allow users to submit information to and sign documents leveraging a smart contract on the blockchain.",
    "tags": [
      "Tools / Infrastructure"
    ],
    "usesInternetIdentity": true,
    "github": "https://github.com/KovachTechnologies/ICP-VirtuaSeal/",
    "twitter": "https://twitter.com/kovachtech",
    "submittableId": "44337954"
  },
  {
    "name": "ArcMind",
    "description": "ArcMind AI is a LLM-powered autonomous agent running that uses Chain of thoughts for reasoning, taking actions and completing goals. It orchestrates with web agents to interact with the world in real time, and Vector DB for long term memory store.",
    "website": "https://arcmindai.app",
    "logo": "/img/showcase/arcmind_logo.svg",
    "display": "Normal",
    "id": "ArcMind",
    "oneLiner": "A LLM-powered autonomous agent running that uses Chain of thoughts for reasoning, taking actions and completing goals.",
    "tags": [
      "Tools / Infrastructure",
      "AI"
    ],
    "usesInternetIdentity": false,
    "github": "https://github.com/arcmindai/arcmindai",
    "twitter": "https://twitter.com/arcmindai",
    "submittableId": "39060710"
  },
  {
    "name": "DeVinci AI Assistant",
    "description": "DeVinci AI Assistant is a personalized AI assistant that redefines the paradigm of digital privacy and trust and powered by an open-source AI model that operates directly within your browser.",
    "website": "https://x6occ-biaaa-aaaai-acqzq-cai.icp0.io/",
    "logo": "/img/showcase/DeVinci_logo.png",
    "display": "Normal",
    "id": "DevinciAI",
    "oneLiner": "Browser-based personalized AI assistant that redefines the paradigm of digital privacy and trust.",
    "tags": [
      "Tools / Infrastructure",
      "AI"
    ],
    "usesInternetIdentity": false,
    "github": "https://github.com/patnorris/DecentralizedAIonIC"
  },
  {
    "name": "Accelar",
    "description": "Accelar is a unified product development infrastructure that allows for efficient development, launching, and management of web3 features including LLMs on ICP. Create canisters, workflows, identities, and interact with dApps through a non-custodial wallet.",
    "website": "https://www.accelar.io",
    "logo": "/img/showcase/accelar_logo.svg",
    "display": "Normal",
    "id": "Accelar",
    "oneLiner": "A unified product development infrastructure that allows for efficient development, launching, and management of web3 features including LLMs on ICP.",
    "tags": [
      "Tools / Infrastructure",
      "AI"
    ],
    "usesInternetIdentity": true,
    "github": "https://github.com/Accelar-labs",
    "twitter": "https://twitter.com/accelarlabs",
    "submittableId": "44378832"
  },
  {
    "name": "IC-Mnist",
    "description": "IC-Mnist provides a frontend for drawing a digit and a backend that performs an inference using a pretrained MNIST model to predict the drawn digit.",
    "website": "https://jsi2g-jyaaa-aaaam-abnia-cai.icp0.io/",
    "logo": "/img/showcase/mnist.png",
    "display": "Normal",
    "id": "icmnist",
    "oneLiner": "IC-Mnist provides a frontend for drawing a digit and a backend that performs an inference using a pretrained MNIST model to predict the drawn digit.",
    "tags": [
      "Tools / Infrastructure",
      "AI"
    ],
    "usesInternetIdentity": false,
    "github": "https://github.com/smallstepman/ic-mnist"
  },
  {
    "name": "ELNA.ai",
    "description": "ELNA.ai is the world's first fully onchain decentralized GenAI Companion.",
    "website": "https://www.elna.ai/",
    "logo": "/img/showcase/elnaai_logo.png",
    "display": "Normal",
    "id": "elnaai",
    "oneLiner": "ELNA.ai is the world's firsrt fully onchain decentralized GenAI Companion.",
    "tags": [
      "Tools / Infrastructure",
      "AI",
      "DAO"
    ],
    "usesInternetIdentity": false,
    "github": "https://github.com/elna-ai",
    "twitter": "https://twitter.com/elna_live",
    "submittableId": "44027684"
  },
  {
    "id": "vaultbet",
    "name": "VaultBet",
    "oneLiner": "Redefining online betting on the Internet Computer.",
    "website": "https://vault-bet.com",
    "tags": [
      "Gaming",
      "DeFi",
      "Bitcoin",
      "Ethereum",
      "NFT",
      "Chain Fusion",
      "Creator Economy"
    ],
    "twitter": "https://twitter.com/VaultBet",
    "discord": "https://discord.gg/qmr92dup3J",
    "description": "VaultBet is redefining online betting on the Internet Computer. Hosted completely onchain and built on the IC. Whether it's sports, lottery or arcade - users can experience transparency, security, and community-driven gambling like never before.",
    "usesInternetIdentity": false,
    "stats": "1000+ Monthly Users",
    "display": "Normal",
    "logo": "/img/showcase/vaultbet_logo.webp"
  },
  {
    "id": "icp-governor",
    "name": "ICP Governor",
    "oneLiner": "ICP Governor is an application used to manage a single DAO: create proposals, vote, timelock and execute them.",
    "website": "https://b4umt-saaaa-aaaak-afnpa-cai.icp0.io/",
    "tags": [
      "DAO"
    ],
    "github": "https://github.com/redsteep/dfinity-icp-governor",
    "description": "ICP Governor is an application used to manage a single DAO: create proposals, vote, timelock and execute them.",
    "usesInternetIdentity": true,
    "display": "Normal",
    "logo": "/img/showcase/redsteep_logo.png",
    "submittableId": "44503539"
  },
  {
    "id": "formyfi",
    "name": "Formyfi",
    "oneLiner": "Decentralized & fully onchain forms.",
    "website": "https://formyfi.io",
    "tags": [
      "Tools / Infrastructure"
    ],
    "github": "https://github.com/Talentum-id/formify",
    "description": "Decentralized & fully onchain forms. Toolset for conducting surveys in Web3, ensuring security and completeness of data.",
    "usesInternetIdentity": true,
    "display": "Normal",
    "logo": "/img/showcase/formify_logo.jpeg",
    "submittableId": "44539692"
  },
  {
    "id": "blendsafe",
    "name": "Blendsafe",
    "oneLiner": "A MultiSignature wallet and omnichain module designed for cross-chain message signing, suitable for multiple blockchain ecosystems.",
    "website": "https://blendsafe.com/",
    "tags": [
      "Tools / Infrastructure",
      "Wallet",
      "Ethereum",
      "Chain Fusion"
    ],
    "github": "https://github.com/deep-ink-ventures/blend-safe",
    "description": "A MultiSignature wallet and omnichain module designed for cross-chain message signing, suitable for multiple blockchain ecosystems.",
    "usesInternetIdentity": true,
    "display": "Normal",
    "logo": "/img/showcase/blendsafe.svg",
    "submittableId": "44514818"
  },
  {
    "id": "pado",
    "name": "PADO",
    "oneLiner": "Decentralized computation network based on zkFHE",
    "website": "https://bupby-pqaaa-aaaam-abykq-cai.icp0.io/",
    "tags": [
      "Tools / Infrastructure"
    ],
    "github": "https://github.com/pado-labs/pado-icp",
    "twitter": "https://twitter.com/padolabs",
    "discord": "https://discord.com/invite/FQZFGGq7zv",
    "description": "A zk-attestation and computation network that breaks down barriers between datasets, enriches smart contract functionalities, and enables secure monetization of personal data within privacy-protected data flows.",
    "usesInternetIdentity": false,
    "stats": "25,000+ users",
    "display": "Normal",
    "logo": "/img/showcase/pado_logo.webp",
    "submittableId": "43873751"
  },
  {
    "id": "openfpl",
    "name": "OpenFPL",
    "oneLiner": "Decentralised Fantasy Football.",
    "website": "https://openfpl.xyz/",
    "tags": [
      "SocialFi",
      "DAO",
      "Creator Economy"
    ],
    "github": "https://github.com/jamesbeadle/OpenFPL",
    "twitter": "https://twitter.com/OpenFPL_DAO",
    "description": "Decentralised Fantasy Football",
    "usesInternetIdentity": true,
    "display": "Normal",
    "logo": "/img/showcase/openfpl_logo.png"
  },
  {
    "id": "icghost",
    "name": "ICGhost",
    "oneLiner": "The First Decentralized Meme Coin on IC",
    "website": "https://yadjb-mqaaa-aaaan-qaqlq-cai.icp0.io/",
    "tags": [
      "DeFi",
      "DAO"
    ],
    "description": "The First Decentralized Meme Coin on IC",
    "usesInternetIdentity": false,
    "display": "Normal",
    "logo": "/img/showcase/icghost.png"
  },
  {
    "id": "sneed",
    "name": "sneed",
    "oneLiner": "The Blank Canvas DAO on the Internet Computer.",
    "website": "https://icsneed.com/?wp=sneed",
    "tags": [
      "DeFi",
      "DAO"
    ],
    "description": "The Blank Canvas DAO on the Internet Computer.",
    "usesInternetIdentity": false,
    "display": "Normal",
    "logo": "/img/showcase/sneed.png"
  },
  {
    "id": "windoge98",
    "name": "Windoge98",
    "oneLiner": "The retro flavored utility meme.",
    "website": "https://windoge98.com",
    "twitter": "https://x.com/windoge_98",
    "tags": [
      "DeFi",
      "DAO"
    ],
    "description": "Windoge98 is a retro flavored utility meme. A nostalgic portal to the Internet Computer.",
    "usesInternetIdentity": false,
    "display": "Normal",
    "logo": "/img/showcase/w98.webp"
  },
  {
    "id": "gitcoin-passport-client",
    "name": "Gitcoin Passport Client",
    "oneLiner": "A UI that securely retrieves anti-Sybil scoring data from Gitcoin Passport and stores it in a DB.",
    "tags": [
      "Tools / Infrastructure",
      "Ethereum",
      "Chain Fusion"
    ],
    "website": "https://internet-computer.vporton.name/gitcoin-passport-client/",
    "github": "https://github.com/vporton/passport-client-dfinity",
    "description": "A UI that securely retrieves anti-Sybil scoring data from Gitcoin Passport and stores it in a DB.",
    "usesInternetIdentity": true,
    "display": "Normal",
    "logo": "/img/showcase/gitcoin-client.png"
  },
  {
    "id": "gamebloc",
    "name": "Game Bloc",
    "oneLiner": "A decentralized platform empowering gamers and gaming organizations to create, manage, and participate in game tournaments.",
    "website": "https://cv4ma-4qaaa-aaaal-adntq-cai.icp0.io/",
    "github": "https://github.com/Game-Bloc/Gamebloc-ICP",
    "twitter": "https://twitter.com/game_bloc",
    "discord": "https://discord.gg/wgRuenwTEK",
    "youtube": "https://www.youtube.com/@Game_bloc",
    "tags": [
      "Gaming",
      "SocialFi",
      "Creator Economy"
    ],
    "description": "A decentralized platform empowering gamers and gaming organizations to create, manage, and participate in game tournaments.",
    "usesInternetIdentity": true,
    "display": "Normal",
    "logo": "/img/showcase/gamebloc_logo.png",
    "submittableId": "44503915"
  },
  {
    "id": "dmail-network",
    "name": "Dmail Network",
    "oneLiner": "AI-powered decentralized messaging infrastructure.",
    "website": "https://dmail.ai",
    "tags": [
      "NFT",
      "SocialFi",
      "AI",
      "Enterprise",
      "Tools / Infrastructure",
      "Creator Economy"
    ],
    "twitter": "https://twitter.com/Dmailofficial",
    "discord": "https://discord.gg/dmailofficial",
    "description": "Dmail Network is an AI-powered decentralized communication infrastructure built to provide encrypted emails, unified notifications, and targeted marketing across multiple chains and dApps for users, developers, marketers and influencers",
    "usesInternetIdentity": true,
    "stats": "9,000,000+ users",
    "display": "Normal",
    "logo": "/img/showcase/dmail-network_logo.png"
  },
  {
    "id": "datapond",
    "name": "Datapond",
    "description": "A blockchain-powered AI data marketplace enabling data providers to securely publish content and track its usage with AI agents.",
    "website": "https://datapond.ai/",
    "tags": [
      "Tools / Infrastructure",
      "Enterprise",
      "AI"
    ],
    "twitter": "https://x.com/DataPondAI",
    "github": "https://github.com/ReCheck-io/icp-datapond-integration",
    "usesInternetIdentity": true,
    "display": "Normal",
    "logo": "/img/showcase/ReCheck_logo.png",
    "submittableId": "44626241"
  },
  {
    "id": "b4b",
    "name": "B4B",
    "oneLiner": "A Web3 influencer marketing protocol that brings transparency, ownership, escrow, and onchain history from all socials.",
    "website": "https://b4b.world",
    "tags": [
      "Tools / Infrastructure",
      "Enterprise",
      "SocialFi",
      "Creator Economy"
    ],
    "twitter": "https://twitter.com/b4b_world",
    "description": "B4B.app is a Web3 influencer marketing protocol that brings transparency, ownership, escrow, and onchain history from all socials",
    "usesInternetIdentity": true,
    "stats": "400+ influencers",
    "display": "Normal",
    "logo": "/img/showcase/b4b_logo.png",
    "submittableId": "44548318"
  },
  {
    "id": "pochi",
    "name": "pochi",
    "oneLiner": "Fully onchain decentralized human resource management software.",
    "tags": [
      "Bitcoin",
      "DeFi",
      "Chain Fusion"
    ],
    "github": "https://github.com/cosmasken/ic-payroll",
    "description": "Fully onchain decentralized human resource management software.",
    "usesInternetIdentity": true,
    "display": "Normal",
    "logo": "/img/showcase/pochi_logo.png",
    "submittableId": "44311024"
  },
  {
    "id": "frontrow",
    "name": "Front Row",
    "oneLiner": "Decentralised ticketing platform offering fully onchain, dynamic and tradable digital ticketing to event organisers.",
    "website": "https://xw7l2-viaaa-aaaal-qditq-cai.icp0.io/",
    "tags": [
      "NFT",
      "Creator Economy"
    ],
    "twitter": "https://twitter.com/FrontRowIC",
    "description": "Decentralised ticketing platform offering fully onchain, dynamic and tradable digital ticketing to event organisers.",
    "usesInternetIdentity": false,
    "display": "Normal",
    "logo": "/img/showcase/frontrow_logo.png",
    "submittableId": "43814286"
  },
  {
    "id": "icto",
    "name": "ICTO",
    "oneLiner": "ICTO is a one-stop platform automating token operations on the Internet Computer.",
    "tags": [
      "Tools / Infrastructure",
      "NFT",
      "DAO",
      "DeFi",
      "Creator Economy"
    ],
    "description": "ICTO is an automated token management platform that simplifies vesting schedules, recurring payroll distributions, token lock and tokenized crowdfunding for projects building on the Internet Computer. It provides modular smart contracts, allowing any project to transparently handle token operations without technical friction.",
    "usesInternetIdentity": true,
    "website": "https://icto.app",
    "github": "https://github.com/ICTO-Labs",
    "twitter": "https://twitter.com/icto_app",
    "display": "Large",
    "logo": "/img/showcase/icto_logo.png",
    "screenshots": [
      "/img/showcase/icto_screenshot_0.png"
    ],
    "submittableId": "45095733"
  },
  {
    "id": "appicdao",
    "name": "AppIC DAO",
    "oneLiner": "First-ever infrastructure layer that allows transferring and swapping of tokens between ICP and blockchains such as Bitcoin, Ethereum, and Solana.",
    "tags": [
      "Tools / Infrastructure",
      "Bitcoin",
      "Ethereum",
      "DeFi",
      "Chain Fusion"
    ],
    "description": "First-ever infrastructure layer that allows transferring and swapping of tokens between ICP and blockchains such as Bitcoin, Ethereum, and Solana.",
    "usesInternetIdentity": true,
    "website": "https://app.appic.solutions/",
    "github": "https://github.com/Appic-Solutions",
    "display": "Normal",
    "logo": "/img/showcase/appic_logo.png",
    "submittableId": "44626035"
  },
  {
    "id": "optigames",
    "name": "OptiGames",
    "oneLiner": "Flexible framework for fully onchain multiplayer turn-based games. Bulldog Blast is a semi-realtime multiplayer arcade combat game.",
    "tags": [
      "Tools / Infrastructure",
      "Gaming"
    ],
    "description": "Flexible framework for fully onchain multiplayer turn-based games. Bulldog Blast is a semi-realtime multiplayer arcade combat game.",
    "usesInternetIdentity": true,
    "website": "https://tpxio-7yaaa-aaaak-qdbaa-cai.icp0.io/",
    "github": "https://github.com/OptiSwapGames/optiswapgames",
    "display": "Normal",
    "logo": "/img/showcase/Optigames_logo.svg",
    "submittableId": "39903719"
  },
  {
    "id": "zokshpay",
    "name": "Zoksh Pay",
    "oneLiner": "A non-custodial payment solution that enables businesses to accept over 1000 currencies across 17 blockchains.",
    "tags": [
      "DeFi"
    ],
    "description": "A non-custodial payment solution that enables businesses to accept over 1000 currencies across 17 blockchains.",
    "usesInternetIdentity": false,
    "website": "https://zoksh.com/",
    "twitter": "https://twitter.com/zokshpay",
    "display": "Normal",
    "logo": "/img/showcase/Zoksh_logo.jpg",
    "stats": "Over 1 million USD in volume",
    "submittableId": "43963890"
  },
  {
    "id": "secureguardescrow",
    "name": "Secure Guard Escrow",
    "oneLiner": "A solution in making online transactions safe and sound.",
    "tags": [
      "DeFi"
    ],
    "description": "A solution in making online transactions safe and sound.",
    "usesInternetIdentity": false,
    "website": "https://cojoz-raaaa-aaaao-a3b7q-cai.icp0.io/",
    "github": "https://github.com/bix-tech/secure-guard-escrow",
    "display": "Normal",
    "logo": "/img/showcase/secure_guard_escrow_logo.png",
    "submittableId": "44880325"
  },
  {
    "id": "icapproject",
    "name": "Internet Computer Analytics Platform",
    "oneLiner": "A framework for users to query and analyze data from various sources in the ICP ecosystem.",
    "tags": [
      "Tools / Infrastructure",
      "Analytics"
    ],
    "description": "A framework for users to query and analyze data from various sources in the ICP ecosystem.",
    "usesInternetIdentity": false,
    "github": "https://github.com/mobr-ai/icap",
    "display": "Normal",
    "logo": "/img/showcase/ICAP_logo.png",
    "submittableId": "44300129"
  },
  {
    "id": "swimmingpool",
    "name": "Swimming Pool",
    "oneLiner": "Fully onchain permissionless stablecoin protocol, collateralizing your BTC, ETH and other crypto assets.",
    "tags": [
      "Bitcoin",
      "Ethereum",
      "DeFi",
      "Chain Fusion"
    ],
    "description": "Fully onchain permissionless stablecoin protocol, collateralizing your BTC, ETH and other crypto assets.",
    "usesInternetIdentity": false,
    "website": "https://swmpool.xyz",
    "twitter": "https://twitter.com/swmpool_finance",
    "github": "https://github.com/SWMPool/SwimmingPool",
    "display": "Normal",
    "logo": "/img/showcase/swimming_pool_logo.png"
  },
  {
    "id": "icpnftcreater",
    "name": "ICP NFT Creater",
    "oneLiner": "Shopify app designed to streamline the process of creating and launching NFT collections, product certificates, and more on ICP.",
    "tags": [
      "NFT",
      "Creator Economy"
    ],
    "description": "Shopify app designed to streamline the process of creating and launching NFT collections, product certificates, and more on ICP.",
    "usesInternetIdentity": false,
    "github": "https://github.com/tuminfei/ic_nft_creater",
    "display": "Normal",
    "logo": "/img/showcase/ic_nft_creater_logo.png",
    "submittableId": "44503669"
  },
  {
    "id": "codegov",
    "name": "codegov",
    "oneLiner": "Advancing decentralization of ICP through NNS Replica Version Management proposal reviews, informed, independent voting, and NNS tooling.",
    "tags": [
      "DAO"
    ],
    "description": "Advancing decentralization of ICP through NNS Replica Version Management proposal reviews, informed, independent voting, and NNS tooling.",
    "usesInternetIdentity": false,
    "website": "https://www.codegov.org/",
    "twitter": "https://twitter.com/codegovorg",
    "github": "https://github.com/CodeGov-org/codegov-website",
    "display": "Normal",
    "logo": "/img/showcase/codegov_logo.jpg"
  },
  {
    "id": "deaichat",
    "name": "DeAI Chat",
    "oneLiner": "A chat and API interface allowing communication with an AI model.",
    "tags": [
      "AI",
      "SocialFi",
      "Creator Economy"
    ],
    "description": "A chat and API interface allowing communication with an AI model.",
    "usesInternetIdentity": false,
    "website": "https://deai.chat/",
    "twitter": "https://twitter.com/deai_chat",
    "display": "Normal",
    "logo": "/img/showcase/deai_chat_logo.jpeg"
  },
  {
    "id": "onicai",
    "name": "Onicai",
    "oneLiner": "A B2B Platform for configuring Generative AI white label solutions.",
    "tags": [
      "AI"
    ],
    "description": "A B2B Platform for configuring Generative AI white label solutions.",
    "usesInternetIdentity": false,
    "website": "https://onicai.com/",
    "github": "https://github.com/onicai",
    "display": "Normal",
    "logo": "/img/showcase/onicai_logo.png"
  },
  {
    "id": "entrepot",
    "name": "Entrepot",
    "oneLiner": "ICP's most popular NFT marketplace",
    "website": "https://entrepot.app/",
    "tags": [
      "NFT",
      "Creator Economy"
    ],
    "twitter": "https://twitter.com/toniqlabs",
    "description": "Entrepot is a decentralized NFT marketplace developed by ToniqLabs, the creators behind Rise of the Magni, Stoic Wallet, Cronic NFTs, and Exponent. Entrepot provides users with tools and onchain services to design, deploy, and manage NFTs and traditional tokens.",
    "usesInternetIdentity": false,
    "stats": "1,000,000+ ICP volume",
    "display": "Normal",
    "logo": "/img/showcase/entrepot_logo.webp",
    "screenshots": [
      "/img/showcase/entrepot_screenshot.webp"
    ]
  },
  {
    "name": "ICPanda DAO",
    "description": "ICPanda DAO is dedicated to building the Panda meme brand across the Internet Computer's decentralized ecosystem. They have developed a chatbot based on Qwen, E2EE messaging app, and more.",
    "website": "https://panda.fans/",
    "logo": "/img/showcase/icpanda-dao_logo.webp",
    "screenshots": [
      "/img/showcase/icpanda-dao_screenshot.webp"
    ],
    "display": "Normal",
    "id": "icpanda-dao",
    "oneLiner": "A decentralized Panda meme brand built on the Internet Computer.",
    "stats": "50,000+ users",
    "tags": [
      "DAO",
      "SocialFi",
      "NFT",
      "AI",
      "Creator Economy"
    ],
    "usesInternetIdentity": true,
    "github": "https://github.com/ldclabs/ic-panda",
    "twitter": "https://twitter.com/ICPandaDAO"
  },
  {
    "name": "IC-TEE",
    "description": "A set of libraries that enable Trusted Execution Environments (TEEs) in ICP canisters.",
    "website": "https://panda.fans/",
    "logo": "/img/showcase/icpanda-dao_logo.webp",
    "screenshots": [
      "/img/showcase/icpanda-dao_screenshot.webp"
    ],
    "display": "Normal",
    "id": "ic-tee",
    "stats": "50,000+ users",
    "tags": [
      "AI"
    ],
    "usesInternetIdentity": true,
    "github": "https://github.com/ldclabs/ic-tee",
    "twitter": "https://twitter.com/ICPandaDAO"
  },
  {
    "id": "odoc",
    "name": "odoc",
    "oneLiner": "Tasks managment, documentations, and smart contracts for online workers and freelancers.",
    "tags": [
      "Tools / Infrastructure"
    ],
    "description": "Odoc is a place where you can hire and work. It is empowering freelancers with transparent and liberating smart contracts on the blockchain.",
    "usesInternetIdentity": true,
    "website": "https://lwdq3-vqaaa-aaaal-acwda-cai.icp0.io/",
    "twitter": "https://twitter.com/odoc_icp",
    "github": "https://github.com/aliscie/odoc",
    "display": "Normal",
    "logo": "/img/showcase/odoc_logo.png"
  },
  {
    "id": "zkcross-icp-bridge",
    "name": "ZkCross",
    "oneLiner": "One-click limitless liquidity across blockchains.",
    "tags": [
      "DeFi"
    ],
    "description": "One-click limitless liquidity across blockchains.",
    "usesInternetIdentity": true,
    "website": "https://zkcross.network/",
    "github": "https://github.com/zkCross-Network/zkCross-ICP",
    "twitter": "https://twitter.com/ZkCrossNetwork",
    "display": "Normal",
    "logo": "/img/showcase/zkCross_logo.svg"
  },
  {
    "id": "icpexchange",
    "name": "ICPEx",
    "oneLiner": "A fully on-chain decentralized exchange powered by the Proactive Market Maker (PMM) algorithm.",
    "tags": [
      "DeFi"
    ],
    "description": "A fully on-chain decentralized exchange powered by the Proactive Market Maker (PMM) algorithm that is committed to becoming the leading decentralized financial hub serving Web3.",
    "usesInternetIdentity": true,
    "website": "https://icpex.org/",
    "github": "https://github.com/ICPExchange",
    "twitter": "https://twitter.com/ICPExchange",
    "youtube": "https://www.youtube.com/@ICPExchange",
    "display": "Normal",
    "stats": "229 tokens and 90 liquidity pools created",
    "logo": "/img/showcase/icpex_logo.png",
    "submittableId": "44773760"
  },
  {
    "id": "candb",
    "name": "CanDB",
    "oneLiner": "Flexible and truly horizontally scalable NoSQL database built for ICP.",
    "tags": [
      "Tools / Infrastructure"
    ],
    "description": "Flexible and truly horizontally scalable NoSQL database built for ICP.",
    "usesInternetIdentity": false,
    "website": "https://ykgs2-ziaaa-aaaak-qcfya-cai.icp0.io/",
    "github": "https://github.com/ORIGYN-SA/CanDB",
    "display": "Normal",
    "logo": "/img/showcase/candb_logo.png"
  },
  {
    "id": "personal-dao",
    "name": "Personal DAO",
    "oneLiner": "A web3 app that functions as a gated DAO, treasury, data storage solution, and more.",
    "tags": [
      "DAO"
    ],
    "description": "A web3 app that functions as a gated DAO, treasury, data storage solution, and more.",
    "usesInternetIdentity": true,
    "website": "https://fkkq7-siaaa-aaaap-qaaya-cai.ic0.app/",
    "twitter": "https://x.com/Personal_DAO",
    "discord": "https://discord.gg/r85DtR2TjG",
    "display": "Normal",
    "logo": "/img/showcase/personal_dao_logo.png"
  },
  {
    "id": "icp-canister-bridge",
    "name": "ICP Canister Bridge",
    "oneLiner": "A bridge powered by ICP that enables seamless swaps between the Lightning Network and EVM-compatible chains.",
    "tags": [
      "Bitcoin",
      "Ethereum",
      "Tools / Infrastructure",
      "Chain Fusion"
    ],
    "description": "A bridge powered by ICP that enables seamless swaps between the Lightning Network and EVM-compatible chains.",
    "usesInternetIdentity": false,
    "website": "https://vue2j-giaaa-aaaam-ab4bq-cai.icp0.io",
    "github": "https://github.com/Bitcoin-AI/icp-canister-bridge",
    "display": "Normal",
    "logo": "/img/showcase/icp_canister_bridge_logo.png"
  },
  {
    "id": "communities-ooo",
    "name": "Communities.ooo",
    "oneLiner": "A tool that creates online communities as NFTs owned by the creators.",
    "tags": [
      "SocialFi",
      "NFT",
      "Creator Economy"
    ],
    "description": "A tool that creates online communities as NFTs owned by the creators",
    "usesInternetIdentity": false,
    "website": "https://www.communities.ooo/",
    "github": "https://github.com/LiveDuo/communities",
    "youtube": "https://www.youtube.com/watch?v=GqROYKOaFv4",
    "display": "Normal",
    "logo": "/img/showcase/communities_ooo_logo.png"
  },
  {
    "id": "ic-footprint",
    "name": "IC Footprint",
    "oneLiner": "A blockchain ESG platform that tracks ICP environmental metrics and provides tooling to reduce the environmental impact of the network.",
    "tags": [
      "Tools / Infrastructure"
    ],
    "description": "A blockchain ESG platform that tracks ICP environmental metrics and provides tooling to reduce the environmental impact of the network.",
    "usesInternetIdentity": true,
    "website": "https://owqnd-biaaa-aaaak-qidaq-cai.icp0.io/",
    "twitter": "https://twitter.com/icfootprint",
    "display": "Normal",
    "logo": "/img/showcase/ic_footprint_logo.svg"
  },
  {
    "id": "galactic-bridge",
    "name": "Galactic Bridge",
    "oneLiner": "A cross-chain bridge that allows users to move between Solana and ICP.",
    "tags": [
      "DeFi"
    ],
    "description": "A cross-chain bridge that allows users to move between Solana and ICP.",
    "usesInternetIdentity": false,
    "website": "https://galactic-bridge-tzbjl.ondigitalocean.app/",
    "github": "https://github.com/weichain/galactic-bridge-icp",
    "display": "Normal",
    "logo": "/img/showcase/gBridge_logo.png"
  },
  {
    "id": "amplify-e2e-platform",
    "name": "Amplify Platform",
    "oneLiner": "A platform that enables Twitter (X) accounts to boost post engagement by rewarding interacting users with ICP and select ICRC tokens.",
    "tags": [
      "SocialFi",
      "Creator Economy"
    ],
    "description": "A platform that enables Twitter (X) accounts to boost post engagement by rewarding interacting users with ICP and select ICRC tokens.",
    "usesInternetIdentity": false,
    "website": "https://amplify-icp.com/",
    "twitter": "https://twitter.com/Amplify_ICP",
    "display": "Normal",
    "logo": "/img/showcase/amplify_logo.png"
  },
  {
    "id": "obsidian-tears",
    "name": "Obsidian Tears",
    "oneLiner": "Obsidian Tears is a 2D RPG similar to old-time classics, complete with NFT and blockchain integration on the Internet Computer.",
    "website": "https://obsidiantears.xyz/",
    "tags": [
      "Gaming",
      "NFT",
      "Metaverse",
      "Creator Economy"
    ],
    "description": "Obsidian Tears is a 2D adventure featuring original art, story, music, and over 50 collectible NFT artifacts. Our mission is to make a great story after our favorite old-time classics, and to empower others to do the same.",
    "logo": "/img/showcase/obsidian-tears-logo.webp",
    "display": "Normal",
    "usesInternetIdentity": false,
    "github": "https://github.com/obsidian-tears",
    "youtube": "https://youtu.be/PqlVY9Qy74M",
    "twitter": "https://twitter.com/obsidian__tears",
    "screenshots": [
      "/img/showcase/obsidian-tears-screenshot0.webp"
    ],
    "submittableId": "25983021"
  },
  {
    "id": "b3wallet",
    "name": "B3Wallet",
    "oneLiner": "A decentralized, multi-chain wallet with unique support for Bitcoin, Ethereum, using Internet Computer's threshold ECDSA.",
    "tags": [
      "Tools / Infrastructure",
      "Bitcoin",
      "Ethereum",
      "Chain Fusion"
    ],
    "description": "A decentralized, multi-chain wallet with unique support for Bitcoin, Ethereum, using Internet Computer's threshold ECDSA.",
    "usesInternetIdentity": true,
    "website": "https://sehgq-cqaaa-aaaap-ahc4q-cai.icp0.io",
    "github": "https://github.com/B3Pay/B3Wallet",
    "display": "Normal",
    "logo": "/img/showcase/b3pay_logo.png"
  },
  {
    "id": "pass",
    "name": "Pass",
    "oneLiner": "First blockchain password manager.",
    "tags": [
      "Tools / Infrastructure"
    ],
    "description": "First blockchain password manager.",
    "usesInternetIdentity": true,
    "website": "https://www.ic-pass.app/",
    "github": "https://github.com/IC-Pass",
    "twitter": "https://twitter.com/pass_ic",
    "display": "Normal",
    "logo": "/img/showcase/pass_logo.svg"
  },
  {
    "id": "hamster",
    "name": "Hamster",
    "oneLiner": "One-stop infrastructure, developer toolkit and middleware DevOps service platform",
    "tags": [
      "Tools / Infrastructure"
    ],
    "description": "One-stop infrastructure, developer toolkit and middleware DevOps service platform",
    "usesInternetIdentity": true,
    "website": "https://hamsternet.io/",
    "twitter": "https://twitter.com/Hamsternetio",
    "display": "Normal",
    "logo": "/img/showcase/hamster_logo.svg"
  },
  {
    "name": "MSQ - Safe ICP Wallet",
    "description": "MSQ is a MetaMask extension that enables your wallet to work with the Internet Computer (ICP) blockchain. Buy goods, tip for services, donate to charities, and gift coins to your loved ones.",
    "website": "https://icp.msq.tech",
    "logo": "/img/showcase/msq-safe-icp-wallet_logo.svg",
    "screenshots": [
      "/img/showcase/msq-safe-icp-wallet_screenshot.webp"
    ],
    "display": "Normal",
    "id": "msq-safe-icp-wallet",
    "oneLiner": "Use the Internet Computer with MetaMask",
    "tags": [
      "Wallet"
    ],
    "usesInternetIdentity": false,
    "github": "https://github.com/fort-major/msq",
    "twitter": "https://twitter.com/msqwallet",
    "submittableId": "45381706"
  },
  {
    "id": "riide",
    "name": "RIIDE",
    "description": "A community-owned Web3 application that primarily offers taxi, delivery, and courier services.",
    "website": "https://riide.org/",
    "logo": "/img/showcase/riide_logo.png",
    "display": "Normal",
    "oneLiner": "A community-owned Web3 application that primarily offers taxi, delivery, and courier services.",
    "stats": "5000 waitlist signups",
    "tags": [
      "SocialFi",
      "Creator Economy"
    ],
    "usesInternetIdentity": true,
    "twitter": "https://twitter.com/RiideDapp"
  },
  {
    "id": "chainkeyx",
    "name": "ChainkeyX",
    "description": "A crypto neobank that offers fully onchain bitcoin borrowing and lending on ICP.",
    "website": "https://www.chainkeyx.com",
    "logo": "/img/showcase/chainkeyx_logo.png",
    "display": "Normal",
    "oneLiner": "A crypto neobank that offers fully onchain bitcoin borrowing and lending on ICP.",
    "tags": [
      "Bitcoin",
      "DeFi",
      "Chain Fusion"
    ],
    "usesInternetIdentity": true,
    "twitter": "https://twitter.com/ckexchange",
    "github": "https://github.com/CKX-dev/CKX_Swap"
  },
  {
    "id": "konecta-protocol",
    "name": "Konectª",
    "description": "A new protocol that gathers notifications and events from all your apps implementing it, and compiles them into a user-specific canister.",
    "website": "https://qmtwu-wqaaa-aaaan-qlrya-cai.icp0.io/",
    "logo": "/img/showcase/konecta_logo.svg",
    "display": "Normal",
    "oneLiner": "A new protocol that gathers notifications and events from all your apps implementing it, and compiles them into a user-specific canister.",
    "tags": [
      "SocialFi",
      "Creator Economy"
    ],
    "usesInternetIdentity": true,
    "twitter": "https://twitter.com/konectA_Dao",
    "github": "https://github.com/sagcryptoicp/konnectA_canisters"
  },
  {
    "id": "estatedao",
    "name": "EstateDAO",
    "description": "A vacation real estate tokenization and rental platform on ICP, enabling users to invest in vacation real estate with investments as low as USD 100.",
    "website": "https://wbdy5-yyaaa-aaaap-abysq-cai.icp0.io/",
    "logo": "/img/showcase/estatedao_logo.png",
    "display": "Normal",
    "oneLiner": "A vacation real estate tokenization and rental platform on ICP, enabling users to invest in vacation real estate with investments as low as USD 100.",
    "tags": [
      "SocialFi",
      "DAO",
      "Creator Economy"
    ],
    "usesInternetIdentity": true,
    "twitter": "https://twitter.com/estatedao_icp",
    "github": "https://github.com/Estate-DAO/estate-nft-marketplace"
  },
  {
    "id": "motoko-sns",
    "name": "Motoko SNS",
    "description": "A community initiative aiming to drive awareness of the Motoko branding.",
    "website": "https://2uktw-yiaaa-aaaah-adwxq-cai.icp0.io/",
    "logo": "/img/showcase/motoko_sns_logo.png",
    "display": "Normal",
    "oneLiner": "A community initiative aiming to drive awareness of the Motoko branding.",
    "tags": [
      "SocialFi",
      "DAO",
      "Creator Economy"
    ],
    "usesInternetIdentity": false
  },
  {
    "id": "motdex",
    "name": "Motoko SNS",
    "description": "A game where users participate in motorcycle races, develop their riders and improve high-speed tracks.",
    "website": "https://motodex.dexstudios.games",
    "logo": "/img/showcase/motoko_sns_logo.png",
    "display": "Normal",
    "oneLiner": "A game where users participate in motorcycle races, develop their riders and improve high-speed tracks.",
    "tags": [
      "Gaming"
    ],
    "usesInternetIdentity": false
  },
  {
    "id": "distrikt",
    "name": "distrikt",
    "oneLiner": "Censorship-resistant fully onchain social media platform",
    "website": "https://distrikt.app",
    "tags": [
      "SocialFi",
      "Creator Economy"
    ],
    "twitter": "https://twitter.com/DistriktApp?s=20&t=FIuSJzaUxndtjKLTpwmCEw",
    "description": "Distrikt is a completely decentralized, community-owned Web3 social media platform. Users of the platform will soon be able to vote on upgrades, and no user data will ever be mined or sold. Create your account, secured by Internet Identity today.",
    "usesInternetIdentity": true,
    "authOrigins": [
      "https://distrikt.app",
      "https://az5sd-cqaaa-aaaae-aaarq-cai.ic0.app/"
    ],
    "display": "Normal",
    "stats": "110,000+ users",
    "logo": "/img/showcase/distrikt_logo.webp",
    "screenshots": [
      "/img/showcase/distrikt_screenshot.webp"
    ]
  },
  {
    "id": "bipquantum",
    "name": "bipquantum",
    "oneLiner": "An AI IP assistant and virtual lawyer that uses ICP to mint IP certificates, including licenses and ownership details.",
    "website": "https://gdjoy-siaaa-aaaap-qhh2q-cai.icp0.io/",
    "tags": [
      "Tools / Infrastructure",
      "AI"
    ],
    "twitter": "https://twitter.com/BipQuantum",
    "description": "An AI IP assistant and virtual lawyer that uses ICP to mint IP certificates, including licenses and ownership details.",
    "usesInternetIdentity": false,
    "display": "Normal",
    "logo": "/img/showcase/bipQuantum_logo.jpg"
  },
  {
    "id": "ICPCC",
    "name": "ICPCC DAO LLC",
    "oneLiner": "A community-owned and fully self-sustaining decentralized conference event series devoted to highlighting the ICP's technology and ecosystem.",
    "website": "https://osjzm-oaaaa-aaaal-ajcoq-cai.icp0.io/",
    "tags": [
      "DAO"
    ],
    "twitter": "https://twitter.com/icp_cc",
    "description": "A community-owned and fully self-sustaining decentralized conference event series devoted to highlighting the ICP's technology and ecosystem.",
    "usesInternetIdentity": false,
    "display": "Normal",
    "logo": "/img/showcase/icpcc_logo.png"
  },
  {
    "id": "clpfinance",
    "name": "CLP Finance",
    "oneLiner": "A liquidity protocol and native stablecoin that allows users to deposit assets, borrow stablecoins at zero interest.",
    "website": "https://www.clp.finance/",
    "tags": [
      "DeFi",
      "Bitcoin",
      "Ethereum",
      "Chain Fusion"
    ],
    "stats": "5,000 accounts",
    "twitter": "https://twitter.com/CLPFinance721",
    "description": "A liquidity protocol and native stablecoin that allows users to deposit assets, borrow stablecoins at zero interest.",
    "usesInternetIdentity": true,
    "display": "Normal",
    "logo": "/img/showcase/clpfinance_logo.png"
  },
  {
    "id": "sns-rewards-dashboard",
    "name": "SNS Rewards Dashboard by PYOR",
    "oneLiner": "A data dashboard that displays metrics and charts related to the rewards distributed within the SNS ecosystem.",
    "website": "https://shrny-laaaa-aaaag-alckq-cai.icp0.io/",
    "tags": [
      "Tools / Infrastructure",
      "DAO",
      "Analytics"
    ],
    "twitter": "https://twitter.com/pyorxyz",
    "description": "A data dashboard that displays metrics and charts related to the rewards distributed within the SNS ecosystem.",
    "usesInternetIdentity": false,
    "display": "Normal",
    "logo": "/img/showcase/pyor_logo.png"
  },
  {
    "id": "replicatr",
    "name": "Replicatr",
    "oneLiner": "Nostr relay using ICP for inter-relay synchronization.",
    "website": "https://replicatr.dev/",
    "tags": [
      "Tools / Infrastructure",
      "SocialFi",
      "Creator Economy"
    ],
    "twitter": "https://twitter.com/pyorxyz",
    "github": "https://github.com/Hubmakerlabs/replicatr",
    "description": "Nostr relay using ICP for inter-relay synchronization.",
    "usesInternetIdentity": false,
    "display": "Normal",
    "logo": "/img/showcase/replicator_logo.jpg"
  },
  {
    "id": "dotmeet",
    "name": "Dotmeet",
    "oneLiner": "A city-based events calendar app helping web3 communities and companies in effectively reaching their target audience within cities.",
    "website": "https://dotmeet.app/",
    "tags": [
      "SocialFi",
      "Creator Economy"
    ],
    "stats": "4,000 users",
    "twitter": "https://twitter.com/dotmeetapp",
    "github": "https://github.com/dotmeet/dotmeet-icp",
    "description": "A city-based events calendar app helping web3 communities and companies in effectively reaching their target audience within cities.",
    "usesInternetIdentity": true,
    "display": "Normal",
    "logo": "/img/showcase/dotmeet_logo.svg"
  },
  {
    "id": "syron",
    "name": "Syron",
    "oneLiner": "A USD-pegged stablecoin, overcollateralized with Bitcoin and powered by Chain Fusion.",
    "website": "https://tyrondao.org",
    "tags": [
      "Chain Fusion",
      "Bitcoin"
    ],
    "twitter": "https://twitter.com/tyrondao_org",
    "github": "https://github.com/tyrondao/tyron-icp",
    "description": "A USD-pegged stablecoin, overcollateralized with Bitcoin and powered by Chain Fusion.",
    "usesInternetIdentity": true,
    "display": "Normal",
    "logo": "/img/showcase/syron_logo.png"
  },
  {
    "id": "doxa",
    "name": "Doxa",
    "oneLiner": "A multi-stablecoin plartform with the doxa dollar.",
    "website": "https://i7m4z-gqaaa-aaaak-qddtq-cai.icp0.io/",
    "tags": [
      "Chain Fusion",
      "DeFi"
    ],
    "twitter": "https://twitter.com/doxa_dollar",
    "github": "https://github.com/DoxaFoundation/doxa-v3",
    "description": "A multi-stablecoin plartform with the doxa dollar.",
    "usesInternetIdentity": true,
    "display": "Normal",
    "logo": "/img/showcase/doxa_logo.jpeg"
  },
  {
    "id": "tezsign",
    "name": "Tezsign",
    "oneLiner": "A digital signing platform that offers a seamless signing experience for individuals and enterprises.",
    "website": "https://www.tezsign.com/",
    "tags": [
      "Enterprise",
      "Tools / Infrastructure"
    ],
    "twitter": "https://twitter.com/TezSign/",
    "description": "A digital signing platform that offers a seamless signing experience for individuals and enterprises.",
    "usesInternetIdentity": false,
    "display": "Normal",
    "logo": "/img/showcase/tezsign_logo.png"
  },
  {
    "id": "momint",
    "name": "Momint",
    "oneLiner": "Momint enables fractional trade of renewable energy projects through its Asset Marketplace.",
    "website": "https://www.momint.so",
    "tags": [
      "DeFi",
      "NFT",
      "Creator Economy"
    ],
    "stats": "53,000 users",
    "twitter": "https://twitter.com/Momint_official",
    "description": "Momint enables fractional trade of renewable energy projects through its Asset Marketplace.",
    "usesInternetIdentity": false,
    "display": "Normal",
    "logo": "/img/showcase/momint_logo.png"
  },
  {
    "id": "icsi",
    "name": "ICP Subaccount Indexer (ICSI) by Jagad",
    "oneLiner": "A tool designed to manage and track ICP sub-accounts on the Internet Computer.",
    "website": "https://jagad.to/",
    "tags": [
      "Tools / Infrastructure"
    ],
    "twitter": "https://twitter.com/Jagad_Official",
    "github": "https://github.com/garudaidr/icp-subaccount-indexer",
    "description": "A tool designed to manage and track ICP sub-accounts on the Internet Computer.",
    "usesInternetIdentity": false,
    "display": "Normal",
    "logo": "/img/showcase/jagad_logo.png"
  },
  {
    "id": "ic-side-services",
    "name": "IC Side Services",
    "oneLiner": "Enabling DAOs to deploy the services they depend upon and that are currently run on AWS.",
    "tags": [
      "Tools / Infrastructure",
      "DAO"
    ],
    "github": "https://github.com/omnia-network/ic_akash",
    "description": "Enabling DAOs to deploy the services they depend upon and that are currently run on AWS.",
    "usesInternetIdentity": false,
    "display": "Normal",
    "logo": "/img/showcase/omnia_logo.png"
  },
  {
    "id": "raters",
    "name": "Raters",
    "oneLiner": "A SocialFi blockchain-powered platform designed for movie lovers, offering a space to share reviews, ratings, and discover films.",
    "tags": [
      "SocialFi",
      "Creator Economy"
    ],
    "website": "https://ratersapp.com/",
    "twitter": "https://twitter.com/raters_app",
    "description": "A SocialFi blockchain-powered platform designed for movie lovers, offering a space to share reviews, ratings, and discover films.",
    "usesInternetIdentity": false,
    "display": "Normal",
    "logo": "/img/showcase/Raters_logo.png"
  },
  {
    "id": "incheon-universe",
    "name": "Incheon Universe",
    "oneLiner": "Empowering citizens with NFT-based civic rights and DAO-driven participation, collaboration, and rewards for urban development.",
    "tags": [
      "SocialFi",
      "DAO",
      "NFT",
      "Creator Economy"
    ],
    "website": "https://incheon.world/#/main",
    "twitter": "https://twitter.com//incheon_heroes",
    "description": "Empowering citizens with NFT-based civic rights and DAO-driven participation, collaboration, and rewards for urban development.",
    "usesInternetIdentity": false,
    "display": "Normal",
    "logo": "/img/showcase/incheonuniverse_logo.png"
  },
  {
    "id": "idempotent-proxy",
    "name": "Idempotent Proxy",
    "oneLiner": "Reverse proxy server with build-in idempotency support written in Rust & Cloudflare Worker.",
    "tags": [
      "Tools / Infrastructure"
    ],
    "github": "https://github.com/ldclabs/idempotent-proxy",
    "twitter": "https://twitter.com//icpandadao",
    "description": "Reverse proxy server with build-in idempotency support written in Rust & Cloudflare Worker.",
    "usesInternetIdentity": false,
    "display": "Normal",
    "logo": "/img/showcase/idempotent_proxy_logo.png"
  },
  {
    "id": "panorama-block",
    "name": "Panorama Block",
    "oneLiner": "AI-powered cross-chain analytics. Offering real-time blockchain data, starting with Bitcoin.",
    "tags": [
      "Tools / Infrastructure",
      "Bitcoin",
      "Analytics"
    ],
    "website": "https://panoramablock.com",
    "github": "https://github.com/Panorama-Block/panorama-block-icp",
    "twitter": "https://twitter.com/panoramablock",
    "description": "AI-powered cross-chain analytics. Offering real-time blockchain data, starting with Bitcoin.",
    "usesInternetIdentity": false,
    "display": "Normal",
    "logo": "/img/showcase/PanoramaBlock_Logo.png"
  },
  {
    "id": "dappradar",
    "name": "Dapp Radar",
    "oneLiner": "A dapp discovery portal for blockchain users, provides insights for investors and analysts, and educates visitors about vital blockchain networks.",
    "tags": [
      "Tools / Infrastructure",
      "Analytics"
    ],
    "website": "https://dappradar.com/",
    "twitter": "https://twitter.com/dappradar",
    "description": "A dapp discovery portal for blockchain users, provides insights for investors and analysts, and educates visitors about vital blockchain networks.",
    "usesInternetIdentity": false,
    "display": "Normal",
    "logo": "/img/showcase/dappradar_logo.png"
  },
  {
    "id": "motodex",
    "name": "Motodex",
    "oneLiner": "A hyper-casual, motorcycle race game where players develop their riders and improve high-speed tracks.",
    "tags": [
      "Gaming",
      "NFT",
      "Creator Economy"
    ],
    "website": "https://motodex.dexstudios.games/",
    "twitter": "https://twitter.com/openbisea",
    "description": "A hyper-casual, motorcycle race game where players develop their riders and improve high-speed tracks.",
    "usesInternetIdentity": true,
    "display": "Normal",
    "logo": "/img/showcase/motodex_logo.png"
  },
  {
    "id": "fomowell",
    "name": "Fomowell",
    "oneLiner": "The fairest Web3 project launch platform.",
    "tags": [
      "SocialFi",
      "Creator Economy"
    ],
    "stats": "300 users, daily transactions of $3k",
    "website": "https://fomowell.com/",
    "twitter": "https://twitter.com/fomowell",
    "description": "The fairest Web3 project launch platform.",
    "usesInternetIdentity": true,
    "display": "Normal",
    "logo": "/img/showcase/fomowell_logo.png"
  },
  {
    "id": "metaviz",
    "name": "Metaviz",
    "oneLiner": "A visual project collaboration workspace.",
    "tags": [
      "Tools / Infrastructure"
    ],
    "website": "https://www.metaviz.net/",
    "github": "https://github.com/dariuszdawidowski/metaviz-server-juno",
    "twitter": "https://twitter.com/metavizofficial",
    "description": "A visual project collaboration workspace.",
    "usesInternetIdentity": true,
    "display": "Normal",
    "logo": "/img/showcase/metaviz_logo.png"
  },
  {
    "id": "alpcafi",
    "name": "Alpcafi",
    "oneLiner": "Tools that bring ICP to everyone including AlpacaFi (CoinMarketCap for ICP tokens) and PacaBot (Telegram Trading Bot).",
    "tags": [
      "Tools / Infrastructure"
    ],
    "website": "https://alpacafi.xyz",
    "twitter": "https://x.com/alpacafi_icp",
    "description": "Tools that bring ICP to everyone including AlpacaFi (CoinMarketCap for ICP tokens) and PacaBot (Telegram Trading Bot).",
    "usesInternetIdentity": false,
    "display": "Normal",
    "logo": "/img/showcase/alpacafi_logo.png"
  },
  {
    "id": "Caniplay",
    "name": "Caniplay",
    "oneLiner": "The world's First NFT Broadcast Station",
    "tags": [
      "NFT",
      "SocialFi",
      "Creator Economy"
    ],
    "description": "Introducing CaniPlay (Can I Play), the pioneering, fully onchain NFT broadcast station. Submit your audio or video content, reach a global audience, and receive recognition and rewards from your listeners. As a listener, enjoy airdrops for actively participating in curating content",
    "usesInternetIdentity": true,
    "github": "https://github.com/orgs/Canistore",
    "twitter": "https://twitter.com/canistore",
    "display": "Normal",
    "logo": "/img/showcase/CaniPlay_logo.png",
    "screenshots": [
      "/img/showcase/CaniPlay_SS.webp"
    ],
    "submittableId": "41319392"
  },
  {
    "id": "cyclestransferstation",
    "name": "CYCLES-TRANSFER-STATION",
    "oneLiner": "An onchain order-book market, where the market tokens trade against the stable CYCLES. Mint, hold, transfer, and trade the CYCLES at the CTS market.",
    "tags": [
      "DeFi",
      "DAO"
    ],
    "website": "https://cycles-transfer-station.com",
    "description": "The CYCLES-TRANSFER-STATION is an onchain order-book market trade platform for ICRC-1 tokens on the world-computer. The key is that the market tokens trade against the native CYCLES, creating a stable trading scenario, and facilitating the general trade of the CYCLES.",
    "usesInternetIdentity": true,
    "display": "Normal",
    "logo": "/img/showcase/cyclestransferstation_logo.png"
  },
  {
    "id": "relation",
    "name": "Relation",
    "oneLiner": "Web3 social graph using a graph database built on ICP.",
    "tags": [
      "Tools / Infrastructure",
      "SocialFi",
      "Creator Economy"
    ],
    "website": "https://relationlabs.ai/home",
    "github": "https://github.com/relationlabs/relation-graph-icp",
    "twitter": "https://twitter.com/relationlabs",
    "description": "Web3 social graph using a graph database built on ICP.",
    "usesInternetIdentity": false,
    "display": "Normal",
    "logo": "/img/showcase/relation_logo.png"
  },
  {
    "id": "meddle",
    "name": "Meddle",
    "oneLiner": "A software-IoT product that deals with data collection from sensors and industrial machinery.",
    "tags": [
      "Tools / Infrastructure",
      "Enterprise"
    ],
    "website": "https://meddleconnect.com",
    "github": "https://github.com/quinck-io/meddle-icp-be/",
    "description": "A software-IoT product that deals with data collection from sensors and industrial machinery.",
    "usesInternetIdentity": false,
    "display": "Normal",
    "logo": "/img/showcase/Meddle_Logo.png"
  },
  {
    "id": "staexvts",
    "name": "Staex VTS",
    "oneLiner": "A vehicle tracking system that serves as an infrastructure to track and invoice vehicles.",
    "tags": [
      "Tools / Infrastructure",
      "Enterprise"
    ],
    "website": "https://staex.io",
    "github": "https://github.com/staex-io/vts",
    "twitter": "https://twitter.com/staex_io",
    "description": "A vehicle tracking system that serves as an infrastructure to track and invoice vehicles.",
    "usesInternetIdentity": true,
    "display": "Normal",
    "logo": "/img/showcase/staex_logo.png"
  },
  {
    "id": "rolodex",
    "name": "rolodex",
    "oneLiner": "A self-sovereign directory, giving YOU control of your contact information.",
    "tags": [
      "Tools / Infrastructure",
      "Enterprise"
    ],
    "website": "https://rolodex.weavechain.com/",
    "github": "https://github.com/weavechain/rolodex3",
    "twitter": "https://twitter.com/WeavechainWeb3",
    "description": "A self-sovereign directory, giving YOU control of your contact information.",
    "usesInternetIdentity": false,
    "display": "Normal",
    "logo": "/img/showcase/rolodex_logo.png"
  },
  {
    "id": "zon",
    "name": "Zon Social Media",
    "oneLiner": "A fusion of social network, marketplace, and Web directory.",
    "website": "https://zoncircle.com",
    "tags": [
      "SocialFi",
      "Creator Economy"
    ],
    "description": "A fusion of social network, marketplace, and Web directory. World as items in folders. On the mission to overcome network effect - well suited for indie authors.",
    "logo": "/img/showcase/zon_logo.webp",
    "usesInternetIdentity": true,
    "authOrigins": "https://zoncircle.com",
    "github": "https://github.com/vporton/zondirectory2",
    "twitter": "https://x.com/ZonDirectory"
  },
  {
    "id": "neuronpool",
    "name": "NeuronPool",
    "oneLiner": "Stake your ICP, join the pool and win big rewards!",
    "website": "https://neuronpool.com/",
    "tags": [
      "DeFi"
    ],
    "description": "Stake your ICP, join the pool and win big rewards!",
    "logo": "/img/showcase/neuronpool_logo.svg",
    "usesInternetIdentity": true,
    "stats": "Open-source DeFi",
    "authOrigins": [
      "https://stake.neuronpool.com",
      "https://t3c6p-zqaaa-aaaar-qafuq-cai.icp0.io"
    ],
    "github": "https://github.com/neuronpool-technologies",
    "twitter": "https://x.com/NeuronPool"
  },
  {
    "id": "fort-major-dao",
    "name": "Fort Major DAO",
    "oneLiner": "Fair, Open, Robust and Transparent digital organization with an uplifting vibe.",
    "website": "https://fort-major.org",
    "tags": [
      "DAO"
    ],
    "description": "Let's build something nice together and share the benefits fairly! Sign in, find a task you can tackle, solve it and claim your rewards.",
    "stats": "150+ Tasks Already Solved",
    "logo": "/img/showcase/fort-major-dao_logo.svg",
    "twitter": "https://x.com/msqwallet",
    "github": "https://github.com/fort-major/dao"
  },
  {
    "id": "bit10",
    "name": "BIT10",
    "oneLiner": "BIT10 is the S&P500 of Bitcoin DeFi Assets",
    "description": "BIT10 is an asset manager which gives it's users the opportunity to buy our Index which tracks the biggest crypto tokens, ordinals and BRC-20's in the Bitcoin DeFi ecosystem. BIT10 offers a pre-picked basket of assets that the user can hold simply buying one token.",
    "website": "https://www.bit10.app",
    "logo": "/img/showcase/bit10_logo.webp",
    "screenshots": [
      "/img/showcase/bit10_screenshot.webp"
    ],
    "video": "/img/showcase/bit10_video.mp4",
    "display": "Normal",
    "stats": "500+ user signups",
    "tags": [
      "Bitcoin",
      "DeFi"
    ],
    "usesInternetIdentity": true,
    "github": "https://github.com/ZeyaRabani/BIT10",
    "twitter": "https://x.com/bit10startup",
    "youtube": "https://www.youtube.com/watch?v=XBAx1-Py9Oo",
    "submittableId": "46826692"
  },
  {
    "id": "icecube",
    "name": "icecube",
    "oneLiner": "An open-source, 100% onchain social network.",
    "description": "Ice Cube is an open-source, 100% onchain social network.",
    "website": "https://mjlwf-iqaaa-aaaan-qmtna-cai.icp0.io/home",
    "logo": "/img/showcase/icecube_logo.png",
    "display": "Normal",
    "tags": [
      "SocialFi",
      "Creator Economy"
    ],
    "usesInternetIdentity": true,
    "github": "https://github.com/NeutronStarDAO/icecube",
    "twitter": "https://x.com/icecubeapp"
  },
  {
    "id": "event-hub-attention-dao",
    "name": "Event Hub",
    "oneLiner": "Event Hub Broadcaster is an event-driven system managed by Attention DAO for connecting ecosystem projects on ICP.",
    "description": "Event Hub Broadcaster is an event-driven system managed by Attention DAO for connecting ecosystem projects on ICP.",
    "website": "https://attentiondao.app/dao",
    "logo": "/img/showcase/eventhub_logo.png",
    "display": "Normal",
    "tags": [
      "Tools / Infrastructure",
      "DAO"
    ],
    "usesInternetIdentity": true,
    "github": "https://github.com/Vitiv/event-broadcaster/"
  },
  {
    "id": "gate23",
    "name": "Gate23",
    "oneLiner": "Gate23 is an advanced point-of-sale (POS) and business software designed specifically for the food and beverage, e-commerce, and retail industries.",
    "description": "Gate23 is an advanced point-of-sale (POS) and business software designed specifically for the food and beverage, e-commerce, and retail industries.",
    "website": "https://alpha-gate23.bridge23.app/",
    "logo": "/img/showcase/Gate23_logo.png",
    "display": "Normal",
    "tags": [
      "Tools / Infrastructure",
      "Enterprise",
      "Ethereum"
    ],
    "usesInternetIdentity": true,
    "github": "https://github.com/bridge-23/Gate23",
    "twitter": "https://x.com/bridge23inc"
  },
  {
    "id": "bridge23",
    "name": "Bridge23",
    "description": "An app that helps non-technical users improve their daily interactions with AI agents by syncing with personal data sources.",
    "website": "https://www.bridge23.app/",
    "logo": "/img/showcase/Gate23_logo.png",
    "display": "Normal",
    "tags": [
      "Tools / Infrastructure",
      "AI"
    ],
    "usesInternetIdentity": false,
    "twitter": "https://x.com/bridge23inc"
  },
  {
    "id": "IC-PayPortal",
    "name": "IC PayPortal",
    "oneLiner": "The IC-PayPortal Motoko by Expeera is a library that provides developers with a set of functions for managing fiat payments on ICP.",
    "description": "The IC-PayPortal Motoko is a library that provides developers with a set of functions for managing fiat payments on ICP.",
    "website": "https://3356i-cqaaa-aaaao-axdqa-cai.icp0.io/",
    "logo": "/img/showcase/expeera_logo.jpeg",
    "display": "Normal",
    "tags": [
      "Tools / Infrastructure"
    ],
    "usesInternetIdentity": false,
    "github": "https://github.com/Expeera/IC-PayPortal/tree/phase-3"
  },
  {
    "name": "Aegis Finance",
    "description": "The Aegis Finance is an all-in-one exchange for trading, deposits, and withdrawals.",
    "website": "https://aegis-finance.vercel.app/",
    "logo": "/img/showcase/aegis-finance_logo.webp",
    "screenshots": [
      "/img/showcase/aegis-finance_screenshot.webp"
    ],
    "display": "Normal",
    "id": "aegis-finance",
    "oneLiner": "Unlocking financial freedom, block by block.",
    "stats": "100k+ $AEGIS TVL",
    "tags": [
      "Bitcoin",
      "Ethereum",
      "DeFi"
    ],
    "usesInternetIdentity": true,
    "github": "https://github.com/AegisFinance",
    "twitter": "https://x.com/icpdelta"
  },
  {
    "id": "Moonshift",
    "name": "Moonshift",
    "description": "Gamified quest board where projects can create “Shifts” or marketing bounties for their community to collect.",
    "website": "https://moonshift.app",
    "logo": "/img/showcase/moonshift_logo.png",
    "display": "Normal",
    "oneLiner": "Gamified quest board where projects can create “Shifts” or marketing bounties for their community to collect.",
    "tags": [
      "SocialFi",
      "Creator Economy"
    ],
    "usesInternetIdentity": true,
    "github": "https://github.com/MemeFighterCo/Moonshift",
    "twitter": "https://x.com/moonshiftapp"
  },
  {
    "id": "ICPDA",
    "name": "InternetComputer DA",
    "description": "Using canisters and threshold signature to build a DA layer compatible with EigenDA.",
    "logo": "/img/showcase/icda_logo.png",
    "display": "Normal",
    "oneLiner": "Using canisters and threshold signature to build a DA layer compatible with EigenDA.",
    "tags": [
      "Tools / Infrastructure"
    ],
    "usesInternetIdentity": false,
    "github": "https://github.com/C-B-Elite/ICDA"
  },
  {
    "id": "PlexiMail",
    "name": "PlexiMail",
    "description": "The end-to-end encrypted, ICP canister-based, trustless secure email service.",
    "logo": "/img/showcase/pleximail_logo.png",
    "display": "Normal",
    "oneLiner": "The end-to-end encrypted, ICP canister-based, trustless secure email service.",
    "tags": [
      "Tools / Infrastructure"
    ],
    "usesInternetIdentity": true,
    "website": "https://ai-fi.cc"
  },
  {
    "name": "ASPPIBRA-DAO",
    "description": "ASPPIBRA - Association of Property Owners and Possessors in Brazil is a non-profit civil association, founded on April 9, 2016, in the State of Rio de Janeiro-RJ. It is composed of professionals and citizens committed to the technological and socioeconomic development of modern society.",
    "website": "https://www.asppibra.com.br/",
    "logo": "/img/showcase/BR-DAO_logo.svg",
    "screenshots": [
      "/img/showcase/BR-DAO_screenshot.webp"
    ],
    "display": "Normal",
    "id": "BR-DAO",
    "oneLiner": "Technology for Sustainable Development.",
    "stats": "300K+ Estate records",
    "tags": [
      "DAO"
    ],
    "usesInternetIdentity": false,
    "github": "https://github.com/ASPPIBRA-DAO",
    "twitter": "https://x.com/ASPPIBRA_ORG",
    "youtube": "https://www.youtube.com/@ASPPIBRA-DAO/videos"
  },
  {
    "id": "Blueband",
    "name": "Blueband",
    "description": "A vector database built based on Vectra, a local vector database for Node.js.",
    "logo": "/img/showcase/blueband_logo.png",
    "display": "Normal",
    "oneLiner": "A vector database built based on Vectra, a local vector database for Node.js",
    "tags": [
      "AI"
    ],
    "usesInternetIdentity": false,
    "github": "https://github.com/highfeast/ic-blueband-db"
  },
  {
    "id": "Cipher-AI-Vault",
    "name": "Cipher AI Vault",
    "description": "Azle-based proof-of-concept designed integrating in-memory VectorDB and LLM.",
    "logo": "/img/showcase/cipherAI_logo.jpeg",
    "display": "Normal",
    "oneLiner": "Azle-based proof-of-concept designed integrating in-memory VectorDB and LLM.",
    "tags": [
      "AI"
    ],
    "usesInternetIdentity": true,
    "github": "https://github.com/supaIC/Cipher-AI-Vault",
    "website": "https://qehbq-rqaaa-aaaan-ql2iq-cai.icp0.io/"
  },
  {
    "id": "zkLama",
    "name": "zkLama",
    "description": "Originally known as yllama.oc, zkLama is a framework that can generate programmable ICP canister smart contracts using text-based prompts.",
    "logo": "/img/showcase/zkllama_logo.png",
    "display": "Normal",
    "oneLiner": "Originally known as yllama.oc, zkLama is a framework that can generate programmable ICP canister smart contracts using text-based prompts.",
    "tags": [
      "AI",
      "Tools / Infrastructure"
    ],
    "usesInternetIdentity": false,
    "github": "https://github.com/gip/yllama.oc",
    "submittableId": "47012670"
  },
  {
    "id": "upas",
    "name": "User Public Achievement Standard (UPAS)",
    "description": "A decentralized open-source reputation standard that utilizes ICP securely and autonomously verify user achievements and issue credentials.",
    "logo": "/img/showcase/upas_logo.png",
    "display": "Normal",
    "oneLiner": "A decentralized open-source reputation standard that utilizes ICP securely and autonomously verify user achievements and issue credentials.",
    "tags": [
      "SocialFi",
      "Tools / Infrastructure",
      "Creator Economy"
    ],
    "usesInternetIdentity": true,
    "github": "https://github.com/relinkd/UPAS",
    "website": "https://5j4ti-jqaaa-aaaaj-qncma-cai.icp0.io/",
    "submittableId": "45854414"
  },
  {
    "id": "civic",
    "name": "Civic Pass",
    "description": "A digital identity platform enabling developers to quickly leverage a variety of verification services and provide users with a reusable identity to more quickly onboard into new applications.",
    "logo": "/img/showcase/civic_logo.png",
    "display": "Normal",
    "oneLiner": "A leading provider of identity and access management solutions.",
    "tags": [
      "Tools / Infrastructure"
    ],
    "usesInternetIdentity": true,
    "github": "https://github.com/civicteam/civic-icp-canister",
    "website": "https://www.civic.com",
    "submittableId": "45489206"
  },
  {
    "id": "toyoworld",
    "name": "Toyoworld",
    "description": "Collect, battle and track down mythical creatures in this open world adventure game!",
    "logo": "/img/showcase/toyoworld_logo.png",
    "display": "Normal",
    "oneLiner": "Collect, battle and track down mythical creatures in this open world adventure game!",
    "tags": [
      "Gaming"
    ],
    "usesInternetIdentity": false,
    "website": "https://gi72u-lqaaa-aaaal-ac3ga-cai.raw.icp0.io/",
    "submittableId": "44404548"
  },
  {
    "id": "satoshinotes",
    "name": "Satoshi Notes",
    "description": "A free note taking software that allows you to sell your valuable notes for Bitcoin, and also keeps your files secure in your PC or the blockchain.",
    "logo": "/img/showcase/satoshi_notes_logo.png",
    "display": "Normal",
    "oneLiner": "A free note taking software that allows you to sell your valuable notes for Bitcoin, and also keeps your files secure in your PC or the blockchain.",
    "tags": [
      "Bitcoin"
    ],
    "usesInternetIdentity": false,
    "website": "https://satoshinotes.org/",
    "twitter": "https://x.com/satoshinotesbtc",
    "submittableId": "44404548"
  },
  {
    "id": "PHASMA",
    "name": "PHASMA",
    "description": "Explore a curated collection of ghostly NFTs, where art meets the ethereal.",
    "logo": "/img/showcase/phasma_logo.webp",
    "display": "Normal",
    "tags": [
      "NFT",
      "Creator Economy"
    ],
    "twitter": "https://x.com/phasmafuture",
    "website": "https://entrepot.app/marketplace/phasma"
  },
  {
    "id": "medblock",
    "name": "Medblock",
    "description": "Medblock is a secure mobile app that puts medical records in patients' hands while helping hospitals manage healthcare data efficiently through blockchain technology.",
    "logo": "/img/showcase/medblock.svg",
    "display": "Normal",
    "tags": [
      "Enterprise"
    ],
    "github": "https://github.com/baliola/Medblock",
    "twitter": "https://x.com/medblockid",
    "website": "https://medblock.id",
    "submittableId": "44389918"
  },
  {
    "id": "tap-protocol",
    "name": "Tap Protocol",
    "description": "Tap is the most programmable layer 1 Bitcoin protocol, enabling full smart-contract functionality without having to wrap or bridge any assets, and without the need for any L2 infrastructure.",
    "logo": "/img/showcase/tapprotocol_logo.svg",
    "display": "Normal",
    "tags": [
      "Bitcoin",
      "DeFi",
      "Tools / Infrastructure"
    ],
    "twitter": "https://x.com/tap_protocol",
    "website": "https://www.tap-protocol.com"
  },
  {
    "id": "ic-toolkit",
    "name": "IC Toolkit",
    "description": "IC Toolkit simplifies canister management, project collaboration, and decentralized governance on ICP.",
    "logo": "/img/showcase/ictoolkit_logo.png",
    "display": "Normal",
    "tags": [
      "DAO",
      "Tools / Infrastructure"
    ],
    "usesInternetIdentity": true,
    "twitter": "https://x.com/ic_toolkit",
    "website": "https://ic-toolkit.app"
  },
  {
    "id": "nfid-identitykit",
    "name": "NFID IdentityKit",
    "description": "NFID IdentityKit is the best way to connect an ICP wallet to your dapp.",
    "logo": "/img/showcase/nfididentitykit_logo.svg",
    "display": "Normal",
    "tags": [
      "Tools / Infrastructure"
    ],
    "github": "https://github.com/internet-identity-labs/identitykit",
    "twitter": "https://x.com/NFIDIdentityKit",
    "website": "https://www.identitykit.xyz/"
  },
  {
    "id": "dfxdashboard",
    "name": "DFX Dashboard",
    "description": "DFX Dashboard is a GUI for using dfx, the CLI tool for ICP development.",
    "logo": "/img/showcase/dfxdashboard_logo.svg",
    "display": "Normal",
    "tags": [
      "Tools / Infrastructure"
    ],
    "github": "https://github.com/tolgayayci/dfx-dashboard",
    "website": "https://dfx-dashboard-docs.netlify.app/"
  },
  {
    "id": "icptokens",
    "name": "ICP Tokens",
    "tags": [
      "Tools / Infrastructure",
      "Analytics"
    ],
    "stats": "15,000+ users",
    "website": "https://icptokens.net",
    "github": "https://github.com/CyberNinjasLab",
    "youtube": "https://www.youtube.com/watch?v=2hKfVcJviTM",
    "twitter": "https://x.com/ICPTokens",
    "description": "Advanced tool for tracking ICP tokens, designed to simplify the way you monitor, analyze, and manage tokens within the Internet Computer DeFi ecosystem. Portfolio insights, advanced charts and bubble maps for visual insights.",
    "usesInternetIdentity": true,
    "display": "Normal",
    "logo": "/img/showcase/icptokens_logo.svg"
  },
  {
    "id": "motoko-regex-engine",
    "name": "Motoko Regex Engine",
    "tags": [
      "Tools / Infrastructure"
    ],
    "github": "https://github.com/demali-876/motoko_regex_engine",
    "description": "A Motoko library for native pattern matching.",
    "usesInternetIdentity": false,
    "display": "Normal",
    "logo": "/img/showcase/regex_engine_logo.svg"
  },
  {
    "id": "icspore",
    "name": "ICSpore",
    "tags": [
      "DeFi"
    ],
    "website": "https://qnoqa-vaaaa-aaaap-qhima-cai.icp0.io/",
    "github": "https://github.com/ICSpore/dca-v1",
    "twitter": "https://x.com/icspore",
    "description": "An automated, dollar-cost-averaging solution for purchasing ICP.",
    "usesInternetIdentity": true,
    "display": "Normal",
    "logo": "/img/showcase/icspore_logo.svg"
  },
  {
    "id": "stable-fs",
    "name": "Stable-fs",
    "tags": [
      "Tools / Infrastructure"
    ],
    "github": "https://github.com/wasm-forge/stable-fs",
    "description": "A file system implemented on top of the stable memory in an ICP canister.",
    "usesInternetIdentity": false,
    "display": "Normal",
    "logo": "/img/showcase/stablefs_logo.svg"
  },
  {
    "id": "plonk-verifier",
    "name": "Plonk Verifier",
    "tags": [
      "Tools / Infrastructure"
    ],
    "github": "https://github.com/lightec-xyz/plonk_verifier_on_icp",
    "description": "A verifier of gnark plonk, a well-known zero-knowledge scheme, using an ICP canister.",
    "usesInternetIdentity": false,
    "display": "Normal",
    "logo": "/img/showcase/plonkverifier_logo.svg"
  },
  {
    "id": "neverendsart",
    "name": "NeverEndsArt",
    "tags": [
      "AI"
    ],
    "website": "https://mx6ql-zyaaa-aaaak-akxpa-cai.icp0.io/",
    "description": "A decentralized AI Video generation platform.",
    "usesInternetIdentity": false,
    "display": "Normal",
    "logo": "/img/showcase/neverendsart_logo.svg"
  },
  {
    "id": "icpkotlinkit",
    "name": "ICP Kotlin Kit",
    "tags": [
      "Tools / Infrastructure"
    ],
    "github": "https://github.com/ThomasConstantinBity/ICP-Kotlin-Kit",
    "description": "A set of open-source Kotlin libraries for interacting with ICP.",
    "usesInternetIdentity": false,
    "display": "Normal",
    "logo": "/img/showcase/ic4jagentlite_logo.svg"
  },
  {
    "id": "daoventure",
    "name": "DAO Venture",
    "tags": [
      "Gaming"
    ],
    "website": "https://bpo6s-4qaaa-aaaap-acava-cai.icp0.io/",
    "github": "https://github.com/edjCase/DAO-Venture",
    "description": "A simple roguelite adventure where players collectively build and govern the game through a DAO.",
    "usesInternetIdentity": true,
    "display": "Normal",
    "logo": "/img/showcase/daoventure_logo.svg"
  },
  {
    "id": "IC4J Agent Lite",
    "name": "IC4J Agent Lite",
    "tags": [
      "Tools / Infrastructure"
    ],
    "github": "https://github.com/nikhil5642/ic4j-agent-lite",
    "description": "A lighter version of IC4J Agent that allows Java applications to interact with ICP",
    "usesInternetIdentity": false,
    "display": "Normal",
    "logo": "/img/showcase/kotlinkit_logo.svg"
  },
  {
    "id": "pawsarena",
    "name": "Paws Arena",
    "tags": [
      "Gaming"
    ],
    "website": "https://knbkj-fiaaa-aaaan-qaadq-cai.ic0.app/",
    "description": "A fun, play-to-earn game based on cute kittens.",
    "usesInternetIdentity": false,
    "display": "Normal",
    "logo": "/img/showcase/pawsarena_logo.svg"
  },
  {
    "id": "solutio",
    "name": "Solutio",
    "tags": [
      "Creator Economy"
    ],
    "website": "https://home.solutio.one/",
    "twitter": "https://x.com/SolutioApp",
    "description": "An app to share ideas, support projects you believe in, and earn rewards for building great tools.",
    "usesInternetIdentity": true,
    "display": "Normal",
    "logo": "/img/showcase/solutio_logo.svg"
  },
  {
    "id": "lendfinity",
    "name": "Lendfinity",
    "tags": [
      "DeFi"
    ],
    "website": "https://www.lendfinity.xyz/",
    "twitter": "https://x.com/lendfinity_xyz",
    "description": "The only lending protocol that enables borrowing and lending of ICRC-1 tokens and Runes from an EVM environment.",
    "usesInternetIdentity": true,
    "display": "Normal",
    "logo": "/img/showcase/lendfinity_logo.svg"
  },
  {
    "id": "tallybot",
    "name": "Tally Bot",
    "tags": [
      "Tools / Infrastructure"
    ],
    "github": "https://github.com/CodeGov-org/proposal-tracker",
    "description": "An OpenChat bot that enables tracking proposals of NNS / SNS and preset voters.",
    "usesInternetIdentity": true,
    "display": "Normal",
    "logo": "/img/showcase/codegov_logo.svg"
  },
  {
    "id": "ic-oss",
    "name": "IC-OSS",
    "tags": [
      "Tools / Infrastructure"
    ],
    "github": "https://github.com/ldclabs/ic-oss",
    "description": "A decentralized Object Storage Service on ICP.",
    "usesInternetIdentity": true,
    "display": "Normal",
    "logo": "/img/showcase/icpanda.svg"
  },
  {
    "id": "cload",
    "name": "CLOAD",
    "tags": [
      "Gaming",
      "Creator Economy"
    ],
    "website": "https://cload.one/",
    "twitter": "https://x.com/Cload_app",
    "description": "A marketplace to discover new and exciting web3 dapps and games.",
    "usesInternetIdentity": true,
    "display": "Normal",
    "logo": "/img/showcase/cload_logo.svg"
  },
  {
    "id": "claimlink",
    "name": "ClaimLink",
    "tags": [
      "Tools / Infrastructure"
    ],
    "website": "https://claimlink.xyz/",
    "twitter": "https://x.com/ClaimLinkXYZ",
    "description": "A dapp that allows anyone to seamlessly create campaigns, generate claim links or QR codes, and claim rewards.",
    "usesInternetIdentity": false,
    "display": "Normal",
    "logo": "/img/showcase/claimlink_logo.svg"
  },
  {
<<<<<<< HEAD
    "id": "ngpu",
    "name": "NGPU",
    "tags": [
      "Tools / Infrastructure",
      "AI"
    ],
    "website": "https://ngpu.ai/",
    "twitter": "https://x.com/ngpu_ai",
    "description": "A decentralized GPU computing node network that actually meets developer needs.",
    "usesInternetIdentity": false,
    "display": "Normal",
    "logo": "/img/showcase/ngpu_logo.svg"
=======
    "id": "openchat",
    "name": "OpenChat",
    "oneLiner": "Decentralized alternative to WhatsApp",
    "website": "https://oc.app/",
    "tags": [
      "SocialFi",
      "Bitcoin",
      "DAO",
      "Chain Fusion",
      "Creator Economy"
    ],
    "twitter": "https://x.com/OpenChat",
    "description": "OpenChat is a fully decentralized real-time messaging service that is indistinguishable from Web2 chat apps while living 100% on the blockchain. This allows users to send crypto to each other - including Bitcoin - and own a part of OpenChat through CHAT tokens.",
    "usesInternetIdentity": true,
    "display": "Large",
    "stats": "80,000+ users",
    "logo": "/img/showcase/openchat_logo.webp",
    "screenshots": [
      "/img/showcase/openchat-screenshot.webp"
    ]
>>>>>>> c4035726
  }
]<|MERGE_RESOLUTION|>--- conflicted
+++ resolved
@@ -5034,7 +5034,6 @@
     "logo": "/img/showcase/claimlink_logo.svg"
   },
   {
-<<<<<<< HEAD
     "id": "ngpu",
     "name": "NGPU",
     "tags": [
@@ -5047,7 +5046,8 @@
     "usesInternetIdentity": false,
     "display": "Normal",
     "logo": "/img/showcase/ngpu_logo.svg"
-=======
+  },
+  {
     "id": "openchat",
     "name": "OpenChat",
     "oneLiner": "Decentralized alternative to WhatsApp",
@@ -5068,6 +5068,5 @@
     "screenshots": [
       "/img/showcase/openchat-screenshot.webp"
     ]
->>>>>>> c4035726
   }
 ]