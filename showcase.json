--- conflicted
+++ resolved
@@ -1960,7 +1960,6 @@
     "submittableId": "34425295"
   },
   {
-<<<<<<< HEAD
     "id": "Caniplay",
     "name": "Caniplay",
     "oneLiner": "The world's First NFT Broadcast Station",
@@ -1980,7 +1979,8 @@
       "/img/showcase/CaniPlay_SS.png"
     ],
     "submittableId": "34838526"
-=======
+  },
+  {
     "name": "Signals",
     "description": "Signals is a location based chat app for making connections, creating communities and discovering events. ",
     "website": "https://signalsicp.com/",
@@ -1998,6 +1998,5 @@
     "usesInternetIdentity": true,
     "twitter": "https://twitter.com/signalsicp",
     "submittableId": "35639473"
->>>>>>> fc9ea92c
   }
 ]