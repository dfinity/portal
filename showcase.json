--- conflicted
+++ resolved
@@ -3595,7 +3595,6 @@
     "submittableId": "44337954"
   },
   {
-<<<<<<< HEAD
     "id": "formyfi",
     "name": "FormyFi",
     "oneLiner": "Decentralized and Fully On-chain Forms",
@@ -3607,8 +3606,8 @@
     "description": "Decentralized and Fully On-chain Forms Application, that revolutionizes the way you ask and answer questions by leveraging blockchain technology to ensure transparency, security, and fairness.",
     "usesInternetIdentity": true,
     "logo": "/img/showcase/formyfi.png",
-    "submittableId": "44539692"
-=======
+    "submittableId": "44539692",
+  }
     "name": "UncensoredGreats",
     "description": "Migrating all the World's Books to NFT-form for use in domain-specific AI",
     "website": "https://www.uncensoredgreats.com/",
@@ -3725,6 +3724,5 @@
     "stats": "1000+ Monthly Users",
     "display": "Normal",
     "logo": "/img/showcase/vaultbet_logo.webp"
->>>>>>> c1e4dbfc
   }
 ]