--- conflicted
+++ resolved
@@ -578,11 +578,6 @@
     "usesInternetIdentity": false,
     "github": "https://github.com/eigerco/ethereum-canister",
     "logo": "/img/ethereum.svg",
-<<<<<<< HEAD
-    "videoContentType": "video/mp4",
-=======
-    "screenshots": [],
->>>>>>> f98ba2f4
     "submittableId": "40732752"
   },
   {
@@ -778,13 +773,7 @@
     "usesInternetIdentity": true,
     "display": "Normal",
     "logo": "/img/showcase/autoroyale_logo.png",
-    "oneLiner": "A fast-paced 2D multiplayer shooter game",
-<<<<<<< HEAD
-    "video": "/img/showcase/autoroyale_video.mp4",
-    "videoContentType": "video/mp4"
-=======
-    "screenshots": []
->>>>>>> f98ba2f4
+    "oneLiner": "A fast-paced 2D multiplayer shooter game"
   },
   {
     "name": "Signals",
@@ -965,13 +954,7 @@
     "description": "DSocial is a decentralized version of YouTube -- enabling content creators to be fairly rewarded for their work, and engagement. This Web3 media platform is hosted end-to-end on the Internet Computer interoperating with Arweave for decentralized video content.",
     "usesInternetIdentity": true,
     "display": "Normal",
-    "logo": "/img/showcase/dsocial_logo.webp",
-<<<<<<< HEAD
-    "video": "/img/showcase/dsocial_video.mp4",
-    "videoContentType": "video/mp4"
-=======
-    "screenshots": []
->>>>>>> f98ba2f4
+    "logo": "/img/showcase/dsocial_logo.webp"
   },
   {
     "id": "unfoldvr",
@@ -988,13 +971,7 @@
     "description": "UnfoldVR empowers creators to author 3D NFTs using easy-to-use tools both on the Web and in Virtual Reality.",
     "usesInternetIdentity": true,
     "display": "Normal",
-    "logo": "/img/showcase/unfoldvr_logo.webp",
-<<<<<<< HEAD
-    "video": "/img/showcase/unfoldvr_video.mp4",
-    "videoContentType": "video/mp4"
-=======
-    "screenshots": []
->>>>>>> f98ba2f4
+    "logo": "/img/showcase/unfoldvr_logo.webp"
   },
   {
     "id": "kawak",
@@ -1188,13 +1165,7 @@
     "github": "https://github.com/dfinity/motoko-playground",
     "usesInternetIdentity": false,
     "display": "Normal",
-    "logo": "/img/showcase/motokoplayground_logo.webp",
-<<<<<<< HEAD
-    "video": "/img/showcase/motokoplayground_video.mp4",
-    "videoContentType": "video/mp4"
-=======
-    "screenshots": []
->>>>>>> f98ba2f4
+    "logo": "/img/showcase/motokoplayground_logo.webp"
   },
   {
     "id": "scinet",
@@ -1227,12 +1198,6 @@
     "github": "https://github.com/Factland",
     "youtube": "https://www.youtube.com/channel/UCriPbgLAQ6x5C2Hugfho37Q",
     "twitter": "https://twitter.com/factlanddao",
-<<<<<<< HEAD
-    "video": "/img/showcase/factland_video.mp4",
-    "videoContentType": "video/mp4",
-=======
-    "screenshots": [],
->>>>>>> f98ba2f4
     "submittableId": 32780428
   },
   {
@@ -1245,13 +1210,7 @@
     "description": "Have your fortune told on the Internet Computer. Saga Tarot gives you a tarot reading in one click. The user-friendly dapp is built completely on the Internet Computer, accessible from any browser. What will the future hold for you?",
     "usesInternetIdentity": true,
     "display": "Normal",
-    "logo": "/img/showcase/sagatarot_logo.webp",
-<<<<<<< HEAD
-    "video": "/img/showcase/sagatarot_video.mp4",
-    "videoContentType": "video/mp4"
-=======
-    "screenshots": []
->>>>>>> f98ba2f4
+    "logo": "/img/showcase/sagatarot_logo.webp"
   },
   {
     "id": "ember-cli-dfinity",
@@ -1449,13 +1408,7 @@
     "usesInternetIdentity": true,
     "oneLiner": "Front-End Onchain",
     "display": "Normal",
-    "logo": "/img/showcase/uniswapfrontendontheic_logo.webp",
-<<<<<<< HEAD
-    "video": "/img/showcase/uniswapfrontendontheic_video.mp4",
-    "videoContentType": "video/mp4"
-=======
-    "screenshots": []
->>>>>>> f98ba2f4
+    "logo": "/img/showcase/uniswapfrontendontheic_logo.webp"
   },
   {
     "id": "difibase",
@@ -1806,13 +1759,7 @@
     "description": "ICmoji Origins is an NFT-based multiplayer game built end-to-end onchain on the Internet Computer. The winner of the DSCVR Hackathon Season 2 features one of the first NFTs on the Internet Computer, ICMojis.",
     "usesInternetIdentity": false,
     "display": "Normal",
-    "logo": "/img/showcase/icmojiorigins_logo.webp",
-<<<<<<< HEAD
-    "video": "/img/showcase/icmojiorigins_video.mp4",
-    "videoContentType": "video/mp4"
-=======
-    "screenshots": []
->>>>>>> f98ba2f4
+    "logo": "/img/showcase/icmojiorigins_logo.webp"
   },
   {
     "id": "dbox",
@@ -2158,24 +2105,13 @@
     ],
     "description": "NFT Studio is the first to develop 3D NFTs. This means that the NFTs themselves are living 3D code, as opposed to a .GIF recording of a 3D rendered image. This is only possible thanks to the ICP blockchain as NFTs can run code, not just link to an image. NFT Studio has had features in major media for the 3D NFT minting tools that are being built for global creators.",
     "display": "Normal",
-    "logo": "/img/showcase/nftstudio_logo.webp",
-<<<<<<< HEAD
-    "video": "/img/showcase/nftstudio_video.mp4",
-    "videoContentType": "video/mp4"
-=======
-    "screenshots": []
->>>>>>> f98ba2f4
+    "logo": "/img/showcase/nftstudio_logo.webp"
   },
   {
     "name": "NacDB",
     "description": "A distributed database that allows seamless scanning of items, because it is split into small databases, each fitting in a canister.",
     "website": "https://github.com/vporton/NacDB",
     "logo": "/img/showcase/nacdb-database_logo.webp",
-<<<<<<< HEAD
-    "video": "/img/showcase/nacdb-database_video.mp4",
-=======
-    "screenshots": [],
->>>>>>> f98ba2f4
     "display": "Normal",
     "id": "nacdb-database",
     "oneLiner": "A distributed database that allows seamless scanning",
@@ -2184,14 +2120,7 @@
     ],
     "usesInternetIdentity": false,
     "github": "https://github.com/vporton/NacDB",
-    "twitter": "https://twitter.com/NacDB_Database",
-<<<<<<< HEAD
-    "submittableId": "37936909",
-    "videoContentType": "video/mp4"
-=======
-    "youtube": "",
-    "submittableId": "37936909"
->>>>>>> f98ba2f4
+    "twitter": "https://twitter.com/NacDB_Database"
   },
   {
     "id": "fleek",
@@ -2463,14 +2392,7 @@
       "Creator Economy"
     ],
     "usesInternetIdentity": true,
-    "github": "https://github.com/Bebb-Protocol-and-Apps/PWS",
-<<<<<<< HEAD
-    "submittableId": "35648608",
-    "videoContentType": "video/mp4"
-=======
-    "twitter": "",
-    "youtube": ""
->>>>>>> f98ba2f4
+    "github": "https://github.com/Bebb-Protocol-and-Apps/PWS"
   },
   {
     "id": "Faceless",
@@ -2973,14 +2895,8 @@
     ],
     "usesInternetIdentity": false,
     "github": "https://github.com/datanomeproject",
-    "twitter": "https://twitter.com/datanomeproject",
-<<<<<<< HEAD
-    "submittableId": "39687036",
-    "videoContentType": "video/mp4"
-=======
-    "youtube": "",
+    "twitter": "https://twitter.com/datanomeproject"
     "submittableId": "39687036"
->>>>>>> f98ba2f4
   },
   {
     "name": "glue",
@@ -3003,13 +2919,7 @@
     "usesInternetIdentity": false,
     "github": "https://github.com/glue-org",
     "twitter": "https://twitter.com/glue_org",
-<<<<<<< HEAD
-    "submittableId": "28043953",
-    "videoContentType": "video/mp4"
-=======
-    "youtube": "",
     "submittableId": "28043953"
->>>>>>> f98ba2f4
   },
   {
     "name": "ICSoccerWorld",
@@ -3961,13 +3871,7 @@
     "usesInternetIdentity": false,
     "github": "https://github.com/fort-major/msq",
     "twitter": "https://twitter.com/msqwallet",
-<<<<<<< HEAD
-    "submittableId": "45381706",
-    "videoContentType": "video/mp4"
-=======
-    "youtube": "",
     "submittableId": "45381706"
->>>>>>> f98ba2f4
   },
   {
     "id": "riide",
