[
  {
    "id": "helix",
    "name": "Helix Markets",
    "oneLiner": "Bringing true ownership and full transparency to crypto trading",
    "website": "https://www.helixmarkets.io/",
    "tags": [
      "Ethereum",
      "Bitcoin",
      "DeFi",
      "Chainfusion"
    ],
    "display": "Large",
    "stats": "2,000+ users",
    "twitter": "https://twitter.com/HelixMarkets",
    "description": "Helix Markets is a decentralized exchange that aims to bring true ownership and full transparency to crypto trading.",
    "usesInternetIdentity": true,
    "logo": "/img/showcase/helix_logo.webp",
    "screenshots": [
      "/img/showcase/helix_screenshot.png"
    ]
  },
  {
    "id": "bioniq",
    "name": "Bioniq",
    "oneLiner": "The fastest Ordinals marketplace",
    "website": "https://bioniq.io/",
    "tags": [
      "Bitcoin",
      "Enterprise",
      "NFT",
      "Chainfusion"
    ],
    "description": "Bioniq is the fastest Ordinals marketplace. Buy, sell, and trade with no gas fees, near-instant finality, and decentralized secure token bridging..",
    "display": "Large",
    "stats": "45,000+ users",
    "logo": "/img/showcase/bioniq-logo.jpeg",
    "screenshots": [
      "/img/showcase/bioniq-screenshot-min.png"
    ]
  },
  {
    "id": "openchat",
    "name": "OpenChat",
    "oneLiner": "Decentralized alternative to WhatsApp",
    "website": "https://oc.app/",
    "tags": [
      "SocialFi",
      "Bitcoin",
      "DAO",
      "Chainfusion"
    ],
    "description": "OpenChat is a fully decentralized real-time messaging service that is indistinguishable from Web2 chat apps while living 100% on the blockchain. This allows users to send crypto to each other - including Bitcoin - and own a part of OpenChat through CHAT tokens.",
    "usesInternetIdentity": true,
    "display": "Large",
    "stats": "80,000+ users",
    "logo": "/img/showcase/openchat_logo.webp",
    "screenshots": [
      "/img/showcase/openchat-screenshot.webp"
    ]
  },
  {
    "id": "icpswap",
    "name": "ICPSwap",
    "website": "https://icpswap.com",
    "tags": [
      "DeFi",
      "Wallet",
      "Bitcoin",
      "Ethereum",
      "DAO",
      "Chainfusion"
    ],
    "description": "ICPSwap is an AMM DEX built completely on-chain that is the premier hub for full-stack financial and DAO services on ICP",
    "usesInternetIdentity": true,
    "logo": "/img/showcase/icpswap_logo.webp",
    "screenshots": [
      "/img/showcase/icpswap_screenshot_0.webp"
    ]
  },
  {
    "id": "orally-network",
    "name": "Orally",
    "oneLiner": "The fully on-chain oracles for secure and reliable decentralized data feeding and automation across multiple chains.",
    "tags": [
      "Tools / Infrastructure",
      "DeFi"
    ],
    "description": "The fully on-chain oracles for secure and reliable decentralized data feeding and automation across multiple chains. Experience seamless real-world data integration across various blockchains, powering dynamic, secure, and efficient dapps. Elevate your blockchain journey with us!",
    "usesInternetIdentity": false,
    "website": "https://orally.network",
    "github": "https://github.com/orally-network",
    "youtube": "https://youtu.be/1ZDEyllqUcA",
    "twitter": "https://twitter.com/orally_network",
    "display": "Large",
    "logo": "/img/showcase/orally-network_logo.png",
    "screenshots": [
      "/img/showcase/orally-network_screenshot_0.webp"
    ],
    "submittableId": "35782696"
  },
  {
    "id": "funded",
    "name": "Funded",
    "oneLiner": "Fund your favorite projects and get NFT rewards",
    "website": "https://funded.app/",
    "tags": [
      "SocialFi",
      "DeFi",
      "Bitcoin",
      "Ethereum",
      "Chainfusion"
    ],
    "twitter": "https://twitter.com/funded_app",
    "description": "Web3 crowdfunding! Thanks to ICP's low transaction fees and advanced smart contract technology, you can participate in crowdfunding with ICP, BTC and ETH without worrying about losing money on gas fees.",
    "usesInternetIdentity": true,
    "stats": "100,000+ ICP funded",
    "display": "Normal",
    "logo": "/img/showcase/funded_logo.webp",
    "screenshots": []
  },
  {
    "id": "nfid",
    "name": "NFID",
    "oneLiner": "Your digital identity for the modern world.",
    "website": "https://nfid.one/",
    "tags": [
      "Wallet",
      "Ethereum",
      "Chainfusion"
    ],
    "twitter": "https://twitter.com/IdentityMaxis",
    "description": "Embrace the new era of personal empowerment with NFID, the most advanced digital identity to keep your personal information private and digital assets secure.",
    "usesInternetIdentity": true,
    "logo": "/img/showcase/nfid_logo.webp"
  },
  {
    "id": "yuku",
    "name": "Yuku",
    "oneLiner": "Yuku, your gateway to NFTs, Metaverse, and GameFi!",
    "website": "https://yuku.app/",
    "tags": [
      "NFT",
      "Games",
      "DAO",
      "Metaverse"
    ],
    "display": "Normal",
    "stats": "35,222+ users",
    "twitter": "https://twitter.com/yukuapp",
    "description": "Unlock Limitless Potential: Yuku, Your Gateway to NFTs,Metaverse, and GameFi!",
    "usesInternetIdentity": true,
    "logo": "/img/showcase/yuku_logo.png",
    "screenshots": [
      "/img/showcase/yuku_screenshot.webp"
    ]
  },
  {
    "id": "golddao",
    "name": "Gold DAO",
    "oneLiner": "Gold DAO governs Gold Token (GLDT), a fungible token allowing fractional gold ownership; and a USD-pegged stablecoin (USDG), backed by gold (GLDT).",
    "website": "https://www.gold-dao.org/",
    "tags": [
      "DeFi",
      "DAO"
    ],
    "twitter": "https://twitter.com/gldrwa",
    "description": "Gold DAO governs Gold Token (GLDT), a fungible token allowing fractional gold ownership; and a USD-pegged stablecoin (USDG), backed by gold (GLDT).",
    "logo": "/img/showcase/golddao_logo.png"
  },
  {
    "id": "dragginz",
    "name": "dragginz",
    "oneLiner": "Dragginz is a virtual pets game from the creators of Neopets. Hatch and raise Dragginz to accompany you on your adventures.",
    "website": "https://dragginz.io/",
    "tags": [
      "SocialFi",
      "Games",
      "DAO"
    ],
    "twitter": "https://twitter.com/dragginzgame",
    "description": "Dragginz is a virtual pets game from the creators of Neopets. Hatch and raise Dragginz to accompany you on your adventures..",
    "logo": "/img/showcase/dragginz_logo.png"
  },
  {
    "id": "icdex",
    "name": "ICDex",
    "website": "https://avjzx-pyaaa-aaaaj-aadmq-cai.raw.ic0.app/ICDex",
    "tags": [
      "DeFi",
      "Bitcoin",
      "Chainfusion"
    ],
    "description": "ICDex is the flagship product by ICLighthouse, an orderbook-based DEX that runs 100% on-chain. The world's first order book DEX - made possible by advanced ICP smart contracts",
    "usesInternetIdentity": true,
    "twitter": "https://twitter.com/ICLighthouse",
    "display": "Normal",
    "logo": "/img/showcase/icdex_logo.webp",
    "screenshots": []
  },
  {
    "id": "hot-or-not",
    "name": "Hot or Not",
    "oneLiner": "Token rewards for both content creators and lurkers",
    "website": "https://hotornot.wtf/",
    "tags": [
      "SocialFi",
      "DAO"
    ],
    "description": "Hot or Not is a decentralized short-form video-based social media platform, which integrates prediction markets for content. In addition to sharing their own videos, users can also speculate on videos of other users by staking tokens and voting whether a video will become 'Hot' or 'Not' to earn rewards.",
    "usesInternetIdentity": true,
    "stats": "55,000+ users",
    "logo": "/img/showcase/hot_or_not_logo.png",
    "screenshots": [
      "/img/showcase/hot_or_not_screenshot_0.jpg"
    ],
    "videoContentType": "video/mp4",
    "video": "/img/showcase/hot_or_not_video.mp4"
  },
  {
    "id": "bitfinity-evm",
    "name": "Bitfinity EVM",
    "website": "https://bitfinity.network/",
    "tags": [
      "DeFi",
      "Tools / Infrastructure",
      "Ethereum",
      "Chainfusion"
    ],
    "twitter": "https://twitter.com/bitfinitynet",
    "description": "Bitfinity is the EVM compatibility layer for the IC. Using Bitfinity, you can deploy your Solidity smart contracts to the Internet Computer, taking advantage of its many advantageous DeFi capabilities: HTTPS Outcalls, the BTC integration, and more.",
    "usesInternetIdentity": true,
    "stats": "1,000+ TPS",
    "display": "Large",
    "logo": "/img/showcase/bitfinity_evm.png",
    "screenshots": [
      "/img/showcase/bitfinity_showcase.webp"
    ]
  },
  {
    "id": "iclighthouse",
    "name": "ICLightHouse",
    "description": "Incubating true web3 DeFi infrastructure on the Internet Computer. Defi development framework and Defi ecosystem on IC blockchain.",
    "tags": [
      "DeFi",
      "Tools / Infrastructure",
      "Bitcoin",
      "Ethereum",
      "DAO",
      "Chainfusion"
    ],
    "website": "https://iclight.house/",
    "twitter": "https://twitter.com/ICLighthouse?s=20&t=hL-7QAUfiWo75L8pZzJ7fw",
    "discord": "https://discord.com/invite/FQZFGGq7zv",
    "logo": "/img/showcase/iclighthouse_logo.webp"
  },
  {
    "id": "entrepot",
    "name": "Entrepot",
    "oneLiner": "ICP's most popular NFT marketplace",
    "website": "https://entrepot.app/",
    "tags": [
      "NFT"
    ],
    "twitter": "https://twitter.com/toniqlabs",
    "description": "Entrepot is a decentralized NFT marketplace developed by ToniqLabs, the creators behind Rise of the Magni, Stoic Wallet, Cronic NFTs, and Exponent. Entrepot provides users with tools and on-chain services to design, deploy, and manage NFTs and traditional tokens.",
    "usesInternetIdentity": false,
    "stats": "1,000,000+ ICP volume",
    "display": "Large",
    "logo": "/img/showcase/entrepot_logo.webp",
    "screenshots": [
      "/img/showcase/entrepot_screenshot.webp"
    ]
  },
  {
    "id": "sonic-dex",
    "name": "Sonic DEX",
    "oneLiner": "Sonic DEX is an AMM and Perpetual trading platform",
    "website": "https://sonic.ooo/",
    "tags": [
      "Ethereum",
      "DeFi",
      "DAO",
      "Chainfusion"
    ],
    "description": "Sonic DEX, a multichain decentralized exchange built on the Internet Computer Protocol (ICP), offers a wide range of DeFi services. Users can easily trade tokens and perpetuals, provide liquidity, and participate in the LBP token sale. Users can engage in DAO governance, stake for rewards, and vote on platform decisions.",
    "usesInternetIdentity": true,
    "github": "https://github.com/sonicdex/sonic-v1",
    "twitter": "https://twitter.com/sonic_ooo",
    "stats": "$10M+ Trade Volume",
    "display": "Normal",
    "logo": "/img/showcase/sonic-dex_logo.webp",
    "screenshots": [
      "/img/showcase/sonic-dex_screenshot.webp"
    ]
  },
  {
    "id": "plug",
    "name": "Plug Wallet",
    "oneLiner": "Decentralized Wallet for the Internet Computer",
    "website": "https://plugwallet.ooo/",
    "tags": [
      "Wallet",
      "NFT",
      "Tools / Infrastructure",
      "Bitcoin",
      "Ethereum",
      "Chainfusion"
    ],
    "description": "Your Plug into the #InternetComputer Identity + Wallet in one Principal ID Hold, send, swap, deposit cycles, ICP, NFTs and log into IC apps in a click! Available on mobile IOS & Android, and as a browser extension on Chrome & Firefox.",
    "github": "https://github.com/Psychedelic/plug",
    "stats": "150,000+ users",
    "display": "Normal",
    "logo": "/img/showcase/plug_logo.webp",
    "video": "/img/showcase/plug_video.mp4",
    "videoContentType": "video/mp4",
    "screenshots": [
      "/img/showcase/plug_screenshot_0.webp"
    ]
  },
  {
    "id": "catalyze",
    "name": "Catalyze",
    "website": "https://aqs24-xaaaa-aaaal-qbbea-cai.ic0.app/",
    "tags": [
      "SocialFi",
      "DAO"
    ],
    "description": "Catalyze is building the new Web3 social learning hub: Communities, Events & Seamless Token Transfer. Now onboarding KOLs.",
    "usesInternetIdentity": true,
    "oneLiner": "Manage your Web3 communities and events",
    "display": "Large",
    "stats": "360+ Communities",
    "logo": "/img/showcase/catalyze_logo.webp",
    "screenshots": [
      "/img/showcase/catalyze_screenshot.webp"
    ]
  },
  {
    "id": "juno",
    "name": "Juno",
    "oneLiner": "Build Web3 at Lightning Speed",
    "website": "https://juno.build",
    "tags": [
      "Tools / Infrastructure"
    ],
    "twitter": "https://twitter.com/junobuild",
    "github": "https://github.com/junobuild/juno",
    "description": "Juno is an open-source platform that combines the power of Web3 with the ease and simplicity of Web2 development, enabling programmers to build decentralized apps faster and easier than ever before.",
    "display": "Large",
    "usesInternetIdentity": true,
    "authOrigins": [
      "https://console.juno.build"
    ],
    "logo": "/img/showcase/juno_logo.svg",
    "screenshots": [
      "/img/showcase/juno_social_image.jpg"
    ],
    "youtube": "https://www.youtube.com/watch?v=mr_9XArcG9Y"
  },
  {
    "id": "bitfinitywallet",
    "name": "Bitfinity Wallet",
    "oneLiner": "A wallet to store and manage NFTs, Tokens, and connect to dapps on the Internet Computer.",
    "website": "https://wallet.infinityswap.one/",
    "tags": [
      "Wallet",
      "Bitcoin",
      "Ethereum",
      "Chainfusion"
    ],
    "description": "The Bitfinity Wallet is a multi-chain wallet built and open-sourced by InfinitySwap. It is a browser extension that allows you to store and transfer your BTC, ICP, SNS-1, NFT, and other tokens - as well as log into Internet Computer dapps with a single click. The InfinitySwap Wallet also supports Internet Identity, the powerful authentication framework provided by the Internet Computer.",
    "display": "Large",
    "logo": "/img/showcase/bitfinitywallet_logo.webp",
    "videoContentType": "video/mp4",
    "screenshots": [
      "/img/showcase/bitfinitywallet_screenshot.webp"
    ]
  },
  {
    "id": "taggr",
    "name": "TAGGR",
    "website": "https://taggr.link",
    "tags": [
      "SocialFi",
      "Tools / Infrastructure",
      "DAO"
    ],
    "twitter": "https://twitter.com/TaggrNetwork",
    "description": "Fully on-chain and fully autonomous SocialFi network. A simple way to publish content on a public compute infrastructure. No Ponzinomics - TAGGR has a sustainable tokenomics model that rewards quality posts and removes the incentive to spam.",
    "usesInternetIdentity": true,
    "authOrigins": [
      "https://taggr.link",
      "https://6qfxa-ryaaa-aaaai-qbhsq-cai.ic0.app"
    ],
    "display": "Normal",
    "stats": "24,000+ posts",
    "logo": "/img/showcase/taggr_logo.webp",
    "oneLiner": "Blending forums and blogs - controlled by a DAO",
    "screenshots": [
      "/img/showcase/taggr_screenshot_0.webp"
    ]
  },
  {
    "id": "stoicwallet",
    "name": "Stoic Wallet",
    "website": "https://www.stoicwallet.com/",
    "tags": [
      "Wallet",
      "Ethereum",
      "Chainfusion"
    ],
    "description": "Stoic Wallet by Toniq Labs allows anyone to create a digital wallet, authenticating users through a variety of methods, one of those being Internet Identity. Create accounts, keep an address book, and more. ",
    "usesInternetIdentity": true,
    "logo": "/img/showcase/stoicwallet_logo.webp",
    "screenshots": [
      "/img/showcase/stoicwallet_screenshot_0.webp"
    ]
  },
  {
    "id": "kleverio",
    "name": "Klever.io",
    "website": "https://klever.io/",
    "tags": [
      "Wallet",
      "DeFi",
      "Ethereum",
      "Chainfusion"
    ],
    "description": "Klever.io is a non-custodial mobile wallet that supports dozens of protocols and is tying them all together with the Internet Computer blockchain. Manage, store, stake, transfer, and in the future, swap ICP right within Klever.io. Klever has integrated with the Internet Computer's Network Nervous System in order to support staking with voting rewards. ",
    "logo": "/img/showcase/kleverio_logo.webp",
    "screenshots": [
      "/img/showcase/kleverio_screenshot_0.webp"
    ]
  },
  {
    "id": "nnsfront-enddapp",
    "name": "NNS Dapp",
    "oneLiner": "Dapp for Staking Neurons + Voting On-Chain",
    "website": "https://nns.ic0.app",
    "github": "https://github.com/dfinity/nns-dapp",
    "tags": [
      "Wallet",
      "Tools / Infrastructure",
      "Bitcoin",
      "Ethereum",
      "Chainfusion"
    ],
    "description": "The NNS front-end dapp allows anyone to interact with the Internet Computer's Network Nervous System with a user-friendly UI. Served completely end-to-end through blockchain, this dapp allows you to manage ICP, stake neurons, participate in voting, and earn governance rewards.",
    "usesInternetIdentity": true,
    "logo": "/img/showcase/nnsfront-enddapp_logo-dark.webp"
  },
  {
    "id": "oisy",
    "name": "Oisy Wallet",
    "oneLiner": "A novel Ethereum wallet hosted on the Internet Computer",
    "website": "https://oisy.com",
    "github": "https://github.com/dfinity/oisy-wallet",
    "tags": [
      "Ethereum",
      "DeFi",
      "Wallet",
      "Chainfusion"
    ],
    "description": "Crafted for the Internet Computer, Oisy is a unique Ethereum wallet that operates directly within your browser. It is entirely on-chain and secured by chain-key cryptography and Internet Identity.",
    "usesInternetIdentity": true,
    "logo": "/img/showcase/oisy_logo.svg"
  },
  {
    "id": "trax",
    "name": "Trax",
    "tags": [
      "SocialFi",
      "DAO"
    ],
    "twitter": "https://twitter.com/onlyontrax",
    "description": "Trax is a content aggregator and social marketplace, catering specifically to music artists and their die-hard fans, often referred to as “superfans”. By facilitating exclusive content drops and events, TRAX aims to help artists cultivate closer relationships with their superfans and generate higher revenue. ",
    "website": "https://trax.so/",
    "usesInternetIdentity": true,
    "logo": "/img/showcase/trax_logo.jpeg"
  },
  {
    "id": "w3ns",
    "name": "W3NS - Multichain",
    "oneLiner": "An omnichannel notification service on the Internet Computer for any IC, EVM or off-chain application",
    "website": "https://www.argonstudios.xyz",
    "tags": [
      "Tools / Infrastructure",
      "Ethereum",
      "Chainfusion"
    ],
    "description": "A service to support sending of email, SMS and push notifications (both mobile and web) via Internet Computer for IC, EVM (currently supports Polygon, more to come) and off-chain applications wanting to use a distributed and open source sending mechanism. Simply integrate our Polygon contract, or our IC canister, to use it today...",
    "stats": "3 early launch partners sending notifications from Polygon",
    "logo": "/img/showcase/w3ns_logo.png",
    "usesInternetIdentity": false,
    "github": "https://github.com/miguelToscano/w3ns",
    "youtube": "https://www.youtube.com/@argonstudios",
    "twitter": "https://twitter.com/ArgonStudiosXYZ"
  },
  {
    "id": "rubaru",
    "name": "RuBaRu",
    "oneLiner": "Building On-Chain Regenerative Creator-Consumer Economy",
    "website": "https://rubaru.app/",
    "tags": [
      "SocialFi"
    ],
    "description": "RuBaRu aims to create a vibrant 100% On-Chain DAO-based tokenized economy owned & governed by the community, where creators, influencers, consumers, and brands coexist harmoniously. By doing so, we unlock new opportunities, reshape digital creativity, drive economic growth, and foster a thriving ecosystem of shared prosperity.",
    "logo": "/img/showcase/rubaru_logo.png",
    "display": "Large",
    "usesInternetIdentity": true,
    "youtube": "https://youtu.be/CBumSMJRV08",
    "twitter": "https://twitter.com/RuBaRu_app",
    "screenshots": [
      "/img/showcase/rubaru_dapp_screenshots.png"
    ],
    "video": "/img/showcase/rubaru_video.mp4",
    "videoContentType": "video/mp4",
    "submittableId": "39223821"
  },
  {
    "id": "ethereum-canister",
    "name": "Ethereum Canister",
    "website": "https://www.eiger.co/",
    "oneLiner": "A fully trustless access to the Ethereum blockchain data.",
    "tags": [
      "Ethereum",
      "Tools / Infrastructure",
      "Chainfusion"
    ],
    "description": "The Ethereum canister offers a secure and trustless way to access Ethereum blockchain data within the ICP ecosystem. Behind the scenes, it leverages the helios light Ethereum client which is equipped with the capability to validate the authenticity of fetched data.",
    "stats": "17M+ blocks",
    "usesInternetIdentity": false,
    "github": "https://github.com/eigerco/ethereum-canister",
    "logo": "/img/ethereum.svg",
    "screenshots": [],
    "video": "",
    "videoContentType": "video/mp4",
    "submittableId": "40732752"
  },
  {
    "id": "origyn",
    "name": "Origyn",
    "oneLiner": "NFT-Based Authentication for Luxury Goods ",
    "website": "https://www.origyn.com/",
    "tags": [
      "NFT",
      "Tools / Infrastructure",
      "DAO"
    ],
    "twitter": "https://twitter.com/ORIGYNTech",
    "description": "The Origyn Foundation is blending luxury goods with NFTs by providing digital verifications for physical objects. Only possible on the Internet Computer. ",
    "github": "https://github.com/origyn-sa",
    "logo": "/img/showcase/origyn_logo.webp",
    "screenshots": [
      "/img/showcase/origyn_screenshot_0.webp"
    ]
  },
  {
    "id": "finterest",
    "name": "Finny",
    "website": "https://tyhcm-sqaaa-aaaah-abjya-cai.raw.ic0.app/#/",
    "tags": [
      "DeFi",
      "Bitcoin",
      "Chainfusion"
    ],
    "twitter": "https://twitter.com/finterestICP",
    "description": "Lend and borrow against your crypto without bridging it across chains. Yes, even Bitcoin",
    "stats": "$1.5M+ Raised",
    "logo": "/img/showcase/finterest_logo.webp",
    "screenshots": [
      "/img/showcase/finterest_screenshot_0.webp"
    ]
  },
  {
    "id": "boom-dao",
    "name": "Boom DAO",
    "oneLiner": "Powering the next generation of fully on-chain games, and providing a collaborative hub for all things web3 gaming.",
    "website": "https://boomdao.xyz/",
    "tags": [
      "Games",
      "DAO",
      "Tools / Infrastructure",
      "NFT",
      "Metaverse"
    ],
    "description": "BOOM DAO is an all-in-one web3 game platform and protocol running 100% on-chain on the Internet Computer. We are on a mission to build the gaming vertical of the Internet Computer blockchain, power the next generation of fully on-chain games on ICP, and provide a collaborative hub for all things web3 gaming.",
    "stats": "23,000+ DAO Members",
    "logo": "/img/showcase/boom-dao-logo.webp",
    "display": "Large",
    "usesInternetIdentity": true,
    "github": "https://github.com/BoomDAO/",
    "youtube": "https://www.youtube.com/watch?v=LHVVi4pN6CI",
    "twitter": "https://twitter.com/boomdaosns",
    "screenshots": [
      "/img/showcase/boom-dao-screenshot0.webp"
    ],
    "video": "/img/showcase/boom-dao-video.mp4",
    "videoContentType": "video/mp4",
    "submittableId": ""
  },
  {
    "id": "plethora",
    "name": "Plethora",
    "website": "https://plethora.game/",
    "tags": [
      "Games",
      "Metaverse",
      "NFT"
    ],
    "twitter": "https://twitter.com/PlethoraGame",
    "description": "Plethora is a Web3 platformer with the goal of rewarding users both with fun gameplay and NFTs. Plethora empowers NFT projects to launch their collections with immersive experiences customized for you. Play now to compete, have fun, and earn rewards.",
    "oneLiner": "3D platformer meets Web3 with NFT rewards",
    "display": "Large",
    "stats": "10,000+ users",
    "logo": "/img/showcase/plethora_logo.webp",
    "screenshots": [
      "/img/showcase/plethora_screenshot.webp"
    ]
  },
  {
    "id": "decideai",
    "name": "DecideAI",
    "oneLiner": "A fullstack decentralized AI platform",
    "website": "https://decideai.xyz",
    "twitter": "https://twitter.com/DecideAI_",
    "tags": [
      "AI",
      "Tools / Infrastructure"
    ],
    "stats": "50,000+ inference requests",
    "description": "DecideAI is an ecosystem that consists of three products, Decide Protocol, Decide ID, and Decide Cortex, designed to meet the needs of the high-end, specialized LLM market.",
    "usesInternetIdentity": true,
    "logo": "/img/showcase/decideai_logo.png",
    "screenshots": [
      "/img/showcase/decideai_screenshot_0.png"
    ],
    "github": "https://github.com/modclub-app"
  },
  {
    "id": "querio",
    "name": "Querio",
    "website": "https://querio.io/",
    "tags": [
      "Tools / Infrastructure"
    ],
    "description": "Querio is the most advanced web3.0 search engine of exceptional speed and accuracy, that empowers its users to search over the Internet Computer.",
    "logo": "/img/showcase/Querio_Logo.webp",
    "screenshots": []
  },
  {
    "id": "cubetopia",
    "name": "Cubetopia",
    "oneLiner": "Build and own an NFT World on the blockchain",
    "website": "https://kqwp7-2yaaa-aaaah-abyna-cai.raw.ic0.app/",
    "tags": [
      "Games",
      "Metaverse"
    ],
    "twitter": "https://twitter.com/TheCubetopia",
    "description": "Cubetopia is a Web3 building game where players can create anything on unique blocky islands. Each island is a mutable NFT stored on the Internet Computer blockchain. Anyone can visit these islands on-chain, while the owner of the NFT ownership handles building permissions.",
    "stats": "32,500+ ICP volume",
    "display": "Large",
    "logo": "/img/showcase/cubetopia_logo.webp",
    "screenshots": [
      "/img/showcase/cubetopia_screenshot.webp"
    ]
  },
  {
    "id": "airgap",
    "name": "AirGap",
    "oneLiner": "Self custody made simple and secure. Turn a spare smartphone into a cold wallet.",
    "description": "Self-custody made simple and secure. Turn a spare smartphone into a cold wallet that can store a plethora of tokens including ICP and ckBTC. Using AirGap, you can stake ICP directly on the NNS and participate in governance.",
    "website": "https://airgap.it/",
    "tags": [
      "Wallet"
    ],
    "usesInternetIdentity": false,
    "logo": "/img/showcase/airgap_logo.webp"
  },
  {
    "name": "Taurus",
    "description": "A platform that offers banking-grade custody and everything needed for managing any digital asset.",
    "website": "https://www.taurushq.com/",
    "logo": "/img/showcase/taurus_logo.png",
    "screenshots": [],
    "video": "",
    "display": "Normal",
    "id": "taurus",
    "oneLiner": "Banking-grade custody for digital asset management.",
    "stats": "Powering 15+ banks",
    "tags": [
      "Wallet",
      "Tools / Infrastructure",
      "Enterprise"
    ],
    "usesInternetIdentity": false,
    "github": "",
    "twitter": "",
    "youtube": "",
    "submittableId": ""
  },
  {
    "id": "azle",
    "name": "Azle",
    "oneLiner": "TypeScript CDK for the Internet Computer",
    "website": "https://demergent-labs.github.io/azle/azle.html",
    "tags": [
      "Tools / Infrastructure"
    ],
    "description": "Azle is a TypeScript Canister Development Kit (CDK) for the Internet Computer. In other words, it's a TypeScript/JavaScript runtime for building applications on the IC.",
    "usesInternetIdentity": false,
    "logo": "/img/showcase/azle_logo.svg",
    "github": "https://github.com/demergent-labs/azle",
    "screenshots": [
      "/img/showcase/azle_screenshot_0.jpg"
    ]
  },
  {
    "id": "internetidentity",
    "name": "Internet Identity",
    "oneLiner": "Decentralized Anonymous Blockchain Authentication",
    "website": "https://identity.ic0.app/",
    "tags": [
      "Tools / Infrastructure"
    ],
    "description": "Internet Identity is a privacy-enhancing authentication framework for applications on the Internet Computer. It provides users with a easy-to-use and secure anonymizing login to Web3 services running on ICP without being tracked across dapps.",
    "github": "https://github.com/dfinity/internet-identity",
    "usesInternetIdentity": true,
    "stats": "1,000,000+ users",
    "logo": "/img/showcase/internetidentity_logo.webp",
    "screenshots": [
      "/img/showcase/internetidentity_screenshot_0.gif"
    ]
  },
  {
    "id": "Arth",
    "name": "Arth",
    "tags": [
      "DeFi",
      "Wallet",
      "Bitcoin",
      "Chainfusion"
    ],
    "description": "The mobile payments app that combines the power of Bitcoin with the convenience of mobile payments. With ckBTC, you can easily swap ckBTC from Bitcoin, view balances, and seamlessly make payments using QR codes.",
    "usesInternetIdentity": true,
    "website": "https://play.google.com/store/apps/details?id=com.foo.arth&pli=1",
    "display": "Normal",
    "logo": "/img/showcase/arth_logo.png",
    "screenshots": [
      "/img/showcase/arth_ss.webp"
    ],
    "submittableId": "36143434"
  },
  {
    "id": "astrox",
    "name": "AstroX ME",
    "oneLiner": "A powerful multichain wallet",
    "website": "https://astrox.me/#/",
    "tags": [
      "Tools / Infrastructure",
      "Wallet",
      "Bitcoin",
      "NFT",
      "Ethereum",
      "Chainfusion"
    ],
    "description": "ME wallet securing your assets without seed phrase across any devices.",
    "github": "https://github.com/AstroxNetwork",
    "twitter": "https://twitter.com/astrox_network",
    "logo": "/img/showcase/astroxme_logo.webp",
    "display": "Normal",
    "screenshots": [
      "/img/showcase/astrox_me_screenshot.webp"
    ]
  },
  {
    "id": "autoroyale",
    "name": "AutoRoyale",
    "website": "https://cm6iy-sqaaa-aaaam-abmxq-cai.icp0.io/",
    "tags": [
      "Games"
    ],
    "twitter": "",
    "description": "Jump into this proof of concept battle royale 2D shooter on ICP. Grab gear, outplay the competition, and stay alive as the battleground shrinks. It's all about thinking a few steps ahead. Upgrade weapons, toss grenades, and pull off sneaky ambushes. Invite your pals for a quick match and make sure you play the tutorial to get used to the mechanics.",
    "usesInternetIdentity": true,
    "display": "Normal",
    "stats": "",
    "logo": "/img/showcase/autoroyale_logo.png",
    "oneLiner": "A fast-paced 2D multiplayer shooter game",
    "screenshots": [],
    "video": "/img/showcase/autoroyale_video.mp4",
    "videoContentType": "video/mp4"
  },
  {
    "name": "Signals",
    "description": "Signals is a location based chat app for making connections, creating communities, and discovering events. ",
    "website": "https://signalsicp.com/",
    "logo": "/img/showcase/signals_logo.webp",
    "screenshots": [
      "/img/showcase/signals_screenshot.webp"
    ],
    "display": "Normal",
    "id": "signals",
    "oneLiner": "A location based app for empowering local communities",
    "stats": "5,000+ users",
    "tags": [
      "SocialFi"
    ],
    "usesInternetIdentity": true,
    "twitter": "https://twitter.com/signalsicp",
    "submittableId": "35639473"
  },
  {
    "id": "stakedicp",
    "name": "StakedICP",
    "oneLiner": "Non-custodial liquid staking for ICP",
    "tags": [
      "DeFi"
    ],
    "description": "StakedICP is the liquid-staking protocol revolutionizing staking on the Internet Computer, putting control in investors' hands. ICP is staked in the NNS DAO, and stakers receive rewards just by holding the stICP token. The stICP token is DeFi-compatible, to support protocols building on the Internet Computer, and always fully-backed by ICP staked in the NNS.",
    "usesInternetIdentity": false,
    "website": "https://stakedicp.com",
    "github": "https://github.com/AegirFinance/StakedICP",
    "twitter": "https://twitter.com/StakedICP",
    "display": "Normal",
    "logo": "/img/showcase/stakedicp_logo.webp",
    "screenshots": []
  },
  {
    "id": "canscale",
    "name": "CanScale",
    "description": "Worried about data being persisted or how your data structure will scale across canisters? CanScale can help you focus more on building out your vision, and spend less time thinking about how to scale out your multi-canister architecture on the IC.",
    "tags": [
      "Tools / Infrastructure"
    ],
    "website": "https://www.canscale.dev",
    "twitter": "https://twitter.com/can_scale",
    "logo": "/img/showcase/canscale_logo.webp",
    "submittableId": "34140445"
  },
  {
    "id": "cycleops",
    "name": "CycleOps",
    "description": "Proactive, automated, no-code canister management for the Internet Computer.",
    "tags": [
      "Tools / Infrastructure"
    ],
    "stats": "450 canisters monitored",
    "github": "https://github.com/CycleOperators/CycleOps/",
    "website": "https://cycleops.dev",
    "twitter": "https://twitter.com/CycleOps",
    "logo": "/img/showcase/cycleops_logo.png",
    "submittableId": "36320431"
  },
  {
    "id": "dscvr",
    "name": "DSCVR",
    "oneLiner": "Social portals, community airdrops, crypto tipping on-chain",
    "website": "https://dscvr.one/",
    "tags": [
      "SocialFi",
      "Ethereum",
      "Chainfusion"
    ],
    "twitter": "https://twitter.com/DSCVR1?s=20&t=qrUKGHeyFLGiBQjpj3iI9A",
    "description": "DSCVR is an end-to-end decentralized Web3 social media platform that allows communities to form into groups called Portals. These Portals can be NFT gated, airdrop fungible and non-fungible tokens to their members and much more. DSCVR also allows for tipping posts in a growing number of cryptos, supporting ckBTC, a Bitcoin twin living on the Internet Computer.",
    "usesInternetIdentity": true,
    "stats": "200,000+ users",
    "display": "Normal",
    "logo": "/img/showcase/dscvr_logo.webp",
    "screenshots": [
      "/img/showcase/dscvr_screenshot.webp"
    ]
  },
  {
    "id": "canistergeek",
    "name": "Canistergeek",
    "oneLiner": "IC canister management tool",
    "description": "Top up your canisters, monitor cycles, memory, logs, and get your monthly reports in one place.",
    "tags": [
      "Tools / Infrastructure"
    ],
    "usesInternetIdentity": true,
    "website": "https://canistergeek.app/",
    "github": "https://github.com/usergeek/canistergeek_ic_rust",
    "twitter": "https://twitter.com/theUSERGEEK",
    "discord": "https://discord.gg/CvTpv2TeKs",
    "logo": "/img/showcase/canistergeek_logo.webp",
    "submittableId": "33310242"
  },
  {
    "name": "Mops",
    "description": "On-chain package manager for Motoko. Mops makes it easy to discover, install, and publish Motoko packages.",
    "website": "https://mops.one",
    "logo": "/img/showcase/mops_logo.webp",
    "screenshots": [],
    "video": "",
    "display": "Normal",
    "id": "mops",
    "oneLiner": "On-chain package manager for Motoko",
    "stats": "100,000+ downloads",
    "tags": [
      "Tools / Infrastructure"
    ],
    "usesInternetIdentity": false,
    "github": "https://github.com/ZenVoich/mops",
    "twitter": "https://twitter.com/mops_one",
    "youtube": "",
    "submittableId": ""
  },
  {
    "id": "beamfi",
    "name": "BeamFi",
    "oneLiner": "Real Time Micro Payments solution for creators",
    "website": "https://beamfi.app",
    "tags": [
      "DeFi"
    ],
    "description": "BeamFi is an open source DeFi protocol, bringing Autonomous Stream Payment solution to Internet Computer, allowing users to send or receive a constant stream of ICP or XTC in BeamFi DApp or BeamFi Meeting App in Zoom while a meeting is in progress",
    "usesInternetIdentity": false,
    "logo": "/img/showcase/beamfi_logo.webp",
    "github": "https://github.com/BeamFi/BeamFiProtocol",
    "youtube": "https://youtu.be/85TWP4QHHBg",
    "twitter": "https://twitter.com/BeamFiApp",
    "screenshots": [
      "/img/showcase/beamfi_screenshot_0.webp"
    ],
    "submittableId": "33086681"
  },
  {
    "id": "eimolad",
    "name": "Eimolad",
    "description": "This is an amazing world inhabited by humans, dwarves, orcs, elves, and other fantastic creatures. This is a world of magic and valor. This world is full of mysteries, dangers, and incredible adventures. ",
    "tags": [
      "Games"
    ],
    "website": "https://eimolad.com/",
    "twitter": "https://twitter.com/eimolad",
    "discord": "https://discord.gg/qD3R5nDXDZ",
    "logo": "/img/showcase/eimolad_logo.webp",
    "submittableId": "28118212"
  },
  {
    "id": "mora",
    "name": "MORA",
    "oneLiner": "A Web3 space for writers to express autonomy of thought ",
    "website": "https://mora.app",
    "tags": [
      "SocialFi"
    ],
    "description": "Mora allows users to create a unique Web3 space where they can have independent content data, subscription relationships, financial information, and even complex algorithms. From its inception, a planet will be monitored by Launch Trail to ensure compliance with the protocol and establish trust. The Launch Trail will be controlled by the Mora Dao Canister.",
    "usesInternetIdentity": true,
    "stats": "2,000+ articles",
    "logo": "/img/showcase/mora_logo.png",
    "screenshots": [
      "/img/showcase/mora_banner.jpg"
    ],
    "youtube": "https://www.youtube.com/watch?v=rQIGanE7WxA",
    "twitter": "https://twitter.com/Mora_App"
  },
  {
    "id": "dsocial",
    "name": "DSocial",
    "website": "https://DSocial.app",
    "tags": [
      "SocialFi"
    ],
    "description": "DSocial is a decentralized version of YouTube -- enabling content creators to be fairly rewarded for their work, and engagement. This Web3 media platform is hosted end-to-end on the Internet Computer interoperating with Arweave for decentralized video content.",
    "usesInternetIdentity": true,
    "display": "Normal",
    "logo": "/img/showcase/dsocial_logo.webp",
    "video": "/img/showcase/dsocial_video.mp4",
    "videoContentType": "video/mp4",
    "screenshots": []
  },
  {
    "id": "unfoldvr",
    "name": "UnfoldVR",
    "oneLiner": "Decentralizing asset Creation and Discovery for the Metaverse",
    "website": "https://jmorc-qiaaa-aaaam-aaeda-cai.ic0.app/",
    "tags": [
      "Metaverse",
      "NFT",
      "Tools / Infrastructure"
    ],
    "twitter": "https://twitter.com/unfold_vr",
    "description": "UnfoldVR empowers creators to author 3D NFTs using easy-to-use tools both on the Web and in Virtual Reality.",
    "usesInternetIdentity": true,
    "display": "Normal",
    "logo": "/img/showcase/unfoldvr_logo.webp",
    "video": "/img/showcase/unfoldvr_video.mp4",
    "videoContentType": "video/mp4",
    "screenshots": []
  },
  {
    "id": "kawak",
    "name": "KawaK",
    "description": "A forum for critical thinkers, builders and writers. Earn by providing human-to-human feedback.  ",
    "website": "https://3ysab-rqaaa-aaaan-qaewq-cai.ic0.app/",
    "logo": "/img/showcase/kawak_logo.webp",
    "screenshots": [
      "/img/showcase/kawak_screenshot.webp"
    ],
    "video": "/img/showcase/kawak_video.mp4",
    "videoContentType": "video/mp4",
    "display": "Normal",
    "oneLiner": "Acess real human feedback. Earn while helping others",
    "stats": "100+ Topics ",
    "tags": [
      "Tools / Infrastructure"
    ],
    "usesInternetIdentity": false,
    "twitter": "https://twitter.com/KawaK_ICP",
    "youtube": "",
    "submittableId": "35943161"
  },
  {
    "id": "seers",
    "name": "Seers",
    "website": "https://seers.social/",
    "tags": [
      "SocialFi",
      "DAO"
    ],
    "description": "What if there was decentralized Twitter that included prediction markets? Seers is a Web3 social media platform hosted 100% on-chain combining social media features with prediction markets.",
    "usesInternetIdentity": true,
    "stats": "10,000 users + TVL",
    "display": "Normal",
    "logo": "/img/showcase/seers_logo.webp",
    "screenshots": []
  },
  {
    "id": "pokedstudiobots",
    "name": "PokedStudio Bots",
    "website": "https://entrepot.app/marketplace/poked",
    "tags": [
      "NFT"
    ],
    "description": "PokedStudio Bots is a collection of 10,000 unique bots designed by acclaimed digital artist, Jonathan Ball. The Ultimate Master Bot which sold for 3,000 ICP (~$172,140), marks the largest single NFT purchase on the Internet Computer and is one of the largest across all blockchain projects to date. The NFT Bots are all unique and possess differing rarities and attributes that will transfer into a future metaverse gaming experience in beautiful technicolor.",
    "oneLiner": "Record Highest Selling NFT",
    "display": "Large",
    "logo": "/img/showcase/pokedstudiobots_logo.webp",
    "screenshots": [
      "/img/showcase/pokedstudio-bots.webp"
    ]
  },
  {
    "id": "Caniplay",
    "name": "Caniplay",
    "oneLiner": "The world's First NFT Broadcast Station",
    "tags": [
      "NFT",
      "SocialFi"
    ],
    "description": "Introducing CaniPlay (Can I Play), the pioneering, fully on-chain NFT broadcast station. Submit your audio or video content, reach a global audience, and receive recognition and rewards from your listeners. As a listener, enjoy airdrops for actively participating in curating content",
    "usesInternetIdentity": true,
    "github": "https://github.com/orgs/Canistore",
    "twitter": "https://twitter.com/canistore",
    "display": "Large",
    "logo": "/img/showcase/CaniPlay_logo.png",
    "screenshots": [
      "/img/showcase/CaniPlay_SS.webp"
    ],
    "submittableId": "41319392"
  },
  {
    "id": "nuance",
    "name": "Nuance",
    "website": "https://exwqn-uaaaa-aaaaf-qaeaa-cai.ic0.app/",
    "tags": [
      "SocialFi",
      "DAO",
      "Bitcoin",
      "Chainfusion"
    ],
    "description": "Nuance is a Web3.0 blogging platform that is hosted on-chain end-to-end on the Internet Computer. Developed by Aikin Dapps, the alpha of the world's first blogging platform to be hosted entirely on a blockchain has now launched. Nuance aims to bring NFTs into the world of editorial content ownership.",
    "usesInternetIdentity": true,
    "logo": "/img/showcase/nuance_logo.webp",
    "screenshots": [
      "/img/showcase/nuance_screenshot_0.webp"
    ]
  },
  {
    "id": "cosmicrafts",
    "name": "Cosmicrafts",
    "oneLiner": "Blast through the metaverse with Cosmicrafts, where interstellar mayhem meets epic battles for the ultimate cosmic showdown!",
    "website": "https://cosmicrafts.com/",
    "tags": [
      "Games",
      "Metaverse"
    ],
    "twitter": "https://twitter.com/cosmicrafts",
    "description": "Unleash your inner commander and dominate the metaverse in the action-packed universe of Cosmicrafts. Engage in thrilling interstellar battles, strategize with allies, and conquer the cosmos. Are you ready to claim your place among the stars?",
    "usesInternetIdentity": true,
    "stats": "10,000+ users",
    "logo": "/img/showcase/cosmicrafts_logo.webp",
    "video": "/img/showcase/cosmicrafts_video.mp4",
    "videoContentType": "video/mp4",
    "screenshots": [
      "/img/showcase/cosmicrafts_screenshot1.jpg"
    ]
  },
  {
    "id": "kontribute",
    "name": "Kontribute",
    "oneLiner": "Web3 storytelling",
    "website": "https://kontribute.app",
    "tags": [
      "SocialFi",
      "NFT"
    ],
    "twitter": "https://twitter.com/TeamBonsai_ICP",
    "description": "Kontribute is a web3 creators platform that brings story writing and digital art collectibles together. Features include decentralized story storage, likes, tipping, polls, NFT marketplace, and NFT minting.",
    "github": "https://github.com/teambonsai/bonsai_dapp",
    "usesInternetIdentity": true,
    "stats": "1,000+ users",
    "display": "Normal",
    "logo": "/img/showcase/kontribute_logo.webp",
    "screenshots": [
      "/img/showcase/kontribute_screenshot_0.webp"
    ]
  },
  {
    "id": "dstar",
    "name": "Dstar",
    "website": "https://yunqk-aqaaa-aaaai-qawva-cai.ic0.app/",
    "tags": [
      "NFT"
    ],
    "description": "Dstar is an Internet Identity (II) trading marketplace. Since each II is unique, the ICP blockchain treats them as NFTs. Users can trade, purchase, or sell their anonymous blockchain-based authentication accounts on this community-built marketplace. Integrated with Plug wallet, users can search for and purchase any coveted Internet Identity numbers which may be up for auction.",
    "oneLiner": "Internet Identity Marketplace",
    "display": "Normal",
    "logo": "/img/showcase/dstar_logo.webp",
    "screenshots": [
      "/img/showcase/dstar_screenshot_0.webp"
    ]
  },
  {
    "id": "sudograph",
    "name": "Sudograph",
    "website": "https://i67uk-hiaaa-aaaae-qaaka-cai.raw.ic0.app/",
    "tags": [
      "Tools / Infrastructure"
    ],
    "description": "Sudograph is a GraphQL database for the Internet Computer. Its goal is to become the simplest way to develop applications for the IC by providing flexibility and out-of-the-box data management.",
    "github": "https://github.com/sudograph/sudograph",
    "logo": "/img/showcase/sudograph_logo.webp",
    "screenshots": [
      "/img/showcase/sudograph_screenshot_0.webp"
    ]
  },
  {
    "id": "itoka",
    "name": "ITOKA",
    "oneLiner": "A Leading Infrastructure for Music3.0",
    "website": "https://www.itoka.xyz/",
    "tags": [
      "NFT",
      "SocialFi"
    ],
    "description": "The ITOKA project seeks to disrupt the centralized music industry by offering a complete infrastructure solution for the web3 music industry. This includes creation tools, data storage, and music streaming services. The goal of ITOKA is to transform the music industry into a decentralized ecosystem, empowering creators with greater control over their content and a fairer share of revenue.",
    "usesInternetIdentity": false,
    "github": "https://github.com/Itoka-DAO",
    "twitter": "https://twitter.com/itokamusic",
    "stats": "3M+ minutes on-chain streaming",
    "logo": "/img/showcase/itoka_logo.svg",
    "video": "/img/showcase/itoka_video.mp4",
    "videoContentType": "video/mp4",
    "display": "Normal",
    "screenshots": [
      "/img/showcase/itoka_screanshot.svg"
    ]
  },
  {
    "id": "icdrive",
    "name": "IC Drive",
    "website": "https://rglue-kyaaa-aaaah-qakca-cai.ic0.app/",
    "tags": [
      "Tools / Infrastructure"
    ],
    "description": "A decentralized private file storage dapp built on the Internet Computer. Store and securely share any type from anywhere in the world with this decentralized version of Box, or Google Drive. ",
    "usesInternetIdentity": true,
    "logo": "/img/showcase/icdrive_logo.webp",
    "screenshots": [
      "/img/showcase/icdrive_screenshot_0.webp",
      "/img/showcase/icdrive_screenshot_1.webp"
    ]
  },
  {
    "id": "motokoplayground",
    "name": "Motoko Playground",
    "oneLiner": "Free IDE to Learn Motoko",
    "website": "https://m7sm4-2iaaa-aaaab-qabra-cai.raw.ic0.app/",
    "tags": [
      "Tools / Infrastructure"
    ],
    "description": "The Motoko Playground is an IDE for developers to learn Motoko - the native language for the Internet Computer blockchain. Deploy canister smart contracts for free, directly within a browser, without needing to download an SDK or set up a wallet.",
    "github": "https://github.com/dfinity/motoko-playground",
    "usesInternetIdentity": false,
    "display": "Normal",
    "logo": "/img/showcase/motokoplayground_logo.webp",
    "video": "/img/showcase/motokoplayground_video.mp4",
    "videoContentType": "video/mp4",
    "screenshots": []
  },
  {
    "id": "contentfly",
    "name": "Content Fly",
    "website": "https://contentfly.app/",
    "tags": [
      "SocialFi"
    ],
    "description": "Content Fly is a Web3 Job Management Tool & Marketplace. It allows content buyers & creators to work together with the security of an escrow payment and DAO based dispute resolution. IP is protected and transferred as an NFT.",
    "usesInternetIdentity": true,
    "display": "Normal",
    "logo": "/img/showcase/contentfly_logo.webp",
    "screenshots": [
      "/img/showcase/contentfly_screenshot_0.webp"
    ]
  },
  {
    "id": "scinet",
    "name": "SCINET",
    "description": "A licensing application for life-sciences companies. Easily monetize your intellectual property using NFTs.",
    "tags": [
      "NFT",
      "Tools / Infrastructure"
    ],
    "usesInternetIdentity": false,
    "website": "https://www.scinet.one/",
    "twitter": "https://twitter.com/scinet_inc",
    "discord": "https://discord.com/invite/5uH6vpJjeB",
    "logo": "/img/showcase/scinet_logo.png",
    "submittableId": "33285268"
  },
  {
    "id": "faefolk",
    "name": "FaeFolk",
    "description": "FaeFolk is a multiplayer, slice of life, NFT role-playing game where you use your NFTs to craft tools, and equipment, and train your skills",
    "tags": [
      "Games",
      "NFT"
    ],
    "website": "https://medium.com/faefolk",
    "github": "https://github.com/ICCards/faefolk",
    "twitter": "https://twitter.com/_faefolk",
    "discord": "https://discord.gg/Fe5qYRZrGp",
    "logo": "/img/showcase/faefolk_logo.webp",
    "submittableId": "32841408"
  },
  {
    "id": "factland",
    "name": "Factland DAO",
    "oneLiner": "A Web3 community building decentralized trust in the age of misinformation",
    "website": "https://factland.org",
    "tags": [
      "Tools / Infrastructure"
    ],
    "description": "Factland is a Web3 DAO with a mission to slow the spread of misinformation online. Factland makes it easy for anyone to flag untrustworthy claims and have them promptly adjudicated by a decentralized community of fact-checkers rewarded in crypto.",
    "usesInternetIdentity": true,
    "stats": "50+ claims adjudicated",
    "logo": "/img/showcase/factland_logo.png",
    "github": "https://github.com/Factland",
    "youtube": "https://www.youtube.com/channel/UCriPbgLAQ6x5C2Hugfho37Q",
    "twitter": "https://twitter.com/factlanddao",
    "screenshots": [],
    "video": "/img/showcase/factland_video.mp4",
    "videoContentType": "video/mp4",
    "submittableId": 32780428
  },
  {
    "id": "sagatarot",
    "name": "Saga Tarot",
    "website": "https://5nl7c-zqaaa-aaaah-qaa7a-cai.raw.ic0.app/",
    "tags": [
      "Games"
    ],
    "description": "Have your fortune told on the Internet Computer. Saga Tarot gives you a tarot reading in one click. The user-friendly dapp is built completely on the Internet Computer, accessible from any browser. What will the future hold for you?",
    "usesInternetIdentity": true,
    "display": "Normal",
    "logo": "/img/showcase/sagatarot_logo.webp",
    "video": "/img/showcase/sagatarot_video.mp4",
    "videoContentType": "video/mp4",
    "screenshots": []
  },
  {
    "id": "ember-cli-dfinity",
    "name": "ember-cli-dfinity",
    "description": "An add-on for using the Internet Computer in your EmberJS app.",
    "website": "https://vkx2r-zaaaa-aaaap-aa55a-cai.icp0.io/",
    "tags": [
      "Tools / Infrastructure"
    ],
    "usesInternetIdentity": false,
    "logo": "/img/showcase/ember-cli-dfinity.png",
    "github": "https://github.com/onehilltech/ember-cli-dfinity"
  },
  {
    "id": "kybra",
    "name": "Kybra",
    "oneLiner": "Python CDK for the Internet Computer",
    "website": "https://github.com/demergent-labs/kybra",
    "tags": [
      "Tools / Infrastructure"
    ],
    "description": "Kybra is a Python Canister Development Kit (CDK) for the Internet Computer. In other words, it's a Python runtime for building applications on the IC.",
    "usesInternetIdentity": false,
    "logo": "/img/showcase/kybra_logo.svg",
    "screenshots": [
      "/img/showcase/kybra_screenshot_0.jpg"
    ]
  },
  {
    "id": "icpipeline",
    "name": "ICPipeline",
    "website": "https://www.icpipeline.com",
    "tags": [
      "Tools / Infrastructure"
    ],
    "description": "ICPipeline is your self-contained, n-tiered development and testing platform, designed and built specifically for the Internet Computer ecosystem. On-demand dev tooling for the next generation of IC/Web3 applications.\n",
    "github": "https://github.com/icpipeline-framework",
    "usesInternetIdentity": false,
    "display": "Normal",
    "logo": "/img/showcase/icpipeline_logo.webp",
    "screenshots": [
      "/img/showcase/icpipeline_screenshot_0.webp"
    ]
  },
  {
    "id": "icme",
    "name": "ICME",
    "website": "https://sygsn-caaaa-aaaaf-qaahq-cai.raw.ic0.app/",
    "tags": [
      "Tools / Infrastructure"
    ],
    "description": "ICME is a no-code tool that makes it easy for anyone to build and deploy beautiful websites on the Internet Computer. Launch your blog or business's website on the Internet Computer today.",
    "usesInternetIdentity": true,
    "logo": "/img/showcase/icme_logo.webp",
    "screenshots": [
      "/img/showcase/icme_screenshot_0.webp",
      "/img/showcase/icme_screenshot_1.webp"
    ]
  },
  {
    "id": "iknows",
    "name": "iKnows",
    "oneLiner": "Explore unlimited knowledge, with Q&A interaction between you and me!",
    "website": "https://ffxwx-3yaaa-aaaah-qajua-cai.ic0.app",
    "tags": [
      "SocialFi"
    ],
    "description": "iKnows is a decentralized application platform built on the Internet Computer (IC), based on the IC network, with knowledge as the core, and through a social approach.",
    "usesInternetIdentity": true,
    "logo": "/img/showcase/iknows_logo.png",
    "github": "https://github.com/iKnowsDAO/rights-dao",
    "twitter": "https://twitter.com/iKnowsDAO",
    "submittableId": "32909645"
  },
  {
    "id": "metamob",
    "name": "Metamob",
    "oneLiner": "Together we can change the world! One campaign at time.",
    "description": "A decentralized web3 app, running 100% on-chain on the Internet Computer, that lets any user start mobilizations by creating campaigns of four different kinds: donations, votes, signatures, and fundraising.",
    "tags": [
      "SocialFi"
    ],
    "website": "https://site.metamob.app/",
    "github": "https://github.com/av1ctor/metamob",
    "twitter": "https://twitter.com/metamob_app",
    "discord": "https://discord.com/invite/8zhj7umRpD",
    "logo": "/img/showcase/metamob_logo.webp",
    "screenshots": [
      "/img/showcase/metamob_screenshot_0.webp"
    ],
    "submittableId": 32331652
  },
  {
    "id": "sandbless",
    "name": "Sand Bless",
    "oneLiner": "Sandblasting and serigraphy artworks",
    "website": "https://qob3k-7yaaa-aaaao-aahdq-cai.ic0.app/",
    "tags": [
      "Tools / Infrastructure"
    ],
    "description": "Sandblasting and glass serigraphy. Artistic and craftsmen artworks signed with unique verifiable mark numbers and linked imprints using Internet Computer Canisters technology.",
    "github": "https://github.com/branciard/SandBlessCanisters",
    "usesInternetIdentity": false,
    "logo": "/img/showcase/sandbless_logo.webp",
    "screenshots": [
      "/img/showcase/sandbless_screenshot_0.webp"
    ]
  },
  {
    "id": "icpexplorer",
    "name": "ICP Explorer",
    "website": "https://www.icpexplorer.org/#/datacenters",
    "tags": [
      "Tools / Infrastructure"
    ],
    "description": "ICP Explorer, a project started in 2018, is an open-source, community-built dashboard and explorer for the Internet Computer, providing live information and statistics about the network, governance, and the ICP utility token, including account and transaction information.",
    "logo": "/img/showcase/icpexplorer_logo.webp",
    "video": "/img/showcase/icpexplorer_video.mp4",
    "videoContentType": "video/mp4",
    "screenshots": [
      "/img/showcase/icpexplorer_screenshot_0.webp"
    ]
  },
  {
    "id": "bitshop",
    "name": "Bitshop",
    "oneLiner": "Internet Computer blockchain as a Bitcoin e-shop",
    "website": "https://ughim-6qaaa-aaaah-qc7qa-cai.ic0.app/",
    "tags": [
      "Tools / Infrastructure",
      "Bitcoin",
      "Chainfusion"
    ],
    "description": "A proof of concept project that demonstrates capabilities of the Internet Computer blockchain to serve as a Bitcoin e-shop.",
    "usesInternetIdentity": false,
    "logo": "/img/showcase/bitshop_logo.webp",
    "screenshots": [
      "/img/showcase/bitshop.webp"
    ],
    "github": "https://github.com/lukasvozda/bitshop",
    "twitter": "https://twitter.com/bitshopicp"
  },
  {
    "id": "missionispossible",
    "name": "Mission Is Possible",
    "website": "https://to3ja-iyaaa-aaaai-qapsq-cai.raw.ic0.app/",
    "tags": [
      "Games"
    ],
    "description": "Mission is Possible - 3rd place winner of the DSCVR Hackathon Season 2 - is a PVP third-person shooter hosted on the Internet Computer blockchain. The John Wick-inspired game is built using the Unity 3D Game Engine and hosted on the IC enabling decentralized login with Internet Identity. ",
    "usesInternetIdentity": true,
    "oneLiner": "3rd Place DSCVR Hackathon",
    "display": "Normal",
    "logo": "/img/showcase/missionispossible_logo.webp",
    "screenshots": [
      "/img/showcase/missionispossible_screenshot_0.webp"
    ]
  },
  {
    "id": "canlista",
    "name": "Canlista",
    "oneLiner": "Internet Computer Canister Registry",
    "website": "https://k7gat-daaaa-aaaae-qaahq-cai.ic0.app/",
    "tags": [
      "Tools / Infrastructure"
    ],
    "description": "The Internet Computer community canister registry. Find, publish, and extend applications and services built on the Internet Computer. Log in with Internet Identity. ",
    "usesInternetIdentity": true,
    "logo": "/img/showcase/canlista_logo.webp",
    "screenshots": [
      "/img/showcase/canlista_screenshot_0.webp"
    ]
  },
  {
    "id": "nnscat",
    "name": "NNSCat",
    "website": "https://iz6s6-kqaaa-aaaae-qaakq-cai.ic0.app/",
    "tags": [
      "Tools / Infrastructure"
    ],
    "description": "An intuitive email-style inbox for NNS proposals",
    "logo": "/img/showcase/nnscat_logo.png",
    "screenshots": [
      "/img/showcase/nnscat_screenshot_0.jpg"
    ]
  },
  {
    "id": "icdevs.org",
    "name": "ICDevs.org ",
    "description": "ICDevs.org seeks to provide the general public with community organization, educational resources, funding, and scientific discovery",
    "tags": [
      "Tools / Infrastructure"
    ],
    "website": "https://icdevs.org",
    "github": "https://github.com/icdevs/Icdevs_fleeksite",
    "logo": "/img/showcase/icdevs.org_logo.webp",
    "submittableId": "33212854"
  },
  {
    "id": "uniswapfrontendontheic",
    "name": "Uniswap Frontend on ICP",
    "website": "https://yrog5-xqaaa-aaaap-qa5za-cai.ic0.app/#/swap",
    "github": "https://github.com/domwoe/uniswap_ui_on_ic",
    "tags": [
      "DeFi",
      "Ethereum",
      "Chainfusion"
    ],
    "description": "Uniswap's frontend hosted on the Internet Computer with canister-based wallet integration. Thanks to the Internet Computer, traditional DeFi solutions can now be completely decentralized, having their frontend hosted on ICP. There is no longer a need to include centralized cloud providers in a decentralized application.",
    "usesInternetIdentity": true,
    "oneLiner": "Front-End On-Chain",
    "display": "Normal",
    "logo": "/img/showcase/uniswapfrontendontheic_logo.webp",
    "video": "/img/showcase/uniswapfrontendontheic_video.mp4",
    "videoContentType": "video/mp4",
    "screenshots": []
  },
  {
    "id": "difibase",
    "name": "Difibase",
    "oneLiner": "Difibase - NoSQL database management system on the Internet Computer",
    "website": "https://7wwjw-5iaaa-aaaan-qbguq-cai.ic0.app/",
    "tags": [
      "Tools / Infrastructure"
    ],
    "description": "Difibase is a database provider (NoSQL). You can use the system's database or integrate your own!",
    "usesInternetIdentity": false,
    "display": "Normal",
    "logo": "/img/showcase/difibase_logo.webp",
    "screenshots": [
      "/img/showcase/difibase_screenshot_0.webp"
    ]
  },
  {
    "id": "nftanvil",
    "name": "NFTAnvil",
    "website": "https://nftanvil.com",
    "tags": [
      "NFT",
      "Games"
    ],
    "description": "NFTAnvil is a wallet, mint & marketplace in the Anvil ecosystem. It's built from scratch and has an alternative & genuine approach to NFTs. It uses Anvil's auto-scaling multi-canister token architecture.",
    "github": "https://github.com/infu/nftanvil",
    "usesInternetIdentity": true,
    "display": "Normal",
    "logo": "/img/showcase/nftanvil_logo.webp",
    "screenshots": [
      "/img/showcase/nftanvil_screenshot_0.webp"
    ]
  },
  {
    "id": "aviatelabs",
    "name": "Aviate Labs",
    "description": "Stop worrying about system failures and slow performance. Our data center standby team is here to keep your nodes running at top speed, with round-the-clock monitoring and troubleshooting. Currently managing 70 nodes in 3 datacenters.",
    "tags": [
      "Tools / Infrastructure",
      "Enterprise"
    ],
    "website": "https://www.aviatelabs.co/",
    "github": "https://github.com/aviate-labs?q=&type=all&language=go&sort=stargazers",
    "logo": "/img/showcase/aviatelabs_logo.webp",
    "submittableId": "25140378"
  },
  {
    "id": "goagent",
    "name": "Go Agent ",
    "website": "https://github.com/aviate-labs/agent-go",
    "tags": [
      "Tools / Infrastructure"
    ],
    "description": "Go Agent provides the toolbox needed to interact with the Internet Computer from Go. It is a collection of packages that can be used to build applications that interact with canister smart contracts.",
    "github": "https://github.com/aviate-labs/agent-go",
    "usesInternetIdentity": false,
    "logo": "/img/showcase/goagent_logo.png",
    "screenshots": []
  },
  {
    "id": "javaagent",
    "name": "Java Agent ",
    "website": "https://github.com/ic4j/ic4j-agent",
    "tags": [
      "Tools / Infrastructure"
    ],
    "description": "Java Agent for the Internet Computer is an open source library. This developer tool enables Java applications to connect remotely to any canister smart contract on the Internet Computer and execute query and update calls.",
    "github": "https://github.com/ic4j/ic4j-agent",
    "usesInternetIdentity": false,
    "logo": "/img/showcase/javaagent_logo.webp",
    "screenshots": [
      "/img/showcase/javaagent_screenshot_0.webp"
    ]
  },
  {
    "id": "icevent",
    "name": "ICEvent",
    "description": "Decentralized Calendar Solution (ticket, appointment, itinerary, schedule)",
    "website": "https://icevent.app/",
    "tags": [
      "Tools / Infrastructure"
    ],
    "usesInternetIdentity": true,
    "stats": "3,000+",
    "logo": "/img/showcase/icevent_logo_112x112.png",
    "screenshots": [
      "/img/showcase/icevent_screenshot.PNG"
    ],
    "twitter": "https://twitter.com/vansdaynet",
    "submittableId": "22168376"
  },
  {
    "id": "bink",
    "name": "Bink",
    "oneLiner": "Superior alternative to Linktree",
    "website": "https://b.ink",
    "tags": [
      "SocialFi"
    ],
    "description": "Connect, engage and inspire your audience while owning your data and your identity.",
    "usesInternetIdentity": true,
    "logo": "/img/showcase/bink_logo.webp"
  },
  {
    "id": "pythonagent",
    "name": "Python Agent",
    "website": "https://github.com/rocklabs-io/ic-py",
    "tags": [
      "Tools / Infrastructure"
    ],
    "description": "This Python Agent built for the Internet Computer opens the door for Python developers to more easily become Web3 builders. Featuring basic modules to interact with canisters on the Internet Computer, this Agent, still under development, was a prize winner at the Warpspeed Internet Computer ecosystem hackathon in China.",
    "github": "https://github.com/rocklabs-io/ic-py",
    "display": "Normal",
    "logo": "/img/showcase/pythonagent_logo.webp",
    "screenshots": [
      "/img/showcase/pythonagent_screenshot_0.webp"
    ]
  },
  {
    "id": "icpulse",
    "name": "ICPulse",
    "oneLiner": "Visual metrics for IC's software activity data",
    "website": "https://icpulse.io/",
    "tags": [
      "Tools / Infrastructure"
    ],
    "description": " ICPulse increases the transparency on ICP’s developer ecosystem by aggregating the activity data from GitHub and displaying visual metrics in an effective dashboard.",
    "usesInternetIdentity": false,
    "logo": "/img/showcase/icpulse_logo.svg",
    "github": "https://github.com/CrossChainLabs-ICP",
    "twitter": "https://twitter.com/CrossChain_Labs/status/1626495037734285312?s=20",
    "screenshots": [
      "static/img/showcase/ICPulse_screenshot.jpg"
    ],
    "submittableId": "32418389"
  },
  {
    "id": "sly",
    "name": "SLY",
    "oneLiner": "Seamless CLI for the Internet Computer",
    "website": "https://sly.ooo/",
    "tags": [
      "Tools / Infrastructure"
    ],
    "twitter": "https://twitter.com/psychedelicDAO",
    "description": "SLY, developed by PsychedelicDAO, is a seamless Command Line Interface (CLI) for the Internet Computer. SLY is an open-source, and collaborative CLI - providing abstractions, templates, and tools to kick-start and speed up Internet Computer development.",
    "github": "https://github.com/psychedelic/sly",
    "display": "Normal",
    "logo": "/img/showcase/sly_logo.svg",
    "screenshots": [
      "/img/showcase/sly_screenshot_0.webp"
    ]
  },
  {
    "id": "obsidian-tears",
    "name": "Obsidian Tears",
    "oneLiner": "Obsidian Tears is a 2D RPG similar to old-time classics, complete with NFT and blockchain integration on the Internet Computer.",
    "website": "https://obsidiantears.xyz/",
    "tags": [
      "Games",
      "NFT",
      "Metaverse"
    ],
    "description": "Obsidian Tears is a 2D adventure featuring original art, story, music, and over 50 collectible NFT artifacts. Our mission is to make a great story after our favorite old-time classics, and to empower others to do the same.",
    "logo": "/img/showcase/obsidian-tears-logo.webp",
    "display": "Large",
    "usesInternetIdentity": false,
    "github": "https://github.com/obsidian-tears",
    "youtube": "https://youtu.be/PqlVY9Qy74M",
    "twitter": "https://twitter.com/obsidian__tears",
    "screenshots": [
      "/img/showcase/obsidian-tears-screenshot0.webp"
    ],
    "video": "/img/showcase/obsidian-tears-trailer.mp4",
    "videoContentType": "video/mp4",
    "submittableId": "25983021"
  },
  {
    "id": "polycrypt",
    "name": "PolyCrypt",
    "description": "We develop cryptographic decentralized off-chain solutions which tackle scalability challenges enabling mass adoption of blockchains.",
    "tags": [
      "Tools / Infrastructure"
    ],
    "website": "https://perun.network",
    "github": "https://github.com/perun-network/perun-icp-canister",
    "twitter": "https://twitter.com/PolyCrypt_",
    "logo": "/img/showcase/polycrypt_logo.webp",
    "submittableId": "23715256"
  },
  {
    "id": "codebase",
    "name": "CODEBASE",
    "description": "Decentralized Git hosting and software collaboration, powered by permissionless protocols.",
    "tags": [
      "Tools / Infrastructure"
    ],
    "website": "https://codebase.org/",
    "github": "https://github.com/paulyoung/icfs",
    "twitter": "https://twitter.com/CodebaseLabs",
    "logo": "/img/showcase/codebase_logo.webp"
  },
  {
    "id": "usergeek",
    "name": "Usergeek",
    "oneLiner": "Product analytics for IC dapps",
    "description": "See your product main metrics, such as DAU, WAU, MAU, new users, retention, and usage frequency.",
    "tags": [
      "Tools / Infrastructure"
    ],
    "usesInternetIdentity": true,
    "website": "https://usergeek.app/",
    "github": "https://github.com/usergeek/usergeek-ic-js",
    "twitter": "https://twitter.com/theUSERGEEK",
    "discord": "https://discord.gg/CvTpv2TeKs",
    "logo": "/img/showcase/usergeek_logo.webp"
  },
  {
    "id": "configeek",
    "name": "Configeek",
    "oneLiner": "Remote configuration tool",
    "description": "Change the appearance and behaviour of your product in real-time.",
    "tags": [
      "Tools / Infrastructure"
    ],
    "usesInternetIdentity": true,
    "website": "https://configeek.app/",
    "github": "https://github.com/usergeek/configeek-ic-js",
    "twitter": "https://twitter.com/theUSERGEEK",
    "discord": "https://discord.gg/CvTpv2TeKs",
    "logo": "/img/showcase/configeek_logo.webp"
  },
  {
    "id": "ics",
    "name": "ICS",
    "website": "https://internetcomputerservices.com/",
    "tags": [
      "Tools / Infrastructure"
    ],
    "description": "Build scalable DApps on internet computer with ease. Build, manage, and ship dapps with just a few clicks",
    "usesInternetIdentity": false,
    "display": "Normal",
    "logo": "/img/showcase/ics_logo.webp",
    "screenshots": [
      "/img/showcase/ics_screenshot_0.webp"
    ]
  },
  {
    "id": "thewall",
    "name": "The Wall",
    "website": "https://rivyl-6aaaa-aaaaf-qaapq-cai.raw.ic0.app/",
    "tags": [
      "Tools / Infrastructure"
    ],
    "description": "The Wall is a dapp built on the Internet Computer blockchain, which blends Ethereum's MetaMask authentication with the Internet Computer's native Internet Identity blockchain authentication system. This first example of ETH x ICP allows users to leave any message on the wall for all eternity.",
    "github": "https://github.com/kristoferlund/ic-wall",
    "logo": "/img/showcase/thewall_logo.webp",
    "screenshots": [
      "/img/showcase/thewall_screenshot_0.webp"
    ]
  },
  {
    "id": "canister-store",
    "name": "Canister Store",
    "oneLiner": "Empowering Users to Easily Deploy Canisters on the Internet Computer",
    "tags": [
      "Tools / Infrastructure",
      "NFT",
      "Wallet"
    ],
    "description": "Canister Store is a groundbreaking platform that empowers developers/users in the Internet Computer ecosystem and beyond. With its innovative self-deploy feature, users can effortlessly access and deploy canisters, including pre-built images such as Tokens, NFTs, dapps, and various other tools.",
    "usesInternetIdentity": true,
    "website": "https://canister.app",
    "github": "https://github.com/canister-app",
    "youtube": "https://youtu.be/pFgVswCqzdk",
    "twitter": "https://twitter.com/canister_app",
    "display": "Large",
    "logo": "/img/showcase/canister-store_logo.png",
    "screenshots": [
      "/img/showcase/canister-store_screenshot_0.png"
    ],
    "video": "/img/showcase/canister-store_video.mp4",
    "videoContentType": "video/mp4",
    "submittableId": "35750450"
  },
  {
    "name": "cyql.io",
    "description": "cyql.io is a curated list of decentralized applications and projects built on the Internet Computer. The main goal of the project is to be a common place to explore projects, along with providing information about the NFT collections and upcoming events. ",
    "website": "https://cyql.io/",
    "logo": "/img/showcase/cyqlio_logo.svg",
    "screenshots": [
      "/img/showcase/cyqlio_screenshot.webp"
    ],
    "video": "",
    "display": "Normal",
    "id": "cyqlio",
    "oneLiner": "Curated Internet Computer projects gallery.",
    "stats": "5,000+ users",
    "tags": [
      "Tools / Infrastructure"
    ],
    "usesInternetIdentity": true,
    "github": "https://github.com/tomkoom/cyql.io",
    "twitter": "https://twitter.com/cyqlio",
    "youtube": "",
    "submittableId": "34615263"
  },
  {
    "id": "dank",
    "name": "Dank",
    "oneLiner": "Decentralized Cycles Bank",
    "website": "https://dank.ooo/",
    "tags": [
      "Tools / Infrastructure"
    ],
    "twitter": "https://twitter.com/psychedelicDAO",
    "description": "Dank is the first Decentralized Bank built on the Internet Computer, developed by Fleek. Through a collection of Open Internet Services for users and developers, Dank makes cycles management seamless.",
    "logo": "/img/showcase/dank_logo.webp",
    "screenshots": [
      "/img/showcase/dank_screenshot_0.webp"
    ]
  },
  {
    "id": "icmojiorigins",
    "name": "ICmoji Origins",
    "oneLiner": "NFT Based Multiplayer Game On-Chain",
    "website": "https://icmojis.com/",
    "tags": [
      "Games",
      "NFT"
    ],
    "description": "ICmoji Origins is an NFT-based multiplayer game built end-to-end on-chain on the Internet Computer. The winner of the DSCVR Hackathon Season 2 features one of the first NFTs on the Internet Computer, ICMojis.",
    "usesInternetIdentity": false,
    "display": "Normal",
    "logo": "/img/showcase/icmojiorigins_logo.webp",
    "video": "/img/showcase/icmojiorigins_video.mp4",
    "videoContentType": "video/mp4",
    "screenshots": []
  },
  {
    "id": "dbox",
    "name": "Dbox",
    "description": "The decentralized inbox built on Internet Computer",
    "tags": [
      "Tools / Infrastructure"
    ],
    "usesInternetIdentity": true,
    "website": "https://dbox.foundation/",
    "twitter": "https://twitter.com/DBOXFoundation?s=20&t=AlMLUWAfM1UU2f_mRzwqCg",
    "discord": "https://discord.gg/rEN6ygpCxK",
    "logo": "/img/showcase/dbox_logo.webp",
    "submittableId": "22737412"
  },
  {
    "id": "icnaming",
    "name": "ICNaming",
    "website": "https://app-testnet.icnaming.com/",
    "tags": [
      "Tools / Infrastructure"
    ],
    "description": "ICNaming is a testnet that is enabling the Internet Computer ecosystem to register domain names on the Internet Computer Name Service. Similar to the Ethereum Name Servce (ENS), ICNaming aims to offer a decentralized name service for users to pseudonomize their wallet addresses on ICP, as well as domain names, and canister smart contract IDs. ",
    "github": "https://github.com/IC-Naming",
    "usesInternetIdentity": true,
    "display": "Normal",
    "logo": "/img/showcase/icnaming_logo.webp",
    "screenshots": []
  },
  {
    "id": "icadashboard",
    "name": "ICA Dashboard",
    "website": "https://dashboard.internetcomputer.org/",
    "tags": [
      "Tools / Infrastructure"
    ],
    "description": "The Internet Computer Association maintains a public dashboard where anyone can track the latest statistics for the Internet Computer blockchain. Tracking everything from blocks per second, to NNS proposals and their information and voting record, as well the latest state of the network, and transaction data. ",
    "oneLiner": "ICA Official Dashboard",
    "display": "Normal",
    "logo": "/img/showcase/icadashboard_logo.webp",
    "screenshots": []
  },
  {
    "id": "icpcoins",
    "name": "ICP Coins",
    "oneLiner": "DEX stats aggregator",
    "website": "https://icpcoins.com",
    "tags": [
      "Tools / Infrastructure",
      "DeFi",
      "DAO"
    ],
    "description": "IC coins by market cap. Aggregates stats from all Internet Computer based DEXes. Price, Volume & liquidity score charts.",
    "usesInternetIdentity": false,
    "stats": "1,000+ users",
    "logo": "/img/showcase/icpcoins_logo.png",
    "github": "https://github.com/vvv-interactive/icpcoins",
    "screenshots": [
      "/img/showcase/icpcoins_screenshot_0.jpg"
    ]
  },
  {
    "id": "internetcomputerorgwebsite",
    "name": "ICP website",
    "oneLiner": "Educational website for the Internet Computer",
    "website": "https://internetcomputer.org",
    "github": "https://github.com/dfinity/portal",
    "tags": [
      "Tools / Infrastructure"
    ],
    "description": "The website you're scrolling now, internetcomputer.org is itself a dapp hosted 100% on the Internet Computer - including images and videos.",
    "display": "Normal",
    "logo": "/img/showcase/internetcomputerorgwebsite_logo.webp",
    "screenshots": [
      "/img/showcase/internetcomputerorgwebsite_screenshot_0.webp"
    ]
  },
  {
    "id": "dgdg",
    "name": "DGDG",
    "oneLiner": "The most comprehensive browsing experience for NFTs. Sort & filter by price and rarity, expose floors, and much more.",
    "website": "https://www.dgastonia.com/nfts/collections/",
    "tags": [
      "NFT",
      "Tools / Infrastructure"
    ],
    "description": "The most comprehensive browsing experience for NFTs. Browse any NFT collection on the Internet Computer, sort & filter by price or rarity, expose floors, and much more.",
    "usesInternetIdentity": false,
    "logo": "/img/showcase/dgdg_logo.webp"
  },
  {
    "id": "jumpymotoko",
    "name": "Jumpy Motoko",
    "website": "https://65t4u-siaaa-aaaal-qbx4q-cai.ic0.app/",
    "tags": [
      "Games"
    ],
    "description": "Unity play to earn game on Internet Computer. Comes with code sample so you can deploy your own Unity play to earn game too.",
    "github": "https://github.com/therealbryanho/IC-Code-Sample-Unity-Play-to-Earn-Game",
    "display": "Normal",
    "logo": "/img/showcase/jumpymotoko_logo.webp",
    "screenshots": [
      "/img/showcase/jumpymotoko_screenshot.webp"
    ]
  },
  {
    "id": "windowsic",
    "name": "Windows IC",
    "website": "https://3ix2y-naaaa-aaaad-qap6a-cai.raw.ic0.app/",
    "tags": [
      "Tools / Infrastructure"
    ],
    "description": "Windows IC is a React Dapp built on the Internet Computer. Mimicking what a chromebook can do, but for a mimic of the Windows Operating System, this decentralized desktop allows anyone to access some of their favorite programs from any browser.",
    "logo": "/img/showcase/windowsic_logo.webp",
    "screenshots": [
      "/img/showcase/windowsic_screenshot_0.webp"
    ]
  },
  {
    "id": "tipjar",
    "name": "Tipjar",
    "website": "https://tipjar.rocks",
    "tags": [
      "Tools / Infrastructure"
    ],
    "description": "A tool to donate cycles to canisters as well as keep them monitored.",
    "github": "https://github.com/ninegua/tipjar",
    "usesInternetIdentity": true,
    "display": "Normal",
    "logo": "/img/showcase/tipjar_logo.webp",
    "screenshots": [
      "/img/showcase/tipjar_screenshot_0.webp"
    ]
  },
  {
    "id": "welcomeintothemetaverse",
    "name": "Welcome Into the Metaverse",
    "website": "https://lc7ip-3iaaa-aaaah-aafva-cai.ic0.app/",
    "tags": [
      "Games"
    ],
    "description": "Prize winner of the DSCVR hackathon for the Internet Computer - this game brings digital community into a unified virtual space. Find anecdotes from founding ecosystem members, and go through a series of quests.",
    "logo": "/img/showcase/welcomeintothemetaverse_logo.webp",
    "screenshots": [
      "/img/showcase/welcomeintothemetaverse_screenshot_0.webp"
    ]
  },
  {
    "id": "lo-fiplayer",
    "name": "Lo-Fi Player",
    "website": "https://hl2zz-gyaaa-aaaad-qas3a-cai.raw.ic0.app/",
    "tags": [
      "Games"
    ],
    "description": "Lo-Fi Player is a dapp hosted on the Internet Computer that lets users listen to relaxing beats delivered by blockchain. The back-end is using machine learning to build and develop the AI produced tunes, and users can interact within the player to change the sound to their liking. ",
    "logo": "/img/showcase/lo-fiplayer_logo.webp",
    "screenshots": [
      "/img/showcase/lo-fiplayer_screenshot_0.webp"
    ]
  },
  {
    "id": "reversi",
    "name": "Reversi",
    "website": "https://ivg37-qiaaa-aaaab-aaaga-cai.ic0.app/#!/play",
    "tags": [
      "Games"
    ],
    "description": "Reversi is one of the first canister smart contracts deployed to the Internet Computer and is a completely decentralized multiplayer game. Play against a friend (or foe) in real-time, from any browser, anywhere in the world. ",
    "github": "https://github.com/ninegua/reversi",
    "logo": "/img/showcase/reversi_logo.webp",
    "screenshots": [
      "/img/showcase/reversi_screenshot_0.webp"
    ]
  },
  {
    "id": "gooble",
    "name": "Goblin Studio",
    "description": "On-Chain Goblin Maker, Goblin Translator & Goblintown Travel Companion.",
    "website": "https://gooble.app/",
    "tags": [
      "SocialFi",
      "NFT"
    ],
    "usesInternetIdentity": false,
    "stats": "4,000+ goblins",
    "logo": "/img/showcase/gooble_logo.webp",
    "screenshots": [
      "/img/showcase/gooble_screenshot.webp"
    ],
    "twitter": "https://twitter.com/vger_ic"
  },
  {
    "id": "football-god",
    "name": "FootballGod",
    "description": "A weekly sweepstake where players predict Premier League scores.",
    "website": "https://43loz-3yaaa-aaaal-qbxrq-cai.ic0.app/",
    "tags": [
      "Games"
    ],
    "usesInternetIdentity": true,
    "logo": "/img/showcase/football-god_logo.webp",
    "screenshots": [
      "/img/showcase/football-god_screenshot.webp"
    ],
    "twitter": "https://twitter.com/beadle1989"
  },
  {
    "id": "EMC-Protocol",
    "name": "EMC Protocol",
    "description": "EMC (EdgeMatrix Computing blockchain) is a Layer-2 protocol on the Internet Computer Protocol (ICP) blockchain. It is an innovative decentralized computing network that is changing the way people use AI applications. EMC's vision is to eliminate the digital divide, eliminate centralized monopolies, and unlock the full potential of AI for everyone. The future of AI will be accessible to everyone, and everyone will be a part of it!",
    "website": "http://edgematrix.pro/",
    "tags": [
      "Tools / Infrastructure"
    ],
    "usesInternetIdentity": false,
    "logo": "/img/showcase/emc_logo.svg",
    "screenshots": [
      "/img/showcase/emc_screenshot.png"
    ],
    "github": "https://github.com/EMCprotocol/emc_java_sdk",
    "twitter": "https://twitter.com/EMCprotocol"
  },
  {
    "id": "PHASMA",
    "name": "PHASMA",
    "website": "https://toniq.io/marketplace/phasma",
    "tags": [
      "Metaverse",
      "NFT"
    ],
    "description": "curated collection of 1,500 unique NFTs on the Internet Computer.",
    "logo": "/img/showcase/phasma_logo.webp",
    "twitter": "https://twitter.com/phasmafuture"
  },
  {
    "id": "oneblock",
    "name": "One Block",
    "description": "Public profile(links, bio, inbox...) for individual/organization",
    "website": "https://oneblock.page/",
    "tags": [
      "Tools / Infrastructure"
    ],
    "usesInternetIdentity": true,
    "logo": "/img/showcase/oneblock.png",
    "screenshots": [],
    "github": "https://github.com/ICEvent/OneBlock"
  },
  {
    "id": "blocklist",
    "name": "Block List",
    "description": "Open fleet market for P2P trading by leveraging open escrow service",
    "website": "https://vfclb-tyaaa-aaaap-aawna-cai.ic0.app/",
    "tags": [
      "Tools / Infrastructure",
      "DeFi",
      "NFT"
    ],
    "usesInternetIdentity": true,
    "logo": "/img/showcase/blocklist.png",
    "github": "https://github.com/ICEvent/Escrow"
  },
  {
    "id": "vibeverse",
    "name": "Vibeverse",
    "oneLiner": "a learning mobile app that teaches ppl how to be creative with ai",
    "tags": [
      "AI"
    ],
    "description": "Vibeverse is a vibrant digital playground where creators, filmmakers, and artists harness AI tools to craft, share, and celebrate unique content in a decentralized community.",
    "stats": "",
    "logo": "/img/showcase/vibeverse_logo.png",
    "website": "https://www.vibeverse.ai/",
    "usesInternetIdentity": true,
    "github": "https://github.com/vibeverse-team/vibeverse",
    "youtube": "https://youtu.be/8__wlPEDhWw",
    "twitter": "https://twitter.com/vibeverse_ai",
    "screenshots": [
      "/img/showcase/vibeverse_screenshot_0.jpg",
      "/img/showcase/vibeverse_screenshot_1.jpg"
    ],
    "submittableId": "41394313"
  },
  {
    "name": "DSign",
    "description": "Collaborative Product Design Innovation Hub",
    "website": "https://dsign.ooo",
    "logo": "/img/showcase/dsign_logo.webp",
    "screenshots": [
      "/img/showcase/dsign_screenshot.webp"
    ],
    "video": "",
    "display": "Normal",
    "id": "dsign",
    "oneLiner": "Collaborative Product Design Innovation Hub",
    "tags": [
      "Tools / Infrastructure"
    ],
    "usesInternetIdentity": true,
    "github": "https://github.com/cybrowl/dsign-components",
    "twitter": "",
    "youtube": "",
    "submittableId": "34425295"
  },
  {
    "id": "metaforo-icp",
    "name": "Metaforo ICP deployment",
    "oneLiner": "Deploy the frontend of a web3 forum system - metaforo.io on ICP",
    "website": "https://can1.metaforo.io/",
    "tags": [
      "SocialFi"
    ],
    "description": "Metaforo: a Web3 forum prioritizing decentralization, community ownership, and token-gated governance. By shifting the Front-End to IC, we boost reliability, security, and scalability, enabling a seamless user experience without intermediaries.",
    "stats": "1,000+ users",
    "logo": "/img/showcase/metaforo-icp_logo.png",
    "usesInternetIdentity": true,
    "github": "https://github.com/metaforo/metaforo-icp",
    "youtube": "https://www.youtube.com/watch?v=d5zHu3D0SQQ",
    "twitter": "https://twitter.com/realmetaforo",
    "screenshots": [
      "/img/showcase/metaforo-icp_screenshot_1.jpg",
      "/img/showcase/metaforo-icp_screenshot_2.jpg",
      "/img/showcase/metaforo-icp_screenshot_3.jpg"
    ],
    "video": "/img/showcase/metaforo-icp_video.mp4",
    "videoContentType": "video/mp4",
    "submittableId?": "35907100"
  },
  {
    "name": "Rakeoff",
    "description": "Rakeoff is a cryptocurrency staking rewards application built on the ICP blockchain. It offers an ICP wallet with simplified staking, real-time asset tracking, and a no-loss prize pool for staking rewards. Enhance your staking experience with achievement-based ICP bonuses, all within a compact, user-friendly application.",
    "stats": "$100k+ TVL",
    "website": "https://rakeoff.io/",
    "logo": "/img/showcase/rakeoff_logo.webp",
    "screenshots": [
      "/img/showcase/rakeoff_screenshot.webp"
    ],
    "display": "Normal",
    "id": "rakeoff",
    "oneLiner": "Rakeoff is a cryptocurrency staking rewards application built on the ICP blockchain.",
    "tags": [
      "DeFi",
      "Wallet"
    ],
    "usesInternetIdentity": true,
    "github": "https://github.com/rakeoff-labs",
    "twitter": "https://twitter.com/rakeoff_app"
  },
  {
    "id": "tswaanda",
    "name": "Tswaanda",
    "oneLiner": "Bridging farmers to profitable markets, empowering growth through trade and financing",
    "website": "https://tswaanda.com",
    "tags": [
      "DeFi"
    ],
    "description": "Tswaanda is revolutionizing African agriculture by connecting smallholder farmers to profitable markets, empowering growth through trade and financial inclusion.",
    "logo": "/img/showcase/tswaanda_logo.jpg",
    "usesInternetIdentity": true,
    "authOrigins": [
      "https://4qia7-eaaaa-aaaal-qb34a-cai.icp0.io"
    ],
    "github": "https://github.com/Tswaanda/tswaanda-marketplace",
    "youtube": "https://www.youtube.com/@tswaanda",
    "twitter": "https://twitter.com/tswaanda",
    "screenshots": [
      "/img/showcase/tswaanda_screenshot_0.png",
      "/img/showcase/tswaanda_screenshot_1.png"
    ],
    "video": "/img/showcase/tswaanda_video.mp4",
    "videoContentType": "video/mp4",
    "submittableId": "35804727"
  },
  {
    "id": "chainsight",
    "name": "Chainsight Demo",
    "oneLiner": "Interchain Data Processing Layer",
    "tags": [
      "Tools / Infrastructure",
      "Ethereum",
      "Chainfusion"
    ],
    "description": "Chainsight is an interchain data processing layer that makes blockchain data available for decentralized applications. It allows time series analysis and forecasting based on historical data to be incorporated into on-chain application logic in a trustless manner.",
    "usesInternetIdentity": false,
    "website": "https://demo.chainsight.network",
    "github": "https://github.com/horizonx-tech",
    "twitter": "https://twitter.com/Chainsight_",
    "display": "Large",
    "logo": "/img/showcase/chainsight_logo.webp",
    "screenshots": [
      "/img/showcase/chainsight_screenshot.webp"
    ],
    "submittableId": "36057758"
  },
  {
    "id": "scoge",
    "name": "SCOGÉ Universe",
    "oneLiner": "T.A.O.S City’s finest distributor of Luxury Fashion and Consumer goods",
    "website": "https://uqjdj-siaaa-aaaag-aaoxq-cai.icp0.io",
    "tags": [
      "NFT",
      "Metaverse",
      "Games"
    ],
    "description": "SCOGÉ is a cutting-edge fashion-centric gamified metaverse platform that revolutionizes the way styles are born, stories are told, and interaction between users. Users embark on an enthralling journey, wielding unique powers to craft thrilling experiences while discovering T.A.O.S City and the evolving SCOGÉ Universe.",
    "logo": "/img/showcase/scoge_logo.webp",
    "display": "Large",
    "usesInternetIdentity": false,
    "twitter": "https://twitter.com/_scoge_",
    "screenshots": [
      "/img/showcase/scoge_screenshots.webp"
    ],
    "video": "/img/showcase/scoge_video.mp4",
    "videoContentType": "video/mp4",
    "submittableId": "34276514"
  },
  {
    "id": "d-vote",
    "name": "D-VOTE",
    "description": "Experience the transformative power of blockchain voting, where each vote becomes an immutable, transparent transaction on a decentralized network. This ensures tamper-resistant results, fostering trust and confidence in the integrity of the voting process.",
    "website": "https://7y3zv-rqaaa-aaaag-abswa-cai.icp0.io",
    "logo": "/img/showcase/d-vote_logo.webp",
    "screenshots": [],
    "video": "",
    "display": "Normal",
    "oneLiner": "Transparent, tamper-proof voting on blockchain.",
    "tags": [
      "Tools / Infrastructure"
    ],
    "usesInternetIdentity": true,
    "github": "https://github.com/NewbMiao/dvote",
    "twitter": "",
    "youtube": "",
    "submittableId": "41368058"
  },
  {
    "id": "evmonicp",
    "name": "EVM on ICP",
    "website": "https://fxa77-fiaaa-aaaae-aaana-cai.raw.ic0.app/evm/",
    "tags": [
      "Tools / Infrastructure",
      "Ethereum",
      "Chainfusion"
    ],
    "description": "An Ethereum Virtual Machine (EVM) demo built and hosted on the Internet Computer blockchain. P.S. There is a hidden game in the demo. ",
    "display": "Normal",
    "logo": "/img/showcase/evmonicp_logo.webp",
    "screenshots": [
      "/img/showcase/evmonicp_screenshot_0.webp"
    ]
  },
  {
    "id": "icpp-pro",
    "name": "icpp-pro",
    "description": "C++ Canister Development Kit (CDK). Seamlessly develop, debug, test & deploy your C++ Canisters from Windows, Linux or Mac.",
    "website": "https://docs.icpp.world/",
    "logo": "/img/showcase/icpp-logo.dracula-cyan.112x112.png",
    "screenshots": [
      "/img/showcase/icpp-pro-screenshot.1024x576.png"
    ],
    "video": "",
    "display": "Normal",
    "oneLiner": "Seamlessly develop, debug, test & deploy your C++ Canisters from Windows, Linux or Mac.",
    "stats": "10,000 Downloads",
    "tags": [
      "Tools / Infrastructure"
    ],
    "usesInternetIdentity": false,
    "github": "",
    "twitter": "https://twitter.com/icpp_pro",
    "youtube": "",
    "submittableId": "31439157"
  },
  {
    "id": "nftstudio",
    "name": "NFT Studio",
    "website": "https://7xw5z-uqaaa-aaaad-qaqcq-cai.raw.ic0.app/",
    "tags": [
      "Metaverse",
      "NFT",
      "Tools / Infrastructure"
    ],
    "description": "NFT Studio is the first to develop 3D NFTs. This means that the NFTs themselves are living 3D code, as opposed to a .GIF recording of a 3D rendered image. This is only possible thanks to the ICP blockchain as NFTs can run code, not just link to an image. NFT Studio has had features in major media for the 3D NFT minting tools that are being built for global creators.",
    "display": "Normal",
    "logo": "/img/showcase/nftstudio_logo.webp",
    "video": "/img/showcase/nftstudio_video.mp4",
    "videoContentType": "video/mp4",
    "screenshots": []
  },
  {
    "name": "NacDB",
    "description": "A distributed database that allows seamless scanning of items, because it is split into small databases, each fitting in a canister.",
    "website": "https://github.com/vporton/NacDB",
    "logo": "/img/showcase/nacdb-database_logo.webp",
    "screenshots": [],
    "video": "/img/showcase/nacdb-database_video.mp4",
    "display": "Normal",
    "id": "nacdb-database",
    "oneLiner": "A distributed database that allows seamless scanning",
    "tags": [
      "Tools / Infrastructure"
    ],
    "usesInternetIdentity": false,
    "github": "https://github.com/vporton/NacDB",
    "twitter": "https://twitter.com/NacDB_Database",
    "youtube": "",
    "submittableId": "37936909",
    "videoContentType": "video/mp4"
  },
  {
    "id": "fleek",
    "name": "Fleek",
    "oneLiner": "Blockchain Version of Netlify",
    "website": "https://fleek.co/",
    "tags": [
      "Tools / Infrastructure"
    ],
    "description": "Fleek brings decentralized web-hosting to the Internet Computer. With thousands of webpages deployed, Fleek enables anyone to deploy their content on Web3.0",
    "usesInternetIdentity": false,
    "stats": "1,000+ websites",
    "logo": "/img/showcase/fleek_logo.webp",
    "screenshots": [
      "/img/showcase/fleek_screenshot_0.webp"
    ]
  },
  {
    "id": "ichub",
    "name": "IC HUB",
    "oneLiner": "Your gateway to web3 apps: connect, chat and explore all in one place",
    "website": "https://md7ke-jyaaa-aaaak-qbrya-cai.ic0.app/",
    "tags": [
      "SocialFi"
    ],
    "description": "Welcome to IC Hub! Your dapp for connecting with friends, chatting, joining groups, and managing tokens & NFTs. For developers, register your projects easily without seeking permission. Empowering you to connect, transact, and build in a user-friendly ecosystem.",
    "usesInternetIdentity": true,
    "stats": "50+ Projects",
    "logo": "/img/showcase/ichub_logo.png",
    "screenshots": [
      "/img/showcase/ichub_screenshot_0.jpeg",
      "/img/showcase/ichub_screenshot_1.jpeg",
      "/img/showcase/ichub_screenshot_2.jpeg"
    ]
  },
  {
    "id": "hashkeydid",
    "name": "HashKey DID",
    "website": "http://icp.hashkey.id",
    "tags": [
      "SocialFi"
    ],
    "description": "The uniquely-designed DID is your passport in web3. Your data and assets will be connected to HashKey DID and your private information will be kept in your own hands.",
    "stats": "1,200,000 users, 3,200,000 Credentials, 30 Eco-members",
    "logo": "/img/showcase/hashkeydid_logo.svg",
    "usesInternetIdentity": false,
    "github": "https://github.com/hashkeydid/hashkeydid-icp",
    "twitter": "https://twitter.com/HashKeyDID"
  },
  {
    "id": "nnsdao",
    "name": "NnsDAO Protocol",
    "website": "https://www.nnsdao.org/",
    "tags": [
      "DAO",
      "Tools / Infrastructure",
      "Metaverse"
    ],
    "description": "The boundaryless autonomous organization.",
    "logo": "/img/showcase/nnsdao_logo.png",
    "usesInternetIdentity": false,
    "github": "https://github.com/NnsDao",
    "twitter": "https://twitter.com/nnsdaos",
    "submittableId": "27384913"
  },
  {
    "id": "ICpodcast",
    "name": "ICpodcast",
    "website": "https://looncast.com/",
    "oneLiner": "Launch a podcast and tap into web3.",
    "tags": [
      "NFT",
      "SocialFi"
    ],
    "description": "The Decentralized Podcast Protocol for Creators on the IC.",
    "stats": "10+ Podcaster",
    "usesInternetIdentity": false,
    "github": "https://github.com/NnsDao/podcast-fe",
    "twitter": "https://twitter.com/Looncasts",
    "display": "Large",
    "logo": "/img/showcase/icpodcast_logo.png",
    "screenshots": [
      "/img/showcase/icpodcast_screenshot.png"
    ],
    "video": "/img/showcase/icpodcast_demo.mp4",
    "videoContentType": "video/mp4",
    "submittableId": "33308492"
  },
  {
    "id": "motokopilot",
    "name": "MotokoPilot",
    "website": "https://d7dm6-sqaaa-aaaag-qcgma-cai.icp0.io/",
    "oneLiner": "Your AI-powered companion for simplifying and streamlining the Motoko coding experience.",
    "tags": [
      "Tools / Infrastructure"
    ],
    "description": "MotokoPilot is an AI-driven tool designed to streamline code completion, documentation, and debugging in Motoko. It simplifies the process for newcomers to Motoko development while enabling seasoned developers to write code with greater speed and efficiency.",
    "stats": "10,000+ lines of training data",
    "usesInternetIdentity": true,
    "github": "https://github.com/icpcs/motokopilot-vscode",
    "youtube": "https://www.youtube.com/@ICPCS",
    "twitter": "https://twitter.com/icpcsnft",
    "logo": "/img/showcase/motokopilot_logo.png",
    "screenshots": [
      "/img/showcase/motokopilot_screenshot.jpg"
    ],
    "submittableId": "35960849"
  },
  {
    "id": "agorapp",
    "name": "AgorApp",
    "oneLiner": "Learn how to build on ICP on an interactive platform that provides a browser-based IDE for all-things-web3-engineering.",
    "website": "https://agorapp.dev/",
    "tags": [
      "Tools / Infrastructure",
      "NFT"
    ],
    "description": "AgorApp is a Codecademy-style interactive coding environment where users can learn to develop smart contracts on ICP and, then, test their skills by participating in web3 CTFs and smart contract optimization contests.",
    "usesInternetIdentity": false,
    "stats": "600+ users",
    "logo": "/img/showcase/agorapp-logo-small.svg",
    "github": "https://github.com/agorapp-dao/",
    "twitter": "https://twitter.com/agorappDAO",
    "discord": "https://discord.gg/8ZwJZsxXhk",
    "submittableId": "35783156"
  },
  {
    "id": "zondax_unreal",
    "name": "Zondax Unreal",
    "oneLiner": "Enhancing Gaming development on IC.",
    "website": "https://zondax.ch/",
    "tags": [
      "Tools / Infrastructure",
      "Metaverse",
      "Games"
    ],
    "description": "Enabling game developer communities to integrate their C++ native projects with the IC interface on-chain, using our wrapper for seamless interaction. Easy deployment using Unreal Engine, or other C++ native projects. Our mission is to bridge the gap, enhancing IC's accessibility and inviting a broader community of creators. Using Zondax Unreal, game devs can fully unlock IC's potential. ",
    "logo": "/img/showcase/zondax-unreal_logo.webp",
    "screenshots": [
      "/img/showcase/zondax-unreal_screenshot_0.webp"
    ],
    "display": "Large",
    "usesInternetIdentity": false,
    "github": "https://github.com/Zondax/icp-client-cpp",
    "youtube": "https://www.youtube.com/watch?v=wdjql_lmooE",
    "twitter": "https://twitter.com/_zondax_",
    "submittableId": ""
  },
  {
    "id": "pluto",
    "name": "Pluto",
    "oneLiner": "HTTP router on blockchain",
    "website": "https://t5mcf-cqaaa-aaaag-qcjna-cai.raw.icp0.io/",
    "tags": [
      "Tools / Infrastructure"
    ],
    "description": "Pluton is an HTTP router implemented on the Internet Computer to facilitate working with HTTP. This router is a framework that allows you to write REST API applications on the blockchain in almost the same way as in Web 2",
    "logo": "/img/showcase/pluto_logo.webp",
    "usesInternetIdentity": false,
    "github": "https://github.com/pu0238/pluto",
    "submittableId": "36517192"
  },
  {
    "id": "motoko-book",
    "name": "The Motoko Programming Language Book",
    "oneLiner": "Writing Web3 Applications on the Internet Computer",
    "tags": [
      "Tools / Infrastructure"
    ],
    "description": "This book guides beginners into the world of Web3 programming in Motoko on the Internet Computer. It covers a broad range of concepts from the very basics to advanced async programming.",
    "stats": "100 monthly users",
    "logo": "/img/showcase/motoko-book_logo.png",
    "usesInternetIdentity": "false",
    "github": "https://github.com/Web3NL/motoko-book",
    "submittableId": "34608505",
    "youtube": "https://www.youtube.com/watch?v=FktYj4UgBKU"
  },
  {
    "id": "infinitinote",
    "name": "InfinitiNote",
    "oneLiner": "InfinitiNote: Where the Unbounded Universe of Blockchain and AI Enhances Your Notes with Endless Insights.",
    "website": "https://jqajc-hiaaa-aaaak-qck5a-cai.icp0.io/#/",
    "tags": [
      "Tools / Infrastructure"
    ],
    "description": "InfinitiNote is an ICP-based AI-enabled Note taking application, that allows users to create Notebooks, store Notes, and collaboratively edit in real-time with the capability for file uploads and enhanced by LLAMA AI.",
    "logo": "/img/showcase/in_logo.jpg",
    "usesInternetIdentity": "true",
    "github": "https://github.com/hafezrouzati/infinitinote",
    "submittableId": "32966927",
    "youtube": "https://www.youtube.com/watch?v=XTDznhHdeOE"
  },
  {
    "name": "NOBLEBLOCKS",
    "description": "NobleBlocks, a DeSci project, aims to reshape scientific publishing using the Internet Computer's decentralized technology. We focus on fair and transparent reviewing and editing processes, guided by community-led DAOs. Our objective is to make scientific research more efficient and easily accessible to all.",
    "website": "https://www.nobleblocks.com",
    "logo": "/img/showcase/nobleblocks_logo.webp",
    "screenshots": [
      "/img/showcase/nobleblocks_screenshot.webp"
    ],
    "video": "",
    "display": "Normal",
    "id": "nobleblocks",
    "oneLiner": "A Community-Driven DeSci Project for Scientific Publishing",
    "stats": "",
    "tags": [
      "SocialFi",
      "Tools / Infrastructure"
    ],
    "usesInternetIdentity": true,
    "github": "",
    "twitter": "https://twitter.com/nobleblocks",
    "youtube": "",
    "submittableId": "36650737"
  },
  {
    "name": "Safenote",
    "description": "Safenote is an open-source service that enables secure exchange of the most sensitive communication and leaves no trace. It enables any user to encrypt their message and forward it to another, potentially insecure, platform. Safenote can be thought of as a self-destructible sticky notes system.",
    "website": "https://safenote.store",
    "logo": "/img/showcase/safenote_logo.webp",
    "screenshots": [
      "/img/showcase/safenote_screenshot.webp"
    ],
    "video": "",
    "display": "Normal",
    "id": "safenote",
    "oneLiner": "A tool for secure notes exchanging. Built with privacy in mind.",
    "tags": [
      "Tools / Infrastructure"
    ],
    "usesInternetIdentity": false,
    "github": "https://github.com/khejit/Safenote",
    "twitter": "",
    "youtube": "",
    "submittableId": "35796344"
  },
  {
    "name": "John Dao",
    "description": "John Dao is community community-controlled twitter/X account. You can post tweet proposals and vote on what the next tweet should be. If your tweet wins you get paid with ICP!",
    "website": "https://johndao.gg",
    "logo": "/img/showcase/john-dao_logo.webp",
    "screenshots": [
      "/img/showcase/john-dao_screenshot.webp"
    ],
    "video": "",
    "display": "Normal",
    "id": "john-dao",
    "oneLiner": "A Twitter/X account controlled by a DAO on the Internet Computer",
    "stats": "25.000+ views",
    "tags": [
      "SocialFi",
      "DAO"
    ],
    "usesInternetIdentity": true,
    "github": "",
    "twitter": "https://twitter.com/JohnDao_gg",
    "youtube": "",
    "submittableId": "35119262"
  },
  {
    "name": "IC based storage service",
    "description": "IC-based storage service to store and organize any kind of files that works with platform deployed on the IC.",
    "website": "https://dcm-swiss.com/",
    "logo": "/img/showcase/dcm_logo.svg",
    "screenshots": [],
    "video": "",
    "display": "Normal",
    "id": "ics2",
    "oneLiner": "store and organize your files in IC ecosystem",
    "stats": "100+ users",
    "tags": [
      "Tools / Infrastructure"
    ],
    "usesInternetIdentity": false,
    "github": "https://github.com/sergeybykov85/ic-storage-service/tree/main/ic-ss",
    "twitter": "",
    "youtube": "",
    "submittableId": "41213024"
  },
  {
    "name": "aVa",
    "description": "aVa: Action-Based Decentralized Reputation Landscape.\nEach step you take alters the collective reputation of projects, services, products, or individuals, all within a transparent and decentralized setting.\nImmerse in projects using Internet Identity, and observe your reputation escalate in tandem with your accomplishments.",
    "website": "https://ksayv-myaaa-aaaan-qedxq-cai.icp0.io",
    "logo": "/img/showcase/ava_logo.webp",
    "screenshots": [
      "/img/showcase/ava_screenshot.webp"
    ],
    "video": "",
    "display": "Normal",
    "id": "ava",
    "oneLiner": "aVa: Action-Based Decentralized Reputation Landscape.",
    "tags": [
      "Tools / Infrastructure"
    ],
    "usesInternetIdentity": true,
    "github": "https://github.com/ava-vs",
    "twitter": "https://twitter.com/ava_projects?t=-ZSMuS6rJLoUucHWynaLeg&s=09",
    "youtube": "https://www.youtube.com/@aVa_Verification",
    "submittableId": "41404317"
  },
  {
    "name": "Open Internet Metaverse",
    "description": "OIM is the 1st On-Chain 3D-Web. It allows you to create virtual spaces and host them like Websites on the Internet Computer - everything in 3D. You can include 3D objects, images, videos, and more in your spaces and thus make it your home on the 3D Web. By linking to others' spaces, you can create your personal virtual neighborhood in the \"Metaverse\" (aka Internet).",
    "website": "https://vdfyi-uaaaa-aaaai-acptq-cai.ic0.app",
    "logo": "/img/showcase/open-internet-metaverse_logo.webp",
    "screenshots": [],
    "video": "/img/showcase/open-internet-metaverse_video.mp4",
    "display": "Normal",
    "id": "open-internet-metaverse",
    "oneLiner": "Create Your Virtual Space as a 3D-Website on the Internet Computer",
    "tags": [
      "Tools / Infrastructure",
      "Metaverse"
    ],
    "usesInternetIdentity": true,
    "github": "https://github.com/Bebb-Protocol-and-Apps/PWS",
    "twitter": "",
    "youtube": "",
    "submittableId": "35648608",
    "videoContentType": "video/mp4"
  },
  {
    "id": "Faceless",
    "name": "Faceless Project",
    "oneLiner": "An infrastructure that brings Web 2.0 user experience to Web 3.0",
    "tags": [
      "Tools / Infrastructure",
      "SocialFi",
      "Enterprise"
    ],
    "logo": "/img/showcase/faceless_logo.png",
    "description": "Faceless provides a cross-platform private payment system based on human-readable identifiers in the IC ecosystem. It brings regulation-compliant financial services to users while still preserving users' privacy.",
    "usesInternetIdentity": true,
    "website": "https://faceless.live/",
    "github": "https://github.com/HeisenbergLin22/faceless_delivery_May",
    "youtube": "https://youtu.be/pFgVswCqzdk",
    "twitter": "https://twitter.com/Faceless_Proj",
    "submittableId": "35639090"
  },
  {
    "id": "fishverse",
    "name": "FishVerse",
    "description": "FishVerse is a revolutionary W2E fishing game that is an open world, decentralized, and built on ICP technology. It brings together fishing and GameFi enthusiasts inside of a vibrant community where people can monetize by catching and utilizing NFT fishes, competing in tournaments, missions, providing services, and more...",
    "website": "https://thefishverse.com/",
    "logo": "/img/showcase/fishverse_logo.webp",
    "screenshots": [
      "/img/showcase/fishverse_screenshot.webp"
    ],
    "display": "Normal",
    "oneLiner": "FishVerse is a W2E fishing game that is built on ICP technology",
    "stats": "5,000 players",
    "tags": [
      "NFT",
      "Metaverse",
      "Games"
    ],
    "usesInternetIdentity": true,
    "twitter": "https://twitter.com/TheFishverse",
    "youtube": "https://www.youtube.com/channel/UCdMLfGmuLAsQlVPg9QROfcQ",
    "submittableId": "32119235"
  },
  {
    "name": "Sama Network",
    "description": "SAMA network, with its original designed consensus and business sharding separation, builds a highly secure and private distributed computational system. It provides data security and computational power for the World Wide Web without altering users’ habits.",
    "website": "https://sama.network/",
    "logo": "/img/showcase/sama_network_logo.png",
    "display": "Normal",
    "id": "sama_network",
    "oneLiner": "A blockchain OS with high throughput, business data full-stack encryption, and distributed computing capabilities.",
    "stats": "Private alpha testnet has been launched; the network and user interface are ready for operation.",
    "tags": [
      "Tools / Infrastructure",
      "Enterprise"
    ],
    "usesInternetIdentity": false,
    "twitter": "https://twitter.com/sama_network",
    "youtube": "https://www.youtube.com/@sama_network",
    "submittableId": "40741075"
  },
  {
    "name": "221Bravo App",
    "description": "Home for ICP Data-Detectives. Token Stats, Visual Explorer, Account Searching and more.",
    "website": "https://221Bravo.app",
    "logo": "/img/showcase/bravo-app_logo.webp",
    "screenshots": [
      "/img/showcase/bravo-app_screenshot.webp"
    ],
    "video": "",
    "display": "Normal",
    "id": "bravo-app",
    "oneLiner": "Token Stats, Blockchain Visual Explorer, Account Searching and more..",
    "stats": "1,024 members",
    "tags": [
      "NFT",
      "Tools / Infrastructure",
      "DeFi"
    ],
    "usesInternetIdentity": false,
    "twitter": "https://twitter.com/221BravoApp",
    "youtube": "",
    "submittableId": "36556639"
  },
  {
    "name": "Tali AI",
    "description": "Tali is a Discord Support bot that answers common developer queries.",
    "website": "https://trytali.com",
    "logo": "/img/showcase/tali_logo.webp",
    "video": "/img/showcase/tali-ai_video.mp4",
    "display": "Normal",
    "id": "tali-ai",
    "oneLiner": "Tali is a Discord Support bot that answers common developer queries.",
    "stats": "100k+ devs",
    "tags": [
      "Tools / Infrastructure"
    ],
    "usesInternetIdentity": false,
    "twitter": "https://twitter.com/TryTaliAI",
    "submittableId": "38502751",
    "videoContentType": "video/mp4",
    "screenshots": []
  },
  {
    "name": "CARMANIA",
    "description": "Welcome to the adrenaline-fueled world of \"CARMANIA\" the ultimate automotive customization and racing experience!\nIn this immersive game, you can build-customize your dream car and compete against players from around the globe to dominate the leaderboards.",
    "website": "https://3tnyu-iiaaa-aaaal-aczcq-cai.raw.icp0.io/",
    "logo": "/img/showcase/carmania_logo.webp",
    "screenshots": [
      "/img/showcase/carmania_screenshot.webp"
    ],
    "video": "/img/showcase/carmania_video.mp4",
    "display": "Normal",
    "id": "carmania",
    "oneLiner": "The ultimate automotive customization and racing experience!",
    "stats": "10,000+ users",
    "tags": [
      "Games"
    ],
    "usesInternetIdentity": false,
    "twitter": "https://twitter.com/Carmania_Game",
    "youtube": "https://youtu.be/KM5Fc-OjTxU",
    "discord": "https://discord.gg/YTBhnN3N",
    "submittableId": "41292935",
    "videoContentType": "video/mp4"
  },
  {
    "name": "dFlow",
    "description": "BPMN workflows on ICP. Automate interactions between organizations. Build user forms, define scriptable decisions, schedule payments and more.",
    "website": "https://dcentra.io/dflow",
    "logo": "/img/showcase/dflow_logo.png",
    "screenshots": [
      "/img/showcase/dflow_screenshot.png"
    ],
    "video": "https://youtu.be/Ik9FSpgHREw?t=139",
    "display": "Normal",
    "id": "dflow",
    "oneLiner": "Automate interactions between organizations.",
    "stats": "",
    "tags": [
      "Tools / Infrastructure",
      "DeFi",
      "DAO",
      "SocialFi",
      "Enterprise"
    ],
    "usesInternetIdentity": true,
    "twitter": "",
    "youtube": "https://youtu.be/Ik9FSpgHREw?t=139",
    "submittableId": "26384395"
  },
  {
    "name": "DooCoins",
    "description": "Reward your kids with DooCoins for their good behaviour, completing chores, and personal achievements.\n",
    "website": "https://www.doo.co",
    "logo": "/img/showcase/doocoins_logo.webp",
    "screenshots": [
      "/img/showcase/doocoins_screenshot.webp"
    ],
    "display": "Normal",
    "id": "doocoins",
    "oneLiner": "Kids rewards dapp",
    "tags": [
      "SocialFi"
    ],
    "usesInternetIdentity": true,
    "github": "https://github.com/jakepeg/doocoins-pwa",
    "twitter": "https://twitter.com/DooCoins",
    "youtube": "https://www.youtube.com/watch?v=erIM8kGC7iU&ab_channel=DooCoins",
    "submittableId": "20511180"
  },
  {
    "name": "IC WebSocket",
    "description": "IC WebSocket enables you to establish a WebSocket connection between your canister and any client, such as the user browsers. Finally, you can send updates to your users directly from the canister!",
    "website": "https://demo.icws.io",
    "logo": "/img/showcase/ic-websocket_logo.webp",
    "screenshots": [],
    "video": "",
    "display": "Normal",
    "id": "ic-websocket",
    "oneLiner": "Send updates from canisters to your users",
    "stats": "",
    "tags": [
      "Tools / Infrastructure"
    ],
    "usesInternetIdentity": true,
    "github": "https://github.com/omnia-network/ic-websocket-gateway",
    "twitter": "https://twitter.com/ic_websocket",
    "youtube": "https://www.youtube.com/@omnianetwork2947",
    "submittableId": "43839848"
  },
  {
    "name": "Flower Power DAO",
    "description": "An NFT Trilogy and community-curated garden inspired by the French Artist, Ludo.",
    "website": "https://fpdao.app",
    "logo": "/img/showcase/fpdao_logo.png",
    "screenshots": [
      "/img/showcase/fpdao_screenshot.png"
    ],
    "display": "Normal",
    "id": "fpdao",
    "oneLiner": "The story of blockchain, told in Art.",
    "tags": [
      "NFT",
      "DAO"
    ],
    "usesInternetIdentity": true,
    "github": "https://github.com/flowerpowerdao/",
    "twitter": "https://twitter.com/btcflower"
  },
  {
    "name": "CCAMP",
    "description": "An asset management protocol that leverages data-driven strategies to effectively manage and reallocate assets among various parties. It encompasses smart contracts residing on EVM blockchains (and eventually non-EVM blockchains), a trio of interconnected canisters for state maintenance and a bespoke data protocol to behave as inter-system glue.",
    "website": "https://go.usher.so/ccamp",
    "logo": "/img/showcase/ccamp_logo.webp",
    "screenshots": [
      "/img/showcase/ccamp_screenshot.webp"
    ],
    "video": "",
    "display": "Normal",
    "id": "ccamp",
    "oneLiner": "Modular, and custom data-driven Cross-chain Asset Management Protocol",
    "tags": [
      "Bitcoin",
      "Tools / Infrastructure",
      "DeFi",
      "Chainfusion"
    ],
    "usesInternetIdentity": false,
    "github": "https://github.com/usherlabs/ccamp",
    "twitter": "https://twitter.com/usher_web3",
    "youtube": "https://www.youtube.com/@usher_web3",
    "submittableId": "36108625"
  },
  {
    "name": "Isotopic Game Store",
    "description": "A new, Open and Cross-Platform Game Store, where games become ownable assets that can be traded, lent, resold, or otherwise repurposed. Find unlimited games that can be browsed, downloaded, and played, on the Isotopic Game Store.",
    "website": "https://isotopic.io/game-store",
    "logo": "/img/showcase/isotopic-game-store_logo.webp",
    "screenshots": [
      "/img/showcase/isotopic-game-store_screenshot.webp"
    ],
    "video": "",
    "display": "Normal",
    "id": "isotopic-game-store",
    "oneLiner": "The first Decentralized & Cross-Platform Game Store.",
    "tags": [
      "NFT",
      "Games"
    ],
    "usesInternetIdentity": false,
    "github": "https://github.com/IsotopicIO/icp-store",
    "twitter": "https://twitter.com/isotopic12",
    "youtube": "https://www.youtube.com/channel/UCrCMtg7PhCHX1tKpw5NIU7g",
    "submittableId": "44034269"
  },
  {
    "id": "taxlint",
    "name": "TaxLint",
    "oneLiner": "A decentralised, private, and secure automated Tax Report aimed to help users to count ICP and ICRC1 token transactions.",
    "website": "https://www.taxlint.online/",
    "tags": [
      "DeFi",
      "Tools / Infrastructure"
    ],
    "description": "A decentralised, private, and secure automated Tax Report aimed to help users to count ICP and ICRC1 token transactions.",
    "usesInternetIdentity": true,
    "logo": "/img/showcase/taxlint_logo.png",
    "github": "https://github.com/TaxLintDAO/taxlint",
    "twitter": "https://twitter.com/taxlint",
    "display": "Normal",
    "stats": "150+ users",
    "screenshots": [
      "/img/showcase/taxlint_screenshot.png"
    ],
    "submittableId": "43956470"
  },
  {
    "name": "InheritX",
    "description": "InheritX is a blockchain-based application developed on Internet Computer (ICP) that allows users to create a digital will and bequeath their assets to designated beneficiaries in the event of their death.",
    "website": "https://inherit-x.vercel.app/",
    "logo": "/img/showcase/inheritx_logo.webp",
    "screenshots": [
      "/img/showcase/inheritx_screenshot.webp"
    ],
    "video": "https://www.youtube.com/watch?v=S-VYBLeOoA0",
    "display": "Normal",
    "id": "inheritx",
    "oneLiner": "Empowers seamless & confident digital asset succession for individuals",
    "tags": [
      "Bitcoin",
      "DeFi",
      "Chainfusion"
    ],
    "usesInternetIdentity": false,
    "twitter": "https://twitter.com/icpdelta",
    "youtube": "https://www.youtube.com/@inheritX_0101",
    "submittableId": "41410724"
  },
  {
    "id": "icp-explorer",
    "name": "ICP Explorer",
    "website": "https://icp.footprint.network/",
    "tags": [
      "Tools / Infrastructure"
    ],
    "stats": "1000 users",
    "usesInternetIdentity": false,
    "description": "ICP Explorer is a Block Explorer and Analytics Platform for Internet Computer, a decentralized smart contracts platform.",
    "oneLiner": "Block Explorer for Internet Computer",
    "display": "Normal",
    "logo": "/img/showcase/icp-explorer_logo.webp",
    "screenshots": []
  },
  {
    "id": "icpsig",
    "name": "ICPsig",
    "oneLiner": "Multisig for Internet Computer",
    "website": "https://icpsig.in/",
    "tags": [
      "Wallet",
      "Bitcoin",
      "DAO",
      "Chainfusion"
    ],
    "twitter": "https://twitter.com/premiurly",
    "description": "ICPsig is multisig dapp for internet computer. ICPsig allows multiple principals to control funds in one address.",
    "usesInternetIdentity": true,
    "display": "Normal",
    "logo": "/img/showcase/icpsig_logo.png",
    "screenshots": [
      "/img/showcase/icpsig_screenshot.png"
    ],
    "submittableId": "41506799"
  },
  {
    "name": "BitBasel Art Marketplace",
    "description": "A curated marketplace for buying and selling digital artwork. Built on the Internet Computer leveraging the Bitcoin Ordinals Protocol",
    "website": "https://bitbasel.com/",
    "logo": "/img/showcase/bitbasel-art-marketplace_logo.webp",
    "screenshots": [
      "/img/showcase/bitbasel-art-marketplace_screenshot.webp"
    ],
    "display": "Normal",
    "id": "bitbasel-art-marketplace",
    "oneLiner": "A curated marketplace for buying and selling digital artwork.",
    "stats": "100+ artworks",
    "tags": [
      "Bitcoin",
      "NFT",
      "Chainfusion"
    ],
    "usesInternetIdentity": false,
    "github": "https://github.com/BitBasel",
    "twitter": "https://twitter.com/bitbaselart?ref_src=twsrc%5Egoogle%7Ctwcamp%5Eserp%7Ctwgr%5Eauthor",
    "submittableId": "41349769"
  },
  {
    "name": "Hobbi",
    "description": "With Hobbi, you can create a profile and record all the multimedia content you consume. Whether it's a movie, a book, or even a video game, register and share your profile with whomever you want.",
    "website": "https://hobbi.me",
    "logo": "/img/showcase/hobbi_logo.png",
    "screenshots": [
      "/img/showcase/hobbi_screenshot.png"
    ],
    "display": "Normal",
    "id": "hobbi",
    "oneLiner": "Hobbi, the web3 social platform",
    "stats": "100% on chain",
    "tags": [
      "SocialFi",
      "NFT"
    ],
    "usesInternetIdentity": true,
    "github": "https://github.com/Zona-Tres/Hobbi/",
    "submittableId": "36099620"
  },
  {
    "name": "Loka",
    "description": "Loka is a platform that enables retail investors to acquire BTC at better than market prices through co-investing with Bitcoin miners. The arrangement is based on a trustless non-custodial escrow solution, which eliminates any exposure to centralized party risk.",
    "website": "https://lokamining.com",
    "logo": "/img/showcase/loka_icon.png",
    "screenshots": [
      "/img/showcase/loka_screen.jpg"
    ],
    "display": "Normal",
    "id": "loka",
    "oneLiner": "Trustless Non-Custodial Bitcoin Mining Platform built on IC",
    "stats": "100+ users, 10+ global miners",
    "tags": [
      "Bitcoin",
      "Tools / Infrastructure",
      "DeFi",
      "Chainfusion"
    ],
    "usesInternetIdentity": false,
    "github": "https://github.com/lokaverse",
    "twitter": "https://twitter.com/lokamining",
    "submittableId": "43890593"
  },
  {
    "name": "icRouter",
    "description": "icRouter is a cross-chain network of assets based on threshold signature technology, with no off-chain bridges, supporting Bitcoin, IC, and EVM networks (e.g., Ethereum).",
    "website": "https://iclight.io/account",
    "logo": "/img/showcase/icrouter_logo.webp",
    "screenshots": [
      "/img/showcase/icrouter_screenshot.webp"
    ],
    "video": "",
    "display": "Normal",
    "id": "icrouter",
    "oneLiner": "icRouter: A cross-chain network of assets",
    "stats": "",
    "tags": [
      "Bitcoin",
      "Ethereum",
      "DeFi",
      "Chainfusion"
    ],
    "usesInternetIdentity": true,
    "github": "https://github.com/iclighthouse/icRouter",
    "twitter": "https://twitter.com/ICLighthouse",
    "youtube": "https://youtu.be/Z92o1oCH598",
    "submittableId": "41203767"
  },
  {
    "id": "kinic",
    "name": "Kinic",
    "oneLiner": "The world's first Web3 search engine",
    "website": "https://74iy7-xqaaa-aaaaf-qagra-cai.ic0.app/",
    "tags": [
      "Tools / Infrastructure",
      "DAO",
      "AI"
    ],
    "twitter": "https://twitter.com/kinic_app?s=20&t=PVKALcCRCdZIgr0U4sDWeg",
    "description": "Kinic provides artificial intelligence tooling for the new web. Deploy vector databases, machine learning instances, and much more leveraging web3.",
    "stats": "3,000,000+ searches",
    "display": "Large",
    "usesInternetIdentity": true,
    "logo": "/img/showcase/kinic_logo.webp",
    "screenshots": [
      "/img/showcase/kinic_screenshot.webp"
    ]
  },
  {
    "id": "vault-k8s",
    "name": "Vault k8s Canister",
    "website": "https://github.com/Zondax/vault-k8s-canister",
    "oneLiner": "IC-based secret sharing, ensuring flexible, secure management.",
    "tags": [
      "Tools / Infrastructure"
    ],
    "description": "POC of a decentralized secret management solution that leverages Internet Computer (IC) technology. It aims to provide a means for services to share secrets in a flexible, transparent, and secure way. It simplifies the flow of secret management between consumers in the cluster as well as rotate secrets based on config for added security.",
    "stats": "100% on chain ACL",
    "usesInternetIdentity": true,
    "github": "https://github.com/Zondax/vault-k8s-canister",
    "youtube": "https://youtu.be/99MahI1SO7c",
    "twitter": "https://twitter.com/_zondax_",
    "logo": "/img/showcase/zondax-logo.jpg",
    "screenshots": [
      "/img/showcase/vault-k8s.jpg"
    ],
    "submittableId": "40715473"
  },
  {
    "name": "ubin",
    "description": "Allows you to seamlessly launch your file storage smart contracts on ICP and interact with them via a file explorer in the browser.",
    "website": "https://h3cjw-syaaa-aaaam-qbbia-cai.ic0.app/",
    "logo": "/img/showcase/asset-app_logo.png",
    "screenshots": [
      "/img/showcase/asset-app.jpg"
    ],
    "id": "ubin",
    "oneLiner": "Allows you to seamlessly launch your file storage smart contracts on ICP and interact with them via a file explorer in the browser.",
    "tags": [
      "Tools / Infrastructure"
    ],
    "usesInternetIdentity": true
  },
  {
    "id": "Outank NFT Rarity",
    "name": "Outrank",
    "oneLiner": "Working group with a vision to develop correct rarity metrics for all types of NFTs",
    "website": "https://www.outrank.io",
    "tags": [
      "NFT",
      "Tools / Infrastructure"
    ],
    "description": "Open-source code, on-chain rarity calculator, and empirical research to allow users to better understand NFT rarity",
    "logo": "/img/showcase/Outrank_logo.jpg",
    "usesInternetIdentity": false,
    "github": "https://github.com/OutRankNFT",
    "youtube": "https://youtu.be/N8ap_FPNQv8",
    "twitter": "https://twitter.com/OutRankNFT",
    "submittableId": "35224577"
  },
  {
    "name": "user controlled mind and body canister",
    "id": "ic-mind-body-canister",
    "website": "https://github.com/blueberryxtech/ic-mind-body-canister",
    "oneLiner": "tooling for uploading and accessing mind and body data from a firebase API onto ICP canister, blueberry data as a reference example",
    "logo": "/img/showcase/ic-mind-body-canister.png",
    "tags": [
      "Tools / Infrastructure"
    ],
    "description": "POC of a decentralized mind and body data management tooling that leverages Internet Computer (IC) technology. This POC provides methods and interface to submit HTTP Outcall requests to a proxy API that interfaces with a Firebase FIrestore database. It provides an example front end react application that interacts with a motoko backend.",
    "usesInternetIdentity": true,
    "github": "https://github.com/blueberryxtech/ic-mind-body-canister",
    "submittableId": "44190088"
  },
  {
    "id": "icgpt",
    "name": "icgpt",
    "oneLiner": "A fun dApp to demonstrate on-chain LLMs",
    "website": "https://icgpt.icpp.world/",
    "description": "A llama2 LLM, trained on the tiny Stories dataset is running in a canister. You can interact with it via a ChatGPT style frontend, served from an IC canister. You provide the start of a story as the prompt, and the LLM will generate a tiny story.",
    "stats": "15M parameter llama2",
    "tags": [
      "Tools / Infrastructure",
      "AI"
    ],
    "logo": "/img/showcase/icpp-logo.dracula-cyan.112x112.png",
    "usesInternetIdentity": true,
    "github": "https://github.com/icppWorld/icgpt",
    "youtube": "https://youtu.be/2DhTpYrs-f0",
    "twitter": "https://twitter.com/icpp_pro",
    "submittableId": "43877997"
  },
  {
    "name": "Ping",
    "description": "Ping is a notification service that boosts ecosystem engagement by creating a direct communication channel between dapp developers and their respective users.",
    "website": "https://h7jna-pqaaa-aaaak-afgiq-cai.icp0.io/",
    "logo": "/img/showcase/ping_logo.webp",
    "display": "Normal",
    "id": "ping",
    "oneLiner": "Stay updated on ICP dapps with Ping!",
    "stats": "5 and counting!",
    "tags": [
      "Tools / Infrastructure"
    ],
    "usesInternetIdentity": true,
    "github": "https://github.com/QuezarHQ/pingICP",
    "twitter": "https://twitter.com/quezarHQ",
    "submittableId": "41431540"
  },
  {
    "name": "Alphaday",
    "description": "Alphaday is a powerful crypto workflow aggregator that pulls in news, on-chain data, social media, web3 services and much more into one customizable UI.",
    "website": "https://app.alphaday.com/b/dfinity/",
    "logo": "/img/showcase/Alphaday_logo.png",
    "screenshots": [
      "/img/showcase/Alphaday_screenshot.png"
    ],
    "video": "/img/showcase/Alphaday_video.mp4",
    "display": "Normal",
    "id": "alphaday",
    "oneLiner": "The one tool you need to stay up to date and with crypto.",
    "stats": "15,000+ Active Users",
    "tags": [
      "SocialFi",
      "Tools / Infrastructure"
    ],
    "usesInternetIdentity": false,
    "github": "https://github.com/AlphadayHQ ",
    "twitter": "https://twitter.com/AlphadayHQ ",
    "youtube": "https://www.youtube.com/watch?v=ThCd_W3rK_8 ",
    "submittableId": "34117398",
    "videoContentType": "video/mp4"
  },
  {
    "name": "Metaversity1",
    "description": "Advancing Web3 literacy and diversity with a streamlined data pipeline, integrating robust databases, interactive visualizations, and accessible open-source tools.",
    "website": "https://sunshineluyao.github.io/icp-nns/",
    "logo": "/img/showcase/Metaversity_logo.webp",
    "screenshots": [
      "/img/showcase/Metaversity_screenshot.webp"
    ],
    "video": "",
    "display": "Normal",
    "id": "Metaversity",
    "oneLiner": "Boosting Web3 Skills & Inclusion with Clear Data & Visuals",
    "stats": "Web3 for All",
    "tags": [
      "AI",
      "Tools / Infrastructure",
      "DAO"
    ],
    "usesInternetIdentity": false,
    "github": "https://github.com/sunshineluyao/icp-nns",
    "twitter": "https://twitter.com/sunshineluyao",
    "youtube": "https://youtu.be/_Oftr6GrokY",
    "submittableId": " 34624410"
  },
  {
    "name": "Datanome",
    "description": "Datanome is a decentralized data platform aimed at simplifying the buying, selling, and working with data. It is essentially a decentralized version of Snowflake with a simplified version of Deepnote on top.",
    "website": "https://app.datanome.com",
    "logo": "/img/showcase/datanome-logo.png",
    "screenshots": [
      "/img/showcase/datanome-screenshot.png"
    ],
    "video": "",
    "display": "Normal",
    "id": "datanome",
    "oneLiner": "Decentralized data marketplace",
    "stats": "Alpha phase",
    "tags": [
      "NFT",
      "DeFi"
    ],
    "usesInternetIdentity": false,
    "github": "https://github.com/datanomeproject",
    "twitter": "https://twitter.com/datanomeproject",
    "youtube": "",
    "submittableId": "39687036",
    "videoContentType": "video/mp4"
  },
  {
    "name": "glue",
    "description": "An easy-to-use solution for community leaders and members to perform holder verification of NFTs and tokens on Discord.",
    "website": "https://github.com/glue-org",
    "logo": "/img/showcase/glue_logo.webp",
    "screenshots": [
      "/img/showcase/glue_screenshot.webp"
    ],
    "video": "/img/showcase/glue_video.mp4",
    "display": "Normal",
    "id": "glue",
    "oneLiner": "Holder verification for tokens and NFTs for discord.",
    "stats": "9000+ users",
    "tags": [
      "NFT",
      "Tools / Infrastructure",
      "DAO"
    ],
    "usesInternetIdentity": false,
    "github": "https://github.com/glue-org",
    "twitter": "https://twitter.com/glue_org",
    "youtube": "",
    "submittableId": "28043953",
    "videoContentType": "video/mp4"
  },
  {
    "name": "ICSoccerWorld",
    "description": "Soccer simulation built for ICP using ICPP. Based on code sample from book \"AI Game Programming by Example\". Demo is built in C++ and uses Jolt physics Engine.",
    "website": "https://github.com/ktimam/ICSimpleSoccer",
    "logo": "/img/showcase/ICSoccerWorld.png",
    "display": "Normal",
    "id": "ICSoccerWorld",
    "oneLiner": "Physics Based Soccer Simulation.",
    "stats": "Community Dev Demo",
    "tags": [
      "NFT",
      "Metaverse",
      "Games"
    ],
    "usesInternetIdentity": false,
    "github": "https://github.com/ktimam/ICSimpleSoccer",
    "twitter": "https://twitter.com/ICSoccerWorld",
    "youtube": "",
    "submittableId": "44414655",
    "videoContentType": "video/mp4"
  },
  {
    "name": "Mapz",
    "description": "Transforming EV Charging Access with a Community-Driven, Blockchain-Enabled Platform",
    "website": "https://onzmk-taaaa-aaaal-acw4a-cai.icp0.io/",
    "logo": "/img/showcase/Mapz_logo.png",
    "screenshots": [
      "/img/showcase/Mapz_screenshot.png"
    ],
    "display": "Normal",
    "id": "mapz",
    "oneLiner": "Airbnb for EV charging powered by Blockchain",
    "stats": "3000+ users",
    "tags": [
      "NFT"
    ],
    "usesInternetIdentity": false,
    "github": "https://github.com/nbelthan/Mapz-navigator",
    "twitter": "https://twitter.com/Mapzlive",
    "youtube": "",
    "submittableId": "43548962"
  },
  {
    "id": "IcpKit",
    "name": "IcpKit",
    "oneLiner": "A Swift package for interacting with the IC on iOS and MacOS",
    "website": "https://github.com/kosta-bity/IcpKit",
    "tags": [
      "Wallet",
      "Tools / Infrastructure"
    ],
    "description": "A comprehensive iOS package for writing mobile applications that interact with the Internet Computer Protocol (ICP), written in Swift. IcpKit aims at facilitating the interaction between iOS apps and the ICP blockchain.",
    "stats": "1 iOS app",
    "logo": "/img/showcase/icpkit_logo.png",
    "usesInternetIdentity": false,
    "github": "https://github.com/kosta-bity/IcpKit",
    "youtube": "https://youtu.be/vavGeUkNF8g",
    "twitter": "https://twitter.com/kosta__g/status/1752691646150455584",
    "submittableId": "40467179"
  },
  {
    "name": "🐲 Dragon Eyes 👀",
    "description": "Provably fair dice rolling game as a testament that randomness can be obtained on-chain",
    "website": "https://icdragon.xyz/",
    "logo": "/img/showcase/icdragon_logo.png",
    "screenshots": [
      "/img/showcase/icdragon_screenshot.png"
    ],
    "display": "Normal",
    "id": "dragon-eyes",
    "oneLiner": "Provably fair and fun dice rolling game with a quirk",
    "stats": "1500+ transactions",
    "tags": [
      "Games"
    ],
    "usesInternetIdentity": false,
    "github": "https://github.com/icdragoneyes/dragon_canister",
    "twitter": "https://twitter.com/icdragoneyes",
    "youtube": "",
    "submittableId": ""
  },
  {
    "id": "relinkdxyz",
    "name": "{r}elinkd",
    "oneLiner": "Digital identity + scores protocol and dapp",
    "website": "https://relinkd.xyz/",
    "tags": [
      "Tools / Infrastructure",
      "SocialFi"
    ],
    "description": "Digital identity + scores protocol and dapp. We're building a decentralized identity protocol, aggregating on-chain and off-chain credentials into the scores for creating trustworthy self-sovereign identity and personal brand profiles.",
    "stats": "1000 users",
    "logo": "/img/showcase/relinkdxyz.png",
    "usesInternetIdentity": false,
    "github": "https://github.com/relinkd",
    "twitter": "https://twitter.com/relinkdxyz"
  },
  {
    "id": "ic_siwe",
    "name": "ic_siwe (Sign-In with Ethereum)",
    "oneLiner": "Use your Ethereum wallet to sign in to the Internet Computer!",
    "website": "https://github.com/kristoferlund/ic-siwe",
    "tags": [
      "Tools / Infrastructure",
      "Ethereum",
      "Chainfusion"
    ],
    "description": "Rust support library and canister to enable Ethereum users to easily sign in to the Internet Computer. ic_siwe enhances the interoperability between Ethereum and the Internet Computer platform, enabling developers to build applications that leverage the strengths of both platforms.",
    "stats": "",
    "logo": "/img/showcase/ic_siwe_logo.png",
    "usesInternetIdentity": false,
    "github": "https://github.com/kristoferlund/ic-siwe",
    "screenshots": [
      "/img/showcase/ic_siwe_screenshot.png"
    ],
    "submittableId": "44265779"
  },
  {
    "name": "EA Kazi",
    "description": "A decentralized synergy of Fiver and Udemy providing a verifiable and trust system for the Web3 GIG Economy built on ICP.",
    "website": "https://eakazi.africa",
    "logo": "/img/showcase/ea-kazi_logo.webp",
    "screenshots": [
      "/img/showcase/ea-kazi_screenshot.webp"
    ],
    "video": "/img/showcase/ea-kazi_video.mp4",
    "display": "Normal",
    "id": "ea-kazi",
    "oneLiner": "Elevating freelancing with trust and verifiability",
    "stats": "4000",
    "tags": [
      "SocialFi",
      "NFT"
    ],
    "usesInternetIdentity": true,
    "github": "https://github.com/vinayakkalra/eakazi-jobs-icp, https://github.com/vinayakkalra/eakazi-backend",
    "twitter": "https://twitter.com/eakazijobs",
    "youtube": "https://youtu.be/hQprbPa5VF8",
    "submittableId": "34907742",
    "videoContentType": "video/mp4"
  },
  {
    "name": "Virtuaseal",
    "description": "An application that will allow users to submit information to and sign documents leveraging a smart contract on the blockchain. Users can create documents from a template or from scratch, verify the robustness and authenticity of the document using hashes, sign documents in a secured manner, and share documents with other parties",
    "website": "https://p3cwv-2aaaa-aaaap-abwba-cai.icp0.io/",
    "logo": "/img/showcase/virtuaseal.png",
    "display": "Normal",
    "id": "virtuaseal",
    "oneLiner": "An application that will allow users to submit information to and sign documents leveraging a smart contract on the blockchain.",
    "tags": [
      "Tools / Infrastructure"
    ],
    "usesInternetIdentity": true,
    "github": "https://github.com/KovachTechnologies/ICP-VirtuaSeal/",
    "twitter": "https://twitter.com/kovachtech",
    "submittableId": "44337954"
  },
  {
    "name": "Alexandria",
    "description": "Porting all Web2 content as IC NFTs, and reimagining the Web3 experience as an dapp-store based on an infinite Library",
    "website": "https://lbry.app/",
    "logo": "/img/showcase/UncensoredGreatsLogo.png",
    "display": "Normal",
    "id": "Alexandria",
    "oneLiner": "Migrating all the World's Books to NFT-form for use in domain-specific AI",
    "tags": [
      "Tools / Infrastructure",
      "SocialFi",
      "AI"
    ],
    "usesInternetIdentity": true,
    "github": "https://github.com/AlexandriaDAO/",
    "twitter": "https://x.com/alexandria_lbry",
    "submittableId": "43861229"
  },
  {
    "name": "ArcMind",
    "description": "ArcMind AI is a LLM-powered autonomous agent running that uses Chain of thoughts for reasoning, taking actions and completing goals. It orchestrates with web agents to interact with the world in real time, and Vector DB for long term memory store.",
    "website": "https://arcmindai.app",
    "logo": "/img/showcase/arcmind_logo.svg",
    "display": "Normal",
    "id": "ArcMind",
    "oneLiner": "A LLM-powered autonomous agent running that uses Chain of thoughts for reasoning, taking actions and completing goals.",
    "tags": [
      "Tools / Infrastructure",
      "AI"
    ],
    "usesInternetIdentity": false,
    "github": "https://github.com/arcmindai/arcmindai",
    "twitter": "https://twitter.com/arcmindai",
    "submittableId": "39060710"
  },
  {
    "name": "DeVinci AI Assistant",
    "description": "DeVinci AI Assistant is a personalized AI assistant that redefines the paradigm of digital privacy and trust and powered by an open-source AI model that operates directly within your browser.",
    "website": "https://x6occ-biaaa-aaaai-acqzq-cai.icp0.io/",
    "logo": "/img/showcase/DeVinci_logo.png",
    "display": "Normal",
    "id": "DevinciAI",
    "oneLiner": "Browser-based personalized AI assistant that redefines the paradigm of digital privacy and trust.",
    "tags": [
      "Tools / Infrastructure",
      "AI"
    ],
    "usesInternetIdentity": false,
    "github": "https://github.com/patnorris/DecentralizedAIonIC"
  },
  {
    "name": "Accelar",
    "description": "Accelar is a unified product development infrastructure that allows for efficient development, launching, and management of web3 features including LLMs on ICP. Create canisters, workflows, identities, and interact with dApps through a non-custodial wallet.",
    "website": "https://www.accelar.io",
    "logo": "/img/showcase/accelar_logo.png",
    "display": "Normal",
    "id": "Accelar",
    "oneLiner": "A unified product development infrastructure that allows for efficient development, launching, and management of web3 features including LLMs on ICP.",
    "tags": [
      "Tools / Infrastructure",
      "AI"
    ],
    "usesInternetIdentity": true,
    "github": "https://github.com/Accelar-labs",
    "twitter": "https://twitter.com/accelarlabs",
    "submittableId": "44378832"
  },
  {
    "name": "IC-Mnist",
    "description": "IC-Mnist provides a frontend for drawing a digit and a backend that performs an inference using a pretrained MNIST model to predict the drawn digit.",
    "website": "https://jsi2g-jyaaa-aaaam-abnia-cai.icp0.io/",
    "logo": "/img/showcase/mnist.png",
    "display": "Normal",
    "id": "icmnist",
    "oneLiner": "IC-Mnist provides a frontend for drawing a digit and a backend that performs an inference using a pretrained MNIST model to predict the drawn digit.",
    "tags": [
      "Tools / Infrastructure",
      "AI"
    ],
    "usesInternetIdentity": false,
    "github": "https://github.com/smallstepman/ic-mnist"
  },
  {
    "name": "ELNA.ai",
    "description": "ELNA.ai is the world's first fully on-chain decentralized GenAI Companion.",
    "website": "https://www.elna.ai/",
    "logo": "/img/showcase/elnaai_logo.png",
    "display": "Normal",
    "id": "elnaai",
    "oneLiner": "ELNA.ai is the world's firsrt fully on-chain decentralized GenAI Companion.",
    "tags": [
      "Tools / Infrastructure",
      "AI",
      "DAO"
    ],
    "usesInternetIdentity": false,
    "github": "https://github.com/elna-ai",
    "twitter": "https://twitter.com/elna_live",
    "submittableId": "44027684"
  },
  {
    "id": "vaultbet",
    "name": "VaultBet",
    "oneLiner": "Redefining online betting on the Internet Computer.",
    "website": "https://vault-bet.com",
    "tags": [
      "Games",
      "DeFi",
      "Bitcoin",
      "Ethereum",
      "NFT",
      "Chainfusion"
    ],
    "twitter": "https://twitter.com/VaultBet",
    "discord": "https://discord.gg/qmr92dup3J",
    "description": "VaultBet is redefining online betting on the Internet Computer. Hosted completely on-chain and built on the IC. Whether it's sports, lottery or arcade - users can experience transparency, security, and community-driven gambling like never before.",
    "usesInternetIdentity": false,
    "stats": "1000+ Monthly Users",
    "display": "Normal",
    "logo": "/img/showcase/vaultbet_logo.webp"
  },
  {
    "id": "icp-governor",
    "name": "ICP Governor",
    "oneLiner": "ICP Governor is an application used to manage a single DAO: create proposals, vote, timelock and execute them.",
    "website": "https://b4umt-saaaa-aaaak-afnpa-cai.icp0.io/",
    "tags": [
      "DAO"
    ],
    "github": "https://github.com/redsteep/dfinity-icp-governor",
    "description": "ICP Governor is an application used to manage a single DAO: create proposals, vote, timelock and execute them.",
    "usesInternetIdentity": true,
    "display": "Normal",
    "logo": "/img/showcase/redsteep_logo.png",
    "submittableId": "44503539"
  },
  {
    "id": "formyfi",
    "name": "Formyfi",
    "oneLiner": "Decentralized & fully on-chain forms.",
    "website": "https://formyfi.io",
    "tags": [
      "Tools / Infrastructure"
    ],
    "github": "https://github.com/Talentum-id/formify",
    "description": "Decentralized & fully on-chain forms. Toolset for conducting surveys in Web3, ensuring security and completeness of data.",
    "usesInternetIdentity": true,
    "display": "Normal",
    "logo": "/img/showcase/formify_logo.jpeg",
    "submittableId": "44539692"
  },
  {
    "id": "blendsafe",
    "name": "Blendsafe",
    "oneLiner": "A MultiSignature wallet and omnichain module designed for cross-chain message signing, suitable for multiple blockchain ecosystems.",
    "website": "https://blendsafe.com/",
    "tags": [
      "Tools / Infrastructure",
      "Wallet",
      "Ethereum",
      "Chainfusion"
    ],
    "github": "https://github.com/deep-ink-ventures/blend-safe",
    "description": "A MultiSignature wallet and omnichain module designed for cross-chain message signing, suitable for multiple blockchain ecosystems.",
    "usesInternetIdentity": true,
    "display": "Normal",
    "logo": "/img/showcase/blendsafe.png",
    "submittableId": "44514818"
  },
  {
    "id": "pado",
    "name": "PADO",
    "oneLiner": "Decentralized computation network based on zkFHE",
    "website": "https://bupby-pqaaa-aaaam-abykq-cai.icp0.io/",
    "tags": [
      "Tools / Infrastructure"
    ],
    "github": "https://github.com/pado-labs/pado-icp",
    "twitter": "https://twitter.com/padolabs",
    "discord": "https://discord.com/invite/FQZFGGq7zv",
    "description": "A zk-attestation and computation network that breaks down barriers between datasets, enriches smart contract functionalities, and enables secure monetization of personal data within privacy-protected data flows.",
    "usesInternetIdentity": false,
    "stats": "25,000+ users",
    "display": "Normal",
    "logo": "/img/showcase/pado_logo.webp",
    "submittableId": "43873751"
  },
  {
    "id": "openfpl",
    "name": "OpenFPL",
    "oneLiner": "Decentralised Fantasy Football.",
    "website": "https://openfpl.xyz/",
    "tags": [
      "SocialFi",
      "DAO"
    ],
    "github": "https://github.com/jamesbeadle/OpenFPL",
    "twitter": "https://twitter.com/OpenFPL_DAO",
    "description": "Decentralised Fantasy Football",
    "usesInternetIdentity": true,
    "display": "Normal",
    "logo": "/img/showcase/openfpl_logo.png"
  },
  {
    "id": "icghost",
    "name": "ICGhost",
    "oneLiner": "The First Decentralized Meme Coin on IC",
    "website": "https://yadjb-mqaaa-aaaan-qaqlq-cai.icp0.io/",
    "tags": [
      "DeFi",
      "DAO"
    ],
    "description": "The First Decentralized Meme Coin on IC",
    "usesInternetIdentity": false,
    "display": "Normal",
    "logo": "/img/showcase/icghost.png"
  },
  {
    "id": "sneed",
    "name": "sneed",
    "oneLiner": "The Blank Canvas DAO on the Internet Computer.",
    "website": "https://icsneed.com/?wp=sneed",
    "tags": [
      "DeFi",
      "DAO"
    ],
    "description": "The Blank Canvas DAO on the Internet Computer.",
    "usesInternetIdentity": false,
    "display": "Normal",
    "logo": "/img/showcase/sneed.png"
  },
  {
    "id": "windoge98",
    "name": "Windoge98",
    "oneLiner": "The retro flavored utility meme.",
    "website": "https://windoge98.com",
    "twitter": "https://x.com/windoge_98",
    "tags": [
      "DeFi",
      "DAO"
    ],
    "description": "Windoge98 is a retro flavored utility meme. A nostalgic portal to the Internet Computer.",
    "usesInternetIdentity": false,
    "display": "Normal",
    "logo": "/img/showcase/w98.webp"
  },
  {
    "id": "gitcoin-passport-client",
    "name": "Gitcoin Passport Client",
    "oneLiner": "A UI that securely retrieves anti-Sybil scoring data from Gitcoin Passport and stores it in a DB.",
    "tags": [
      "Tools / Infrastructure",
      "Ethereum",
      "Chainfusion"
    ],
    "website": "https://internet-computer.vporton.name/gitcoin-passport-client/",
    "github": "https://github.com/vporton/passport-client-dfinity",
    "description": "A UI that securely retrieves anti-Sybil scoring data from Gitcoin Passport and stores it in a DB.",
    "usesInternetIdentity": true,
    "display": "Normal",
    "logo": "/img/showcase/gitcoin-client.png"
  },
  {
    "id": "gamebloc",
    "name": "Game Bloc",
    "oneLiner": "A decentralised platform for hosting game tournaments which can either be crowdfunded or prepaid.",
    "website": "https://cv4ma-4qaaa-aaaal-adntq-cai.icp0.io/",
    "github": "https://github.com/Game-Bloc/Gamebloc-ICP",
    "twitter": "https://twitter.com/game_bloc",
    "discord": "https://discord.gg/wgRuenwTEK",
    "tags": [
      "Games"
    ],
    "description": "A decentralised platform for hosting game tournaments which can either be crowdfunded or prepaid.",
    "usesInternetIdentity": true,
    "display": "Normal",
    "logo": "/img/showcase/gameblock_logo.png",
    "submittableId": "44503915"
  },
  {
    "id": "allkinds",
    "name": "AllKinds",
    "oneLiner": "A web3 social network where people find more meaningful connections.",
    "website": "https://allkinds.xyz/",
    "github": "https://github.com/AllKinds/AllkindsICP",
    "twitter": "https://twitter.com/Allkindsxyz",
    "tags": [
      "SocialFi"
    ],
    "description": "A web3 social network where people find more meaningful connections.",
    "usesInternetIdentity": true,
    "display": "Normal",
    "logo": "/img/showcase/allkinds_logo.svg",
    "submittableId": "43688836"
  },
  {
    "id": "dmail-network",
    "name": "Dmail Network",
    "oneLiner": "AI-powered decentralized messaging infrastructure.",
    "website": "https://dmail.ai",
    "tags": [
      "NFT",
      "SocialFi",
      "AI",
      "Enterprise",
      "Tools / Infrastructure"
    ],
    "twitter": "https://twitter.com/Dmailofficial",
    "discord": "https://discord.gg/dmailofficial",
    "description": "Dmail Network is an AI-powered decentralized communication infrastructure built to provide encrypted emails, unified notifications, and targeted marketing across multiple chains and dApps for users, developers, marketers and influencers",
    "usesInternetIdentity": true,
    "stats": "9,000,000+ users",
    "display": "Normal",
    "logo": "/img/showcase/dmail-network_logo.png"
  },
  {
    "id": "datapond",
    "name": "Datapond",
    "oneLiner": "A hub for exposing and tracing data used by AI to generate results.",
    "website": "https://recheck.io/",
    "tags": [
      "Tools / Infrastructure",
      "Enterprise",
      "AI"
    ],
    "twitter": "https://twitter.com/recheck_io",
    "github": "https://github.com/ReCheck-io/icp-datapond-integration",
    "description": "DataPond is a hub for exposing and tracing data used by AI to generate results. It enables end users and businesses to store files on Internet Computer and to control how they are consumed by AI tools as input for training, reasoning, or producing answers. DataPond is available as an open-source toolbox for developers who want to bridge their decentralized applications with AI transparently and efficiently.",
    "usesInternetIdentity": true,
    "display": "Normal",
    "logo": "/img/showcase/ReCheck_logo.png",
    "submittableId": "44626241"
  },
  {
    "id": "b4b",
    "name": "B4B",
    "oneLiner": "A Web3 influencer marketing protocol that brings transparency, ownership, escrow, and on-chain history from all socials.",
    "website": "https://b4b.world",
    "tags": [
      "Tools / Infrastructure",
      "Enterprise",
      "SocialFi"
    ],
    "twitter": "https://twitter.com/b4b_world",
    "description": "B4B.app is a Web3 influencer marketing protocol that brings transparency, ownership, escrow, and on-chain history from all socials",
    "usesInternetIdentity": true,
    "stats": "400+ influencers",
    "display": "Normal",
    "logo": "/img/showcase/b4b_logo.png",
    "submittableId": "44548318"
  },
  {
    "id": "pochi",
    "name": "pochi",
    "oneLiner": "Fully on-chain decentralized human resource management software.",
    "tags": [
      "Bitcoin",
      "DeFi",
      "Chainfusion"
    ],
    "github": "https://github.com/cosmasken/ic-payroll",
    "description": "Fully on-chain decentralized human resource management software.",
    "usesInternetIdentity": true,
    "display": "Normal",
    "logo": "/img/showcase/pochi_logo.png",
    "submittableId": "44311024"
  },
  {
    "id": "frontrow",
    "name": "Front Row",
    "oneLiner": "Decentralised ticketing platform offering fully on-chain, dynamic and tradable digital ticketing to event organisers.",
    "website": "https://xw7l2-viaaa-aaaal-qditq-cai.icp0.io/",
    "tags": [
      "NFT"
    ],
    "twitter": "https://twitter.com/FrontRowIC",
    "description": "Decentralised ticketing platform offering fully on-chain, dynamic and tradable digital ticketing to event organisers.",
    "usesInternetIdentity": false,
    "display": "Normal",
    "logo": "/img/showcase/frontrow_logo.png",
    "submittableId": "43814286"
  },
  {
    "id": "Jobgrader",
    "name": "Jobgrader",
    "oneLiner": "Enabling the crowdworking market to train AI and any other micro tasks on-chain.",
    "website": "https://jobgrader.app",
    "tags": [
      "AI"
    ],
    "twitter": "https://twitter.com/FrontRowIC",
    "description": "Enabling the crowdworking market to train AI and any other micro tasks on-chain.",
    "usesInternetIdentity": false,
    "display": "Normal",
    "logo": "/img/showcase/jobgrader_logo.png",
    "submittableId": "44503915"
  },
  {
    "id": "rentspace",
    "name": "RentSpace",
    "oneLiner": "A crypto-friendly property rental platform.",
    "website": "https://rentb.space/",
    "tags": [
      "DeFi",
      "SocialFi"
    ],
    "twitter": "https://twitter.com/RentSpaceco",
    "github": "https://github.com/ICP-hub/RentSpace-ICP",
    "discord": "https://discord.gg/hCFmTWFx85",
    "description": "A crypto-friendly property rental platform",
    "usesInternetIdentity": false,
    "display": "Normal",
    "logo": "/img/showcase/rentspace_logo.png",
    "submittableId": "44394368"
  },
  {
    "id": "myordinalsloan",
    "name": "MyOrdinals.Loan",
    "oneLiner": "Peer-to-peer Bitcoin lending using ckBTC. Users borrow or lend ckBTC, securing transactions with unique Ordinal Inscriptions (Ordinals) as collateral.",
    "website": "https://myordinals.loan/",
    "tags": [
      "Bitcoin",
      "DeFi",
      "Chainfusion"
    ],
    "twitter": "https://twitter.com/MyOrdinalsLoan",
    "description": "Peer-to-peer Bitcoin lending using ckBTC. Users borrow or lend ckBTC, securing transactions with unique Ordinal Inscriptions (Ordinals) as collateral.",
    "usesInternetIdentity": false,
    "display": "Normal",
    "logo": "/img/showcase/myordinalsloan_logo.png",
    "submittableId": "41341564"
  },
  {
    "id": "icto",
    "name": "ICTO",
    "oneLiner": "ICTO is a one-stop platform automating token operations on the Internet Computer.",
    "tags": [
      "Tools / Infrastructure",
      "NFT",
      "DAO",
      "DeFi"
    ],
    "description": "ICTO is an automated token management platform that simplifies vesting schedules, recurring payroll distributions, token lock and tokenized crowdfunding for projects building on the Internet Computer. It provides modular smart contracts, allowing any project to transparently handle token operations without technical friction.",
    "usesInternetIdentity": true,
    "website": "https://icto.app",
    "github": "https://github.com/ICTO-Labs",
    "twitter": "https://twitter.com/icto_app",
    "display": "Large",
    "logo": "/img/showcase/icto_logo.png",
    "screenshots": [
      "/img/showcase/icto_screenshot_0.png"
    ],
    "submittableId": "45095733"
  },
  {
    "id": "appicdao",
    "name": "AppIC DAO",
    "oneLiner": "First-ever infrastructure layer that allows transferring and swapping of tokens between ICP and blockchains such as Bitcoin, Ethereum, and Solana.",
    "tags": [
      "Tools / Infrastructure",
      "Bitcoin",
      "Ethereum",
      "DeFi",
      "Chainfusion"
    ],
    "description": "First-ever infrastructure layer that allows transferring and swapping of tokens between ICP and blockchains such as Bitcoin, Ethereum, and Solana.",
    "usesInternetIdentity": true,
    "website": "https://app.appic.solutions/",
    "github": "https://github.com/Appic-Solutions",
    "display": "Normal",
    "logo": "/img/showcase/appic_logo.jpg",
    "submittableId": "44626035"
  },
  {
    "id": "gotcha",
    "name": "Gotcha Captcha",
    "oneLiner": "CAPTCHAs to distinguish humans and bots on the Internet in the AI era.",
    "tags": [
      "Tools / Infrastructure"
    ],
    "description": "CAPTCHAs to distinguish humans and bots on the Internet in the AI era.",
    "usesInternetIdentity": false,
    "website": "https://www.gotcha.land/",
    "twitter": "https://twitter.com/GotCHA_labs",
    "display": "Normal",
    "logo": "/img/showcase/gotcha_logo.png",
    "submittableId": "35891457"
  },
  {
    "id": "optigames",
    "name": "OptiGames",
    "oneLiner": "Flexible framework for fully on-chain multiplayer turn-based games. Bulldog Blast is a semi-realtime multiplayer arcade combat game.",
    "tags": [
      "Tools / Infrastructure",
      "Games"
    ],
    "description": "Flexible framework for fully on-chain multiplayer turn-based games. Bulldog Blast is a semi-realtime multiplayer arcade combat game.",
    "usesInternetIdentity": true,
    "website": "https://tpxio-7yaaa-aaaak-qdbaa-cai.icp0.io/",
    "github": "https://github.com/OptiSwapGames/optiswapgames",
    "display": "Normal",
    "logo": "/img/showcase/Optigames_logo.svg",
    "submittableId": "39903719"
  },
  {
    "id": "zokshpay",
    "name": "Zoksh Pay",
    "oneLiner": "A non-custodial payment solution that enables businesses to accept over 1000 currencies across 17 blockchains.",
    "tags": [
      "DeFi"
    ],
    "description": "A non-custodial payment solution that enables businesses to accept over 1000 currencies across 17 blockchains.",
    "usesInternetIdentity": false,
    "website": "https://zoksh.com/",
    "twitter": "https://twitter.com/zokshpay",
    "display": "Normal",
    "logo": "/img/showcase/Zoksh_logo.jpg",
    "stats": "Over 1 million USD in volume",
    "submittableId": "43963890"
  },
  {
    "id": "secureguardescrow",
    "name": "Secure Guard Escrow",
    "oneLiner": "A solution in making online transactions safe and sound.",
    "tags": [
      "DeFi"
    ],
    "description": "A solution in making online transactions safe and sound.",
    "usesInternetIdentity": false,
    "website": "https://cojoz-raaaa-aaaao-a3b7q-cai.icp0.io/",
    "github": "https://github.com/bix-tech/secure-guard-escrow",
    "display": "Normal",
    "logo": "/img/showcase/secure_guard_escrow_logo.png",
    "submittableId": "44880325"
  },
  {
    "id": "icapproject",
    "name": "Internet Computer Analytics Platform",
    "oneLiner": "A framework for users to query and analyze data from various sources in the ICP ecosystem.",
    "tags": [
      "Tools / Infrastructure"
    ],
    "description": "A framework for users to query and analyze data from various sources in the ICP ecosystem.",
    "usesInternetIdentity": false,
    "github": "https://github.com/mobr-ai/icap",
    "display": "Normal",
    "logo": "/img/showcase/ICAP_logo.png",
    "submittableId": "44300129"
  },
  {
    "id": "swimmingpool",
    "name": "Swimming Pool",
    "oneLiner": "Fully onchain permissionless stablecoin protocol, collateralizing your BTC, ETH and other crypto assets.",
    "tags": [
      "Bitcoin",
      "Ethereum",
      "DeFi",
      "Chainfusion"
    ],
    "description": "Fully onchain permissionless stablecoin protocol, collateralizing your BTC, ETH and other crypto assets.",
    "usesInternetIdentity": false,
    "website": "https://swmpool.xyz",
    "twitter": "https://twitter.com/swmpool_finance",
    "github": "https://github.com/SWMPool/SwimmingPool",
    "display": "Normal",
    "logo": "/img/showcase/swimming_pool_logo.png"
  },
  {
    "id": "icpnftcreater",
    "name": "ICP NFT Creater",
    "oneLiner": "Shopify app designed to streamline the process of creating and launching NFT collections, product certificates, and more on ICP.",
    "tags": [
      "NFT"
    ],
    "description": "Shopify app designed to streamline the process of creating and launching NFT collections, product certificates, and more on ICP.",
    "usesInternetIdentity": false,
    "github": "https://github.com/tuminfei/ic_nft_creater",
    "display": "Normal",
    "logo": "/img/showcase/ic_nft_creater_logo.png",
    "submittableId": "44503669"
  },
  {
    "id": "codegov",
    "name": "codegov",
    "oneLiner": "Advancing decentralization of ICP through NNS Replica Version Management proposal reviews, informed, independent voting, and NNS tooling.",
    "tags": [
      "DAO"
    ],
    "description": "Advancing decentralization of ICP through NNS Replica Version Management proposal reviews, informed, independent voting, and NNS tooling.",
    "usesInternetIdentity": false,
    "website": "https://www.codegov.org/",
    "twitter": "https://twitter.com/codegovorg",
    "github": "https://github.com/CodeGov-org/codegov-website",
    "display": "Normal",
    "logo": "/img/showcase/codegov_logo.jpg"
  },
  {
    "id": "deaichat",
    "name": "DeAI Chat",
    "oneLiner": "A chat and API interface allowing communication with an AI model.",
    "tags": [
      "AI",
      "SocialFi"
    ],
    "description": "A chat and API interface allowing communication with an AI model.",
    "usesInternetIdentity": false,
    "website": "https://deai.chat/",
    "twitter": "https://twitter.com/deai_chat",
    "display": "Normal",
    "logo": "/img/showcase/deai_chat_logo.jpeg"
  },
  {
    "id": "onicai",
    "name": "Onicai",
    "oneLiner": "A B2B Platform for configuring Generative AI white label solutions.",
    "tags": [
      "AI"
    ],
    "description": "A B2B Platform for configuring Generative AI white label solutions.",
    "usesInternetIdentity": false,
    "website": "https://onicai.com/",
    "github": "https://github.com/onicai",
    "display": "Normal",
    "logo": "/img/showcase/onicai_logo.png"
  },
  {
    "id": "spotlabs",
    "name": "Spotlabs",
    "oneLiner": "A DeAI app for business tooling and infrastructure.",
    "tags": [
      "AI",
      "Tools / Infrastructure"
    ],
    "description": "A DeAI app for business tooling and infrastructure.",
    "usesInternetIdentity": true,
    "github": "https://github.com/SpotLabsAI/SpotLabs/",
    "display": "Normal",
    "logo": "/img/showcase/spotlabs_logo.png"
  },
  {
    "id": "vfans",
    "name": "VFans",
    "oneLiner": "A decentralized content platform for publishing video/articles and subscribing through mobile payments.",
    "tags": [
      "SocialFi",
      "NFT"
    ],
    "description": "A decentralized content platform for publishing video/articles and subscribing through mobile payments.",
    "usesInternetIdentity": true,
    "website": "https://www.vfans.org/",
    "display": "Normal",
    "logo": "/img/showcase/vfans_logo.png",
    "stats": "3,000+ users",
    "submittableId": "44324587"
  },
  {
    "id": "omnitynetwork",
    "name": "Omnity Network",
    "oneLiner": "1st 100% trustless omnichain interoperability protocol that connects Bitcoin, Ethereum, Appchains, L1s/L2s/L3s within Omnity Network.",
    "tags": [
      "Bitcoin",
      "Ethereum",
      "Tools / Infrastructure",
      "Chainfusion"
    ],
    "description": "1st 100% trustless omnichain interoperability protocol that connects Bitcoin, Ethereum, Appchains, L1s/L2s/L3s within Omnity Network.",
    "usesInternetIdentity": false,
    "website": "https://www.omnity.network/",
    "twiter": "https://twitter.com/OmnityNetwork",
    "display": "Normal",
    "logo": "/img/showcase/omnitynetwork_logo.jpeg"
  },
  {
    "name": "ICPanda DAO",
    "description": "ICPanda DAO is dedicated to building the Panda meme brand across the Internet Computer's decentralized ecosystem, enhancing the connection between pandas and humans. Our focus extends beyond the animals themselves, embracing all valuable and praiseworthy ideas, positioning the Panda meme as a symbol of cherished concepts globally.",
    "website": "https://panda.fans/",
    "logo": "/img/showcase/icpanda-dao_logo.webp",
    "screenshots": [
      "/img/showcase/icpanda-dao_screenshot.webp"
    ],
    "display": "Normal",
    "id": "icpanda-dao",
    "oneLiner": "A decentralized Panda meme brand built on the Internet Computer.",
    "stats": "50,000+ users",
    "tags": [
      "DAO",
      "SocialFi",
      "NFT"
    ],
    "usesInternetIdentity": true,
    "github": "https://github.com/ldclabs/ic-panda",
    "twitter": "https://twitter.com/ICPandaDAO"
  },
  {
    "id": "odoc",
    "name": "odoc",
    "oneLiner": "Tasks managment, documentations, and smart contracts for online workers and freelancers.",
    "tags": [
      "Tools / Infrastructure"
    ],
    "description": "Odoc is a place where you can hire and work. It is empowering freelancers with transparent and liberating smart contracts on the blockchain.",
    "usesInternetIdentity": true,
    "website": "https://lwdq3-vqaaa-aaaal-acwda-cai.icp0.io/",
    "twitter": "https://twitter.com/odoc_icp",
    "github": "https://github.com/aliscie/odoc",
    "display": "Normal",
    "logo": "/img/showcase/odoc_logo.png"
  },
  {
    "id": "zkcross-icp-bridge",
    "name": "ZkCross",
    "oneLiner": "One-click limitless liquidity across blockchains.",
    "tags": [
      "DeFi"
    ],
    "description": "One-click limitless liquidity across blockchains.",
    "usesInternetIdentity": true,
    "website": "https://zkcross.network/",
    "github": "https://github.com/zkCross-Network/zkCross-ICP",
    "twitter": "https://twitter.com/ZkCrossNetwork",
    "display": "Normal",
    "logo": "/img/showcase/zkCross_logo.png"
  },
  {
    "id": "icp-coffee-app",
    "name": "Plural Finance",
    "oneLiner": "Enabling coffee farmers to submit data reports on their yields and processes for crop insurance purposes.",
    "tags": [
      "Tools / Infrastructure"
    ],
    "description": "Enabling coffee farmers to submit data reports on their yields and processes for crop insurance purposes.",
    "usesInternetIdentity": true,
    "website": "https://plural.fi/",
    "github": "https://github.com/nuwrldnf8r/coffee_app_icp",
    "twitter": "https://www.twitter.com/pluralfi",
    "display": "Normal",
    "logo": "/img/showcase/pluralfinance_logo.png",
    "submittableId": "44635741"
  },
  {
    "id": "icpexchange",
    "name": "ICPEx",
    "oneLiner": "Decentralized exchange built entirely on the chain based on the ICP.",
    "tags": [
      "DeFi"
    ],
    "description": "Decentralized exchange built entirely on the chain based on the ICP.",
    "usesInternetIdentity": true,
    "website": "https://icpex.org/",
    "github": "https://github.com/ICPExchange",
    "twitter": "https://twitter.com/ICPExchange",
    "display": "Normal",
    "stats": "229 tokens and 90 liquidity pools created",
    "logo": "/img/showcase/icpex_logo.png",
    "submittableId": "44773760"
  },
  {
    "id": "orderswaplayer2",
    "name": "Orderswap Layer2",
    "oneLiner": "A Layer2 built on ICP.",
    "tags": [
      "DeFi",
      "Tools / Infrastructure"
    ],
    "description": "A Layer2 built on ICP.",
    "usesInternetIdentity": true,
    "github": "https://github.com/deland-labs",
    "twitter": "https://twitter.com/DelandLabs",
    "display": "Normal",
    "logo": "/img/showcase/deland_labs.png",
    "submittableId": "35502016"
  },
  {
    "id": "candb",
    "name": "CanDB",
    "oneLiner": "Flexible and truly horizontally scalable NoSQL database built for ICP.",
    "tags": [
      "Tools / Infrastructure"
    ],
    "description": "Flexible and truly horizontally scalable NoSQL database built for ICP.",
    "usesInternetIdentity": false,
    "website": "https://ykgs2-ziaaa-aaaak-qcfya-cai.icp0.io/",
    "github": "https://github.com/ORIGYN-SA/CanDB",
    "display": "Normal",
    "logo": "/img/showcase/candb_logo.png"
  },
  {
    "id": "personal-dao",
    "name": "Personal DAO",
    "oneLiner": "A web3 app that functions as a gated DAO, treasury, data storage solution, and more.",
    "tags": [
      "DAO"
    ],
    "description": "A web3 app that functions as a gated DAO, treasury, data storage solution, and more.",
    "usesInternetIdentity": true,
    "website": "https://fkkq7-siaaa-aaaap-qaaya-cai.ic0.app/",
    "twitter": "https://x.com/Personal_DAO",
    "discord": "https://discord.gg/r85DtR2TjG",
    "display": "Normal",
    "logo": "/img/showcase/personal_dao_logo.png"
  },
  {
    "id": "icp-canister-bridge",
    "name": "ICP Canister Bridge",
    "oneLiner": "A bridge powered by ICP that enables seamless swaps between the Lightning Network and EVM-compatible chains.",
    "tags": [
      "Bitcoin",
      "Ethereum",
      "Tools / Infrastructure",
      "Chainfusion"
    ],
    "description": "A bridge powered by ICP that enables seamless swaps between the Lightning Network and EVM-compatible chains.",
    "usesInternetIdentity": false,
    "website": "https://vue2j-giaaa-aaaam-ab4bq-cai.icp0.io",
    "github": "https://github.com/Bitcoin-AI/icp-canister-bridge",
    "display": "Normal",
    "logo": "/img/showcase/icp_canister_bridge_logo.png"
  },
  {
    "id": "communities-ooo",
    "name": "Communities.ooo",
    "oneLiner": "A tool that creates online communities as NFTs owned by the creators.",
    "tags": [
      "SocialFi",
      "NFT"
    ],
    "description": "A tool that creates online communities as NFTs owned by the creators",
    "usesInternetIdentity": false,
    "website": "https://www.communities.ooo/",
    "github": "https://github.com/LiveDuo/communities",
    "youtube": "https://www.youtube.com/watch?v=GqROYKOaFv4",
    "display": "Normal",
    "logo": "/img/showcase/communities_ooo_logo.png"
  },
  {
    "id": "ic-footprint",
    "name": "IC Footprint",
    "oneLiner": "A blockchain ESG platform that tracks ICP environmental metrics and provides tooling to reduce the environmental impact of the network.",
    "tags": [
      "Tools / Infrastructure"
    ],
    "description": "A blockchain ESG platform that tracks ICP environmental metrics and provides tooling to reduce the environmental impact of the network.",
    "usesInternetIdentity": true,
    "website": "https://owqnd-biaaa-aaaak-qidaq-cai.icp0.io/",
    "twitter": "https://twitter.com/icfootprint",
    "display": "Normal",
    "logo": "/img/showcase/ic_footprint_logo.png"
  },
  {
    "id": "galactic-bridge",
    "name": "Galactic Bridge",
    "oneLiner": "A cross-chain bridge that allows users to move between Solana and ICP.",
    "tags": [
      "DeFi"
    ],
    "description": "A cross-chain bridge that allows users to move between Solana and ICP.",
    "usesInternetIdentity": false,
    "website": "https://galactic-bridge-tzbjl.ondigitalocean.app/",
    "github": "https://github.com/weichain/galactic-bridge-icp",
    "display": "Normal",
    "logo": "/img/showcase/gBridge_logo.png"
  },
  {
    "id": "amplify-e2e-platform",
    "name": "Amplify Platform",
    "oneLiner": "A platform that enables Twitter (X) accounts to boost post engagement by rewarding interacting users with ICP and select ICRC tokens.",
    "tags": [
      "SocialFi"
    ],
    "description": "A platform that enables Twitter (X) accounts to boost post engagement by rewarding interacting users with ICP and select ICRC tokens.",
    "usesInternetIdentity": false,
    "website": "https://amplify-icp.com/",
    "twitter": "https://twitter.com/Amplify_ICP",
    "display": "Normal",
    "logo": "/img/showcase/amplify_logo.png"
  },
  {
    "id": "bitomni",
    "name": "Bitomni",
    "oneLiner": "BTCFi-driven omnichain asset management protocol.",
    "tags": [
      "Bitcoin",
      "DeFi",
      "Chainfusion"
    ],
    "description": "BTCFi-driven omnichain asset management protocol with built-in BTCFi DApps across multiple blockchains.",
    "usesInternetIdentity": true,
    "website": "https://bitomni.io",
    "twitter": "https://x.com/Bitomni_Global",
    "display": "Normal",
    "logo": "/img/showcase/bitomni_logo.png"
  },
  {
    "id": "b3wallet",
    "name": "B3Wallet",
    "oneLiner": "A decentralized, multi-chain wallet with unique support for Bitcoin, Ethereum, using Internet Computer's threshold ECDSA.",
    "tags": [
      "Tools / Infrastructure",
      "Bitcoin",
      "Ethereum",
      "Chainfusion"
    ],
    "description": "A decentralized, multi-chain wallet with unique support for Bitcoin, Ethereum, using Internet Computer's threshold ECDSA.",
    "usesInternetIdentity": true,
    "website": "https://sehgq-cqaaa-aaaap-ahc4q-cai.icp0.io",
    "github": "https://github.com/B3Pay/B3Wallet",
    "display": "Normal",
    "logo": "/img/showcase/b3pay_logo.png"
  },
  {
    "id": "pass",
    "name": "Pass",
    "oneLiner": "First blockchain password manager.",
    "tags": [
      "Tools / Infrastructure"
    ],
    "description": "First blockchain password manager.",
    "usesInternetIdentity": true,
    "website": "https://www.ic-pass.app/",
    "github": "https://github.com/IC-Pass",
    "twitter": "https://twitter.com/pass_ic",
    "display": "Normal",
    "logo": "/img/showcase/pass_logo.svg"
  },
  {
    "id": "hamster",
    "name": "Hamster",
    "oneLiner": "One-stop infrastructure, developer toolkit and middleware DevOps service platform",
    "tags": [
      "Tools / Infrastructure"
    ],
    "description": "One-stop infrastructure, developer toolkit and middleware DevOps service platform",
    "usesInternetIdentity": true,
    "website": "https://hamsternet.io/",
    "twitter": "https://twitter.com/Hamsternetio",
    "display": "Normal",
    "logo": "/img/showcase/hamster_logo.png"
  },
  {
    "name": "MSQ - Safe ICP Wallet",
    "description": "MSQ is a MetaMask extension that enables your wallet to work with the Internet Computer (ICP) blockchain. Buy goods, tip for services, donate to charities, and gift coins to your loved ones.",
    "website": "https://icp.msq.tech",
    "logo": "/img/showcase/msq-safe-icp-wallet_logo.svg",
    "screenshots": [
      "/img/showcase/msq-safe-icp-wallet_screenshot.webp"
    ],
    "video": "/img/showcase/msq-safe-icp-wallet_video.mp4",
    "display": "Normal",
    "id": "msq-safe-icp-wallet",
    "oneLiner": "Use the Internet Computer with MetaMask",
    "tags": [
      "Wallet"
    ],
    "usesInternetIdentity": false,
    "github": "https://github.com/fort-major/msq",
    "twitter": "https://twitter.com/msqwallet",
    "youtube": "",
    "submittableId": "45381706",
    "videoContentType": "video/mp4"
  },
  {
    "id": "riide",
    "name": "RIIDE",
    "description": "A community-owned Web3 application that primarily offers taxi, delivery, and courier services.",
    "website": "https://riide.org/",
    "logo": "/img/showcase/riide_logo.png",
    "display": "Normal",
    "oneLiner": "A community-owned Web3 application that primarily offers taxi, delivery, and courier services.",
    "stats": "5000 waitlist signups",
    "tags": [
      "SocialFi"
    ],
    "usesInternetIdentity": true,
    "twitter": "https://twitter.com/RiideDapp"
  },
  {
    "id": "chainkeyx",
    "name": "ChainkeyX",
    "description": "A crypto neobank that offers fully on-chain bitcoin borrowing and lending on ICP.",
    "website": "https://www.chainkeyx.com",
    "logo": "/img/showcase/chainkeyx_logo.png",
    "display": "Normal",
    "oneLiner": "A crypto neobank that offers fully on-chain bitcoin borrowing and lending on ICP.",
    "tags": [
      "Bitcoin",
      "DeFi",
      "Chainfusion"
    ],
    "usesInternetIdentity": true,
    "twitter": "https://twitter.com/ckexchange",
    "github": "https://github.com/CKX-dev/CKX_Swap"
  },
  {
    "id": "konecta-protocol",
    "name": "Konectª",
    "description": "A new protocol that gathers notifications and events from all your apps implementing it, and compiles them into a user-specific canister.",
    "website": "https://qmtwu-wqaaa-aaaan-qlrya-cai.icp0.io/",
    "logo": "/img/showcase/konecta_logo.png",
    "display": "Normal",
    "oneLiner": "A new protocol that gathers notifications and events from all your apps implementing it, and compiles them into a user-specific canister.",
    "tags": [
      "SocialFi"
    ],
    "usesInternetIdentity": true,
    "twitter": "https://twitter.com/konectA_Dao",
    "github": "https://github.com/sagcryptoicp/konnectA_canisters"
  },
  {
    "id": "estatedao",
    "name": "EstateDAO",
    "description": "A vacation real estate tokenization and rental platform on ICP, enabling users to invest in vacation real estate with investments as low as USD 100.",
    "website": "https://wbdy5-yyaaa-aaaap-abysq-cai.icp0.io/",
    "logo": "/img/showcase/estatedao_logo.png",
    "display": "Normal",
    "oneLiner": "A vacation real estate tokenization and rental platform on ICP, enabling users to invest in vacation real estate with investments as low as USD 100.",
    "tags": [
      "SocialFi",
      "DAO"
    ],
    "usesInternetIdentity": true,
    "twitter": "https://twitter.com/estatedao_icp",
    "github": "https://github.com/Estate-DAO/estate-nft-marketplace"
  },
  {
    "id": "motoko-sns",
    "name": "Motoko SNS",
    "description": "A community initiative aiming to drive awareness of the Motoko branding.",
    "website": "https://2uktw-yiaaa-aaaah-adwxq-cai.icp0.io/",
    "logo": "/img/showcase/motoko_sns_logo.png",
    "display": "Normal",
    "oneLiner": "A community initiative aiming to drive awareness of the Motoko branding.",
    "tags": [
      "SocialFi",
      "DAO"
    ],
    "usesInternetIdentity": false
  },
  {
    "id": "motdex",
    "name": "Motoko SNS",
    "description": "A game where users participate in motorcycle races, develop their riders and improve high-speed tracks.",
    "website": "https://motodex.dexstudios.games",
    "logo": "/img/showcase/motoko_sns_logo.png",
    "display": "Normal",
    "oneLiner": "A game where users participate in motorcycle races, develop their riders and improve high-speed tracks.",
    "tags": [
      "Games"
    ],
    "usesInternetIdentity": false
  },
  {
    "id": "distrikt",
    "name": "distrikt",
    "oneLiner": "Censorship-resistant fully on-chain social media platform",
    "website": "https://distrikt.app",
    "tags": [
      "SocialFi"
    ],
    "twitter": "https://twitter.com/DistriktApp?s=20&t=FIuSJzaUxndtjKLTpwmCEw",
    "description": "Distrikt is a completely decentralized, community-owned Web3 social media platform. Users of the platform will soon be able to vote on upgrades, and no user data will ever be mined or sold. Create your account, secured by Internet Identity today.",
    "usesInternetIdentity": true,
    "authOrigins": [
      "https://distrikt.app",
      "https://az5sd-cqaaa-aaaae-aaarq-cai.ic0.app/"
    ],
    "display": "Normal",
    "stats": "110,000+ users",
    "logo": "/img/showcase/distrikt_logo.webp",
    "screenshots": [
      "/img/showcase/distrikt_screenshot.webp"
    ]
  },
  {
    "id": "bipquantum",
    "name": "bipquantum",
    "oneLiner": "An AI IP assistant and virtual lawyer that uses ICP to mint IP certificates, including licenses and ownership details.",
    "website": "https://gdjoy-siaaa-aaaap-qhh2q-cai.icp0.io/",
    "tags": [
      "Tools / Infrastructure",
      "AI"
    ],
    "twitter": "https://twitter.com/BipQuantum",
    "description": "An AI IP assistant and virtual lawyer that uses ICP to mint IP certificates, including licenses and ownership details.",
    "usesInternetIdentity": false,
    "display": "Normal",
    "logo": "/img/showcase/bipQuantum_logo.jpg"
  },
  {
    "id": "ICPCC",
    "name": "ICPCC DAO LLC",
    "oneLiner": "A community-owned and fully self-sustaining decentralized conference event series devoted to highlighting the ICP's technology and ecosystem.",
    "website": "https://osjzm-oaaaa-aaaal-ajcoq-cai.icp0.io/",
    "tags": [
      "DAO"
    ],
    "twitter": "https://twitter.com/icp_cc",
    "description": "A community-owned and fully self-sustaining decentralized conference event series devoted to highlighting the ICP's technology and ecosystem.",
    "usesInternetIdentity": false,
    "display": "Normal",
    "logo": "/img/showcase/icpcc_logo.png"
  },
  {
    "id": "clpfinance",
    "name": "CLP Finance",
    "oneLiner": "A liquidity protocol and native stablecoin that allows users to deposit assets, borrow stablecoins at zero interest.",
    "website": "https://www.clp.finance/",
    "tags": [
      "DeFi",
      "Bitcoin",
      "Ethereum",
      "Chainfusion"
    ],
    "stats": "5,000 accounts",
    "twitter": "https://twitter.com/CLPFinance721",
    "description": "A liquidity protocol and native stablecoin that allows users to deposit assets, borrow stablecoins at zero interest.",
    "usesInternetIdentity": true,
    "display": "Normal",
    "logo": "/img/showcase/clpfinance_logo.png"
  },
  {
    "id": "sns-rewards-dashboard",
    "name": "SNS Rewards Dashboard by PYOR",
    "oneLiner": "A data dashboard that displays metrics and charts related to the rewards distributed within the SNS ecosystem.",
    "website": "https://shrny-laaaa-aaaag-alckq-cai.icp0.io/",
    "tags": [
      "Tools / Infrastructure",
      "DAO"
    ],
    "twitter": "https://twitter.com/pyorxyz",
    "description": "A data dashboard that displays metrics and charts related to the rewards distributed within the SNS ecosystem.",
    "usesInternetIdentity": false,
    "display": "Normal",
    "logo": "/img/showcase/pyor_logo.png"
  },
  {
    "id": "replicatr",
    "name": "Replicatr",
    "oneLiner": "Nostr relay using ICP for inter-relay synchronization.",
    "website": "https://replicatr.dev/",
    "tags": [
      "Tools / Infrastructure",
      "SocialFi"
    ],
    "twitter": "https://twitter.com/pyorxyz",
    "github": "https://github.com/Hubmakerlabs/replicatr",
    "description": "Nostr relay using ICP for inter-relay synchronization.",
    "usesInternetIdentity": false,
    "display": "Normal",
    "logo": "/img/showcase/replicator_logo.jpg"
  },
  {
    "id": "dotmeet",
    "name": "Dotmeet",
    "oneLiner": "A city-based events calendar app helping web3 communities and companies in effectively reaching their target audience within cities.",
    "website": "https://dotmeet.app/",
    "tags": [
      "SocialFi"
    ],
    "stats": "4,000 users",
    "twitter": "https://twitter.com/dotmeetapp",
    "github": "https://github.com/dotmeet/dotmeet-icp",
    "description": "A city-based events calendar app helping web3 communities and companies in effectively reaching their target audience within cities.",
    "usesInternetIdentity": true,
    "display": "Normal",
    "logo": "/img/showcase/dotmeet_logo.jpg"
  },
  {
    "id": "syron",
    "name": "Syron",
    "oneLiner": "A USD-pegged stablecoin, overcollateralized with Bitcoin and powered by Chain Fusion.",
    "website": "https://tyrondao.org",
    "tags": [
      "Chainfusion",
      "Bitcoin"
    ],
    "twitter": "https://twitter.com/tyrondao_org",
    "github": "https://github.com/tyrondao/tyron-icp",
    "description": "A USD-pegged stablecoin, overcollateralized with Bitcoin and powered by Chain Fusion.",
    "usesInternetIdentity": true,
    "display": "Normal",
    "logo": "/img/showcase/syron_logo.png"
  },
  {
    "id": "doxa",
    "name": "Doxa",
    "oneLiner": "A multi-stablecoin plartform with the doxa dollar.",
    "website": "https://i7m4z-gqaaa-aaaak-qddtq-cai.icp0.io/",
    "tags": [
      "Chainfusion",
      "DeFi"
    ],
    "twitter": "https://twitter.com/doxa_dollar",
    "github": "https://github.com/DoxaFoundation/doxa-v3",
    "description": "A multi-stablecoin plartform with the doxa dollar.",
    "usesInternetIdentity": true,
    "display": "Normal",
    "logo": "/img/showcase/doxa_logo.jpeg"
  },
  {
    "id": "tezsign",
    "name": "Tezsign",
    "oneLiner": "A digital signing platform that offers a seamless signing experience for individuals and enterprises.",
    "website": "https://www.tezsign.com/",
    "tags": [
      "Enterprise",
      "Tools / Infrastructure"
    ],
    "twitter": "https://twitter.com/TezSign/",
    "description": "A digital signing platform that offers a seamless signing experience for individuals and enterprises.",
    "usesInternetIdentity": false,
    "display": "Normal",
    "logo": "/img/showcase/tezsign_logo.png"
  },
  {
    "id": "brownfiamm",
    "name": "Brownfi AMM",
    "oneLiner": "A novel AMM with high capital efficiency and simple UX.",
    "website": "https://browndex.io/",
    "tags": [
      "DeFi"
    ],
    "twitter": "https://twitter.com/BrownFidex/",
    "github": "https://github.com/BrownFi/BrownFi-AMM-ICP",
    "description": "A novel AMM with high capital efficiency and simple UX.",
    "usesInternetIdentity": false,
    "display": "Normal",
    "logo": "/img/showcase/brownfiamm_logo.jpg"
  },
  {
    "id": "momint",
    "name": "Momint",
    "oneLiner": "Momint enables fractional trade of renewable energy projects through its Asset Marketplace.",
    "website": "https://www.momint.io",
    "tags": [
      "DeFi",
      "NFT"
    ],
    "stats": "53,000 users",
    "twitter": "https://twitter.com/Momint_official",
    "description": "Momint enables fractional trade of renewable energy projects through its Asset Marketplace.",
    "usesInternetIdentity": false,
    "display": "Normal",
    "logo": "/img/showcase/momint_logo.png"
  },
  {
    "id": "icsi",
    "name": "ICP Subaccount Indexer (ICSI) by Jagad",
    "oneLiner": "A tool designed to manage and track ICP sub-accounts on the Internet Computer.",
    "website": "https://jagad.to/",
    "tags": [
      "Tools / Infrastructure"
    ],
    "twitter": "https://twitter.com/Jagad_Official",
    "github": "https://github.com/garudaidr/icp-subaccount-indexer",
    "description": "A tool designed to manage and track ICP sub-accounts on the Internet Computer.",
    "usesInternetIdentity": false,
    "display": "Normal",
    "logo": "/img/showcase/jagad_logo.png"
  },
  {
    "id": "ic-side-services",
    "name": "IC Side Services",
    "oneLiner": "Enabling DAOs to deploy the services they depend upon and that are currently run on AWS.",
    "tags": [
      "Tools / Infrastructure",
      "DAO"
    ],
    "github": "https://github.com/omnia-network/ic_akash",
    "description": "Enabling DAOs to deploy the services they depend upon and that are currently run on AWS.",
    "usesInternetIdentity": false,
    "display": "Normal",
    "logo": "/img/showcase/omnia_logo.png"
  },
  {
    "id": "raters",
    "name": "Raters",
    "oneLiner": "A SocialFi blockchain-powered platform designed for movie lovers, offering a space to share reviews, ratings, and discover films.",
    "tags": [
      "SocialFi"
    ],
    "website": "https://ratersapp.com/",
    "twitter": "https://twitter.com/raters_app",
    "description": "A SocialFi blockchain-powered platform designed for movie lovers, offering a space to share reviews, ratings, and discover films.",
    "usesInternetIdentity": false,
    "display": "Normal",
    "logo": "/img/showcase/Raters_logo.png"
  },
  {
    "id": "incheon-universe",
    "name": "Incheon Universe",
    "oneLiner": "Empowering citizens with NFT-based civic rights and DAO-driven participation, collaboration, and rewards for urban development.",
    "tags": [
      "SocialFi",
      "DAO",
      "NFT"
    ],
    "website": "https://incheon.world/#/main",
    "twitter": "https://twitter.com//incheon_heroes",
    "description": "Empowering citizens with NFT-based civic rights and DAO-driven participation, collaboration, and rewards for urban development.",
    "usesInternetIdentity": false,
    "display": "Normal",
    "logo": "/img/showcase/incheonuniverse_logo.png"
  },
  {
    "id": "idempotent-proxy",
    "name": "Idempotent Proxy",
    "oneLiner": "Reverse proxy server with build-in idempotency support written in Rust & Cloudflare Worker.",
    "tags": [
      "Tools / Infrastructure"
    ],
    "github": "https://github.com/ldclabs/idempotent-proxy",
    "twitter": "https://twitter.com//icpandadao",
    "description": "Reverse proxy server with build-in idempotency support written in Rust & Cloudflare Worker.",
    "usesInternetIdentity": false,
    "display": "Normal",
    "logo": "/img/showcase/idempotent_proxy_logo.png"
  },
  {
    "id": "panorama-block",
    "name": "Panorama Block",
    "oneLiner": "AI-powered cross-chain analytics. Offering real-time blockchain data, starting with Bitcoin.",
    "tags": [
      "Tools / Infrastructure",
      "Bitcoin"
    ],
    "website": "https://panoramablock.com",
    "github": "https://github.com/Panorama-Block/panorama-block-icp",
    "twitter": "https://twitter.com/panoramablock",
    "description": "AI-powered cross-chain analytics. Offering real-time blockchain data, starting with Bitcoin.",
    "usesInternetIdentity": false,
    "display": "Normal",
    "logo": "/img/showcase/PanoramaBlock_Logo.png"
  },
  {
    "id": "dappradar",
    "name": "Dapp Radar",
    "oneLiner": "A dapp discovery portal for blockchain users, provides insights for investors and analysts, and educates visitors about vital blockchain networks.",
    "tags": [
      "Tools / Infrastructure"
    ],
    "website": "https://dappradar.com/",
    "twitter": "https://twitter.com/dappradar",
    "description": "A dapp discovery portal for blockchain users, provides insights for investors and analysts, and educates visitors about vital blockchain networks.",
    "usesInternetIdentity": false,
    "display": "Normal",
    "logo": "/img/showcase/dappradar_logo.png"
  },
  {
    "id": "motodex",
    "name": "Motodex",
    "oneLiner": "A hyper-casual, motorcycle race game where players develop their riders and improve high-speed tracks.",
    "tags": [
      "Games",
      "NFT"
    ],
    "website": "https://motodex.dexstudios.games/",
    "twitter": "https://twitter.com/openbisea",
    "description": "A hyper-casual, motorcycle race game where players develop their riders and improve high-speed tracks.",
    "usesInternetIdentity": true,
    "display": "Normal",
    "logo": "/img/showcase/motodex_logo.png"
  },
  {
    "id": "fomowell",
    "name": "Fomowell",
    "oneLiner": "The fairest Web3 project launch platform.",
    "tags": [
      "SocialFi"
    ],
    "stats": "300 users, daily transactions of $3k",
    "website": "https://fomowell.com/",
    "twitter": "https://twitter.com/fomowell",
    "description": "The fairest Web3 project launch platform.",
    "usesInternetIdentity": true,
    "display": "Normal",
    "logo": "/img/showcase/fomowell_logo.png"
  },
  {
    "id": "metaviz",
    "name": "Metaviz",
    "oneLiner": "A visual project collaboration workspace.",
    "tags": [
      "Tools / Infrastructure"
    ],
    "website": "https://www.metaviz.net/",
    "github": "https://github.com/dariuszdawidowski/metaviz-server-juno",
    "twitter": "https://twitter.com/metavizofficial",
    "description": "A visual project collaboration workspace.",
    "usesInternetIdentity": true,
    "display": "Normal",
    "logo": "/img/showcase/metaviz_logo.png"
  },
  {
    "id": "alpcafi",
    "name": "Alpcafi",
    "oneLiner": "Tools that bring ICP to everyone including AlpacaFi (CoinMarketCap for ICP tokens) and PacaBot (Telegram Trading Bot).",
    "tags": [
      "Tools / Infrastructure"
    ],
    "website": "https://alpacafi.xyz",
    "description": "Tools that bring ICP to everyone including AlpacaFi (CoinMarketCap for ICP tokens) and PacaBot (Telegram Trading Bot).",
    "usesInternetIdentity": false,
    "display": "Normal",
    "logo": "/img/showcase/alpacafi_logo.png"
  },
  {
    "id": "waterneuron",
    "name": "Water Neuron",
    "oneLiner": "A liquid staking protocol designed for ICP. Staking ICP becomes straightforward and efficient.",
    "tags": [
      "DeFi",
      "DAO"
    ],
    "website": "https://waterneuron.fi/stake/",
    "description": "A liquid staking protocol designed for ICP. Staking ICP becomes straightforward and efficient.",
    "usesInternetIdentity": true,
    "display": "Normal",
    "logo": "/img/showcase/waterneuron_logo.png"
  },
  {
    "id": "cyclestransferstation",
    "name": "Cycles Transfer Station",
    "oneLiner": "An on-chain order-book market trade platform for ICRC-1 tokens on the world-computer.",
    "tags": [
      "DeFi",
      "DAO"
    ],
    "website": "https://cycles-transfer-station.com/",
    "description": "An on-chain order-book market trade platform for ICRC-1 tokens on the world-computer.",
    "usesInternetIdentity": true,
    "display": "Normal",
    "logo": "/img/showcase/waterneuron_logo.png"
  },
  {
    "id": "relation",
    "name": "Relation",
    "oneLiner": "Web3 social graph using a graph database built on ICP.",
    "tags": [
      "Tools / Infrastructure",
      "SocialFi"
    ],
    "website": "https://relationlabs.ai/home",
    "github": "https://github.com/relationlabs/relation-graph-icp",
    "twitter": "https://twitter.com/relationlabs",
    "description": "Web3 social graph using a graph database built on ICP.",
    "usesInternetIdentity": false,
    "display": "Normal",
    "logo": "/img/showcase/relation_logo.png"
  },
  {
    "id": "meddle",
    "name": "Meddle",
    "oneLiner": "A software-IoT product that deals with data collection from sensors and industrial machinery.",
    "tags": [
      "Tools / Infrastructure",
      "Enterprise"
    ],
    "website": "https://meddleconnect.com",
    "github": "https://github.com/quinck-io/meddle-icp-be/",
    "description": "A software-IoT product that deals with data collection from sensors and industrial machinery.",
    "usesInternetIdentity": false,
    "display": "Normal",
    "logo": "/img/showcase/Meddle_Logo.png"
  },
  {
    "id": "staexvts",
    "name": "Staex VTS",
    "oneLiner": "A vehicle tracking system that serves as an infrastructure to track and invoice vehicles.",
    "tags": [
      "Tools / Infrastructure",
      "Enterprise"
    ],
    "website": "https://staex.io",
    "github": "https://github.com/staex-io/vts",
    "twitter": "https://twitter.com/staex_io",
    "description": "A vehicle tracking system that serves as an infrastructure to track and invoice vehicles.",
    "usesInternetIdentity": true,
    "display": "Normal",
    "logo": "/img/showcase/staex_logo.png"
  },
  {
    "id": "rolodex",
    "name": "rolodex",
    "oneLiner": "A self-sovereign directory, giving YOU control of your contact information.",
    "tags": [
      "Tools / Infrastructure",
      "Enterprise"
    ],
    "website": "https://rolodex.weavechain.com/",
    "github": "https://github.com/weavechain/rolodex3",
    "twitter": "https://twitter.com/WeavechainWeb3",
    "description": "A self-sovereign directory, giving YOU control of your contact information.",
    "usesInternetIdentity": false,
    "display": "Normal",
    "logo": "/img/showcase/rolodex_logo.png"
  },
  {
    "id": "zon",
    "name": "Zon Social Media",
    "oneLiner": "A fusion of social network, marketplace, and Web directory.",
    "website": "https://zoncircle.com",
    "tags": [
      "SocialFi"
    ],
    "description": "A fusion of social network, marketplace, and Web directory. World as items in folders. On the mission to overcome network effect - well suited for indie authors.",
    "logo": "/img/showcase/zon_logo.webp",
    "usesInternetIdentity": true,
    "authOrigins": "https://zoncircle.com",
    "github": "https://github.com/vporton/zondirectory2",
    "twitter": "https://x.com/ZonDirectory"
  },
  {
    "id": "neuronpool",
    "name": "NeuronPool",
    "oneLiner": "Stake your ICP, join the pool and win big rewards!",
    "website": "https://neuronpool.com/",
    "tags": [
      "DeFi"
    ],
    "description": "Stake your ICP, join the pool and win big rewards!",
    "logo": "/img/showcase/neuronpool_logo.png",
    "usesInternetIdentity": true,
    "stats": "Open-source DeFi",
    "authOrigins": [
      "https://stake.neuronpool.com",
      "https://t3c6p-zqaaa-aaaar-qafuq-cai.icp0.io"
    ],
    "github": "https://github.com/neuronpool-technologies",
    "twitter": "https://x.com/NeuronPool"
  },
  {
    "id": "fort-major-dao",
    "name": "Fort Major DAO",
    "oneLiner": "Fair, Open, Robust and Transparent digital organization with an uplifting vibe.",
    "website": "https://fort-major.org",
    "tags": [
      "DAO"
    ],
    "description": "Let's build something nice together and share the benefits fairly! Sign in, find a task you can tackle, solve it and claim your rewards.",
    "stats": "150+ Tasks Already Solved",
    "logo": "/img/showcase/fort-major-dao_logo.svg",
    "twitter": "https://x.com/msqwallet",
    "github": "https://github.com/fort-major/dao"
  },
  {
    "id": "bit10",
    "name": "BIT10",
    "oneLiner": "BIT10 is the S&P500 of Bitcoin DeFi Assets",
    "description": "BIT10 is an asset manager which gives it's users the opportunity to buy our Index which tracks the biggest crypto tokens, ordinals and BRC-20's in the Bitcoin DeFi ecosystem. BIT10 offers a pre-picked basket of assets that the user can hold simply buying one token.",
    "website": "https://www.bit10.app",
    "logo": "/img/showcase/bit10_logo.webp",
    "screenshots": [
      "/img/showcase/bit10_screenshot.webp"
    ],
    "video": "/img/showcase/bit10_video.mp4",
    "display": "Normal",
    "stats": "500+ user signups",
    "tags": [
      "Bitcoin",
      "DeFi"
    ],
    "usesInternetIdentity": true,
    "github": "https://github.com/ZeyaRabani/BIT10",
    "twitter": "https://x.com/bit10startup",
    "youtube": "https://www.youtube.com/watch?v=XBAx1-Py9Oo",
    "submittableId": "46826692",
    "videoContentType": "video/mp4"
  },
  {
<<<<<<< HEAD
    "id": "icecube",
    "name": "icecube",
    "oneLiner": "An open-source, 100% on-chain social network.",
    "description": "Ice Cube is a an open-source, 100% on-chain social network.",
    "website": "https://mjlwf-iqaaa-aaaan-qmtna-cai.icp0.io/home",
    "logo": "/img/showcase/icecube_logo.png",
    "display": "Normal",
    "tags": [
      "SocialFi"
    ],
    "usesInternetIdentity": true,
    "github": "https://github.com/NeutronStarDAO/icecube",
    "twitter": "https://x.com/icecubeapp"
  },
  {
    "id": "bridge-23-app",
    "name": "Bridge 23",
    "oneLiner": "Bridge 23 is a fully featured data marketplace running on ICP where everyone can sell their data directly to merchants, companies and institutions.",
    "description": "Bridge 23 is a fully featured data marketplace running on ICP where everyone can sell their data directly to merchants, companies and institutions.",
    "stats": "5000+ waitlist, 100+ users, 4000+ tokenized products",
    "website": "https://alpha.bridge23.app/login",
    "logo": "/img/showcase/bridge23_logo.png",
    "display": "Normal",
    "tags": [
      "Tools / Infrastructure"
    ],
    "usesInternetIdentity": true,
    "github": "https://github.com/bridge-23/Gate23",
    "twitter": "https://x.com/bridge23inc"
  },
  {
    "id": "event-hub-attention-dao",
    "name": "Event Hub",
    "oneLiner": "Event Hub Broadcaster is an event-driven system managed by Attention DAO for connecting ecosystem projects on ICP.",
    "description": "Event Hub Broadcaster is an event-driven system managed by Attention DAO for connecting ecosystem projects on ICP.",
    "website": "https://attentiondao.app/dao",
    "logo": "/img/showcase/eventhub_logo.png",
    "display": "Normal",
    "tags": [
      "Tools / Infrastructure",
      "DAO"
    ],
    "usesInternetIdentity": true,
    "github": "https://github.com/Vitiv/event-broadcaster/"
  },
  {
    "id": "gate23",
    "name": "Gate23",
    "oneLiner": "Gate23 is an advanced point-of-sale (POS) and business software designed specifically for the food and beverage, e-commerce, and retail industries.",
    "description": "Gate23 is an advanced point-of-sale (POS) and business software designed specifically for the food and beverage, e-commerce, and retail industries.",
    "website": "https://alpha-gate23.bridge23.app/",
    "logo": "/img/showcase/Gate23_logo.png",
    "display": "Normal",
    "tags": [
      "Tools / Infrastructure",
      "Enterprise",
      "Ethereum"
    ],
    "usesInternetIdentity": true,
    "github": "https://github.com/bridge-23/Gate23",
    "twitter": "https://x.com/bridge23inc"
  },
  {
    "id": "IC-PayPortal",
    "name": "IC PayPortal",
    "oneLiner": "The IC-PayPortal Motoko by Expeera is a library that provides developers with a set of functions for managing fiat payments on ICP.",
    "description": "The IC-PayPortal Motoko is a library that provides developers with a set of functions for managing fiat payments on ICP.",
    "website": "https://3356i-cqaaa-aaaao-axdqa-cai.icp0.io/",
    "logo": "/img/showcase/expeera_logo.jpeg",
    "display": "Normal",
    "tags": [
      "Tools / Infrastructure"
    ],
    "usesInternetIdentity": false,
    "github": "https://github.com/Expeera/IC-PayPortal/tree/phase-3"
  }
=======
  "name": "Aegis Finance",
  "description": "The Aegis Finance is an all-in-one exchange for trading, deposits, and withdrawals.",
  "website": "https://aegis-finance.vercel.app/",
  "logo": "/img/showcase/aegis-finance_logo.webp",
  "screenshots": [
    "/img/showcase/aegis-finance_screenshot.webp"
  ],
  "video": "",
  "display": "Normal",
  "id": "aegis-finance",
  "oneLiner": "Unlocking financial freedom, block by block.",
  "stats": "100k+ $AEGIS TVL",
  "tags": [
    "Bitcoin",
    "Ethereum",
    "DeFi"
  ],
  "usesInternetIdentity": true,
  "github": "https://github.com/AegisFinance",
  "twitter": "https://x.com/icpdelta",
  "youtube": "",
  "submittableId": ""
}
>>>>>>> 20a5c832
]<|MERGE_RESOLUTION|>--- conflicted
+++ resolved
@@ -5033,7 +5033,6 @@
     "videoContentType": "video/mp4"
   },
   {
-<<<<<<< HEAD
     "id": "icecube",
     "name": "icecube",
     "oneLiner": "An open-source, 100% on-chain social network.",
@@ -5109,8 +5108,8 @@
     ],
     "usesInternetIdentity": false,
     "github": "https://github.com/Expeera/IC-PayPortal/tree/phase-3"
-  }
-=======
+  },
+{
   "name": "Aegis Finance",
   "description": "The Aegis Finance is an all-in-one exchange for trading, deposits, and withdrawals.",
   "website": "https://aegis-finance.vercel.app/",
@@ -5134,5 +5133,4 @@
   "youtube": "",
   "submittableId": ""
 }
->>>>>>> 20a5c832
 ]