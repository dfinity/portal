[
  {
    "id": "dscvr",
    "name": "DSCVR",
    "oneLiner": "Social portals, community airdrops, crypto tipping on chain",
    "website": "https://dscvr.one/",
    "tags": [
      "SocialFi"
    ],
    "twitter": "https://twitter.com/DSCVR1?s=20&t=qrUKGHeyFLGiBQjpj3iI9A",
    "description": "DSCVR is an end-to-end decentralized Web3 social media platform that allows communities to form into groups called Portals. These Portals can be NFT gated, airdrop fungible and non-fungible tokens to their members and much more. DSCVR also allows for tipping posts in a growing number of cryptos, supporting ckBTC, a Bitcoin twin living on the Internet Computer.",
    "usesInternetIdentity": true,
    "stats": "200,000+ users",
    "display": "Large",
    "logo": "/img/showcase/dscvr_logo.webp",
    "screenshots": [
      "/img/showcase/dscvr_screenshot.webp"
    ]
  },

  {
    "id": "openchat",
    "name": "OpenChat",
    "oneLiner": "Decentralized alternative to WhatsApp",
    "website": "https://oc.app/",
    "tags": [
      "SocialFi",
      "Bitcoin",
      "DAO"    
    ],
    "description": "OpenChat is a fully decentralized real-time messaging service that is indistinguishable from Web2 chat apps, while living 100% on the blockchain. This allows users to send crypto to each other - including Bitcoin - and own a part of OpenChat through CHAT tokens.",
    "usesInternetIdentity": true,
    "display": "Large",
    "stats": "80,000+ users",
    "logo": "/img/showcase/openchat_logo.webp",
    "screenshots": [
      "/img/showcase/openchat-screenshot.webp"
    ]
  },

  {
    "id": "icpswap",
    "name": "ICPSwap",
    "website": "https://icpswap.com",
    "tags": [
      "DeFi",
      "Wallet",
      "Bitcoin",
      "Ethereum"
    ],
    "description": "ICPSwap is DEX built completely end-to-end on-chain. By building the ability for anyone to swap tokens through ICPSwap leveraging the Internet Computer blockchain as the high-speed, scalable, low-cost infrastructure makes ICPSwap a first-to-market in the growing Internet Computer DeFi ecosystem.",
    "usesInternetIdentity": true,
    "logo": "/img/showcase/icpswap_logo.webp",
    "screenshots": [
      "/img/showcase/icpswap_screenshot_0.webp"
    ]
  },

{
    "id": "funded",
    "name": "Funded",
    "oneLiner": "Fund your favorite projects and get NFT rewards",
    "website": "https://funded.app/",
    "tags": [
      "SocialFi",
      "DeFi",
      "Bitcoin",
      "Ethereum"
    ],
    "twitter": "https://twitter.com/funded_app",
    "description": "Web3 crowdfunding! Thanks to ICP's low transaction fees and advanced smart contract technology, you can participate in crowdfunding with ICP, BTC and ETH without worrying about losing money on gas fees.",
    "usesInternetIdentity": true,
    "stats": "83,000+ ICP funded",
    "display": "Normal",
    "logo": "/img/showcase/funded_logo.webp",
    "screenshots": []
  },

  {
    "id": "nfid",
    "name": "NFID",
    "oneLiner": "Your digital identity for the modern world.",
    "website": "https://t.co/FDpvRjszU3/",
    "tags": ["Wallet", "Ethereum"
    ],
    "twitter": "https://twitter.com/IdentityMaxis",
    "description": "Embrace the new era of personal empowerment with NFID, the most advanced digital identity to keep your personal information private and digital assets secure.",
    "usesInternetIdentity": true,
<<<<<<< HEAD
    "logo": "/img/showcase/nfid_logo.webp",
    "screenshots": []
=======
    "logo": "/img/showcase/nfid_logo.webp"
>>>>>>> f7c3cc25
  },


  {
    "id": "dmail",
    "name": "Dmail",
    "oneLiner": "Web3 Decentralized Email Client",
    "website": "https://dmail.ai/",
    "tags": [
      "NFT",
      "SocialFi"
    ],
    "description": "Dmail is the Web3 replacement for e-mail. Hosted completely on-chain and built on the Internet Computer, this dapp enables users to send and receive blockchain-backed, encrypted messages. In addition, Dmail addresses are owned by users as NFT assets - there is a natively built marketplace. Dmail was the winner of the 2021 Warpspeed ICP Hackathon in China, and saw an immediate round of funding netting a $10M valuation. ",
    "usesInternetIdentity": true,
    "github": "https://github.com/dmailofficial",
    "display": "Normal",
    "logo": "/img/showcase/dmail_logo.webp",
    "screenshots": [
      "/img/showcase/dmail_screenshot_0.webp"
    ]
  },

 {
    "id": "icdex",
    "name": "ICDex",
    "website": "https://avjzx-pyaaa-aaaaj-aadmq-cai.raw.ic0.app/ICDex",
    "tags": [
      "DeFi",
      "Bitcoin"
    ],
    "description": "ICDex is flagship product by ICLighthouse, an orderbook based DEX that runs 100% on-chain. The world's first orderbook DEX - made possible by advanced ICP smart contracts",
    "usesInternetIdentity": true,
    "twitter": "https://twitter.com/ICLighthouse",
    "display": "Normal",
    "logo": "/img/showcase/icdex_logo.webp",
    "screenshots": []
  },

  {
    "id": "helix",
    "name": "Helix Markets",
    "description": "Bringing true ownership and full transparency to crypto trading",
    "website": "https://t.co/OcdISW1Xww",
    "tags": [
      "Ethereum", "DeFi"
    ],
    "twitter": "https://twitter.com/HelixMarkets",
    "description": "",
     "usesInternetIdentity": true,
<<<<<<< HEAD
    "logo": "/img/showcase/helix_logo.webp",
    "screenshots": []
=======
    "logo": "/img/showcase/helix_logo.webp"
>>>>>>> f7c3cc25
  },


  {
    "id": "distrikt",
    "name": "distrikt",
    "oneLiner": "Censorship-resistant fully on-chain social media platform",
    "website": "https://distrikt.app",
    "tags": [
      "SocialFi"
    ],
    "twitter": "https://twitter.com/DistriktApp?s=20&t=FIuSJzaUxndtjKLTpwmCEw",
    "description": "Distrikt is a completely decentralized, community-owned Web3 social media platform. Users of the platform will soon be able vote on upgrades, and no user data will ever be mined or sold. Create your account, secured by Internet Identity today.",
    "usesInternetIdentity": true,
    "authOrigins": ["https://distrikt.app", "https://az5sd-cqaaa-aaaae-aaarq-cai.ic0.app/"],
    "display": "Large",
    "stats": "110,000+ users",
    "logo": "/img/showcase/distrikt_logo.webp",
    "screenshots": [
      "/img/showcase/distrikt_screenshot.webp"
    ]
  },

  {
    "id": "hot-or-not",
    "name": "Hot or Not",
    "oneLiner": "Token rewards for both content creators and lurkers",
    "website": "https://hotornot.wtf/",
    "tags": [
      "SocialFi", "DAO"
    ],
    "description": "Hot or Not is a decentralized short-form video based social media platform, which integrates prediction markets for content. In addition to sharing their own videos, users can also speculate on videos of other users by staking tokens and voting whether a video will become 'Hot' or 'Not' to earn rewards.",
    "usesInternetIdentity": true,
    "stats": "55,000+ users",
    "logo": "/img/showcase/hot_or_not_logo.png",
    "screenshots": [
      "/img/showcase/hot_or_not_screenshot_0.jpg"
    ],
    "videoContentType": "video/mp4",
    "video": "/img/showcase/hot_or_not_video.mp4"
  },

  {
    "id": "bitfinity-evm",
    "name": "Bitfinity EVM",
    "website": "https://bitfinity.network/",
    "tags": [
      "DeFi",
      "Tools / Infrastructure",
      "Ethereum"
    ],
    "twitter": "https://twitter.com/bitfinitynet",
    "description": "Bitfinity is the EVM compatibility layer for the IC. Using Bitfinity, you can deploy your Solidity smart contracts to the Internet Computer, taking advantage of is many advantageous DeFi capabilities: HTTP Outcalls, the BTC integration and more.",
    "usesInternetIdentity": true,
    "stats": "1,000+ TPS",
    "display": "Large",
    "logo": "/img/showcase/bitfinity_evm.png",
    "screenshots": [
      "/img/showcase/bitfinity_showcase.webp"
    ]
  },

  {
    "id": "iclighthouse",
    "name": "ICLightHouse",
    "description": "Incubating true web3 DeFi infrastructure on the Internet Computer. Defi development framework and Defi ecosystem on IC blockchain.",
    "tags": [
      "DeFi",
      "Tools / Infrastructure",
      "Bitcoin",
      "Ethereum"
    ],
    "website": "https://iclight.house/",
    "twitter": "https://twitter.com/ICLighthouse?s=20&t=hL-7QAUfiWo75L8pZzJ7fw",
    "discord": "https://discord.com/invite/FQZFGGq7zv",
    "logo": "/img/showcase/iclighthouse_logo.webp"
  },

  {
    "id": "astrox",
    "name": "AstroX ME",
    "oneLiner": "A powerful multichain wallet",
    "website": "https://astrox.me/#/",
    "tags": [
      "Tools / Infrastructure",
      "Wallet",
      "Bitcoin",
      "NFT",
      "Ethereum"
    ],
    "description": "ME wallet securing your assets without seed phrase across any devices.",
    "github": "https://github.com/AstroxNetwork",
    "twitter": "https://twitter.com/astrox_network",
    "logo": "/img/showcase/astroxme_logo.webp",
    "display": "Large",
    "screenshots": [
      "/img/showcase/astrox_me_screenshot.webp"
    ]
  },

  {
    "id": "yumi",
    "name": "Yumi",
    "oneLiner": "NFT marketplace for digital and physical assets",
    "website": "https://tppkg-ziaaa-aaaal-qatrq-cai.raw.ic0.app/",
    "tags": [
      "NFT"
    ],
    "twitter": "https://twitter.com/YumiMarketplace",
    "description": "Yumi is a high-speed, low-cost, and fully decentralized NFT marketplace built on the Internet Computer. All digital collectibles available on Yumi are hosted fully on-chain. The minting of NFTs is completely free for creators (no gas fees).",
    "usesInternetIdentity": true,
    "stats": "130,000+ ICP volume",
    "display": "Large",
    "logo": "/img/showcase/yumi_logo.webp",
    "screenshots": [
      "/img/showcase/yumi-screenshot.webp"
    ]
  },

  {
    "id": "entrepot",
    "name": "Entrepot",
    "oneLiner": "ICP's most popular NFT marketplace",
    "website": "https://entrepot.app/",
    "tags": [
      "NFT"
    ],
    "twitter": "https://twitter.com/toniqlabs",
    "description": "Entrepot is a decentralized NFT marketplace developed by ToniqLabs, the creators behind Rise of the Magni, Stoic Wallet, Cronic NFTs, and Exponent. Entrepot provides users with tools and on-chain services to design, deploy, and manage NFTs and traditional tokens. ",
    "usesInternetIdentity": false,
    "stats": "1,000,000+ ICP volume",
    "display": "Large",
    "logo": "/img/showcase/entrepot_logo.webp",
    "screenshots": [
      "/img/showcase/entrepot_screenshot.webp"
    ]
  },

    {
    "id": "sonic",
    "name": "Sonic",
    "oneLiner": "Swap-built end-to-end DeFi platform",
    "website": "https://sonic.ooo/",
    "tags": [
      "DeFi",
      "Wallet",
      "Bitcoin",
      "Ethereum"
    ],
    "description": "Sonic is a DEX built end-to-end on-chain, on the Internet Computer. Sonic, built by PsychedelicDAO, currently run by Meme Cake enables users to swap tokens, earn fees as a liquidity provider, & build on the Internet Computer's AMM. Sonic takes advantage of the ICP blockchain's low fees, high-scalability, and reverse-gas model to deliver a seamless Web3 experience.",
    "github": "https://github.com/psychedelic",
    "stats": "$360,000+ TVL",
    "display": "Normal",
    "logo": "/img/showcase/sonic_logo.webp",
    "screenshots": [
      "/img/showcase/sonic_screenshot_0.webp"
    ]
  },

  {
    "id": "orally-network",
    "name": "Orally",
    "oneLiner": "The fully on-chain oracles for secure and reliable decentralized data feeding and automation across multiple chains.",
    "tags": ["Tools / Infrastructure", "DeFi", "Ethereum"],
    "description": "The fully on-chain oracles for secure and reliable decentralized data feeding and automation across multiple chains. Experience seamless real-world data integration across various blockchains, powering dynamic, secure and efficient dapps. Elevate your blockchain journey with us!",
    "usesInternetIdentity": false,
    "website": "https://orally.network",
    "github": "https://github.com/orally-network",
    "youtube": "https://youtu.be/1ZDEyllqUcA",
    "twitter": "https://twitter.com/orally_network",
    "display": "Large",
    "logo": "/img/showcase/orally-network_logo.png",
    "screenshots": [
      "/img/showcase/orally-network_screenshot_0.webp"
    ],
    "submittableId": "35782696"
  },

  {
    "id": "plug",
    "name": "Plug",
    "oneLiner": "Decentralized Wallet for the Internet Computer",
    "website": "https://plugwallet.ooo/",
    "tags": [
      "Wallet",
      "NFT",
      "Tools / Infrastructure",
      "Bitcoin",
      "Ethereum"
    ],
    "description": "Plug Wallet, built and open sourced by Fleek, is a browser extension that allows you to access your ICP, Cycles and other tokens - as well as log into Internet Computer dapps with one click.",
    "github": "https://github.com/Psychedelic/plug",
    "stats": "100,000+ users",
    "display": "Normal",
    "logo": "/img/showcase/plug_logo.webp",
    "video": "/img/showcase/plug_video.mp4",
    "videoContentType": "video/mp4",
    "screenshots": [
      "/img/showcase/plug_screenshot_0.webp"
    ]
  },

  {
    "id": "infinityswap",
    "name": "InfinitySwap",
    "website": "https://infinityswap.one/",
    "tags": [
      "DeFi",
      "Wallet",
      "Ethereum"
    ],
    "twitter": "https://twitter.com/infinity_swap",
    "description": "InfinitySwap is a platform to create, stake, and swap tokens on the Internet Computer. Backed by Polychain Capital and 9YardsCapital (amongst others) - InfinitySwap offers users the ability to swap tokens cheaply with their novel technology, built on the ICP blockchain.",
    "stats": "$1.5M Invested PolyChain Capital + a16z",
    "logo": "/img/showcase/infinityswap_logo.webp",
    "screenshots": [
      "/img/showcase/infinityswap_screenshot_0.webp"
    ]
  },

  {
    "id": "bitfinitywallet",
    "name": "Bitfinity Wallet",
    "oneLiner": "A wallet to store and manage NFTs, Tokens, and connect to dapps on the Internet Computer.",
    "website": "https://wallet.infinityswap.one/",
    "tags": [
      "Wallet",
      "Bitcoin", "Ethereum"
    ],
    "description": "The Bitfinity Wallet is a multi-chain wallet built and open sourced by InfinitySwap. It is a browser extension that allows you to store and transfer your BTC, ICP, SNS-1, NFT and other tokens - as well as log into Internet Computer dapps with a single click. The InfinitySwap Wallet also supports Internet Identity, the powerful authentication framework provided by the Internet Computer.",
    "display": "Large",
    "logo": "/img/showcase/bitfinitywallet_logo.webp",
    "videoContentType": "video/mp4",
    "screenshots": [
      "/img/showcase/bitfinitywallet_screenshot.webp"
    ]
  },

  {
    "id": "airgap",
    "name": "AirGap",
    "oneLiner": "Self custody made simple and secure. Turn a spare smartphone into a cold wallet.",
    "description": "Self custody made simple and secure. Turn a spare smartphone into a cold wallet that can store a plethora of tokens including ICP and ckBTC. Using AirGap, you can stake ICP directly on the NNS and participate in governance.",
    "website": "https://airgap.it/",
    "tags": [
      "Wallet",
      "Ethereum"
    ],
    "usesInternetIdentity": false,
    "logo": "/img/showcase/airgap_logo.webp"
  },

  {
    "id": "evmonicp",
    "name": "EVM on ICP",
    "website": "https://fxa77-fiaaa-aaaae-aaana-cai.raw.ic0.app/evm/",
    "tags": [
      "Ethereum"
    ],
    "description": "An Ethereum Virtual Machine (EVM) demo built and hosted on the Internet Computer blockchain. P.S. there is a hidden game in the demo. ",
    "display": "Normal",
    "logo": "/img/showcase/evmonicp_logo.webp",
    "screenshots": [
      "/img/showcase/evmonicp_screenshot_0.webp"
    ]
  },

  {
    "id": "stoicwallet",
    "name": "Stoic Wallet",
    "website": "https://www.stoicwallet.com/",
    "tags": [
      "Wallet",
      "Ethereum"
    ],
    "description": "Stoic Wallet by Toniq Labs allows anyone to create a digital wallet, authenticating users through a variety of methods, one of those being Internet Identity. Create accounts, keep an address book, and more. ",
    "usesInternetIdentity": true,
    "logo": "/img/showcase/stoicwallet_logo.webp",
    "screenshots": [
      "/img/showcase/stoicwallet_screenshot_0.webp"
    ]
  },

  {
    "id": "kleverio",
    "name": "Klever.io",
    "website": "https://klever.io/",
    "tags": [
      "Wallet",
      "DeFi",
      "Ethereum"
    ],
    "description": "Klever.io is a non-custodial mobile wallet that supports dozens of protocols and is tying them all together with the Internet Computer blockchain. Manage, store, stake, transfer and in future swap ICP right within Klever.io. Klever has integrated with the Internet Computer's Network Nervous System in order to support staking with voting rewards. ",
    "logo": "/img/showcase/kleverio_logo.webp",
    "screenshots": [
      "/img/showcase/kleverio_screenshot_0.webp"
    ]
  },

  {
    "id": "nnsfront-enddapp",
    "name": "NNS Dapp",
    "oneLiner": "Dapp for Staking Neurons + Voting On-Chain",
    "website": "https://nns.ic0.app",
    "github": "https://github.com/dfinity/nns-dapp",
    "tags": [
      "Wallet",
      "Tools / Infrastructure",
      "Bitcoin",
      "Ethereum"
    ],
    "description": "The NNS front-end dapp allows anyone to interact with the Internet Computer's Network Nervous System with a user-friendly UI. Served completely end-to-end through blockchain, this dapp allows you to manage ICP, stake neurons, participate in voting, and earn governance rewards.",
    "usesInternetIdentity": true,
    "logo": "/img/showcase/nnsfront-enddapp_logo-dark.webp"
  },

  {
    "id": "oisy",
    "name": "Oisy Wallet",
    "oneLiner": "A novel Ethereum wallet hosted on the Internet Computer",
    "website": "https://oisy.com",
    "github": "https://github.com/dfinity/oisy-wallet",
    "tags": [
      "Ethereum",
      "DeFi",
      "Wallet"
    ],
    "description": "Crafted for the Internet Computer, Oisy is a unique Ethereum wallet that operates directly within your browser. It is entirely on-chain and secured by chain-key cryptography and Internet Identity.",
    "usesInternetIdentity": true,
    "logo": "/img/showcase/oisy_logo.svg"
  },

  {
    "id": "liquityfrontend",
    "name": "Liquity Frontend on ICP",
    "description": "Liquity is a decentralized borrowing protocol that allows users to draw interest-free loans against Ether used as collateral. Liquity now has a fully decentralized, immutable frontend hosted on the Internet Computer.",
    "website": "https://imtbl.top/#/",
    "tags": [
      "Ethereum",
      "DeFi"
    ],
    "twitter": "https://twitter.com/LiquityProtocol",
    "usesInternetIdentity": false,
    "display": "Normal",
    "logo": "/img/showcase/liquity.webp",
    "screenshots": []
  },

  {
    "id": "w3ns",
    "name": "W3NS - Multichain",
    "oneLiner": "An omni-channel notification service on the Internet Computer for any IC, EVM or offchain application",
    "website": "https://www.argonstudios.xyz",
    "tags": ["Tools / Infrastructure", "Ethereum"],
    "description": "A service to support sending of email, SMS and push notifications (both mobile and web) via Internet Computer for IC, EVM (currently supports Polygon, more to come) and offchain applications wanting to use a distributed and open source sending mechanism. Simply integrate our Polygon contract, or our IC canister, to use it today...",
    "stats": "3 early launch partners sending notifications from Polygon",
    "logo": "/img/showcase/w3ns_logo.png",
    "usesInternetIdentity": false,
    "github": "https://github.com/miguelToscano/w3ns",
    "youtube": "https://www.youtube.com/@argonstudios",
    "twitter": "https://twitter.com/ArgonStudiosXYZ"
  },

  {
    "id": "ethereum-canister",
    "name": "Ethereum Canister",
    "website": "https://www.eiger.co/",
    "oneLiner": "A fully trustless access to the Ethereum blockchain data.",
    "tags": [
      "Ethereum", "Tools / Infrastructure"
    ],
    "description": "The Ethereum canister offers a secure and trustless way to access Ethereum blockchain data within the ICP ecosystem. Behind the scenes, it leverages the helios light Ethereum client which is equipped with the capability to validate the authenticity of fetched data.",
    "stats": "17M+ blocks",
    "usesInternetIdentity": false,
    "github": "https://github.com/eigerco/ethereum-canister",
    "logo": "/img/ethereum.svg",
    "screenshots": [],
    "video": "",
    "videoContentType": "video/mp4",
    "submittableId": "40732752"
  },

  {
    "name": "Taurus",
    "description": "A platform that offers banking-grade custody and everything needed for managing any digital asset.",
    "website": "https://www.taurushq.com/",
    "logo": "/img/showcase/taurus_logo.png",
    "screenshots": [],
    "video": "",
    "display": "Normal",
    "id": "taurus",
    "oneLiner": "Banking-grade custody for digital asset management.",
    "stats": "Powering 15+ banks",
    "tags": [
      "Wallet",
      "Tools / Infrastructure",
      "Ethereum"
    ],
    "usesInternetIdentity": false,
    "github": "",
    "twitter": "",
    "youtube": "",
    "submittableId": ""
  },

  {
    "id": "omnic",
    "name": "Omnic",
    "oneLiner": "Crosschain Messaging Protocol & Token Bridge Between the Internet Computer and EVM Chains",
    "website": "https://omnic.network",
    "tags": [
      "Tools / Infrastructure",
      "DeFi",
      "Ethereum"
    ],
    "description": "Omnic is a Crosschain messaging protocol built on the Internet Computer, Omnic Token Bridge helps bring liquidity on EVM networks to the Internet Computer",
    "usesInternetIdentity": false,
    "logo": "/img/showcase/omnic_logo.webp",
    "screenshots": [
      "/img/showcase/omnic_screenshot_0.webp"
    ],
    "videoContentType": "video/mp4",
    "video": "/img/showcase/omnic_video.mp4"
  },

  {
    "id": "origyn",
    "name": "Origyn",
    "oneLiner": "NFT-Based Authentication for Luxury Goods ",
    "website": "https://www.origyn.ch/",
    "tags": [
      "NFT", "Tools / Infrastructure"
    ],
    "twitter": "https://twitter.com/ORIGYNTech",
    "description": "The Origyn Foundation is blending luxury goods with NFTs by providing digital verifications for physical objects. Only possible on the Internet Computer. ",
    "github": "https://github.com/origyn-sa",
    "logo": "/img/showcase/origyn_logo.webp",
    "screenshots": [
      "/img/showcase/origyn_screenshot_0.webp"
    ]
  },

  {
    "id": "finterest",
    "name": "Finterest",
    "website": "https://tyhcm-sqaaa-aaaah-abjya-cai.raw.ic0.app/#/",
    "tags": [
      "DeFi",
      "Bitcoin"
    ],
    "twitter": "https://twitter.com/finterestICP",
    "description": "Lend and borrow against your crypto without bridging it across chains. Yes, even Bitcoin",
    "stats": "$1.5M+ Raised",
    "logo": "/img/showcase/finterest_logo.webp",
    "screenshots": [
      "/img/showcase/finterest_screenshot_0.webp"
    ]
  },

  {
    "id": "boom-dao",
    "name": "Boom DAO",
    "oneLiner": "Powering the next generation of fully on-chain games, and providing a collaborative hub for all things web3 gaming.",
    "website": "https://boomdao.xyz/",
    "tags": ["Games", "DAO", "Tools / Infrastructure", "NFT", "Metaverse"],
    "description": "BOOM DAO is an all-in-one web3 game platform and protocol running 100% on-chain on the Internet Computer. We are on a mission to build the gaming vertical of the Internet Computer blockchain, power the next generation of fully on-chain games on ICP, and provide a collaborative hub for all things web3 gaming.",
    "stats": "23,000+ DAO Members",
    "logo": "/img/showcase/boom-dao-logo.webp",
    "display": "Large",
    "usesInternetIdentity": true,
    "github": "https://github.com/BoomDAO/",
    "youtube": "https://www.youtube.com/watch?v=LHVVi4pN6CI",
    "twitter": "https://twitter.com/boomdaosns",
    "screenshots": ["/img/showcase/boom-dao-screenshot0.webp"],
    "video": "/img/showcase/boom-dao-video.mp4",
    "videoContentType": "video/mp4",
    "submittableId": ""
  },


  {
    "id": "plethora",
    "name": "Plethora",
    "website": "https://plethora.game/",
    "tags": [
      "Games",
      "Metaverse",
      "NFT"
    ],
    "twitter": "https://twitter.com/PlethoraGame",
    "description": "Plethora is a Web3 platformer with the goal of rewarding users both with fun gameplay and NFTs. Plethora empowers NFT projects to launch their collections with immersive experiences customized for you. Play now to compete, have fun, and earn rewards.",
    "oneLiner": "3D platformer meets Web3 with NFT rewards",
    "display": "Large",
    "stats": "10,000+ users",
    "logo": "/img/showcase/plethora_logo.webp",
    "screenshots": [
      "/img/showcase/plethora_screenshot.webp"
    ]
  },

  {
    "id": "kinic",
    "name": "Kinic",
    "oneLiner": "The world's first Web3 search engine",
    "website": "https://74iy7-xqaaa-aaaaf-qagra-cai.ic0.app/",
    "tags": [
      "Tools / Infrastructure", "DAO"
    ],
    "twitter": "https://twitter.com/kinic_app?s=20&t=PVKALcCRCdZIgr0U4sDWeg",
    "description": "The world’s first Web3 search engine indexing all Internet Computer based dapps.",
    "stats": "3,000,000+ searches",
    "display": "Large",
    "usesInternetIdentity": true,
    "logo": "/img/showcase/kinic_logo.webp",
    "screenshots": [
      "/img/showcase/kinic_screenshot.webp"
    ]
  },

   {
    "id": "modclub",
    "name": "Modclub",
    "oneLiner": "The world's first AI powered Web3 crowdwork platform",
    "website": "https://modclub.ai",
    "twitter": "https://twitter.com/ModclubApp",
    "tags": [
      "SocialFi", "Tools / Infrastructure"
    ],
    "stats": "20,000+ tasks completed",
    "description": "Modclub is an AI-enhanced decentralized crowdwork platform that handles resource-intensive tasks such as moderation, user verification and data labeling.",
    "usesInternetIdentity": true,
    "logo": "/img/showcase/modclub_logo.webp",
    "screenshots": [
      "/img/showcase/modclub_screenshot_0.webp"
    ],
    "github": "https://github.com/modclub-app"
  },
  
  {
    "id": "querio",
    "name": "Querio",
    "website": "https://querio.io/",
    "tags": [
      "Tools / Infrastructure"
    ],
    "description": "Querio is the most advanced web3.0 search engine of exceptional speed and accuracy, that empowers its users to search over the Internet Computer.",
    "logo": "/img/showcase/Querio_Logo.webp",
    "screenshots": []
  },

  {
    "id": "cubetopia",
    "name": "Cubetopia",
    "oneLiner": "Build and own an NFT World on the blockchain",
    "website": "https://kqwp7-2yaaa-aaaah-abyna-cai.raw.ic0.app/",
    "tags": [
      "Games",
      "Metaverse"
    ],
    "twitter": "https://twitter.com/TheCubetopia",
    "description": "Cubetopia is a Web3 building game where players can create anything on unique blocky islands. Each island is a mutable NFT stored on the Internet Computer blockchain. Anyone can visit these islands on chain, while the owner of the NFT ownership handles building permissions.",
    "stats": "32,500+ ICP volume",
    "display": "Large",
    "logo": "/img/showcase/cubetopia_logo.webp",
    "screenshots": [
      "/img/showcase/cubetopia_screenshot.webp"
    ]
  },

  {
    "id": "itoka",
    "name": "ITOKA",
    "oneLiner": "A Leading Infrastructure for Music3.0",
    "website": "https://www.itoka.xyz/",
    "tags": [
      "NFT",
      "SocialFi"
    ],
    "description": "The ITOKA project seeks to disrupt the centralized music industry by offering a complete infrastructure solution for the web3 music industry. This includes creation tools, data storage, and music streaming services. The goal of ITOKA is to transform the music industry into a decentralized ecosystem, empowering creators with greater control over their content and a fairer share of revenue.",
    "usesInternetIdentity": false,
    "github": "https://github.com/Itoka-DAO",
    "twitter": "https://twitter.com/itokamusic",
    "stats": "3M+ minutes on-chain streaming",
    "logo": "/img/showcase/itoka_logo.svg",
    "video": "/img/showcase/itoka_video.mp4",
    "videoContentType": "video/mp4",
    "display": "Large",
    "screenshots": [
      "/img/showcase/itoka_screanshot.svg"
    ]
  },

  {
    "id": "taggr",
    "name": "TAGGR",
    "website": "https://taggr.link",
    "tags": [
      "SocialFi", "Tools / Infrastructure"
    ],
    "twitter": "https://twitter.com/TaggrNetwork",
    "description": "Fully on-chain and fully autonomous SocialFi network. A simple way to publish content on a public compute infrastructure. No Ponzinomics - TAGGR has a sustainable tokenomics model that rewards quality posts and removes incentive to spam.",
    "usesInternetIdentity": true,
    "authOrigins": ["https://taggr.link", "https://6qfxa-ryaaa-aaaai-qbhsq-cai.ic0.app"],
    "display": "Normal",
    "stats": "24,000+ posts",
    "logo": "/img/showcase/taggr_logo.webp",
    "oneLiner": "Blending forums and blogs - controlled by a DAO",
    "screenshots": [
      "/img/showcase/taggr_screenshot_0.webp"
    ]
  },

  {
    "id": "azle",
    "name": "Azle",
    "oneLiner": "TypeScript CDK for the Internet Computer",
    "website": "https://demergent-labs.github.io/azle/azle.html",
    "tags": [
      "Tools / Infrastructure"
    ],
    "description": "Azle is a TypeScript Canister Development Kit (CDK) for the Internet Computer. In other words, it's a TypeScript/JavaScript runtime for building applications on the IC.",
    "usesInternetIdentity": false,
    "logo": "/img/showcase/azle_logo.svg",
    "github": "https://github.com/demergent-labs/azle",
    "screenshots": [
      "/img/showcase/azle_screenshot_0.jpg"
    ]
  },


  {
    "id": "catalyze",
    "name": "Catalyze",
    "website": "https://aqs24-xaaaa-aaaal-qbbea-cai.ic0.app/",
    "tags": [
      "SocialFi"
    ],
    "description": "Catalyze is a decentralized social and community-building platform designed to host engaged and thriving Web3 communities. With a unique and customized engagement economy, Catalyze communities and their members will be rewarded for their participation and contribution. Main features include: direct communication, event & task management, integrated Web3 wallets, NFT Gating, NFT airdrop & sales management.",
    "usesInternetIdentity": true,
    "oneLiner": "Manage your Web3 communities and events",
    "display": "Large",
    "stats": "275+ groups",
    "logo": "/img/showcase/catalyze_logo.webp",
    "screenshots": [
      "/img/showcase/catalyze_screenshot.webp"
    ]
  },

  {
    "id": "juno",
    "name": "Juno",
    "oneLiner": "Build Web3 dApps like Web2",
    "website": "https://juno.build",
    "tags": [
      "Tools / Infrastructure"
    ],
    "twitter": "https://twitter.com/junobuild",
    "github": "https://github.com/junobuild/juno",
    "description": "Juno is an open-source platform that combines the power of Web3 with the ease and simplicity of Web2 development, enabling programmers to build decentralized apps faster and easier than ever before.",
    "display": "Large",
    "usesInternetIdentity": true,
    "authOrigins": ["https://console.juno.build"],
    "logo": "/img/showcase/juno_logo.svg",
    "screenshots": [
      "/img/showcase/juno_social_image.png"
    ]
  },

  {
    "id": "internetidentity",
    "name": "Internet Identity",
    "oneLiner": "Decentralized Anonymous Blockchain Authentication",
    "website": "https://identity.ic0.app/",
    "tags": [
      "Tools / Infrastructure"
    ],
    "description": "Internet Identity is a privacy-enhancing authentication framework for applications on the Internet Computer. It provides users with a easy-to-use and secure anonymizing login to Web3 services running on ICP without being tracked across dapps.",
    "github": "https://github.com/dfinity/internet-identity",
    "usesInternetIdentity": true,
    "stats": "1,000,000+ users",
    "logo": "/img/showcase/internetidentity_logo.webp",
    "screenshots": [
      "/img/showcase/internetidentity_screenshot_0.gif"
    ]
  },

  {
    "id": "Arth",
    "name": "Arth",
    "oneLiner": "Arth ckBTC wallet and swap btc<>ckBtc",
    "tags": [
      "DeFi",
      "Wallet", "Bitcoin"
    ],
    "description": "Introducing Arth - the mobile payments app that combines the power of Bitcoin with the convenience of mobile payments. With ckBTC, you can easily swap ckBTC from Bitcoin, view balances, and seamlessly make payments using QR codes. more features coming soon",
    "usesInternetIdentity": true,
    "website": "https://arth.foo",
    "github": "https://github.com/s1dc0des/arth_app",
    "twitter": "https://twitter.com/arth_foo",
    "display": "Large",
    "logo": "/img/showcase/arth_logo.png",
    "screenshots": [
      "/img/showcase/arth_ss.webp"
    ],
    "submittableId": "36143434"
  },

  {
    "name": "Signals",
    "description": "Signals is a location based chat app for making connections, creating communities and discovering events. ",
    "website": "https://signalsicp.com/",
    "logo": "/img/showcase/signals_logo.webp",
    "screenshots": [
      "/img/showcase/signals_screenshot.webp"
    ],
    "display": "Normal",
    "id": "signals",
    "oneLiner": "A location based app for empowering local communities",
    "stats": "5,000+ users",
    "tags": [
      "SocialFi"
    ],
    "usesInternetIdentity": true,
    "twitter": "https://twitter.com/signalsicp",
    "submittableId": "35639473"
  },

  {
    "id": "stakedicp",
    "name": "StakedICP",
    "oneLiner": "Non-custodial liquid staking for ICP",
    "tags": [
      "DeFi"
    ],
    "description": "StakedICP is the liquid-staking protocol revolutionizing staking on the Internet Computer, putting control in investors' hands. ICP is staked in the NNS DAO, and stakers receive rewards just by holding the stICP token. The stICP token is DeFi-compatible, to support protocols building on the Internet Computer, and always fully-backed by ICP staked in the NNS.",
    "usesInternetIdentity": false,
    "website": "https://stakedicp.com",
    "github": "https://github.com/AegirFinance/StakedICP",
    "twitter": "https://twitter.com/StakedICP",
    "display": "Normal",
    "logo": "/img/showcase/stakedicp_logo.webp",
    "screenshots": []
  },


  {
    "id": "canscale",
    "name": "CanScale",
    "description": "Worried about data being persisted or how your data structure will scale across canisters? CanScale can help you focus more on building out your vision, and spend less time thinking about how to scale out your multi canister architecture on the IC.",
    "tags": [
      "Tools / Infrastructure"
    ],
    "website": "https://www.canscale.dev",
    "twitter": "https://twitter.com/can_scale",
    "logo": "/img/showcase/canscale_logo.webp",
    "submittableId": "34140445"
  },

  {
    "id": "canistergeek",
    "name": "Canistergeek",
    "oneLiner": "IC canister management tool",
    "description": "Top up your canisters, monitor cycles, memory, logs and get your monthly reports in one place.",
    "tags": [
      "Tools / Infrastructure"
    ],
    "usesInternetIdentity": true,
    "website": "https://canistergeek.app/",
    "github": "https://github.com/usergeek/canistergeek_ic_rust",
    "twitter": "https://twitter.com/theUSERGEEK",
    "discord": "https://discord.gg/CvTpv2TeKs",
    "logo": "/img/showcase/canistergeek_logo.webp",
    "submittableId": "33310242"
  },

  {
    "name": "Mops",
    "description": "On-chain package manager for Motoko. Mops makes it easy to discover, install and publish Motoko packages.",
    "website": "https://mops.one",
    "logo": "/img/showcase/mops_logo.webp",
    "screenshots": [],
    "video": "",
    "display": "Normal",
    "id": "mops",
    "oneLiner": "On-chain package manager for Motoko",
    "stats": "15,000+ downloads",
    "tags": [
      "Tools / Infrastructure"
    ],
    "usesInternetIdentity": false,
    "github": "https://github.com/ZenVoich/mops",
    "twitter": "https://twitter.com/mops_one",
    "youtube": "",
    "submittableId": ""
  },

  {
    "id": "beamfi",
    "name": "BeamFi",
    "oneLiner": "Real Time Micro Payments solution for creators",
    "website": "https://beamfi.app",
    "tags": [
      "DeFi"
    ],
    "description": "BeamFi is an open source DeFi protocol, bringing Autonomous Stream Payment solution to Internet Computer, allowing users to send or receive a constant stream of ICP or XTC in BeamFi DApp or BeamFi Meeting App in Zoom while a meeting is in progress",
    "usesInternetIdentity": false,
    "logo": "/img/showcase/beamfi_logo.webp",
    "github": "https://github.com/BeamFi/BeamFiProtocol",
    "youtube": "https://youtu.be/85TWP4QHHBg",
    "twitter": "https://twitter.com/BeamFiApp",
    "screenshots": [
      "/img/showcase/beamfi_screenshot_0.webp"
    ],
    "submittableId": "33086681"
  },

  {
    "id": "eimolad",
    "name": "Eimolad",
    "description": "This is an amazing world inhabited by humans, dwarves, orcs, elves and other fantastic creatures. This is a world of magic and valor. This world is full of mysteries, dangers and incredible adventures. ",
    "tags": [
      "Games"
    ],
    "website": "https://eimolad.com/",
    "twitter": "https://twitter.com/eimolad",
    "discord": "https://discord.gg/qD3R5nDXDZ",
    "logo": "/img/showcase/eimolad_logo.webp",
    "submittableId": "28118212"
  },

  {
    "id": "mora",
    "name": "MORA",
    "oneLiner": "A Web3 space for writers to express autonomy of thought ",
    "website": "https://mora.app",
    "tags": [
      "SocialFi"
    ],
    "description": "Mora allows users to create a unique Web3 space where they can have independent content data, subscription relationships, financial information, and even complex algorithms. From its inception, a planet will be monitored by Launch Trail to ensure compliance with the protocol and establish trust. The Launch Trail will be controlled by the Mora Dao Canister.",
    "usesInternetIdentity": true,
    "stats": "2,000+ articles",
    "logo": "/img/showcase/mora_logo.png",
    "screenshots": [
      "/img/showcase/mora_banner.jpg"
    ],
    "youtube": "https://www.youtube.com/watch?v=rQIGanE7WxA",
    "twitter": "https://twitter.com/Mora_App"
  },

  {
    "id": "dsocial",
    "name": "DSocial",
    "website": "https://DSocial.app ",
    "tags": [
      "SocialFi"
    ],
    "description": "DSocial is a decentralized version of YouTube -- enabling content creators to be fairly rewarded for their work, and engagement. This Web3 media platform is hosted end-to-end on the Internet Computer interoperating with Arweave for decentralized video content.",
    "usesInternetIdentity": true,
    "display": "Normal",
    "logo": "/img/showcase/dsocial_logo.webp",
    "video": "/img/showcase/dsocial_video.mp4",
    "videoContentType": "video/mp4",
    "screenshots": []
  },

  {
    "id": "unfoldvr",
    "name": "UnfoldVR",
    "oneLiner": "Decentralizing asset Creation and Discovery for the Metaverse",
    "website": "https://jmorc-qiaaa-aaaam-aaeda-cai.ic0.app/",
    "tags": [
      "Metaverse",
      "NFT",
      "Tools / Infrastructure"
    ],
    "twitter": "https://twitter.com/unfold_vr",
    "description": "UnfoldVR empowers creators to author 3D NFTs using easy-to-use tools both on the Web and in Virtual Reality.",
    "usesInternetIdentity": true,
    "display": "Normal",
    "logo": "/img/showcase/unfoldvr_logo.webp",
    "video": "/img/showcase/unfoldvr_video.mp4",
    "videoContentType": "video/mp4",
    "screenshots": []
  },


  {
    "id": "kawak",
    "name": "KawaK",
    "description": "A forum for critical thinkers, builders and writers. Earn by providing human to human feedback.  ",
    "website": "https://3ysab-rqaaa-aaaan-qaewq-cai.ic0.app/",
    "logo": "/img/showcase/kawak_logo.webp",
    "screenshots": [
      "/img/showcase/kawak_screenshot.webp"
    ],
    "video": "/img/showcase/kawak_video.mp4",
    "videoContentType": "video/mp4",
    "display": "Normal",
    "oneLiner": "Acess real human feedback. Earn while helping others",
    "stats": "100+ Topics ",
    "tags": [
      "Tools / Infrastructure"
    ],
    "usesInternetIdentity": false,
    "github": "https://github.com/kawak-org/Kawak-2.0",
    "twitter": "https://twitter.com/KawaK_ICP",
    "youtube": "",
    "submittableId": "35943161"    
  },

  {
    "id": "seers",
    "name": "Seers",
    "website": "https://seers.social/",
    "tags": [
      "SocialFi"
    ],
    "description": "What if there was decentralized Twitter that included prediction markets? Seers is Web3 social media platform hosted 100% on-chain combining social media features with prediction markets.",
    "usesInternetIdentity": true,
    "stats": "10,000 users + TVL",
    "display": "Normal",
    "logo": "/img/showcase/seers_logo.webp",
    "screenshots": []
  },

  {
    "id": "pokedstudiobots",
    "name": "PokedStudio Bots",
    "website": "https://entrepot.app/marketplace/poked",
    "tags": [
      "NFT"
    ],
    "description": "PokedStudio Bots are a collection of 10,000 unique bots designed by acclaimed digital artist, Jonathan Ball. The Ultimate Master Bot which sold for 3,000 ICP (~$172,140), marks the largest single NFT purchase on the Internet Computer, and is one of the largest across all blockchain projects to date. The NFT Bots are all unique and possess differing rarities and attributes that will transfer into a future metaverse gaming experience in beautiful technicolor.",
    "oneLiner": "Record Highest Selling NFT",
    "display": "Large",
    "logo": "/img/showcase/pokedstudiobots_logo.webp",
    "screenshots": [
      "/img/showcase/pokedstudio-bots.webp"
    ]
  },

  {
    "id": "Caniplay",
    "name": "Caniplay",
    "oneLiner": "The world's First NFT Broadcast Station",
    "tags": [
      "NFT",
      "SocialFi" ],
    "description": "Introducing CaniPlay (Can I Play), the pioneering, fully on-chain NFT broadcast station. Submit your audio or video content, reach a global audience receiving recognition and rewards from your listeners. As a listener, enjoy airdrops for actively participating in curating content",
    "usesInternetIdentity": false,
    "website": "https://es7e3-taaaa-aaaan-qakqq-cai.icp0.io",
    "github": "https://github.com/orgs/Canistore",
    "twitter": "https://twitter.com/canistore",
    "display": "Large",
    "logo": "/img/showcase/CaniPlay_logo.png",
    "screenshots": [
      "/img/showcase/CaniPlay_SS.webp"
    ],
    "submittableId": "34838526"
  },

  {
    "id": "nuance",
    "name": "Nuance",
    "website": "https://exwqn-uaaaa-aaaaf-qaeaa-cai.ic0.app/",
    "tags": [
      "SocialFi"
    ],
    "description": "Nuance is a Web3.0 blogging platform that is hosted on-chain end-to-end on the Internet Computer. Developed by Aikin Dapps, the alpha of the world's first blogging platform to be hosted entirely on a blockchain has now launched. Nuance aims to bring NFTs into the world of editorial content ownership.",
    "usesInternetIdentity": true,
    "logo": "/img/showcase/nuance_logo.webp",
    "screenshots": [
      "/img/showcase/nuance_screenshot_0.webp"
    ]
  },


  {
    "id": "rubaru",
    "name": "RuBaRu",
    "oneLiner": "Building On-Chain Regenerative Creator-Consumer Economy",
    "website": "https://rubaru.app/",
    "tags": ["SocialFi"],
    "description": "RuBaRu aims to create a vibrant 100% On-Chain DAO-based tokenized economy owned & governed by the community, where creators, influencers, consumers, and brands coexist harmoniously. By doing so, we unlock new opportunities, reshape digital creativity, drive economic growth, and foster a thriving ecosystem of shared prosperity.",
    "logo": "/img/showcase/rubaru_logo.png",
    "display": "Large",
    "usesInternetIdentity": true,
    "youtube": "https://youtu.be/CBumSMJRV08", 
    "twitter": "https://twitter.com/RuBaRu_app",
    "screenshots": ["/img/showcase/rubaru_dapp_screenshots.png"], 
    "video": "/img/showcase/rubaru_video.mp4", 
    "videoContentType": "video/mp4",
    "submittableId": "39223821"
  },

  {
    "id": "ntagle",
    "name": "ntagle",
    "oneLiner": "Proof of Physical Ownership Platform",
    "tags": [
      "Tools / Infrastructure",
      "Wallet",
      "Bitcoin"
    ],
    "description": "ntagle connects inexpensive physical NFC tags to canisters, giving IC dapp developers the ability to create transferrable HW wallets, Physical NFTs, etc. Any tag can use any integration, meaning dapps can make web3 phygital experiences available to all ntagle owners with a single deploy.",
    "usesInternetIdentity": false,
    "logo": "/img/showcase/ntagle_icon.webp",
    "github": "https://github.com/InternetComputerOG/ntagle-core",
    "twitter": "https://twitter.com/ntagled",
    "website": "https://github.com/InternetComputerOG/ntagle-core",
    "screenshots": []
  },

  {
    "id": "cosmicrafts",
    "name": "Cosmicrafts",
    "oneLiner": "Blast through the metaverse with Cosmicrafts, where interstellar mayhem meets epic battles for the ultimate cosmic showdown!",
    "website": "https://cosmicrafts.com/",
    "tags": [
      "Games",
      "Metaverse"
    ],
    "twitter": "https://twitter.com/cosmicrafts",
    "description": "Unleash your inner commander and dominate the metaverse in the action-packed universe of Cosmicrafts. Engage in thrilling interstellar battles, strategize with allies, and conquer the cosmos. Are you ready to claim your place among the stars?",
    "usesInternetIdentity": true,
    "stats": "10,000+ users",
    "logo": "/img/showcase/cosmicrafts_logo.webp",
    "video": "/img/showcase/cosmicrafts_video.mp4",
    "videoContentType": "video/mp4",
    "screenshots": [
      "/img/showcase/cosmicrafts_screenshot1.jpg"
    ]
  },

  {
    "id": "kontribute",
    "name": "Kontribute",
    "oneLiner": "Web3 storytelling",
    "website": "https://kontribute.app",
    "tags": [
      "SocialFi",
      "NFT"
    ],
    "twitter": "https://twitter.com/TeamBonsai_ICP",
    "description": "Kontribute is a web3 creators platform that brings story writing and digital art collectibles together. Features include: decentralized story storage, likes, tipping, polls, NFT marketplace and NFT minting.",
    "github": "https://github.com/teambonsai/bonsai_dapp",
    "usesInternetIdentity": true,
    "stats": "1,000+ users",
    "display": "Normal",
    "logo": "/img/showcase/kontribute_logo.webp",
    "screenshots": [
      "/img/showcase/kontribute_screenshot_0.webp"
    ]
  },

  {
    "id": "dstar",
    "name": "Dstar",
    "website": "https://yunqk-aqaaa-aaaai-qawva-cai.ic0.app/",
    "tags": [
      "NFT"
    ],
    "description": "Dstar is an Internet Identity (II) trading marketplace. Since each II is unique, the ICP blockchain treats them as NFTs. Users can trade, purchase, or sell their anonymous blockchain-based authentication accounts on this community-built marketplace. Integrated with Plug wallet, users can search for and purchase any coveted Internet Identity numbers which may be up for auction.",
    "oneLiner": "Internet Identity Marketplace",
    "display": "Normal",
    "logo": "/img/showcase/dstar_logo.webp",
    "screenshots": [
      "/img/showcase/dstar_screenshot_0.webp"
    ]
  },

  {
    "id": "sudograph",
    "name": "Sudograph",
    "website": "https://i67uk-hiaaa-aaaae-qaaka-cai.raw.ic0.app/",
    "tags": [
      "Tools / Infrastructure"
    ],
    "description": "Sudograph is a GraphQL database for the Internet Computer. Its goal is to become the simplest way to develop applications for the IC by providing flexibility and out-of-the-box data management.",
    "github": "https://github.com/sudograph/sudograph",
    "logo": "/img/showcase/sudograph_logo.webp",
    "screenshots": [
      "/img/showcase/sudograph_screenshot_0.webp"
    ]
  },

  {
    "id": "dwitter",
    "name": "Dwitter",
    "oneLiner": "AI-powered social network",
    "website": "https://dwitter.me",
    "tags": [
      "SocialFi"
    ],
    "description": "Explore Dwitter! Decentralized social network like Twitter, integrated with OpenAI bots. View a shared global feed featuring user-chatbot interactions from around the world.",
    "usesInternetIdentity": false,
    "logo": "/img/showcase/dwitter_logo.png",
    "github": "https://github.com/azhuravel/Dwitter-Dfinity",
    "twitter": "https://twitter.com/DwitterWeb3",
    "screenshots": [],
    "submittableId": 21958145
  },

  {
    "id": "icdrive",
    "name": "IC Drive",
    "website": "https://rglue-kyaaa-aaaah-qakca-cai.ic0.app/#/",
    "tags": [
      "Tools / Infrastructure"
    ],
    "description": "A decentralized private file storage dapp built on the Internet Computer. Store and securely share any type from anywhere in the world with this decentralized version of Box, or Google Drive. ",
    "usesInternetIdentity": true,
    "logo": "/img/showcase/icdrive_logo.webp",
    "screenshots": [
      "/img/showcase/icdrive_screenshot_0.webp",
      "/img/showcase/icdrive_screenshot_1.webp"
    ]
  },

  {
    "id": "argonstudio",
    "name": "Argon Studio",
    "description": "We'll be your end-to-end partner, whether managing your project from ideation to implementation, or filling gaps in your current team.",
    "tags": [
      "Tools / Infrastructure"
    ],
    "website": "https://argonstudios.xyz/",
    "twitter": "https://twitter.com/ArgonStudiosXYZ",
    "logo": "/img/showcase/argonstudio_logo.webp",
    "submittableId": "34524251"
  },

  {
    "id": "motokoplayground",
    "name": "Motoko Playground",
    "oneLiner": "Free IDE to Learn Motoko",
    "website": "https://m7sm4-2iaaa-aaaab-qabra-cai.raw.ic0.app/",
    "tags": [
      "Tools / Infrastructure"
    ],
    "description": "The Motoko Playground is an IDE for developers to learn Motoko - the native language for the Internet Computer blockchain. Deploy canister smart contracts for free, directly within a browser, without needing to download an SDK or set up a wallet.",
    "github": "https://github.com/dfinity/motoko-playground",
    "usesInternetIdentity": false,
    "display": "Normal",
    "logo": "/img/showcase/motokoplayground_logo.webp",
    "video": "/img/showcase/motokoplayground_video.mp4",
    "videoContentType": "video/mp4",
    "screenshots": []
  },


  {
    "id": "contentfly",
    "name": "Content Fly",
    "website": "https://contentfly.app/",
    "tags": [
      "SocialFi"
    ],
    "description": "Content Fly is a Web3 Job Management Tool & Marketplace. It allows content buyers & creators to work together with the security of an escrow payment and DAO based dispute resolution. IP is protected and transferred as an NFT.",
    "usesInternetIdentity": true,
    "display": "Normal",
    "logo": "/img/showcase/contentfly_logo.webp",
    "screenshots": [
      "/img/showcase/contentfly_screenshot_0.webp"
    ]
  },

  {
    "id": "scinet",
    "name": "SCINET",
    "description": "SCINET is a decentralized life sciences (“DeSci”) research and investment platform that revolutionizes the way people do and support science. Powered by blockchain technologies, SCINET allows retail and institutional investors to invest directly in life sciences research and technology with security and authenticity.",
    "tags": [
      "SocialFi",
      "Tools / Infrastructure"
    ],
    "usesInternetIdentity": false,
    "website": "https://www.scinet.one/",
    "twitter": "https://twitter.com/scinet_inc",
    "discord": "https://discord.com/invite/5uH6vpJjeB",
    "logo": "/img/showcase/scinet_logo.webp",
    "submittableId": "33285268"
  },

  {
    "id": "crowdgovorg",
    "name": "CrowdGov.org",
    "oneLiner": "The simplified, one stop shop for IC Governance.",
    "website": "https://crowdgov.org",
    "tags": [
      "Tools / Infrastructure"
    ],
    "description": "The crowdgov.org website is dedicated to simplified governance for the internet computer. You will find information about how to participate in governance and how to maximize voting rewards. A variety of research tools are provided to help you learn more about NNS ecosystem participants and the current state of decentralization.",
    "usesInternetIdentity": true,
    "display": "Normal",
    "logo": "/img/showcase/crowdgovorg_logo.webp",
    "screenshots": [
      "/img/showcase/crowdgovorg_screenshot_0.webp"
    ]
  },

  {
    "id": "faefolk",
    "name": "FaeFolk",
    "description": "FaeFolk is a multiplayer, slice of life, NFT role-playing game where you use your NFTs to craft tools, equipment, and train your skills",
    "tags": [
      "Games",
      "NFT"
    ],
    "website": "https://medium.com/faefolk",
    "github": "https://github.com/ICCards/faefolk",
    "twitter": "https://twitter.com/_faefolk",
    "discord": "https://discord.gg/Fe5qYRZrGp",
    "logo": "/img/showcase/faefolk_logo.webp",
    "submittableId": "32841408"
  },

  {
    "id": "factland",
    "name": "Factland DAO",
    "oneLiner": "A Web3 community building decentralized trust in the age of misinformation",
    "website": "https://factland.org",
    "tags": [
      "Tools / Infrastructure"
    ],
    "description": "Factland is a Web3 DAO with a mission to slow the spread of misinformation online. Factland makes it easy for anyone to flag untrustworthy claims and have them promptly adjudicated by a decentralized community of fact checkers rewarded in crypto.",
    "usesInternetIdentity": true,
    "stats": "50+ claims adjudicated",
    "logo": "/img/showcase/factland_logo.png",
    "github": "https://github.com/Factland",
    "youtube": "https://www.youtube.com/channel/UCriPbgLAQ6x5C2Hugfho37Q",
    "twitter": "https://twitter.com/factlanddao",
    "screenshots": [],
    "video": "/img/showcase/factland_video.mp4",
    "videoContentType": "video/mp4",
    "submittableId": 32780428
  },

  {
    "id": "sagatarot",
    "name": "Saga Tarot",
    "website": "https://5nl7c-zqaaa-aaaah-qaa7a-cai.raw.ic0.app/",
    "tags": [
      "Games"
    ],
    "description": "Have your fortune told on the Internet Computer. Saga Tarot gives you a tarot reading in one click. The user-friendly dapp is built completely on the Internet Computer, accessible from any browser. What will the future hold for you?",
    "usesInternetIdentity": true,
    "display": "Normal",
    "logo": "/img/showcase/sagatarot_logo.webp",
    "video": "/img/showcase/sagatarot_video.mp4",
    "videoContentType": "video/mp4",
    "screenshots": []
  },

  {
    "id": "ember-cli-dfinity",
    "name": "ember-cli-dfinity",
    "description": "An add-on for using the Internet Computer in your EmberJS app.",
    "website": "https://vkx2r-zaaaa-aaaap-aa55a-cai.icp0.io/",
    "tags": [
      "Tools / Infrastructure"
    ],
    "usesInternetIdentity": false,
    "logo": "/img/showcase/ember-cli-dfinity.png",
    "github": "https://github.com/onehilltech/ember-cli-dfinity"
  },

  {
    "id": "kybra",
    "name": "Kybra",
    "oneLiner": "Python CDK for the Internet Computer",
    "website": "https://github.com/demergent-labs/kybra",
    "tags": [
      "Tools / Infrastructure"
    ],
    "description": "Kybra is a Python Canister Development Kit (CDK) for the Internet Computer. In other words, it's a Python runtime for building applications on the IC.",
    "usesInternetIdentity": false,
    "logo": "/img/showcase/kybra_logo.svg",
    "screenshots": [
      "/img/showcase/kybra_screenshot_0.jpg"
    ]
  },

  {
    "id": "icpipeline",
    "name": "ICPipeline",
    "website": "https://www.icpipeline.com",
    "tags": [
      "Tools / Infrastructure"
    ],
    "description": "ICPipeline is your self-contained, n-tiered development and testing platform, designed and built specifically for the Internet Computer ecosystem. On-demand dev tooling for the next generation of IC/Web3 applications.\n",
    "github": "https://github.com/icpipeline-framework",
    "usesInternetIdentity": false,
    "display": "Normal",
    "logo": "/img/showcase/icpipeline_logo.webp",
    "screenshots": [
      "/img/showcase/icpipeline_screenshot_0.webp"
    ]
  },

  {
    "id": "icme",
    "name": "ICME",
    "website": "https://sygsn-caaaa-aaaaf-qaahq-cai.raw.ic0.app/",
    "tags": [
      "Tools / Infrastructure"
    ],
    "description": "ICME is a no-code tool that makes it easy for anyone to build and deploy beautiful websites on the Internet Computer. Launch your blog or business's website on the Internet Computer today.",
    "usesInternetIdentity": true,
    "logo": "/img/showcase/icme_logo.webp",
    "screenshots": [
      "/img/showcase/icme_screenshot_0.webp",
      "/img/showcase/icme_screenshot_1.webp"
    ]
  },

  {
    "id": "iknows",
    "name": "iKnows",
    "oneLiner": "Explore unlimited knowledge, with Q&A interaction between you and me!",
    "website": "https://ffxwx-3yaaa-aaaah-qajua-cai.ic0.app",
    "tags": ["SocialFi"],
    "description": "iKnows is a decentralized application platform built on the Internet Computer (IC), based on the IC network, with knowledge as the core, and through a social approach.",
    "usesInternetIdentity": true,
    "logo": "/img/showcase/iknows_logo.png",
    "github": "https://github.com/iKnowsDAO/rights-dao",
    "twitter": "https://twitter.com/iKnowsDAO",
    "submittableId": "32909645"
  },
  {
    "id": "metamob",
    "name": "Metamob",
    "oneLiner": "Together we can change the world! One campaign at time.",
    "description": "A decentralized web3 app, running 100% on-chain on the Internet Computer, that lets any user start mobilizations by creating campaigns of four different kinds: donations, votes, signatures and fundraising.",
    "tags": [
      "SocialFi"
    ],
    "website": "https://site.metamob.app/",
    "github": "https://github.com/av1ctor/metamob",
    "twitter": "https://twitter.com/metamob_app",
    "discord": "https://discord.com/invite/8zhj7umRpD",
    "logo": "/img/showcase/metamob_logo.webp",
    "screenshots": [
      "/img/showcase/metamob_screenshot_0.webp"
    ],
    "submittableId": 32331652
  },

  {
    "id": "sandbless",
    "name": "Sand Bless",
    "oneLiner": "Sandblasting and serigraphy artworks",
    "website": "https://qob3k-7yaaa-aaaao-aahdq-cai.ic0.app/",
    "tags": [
      "Tools / Infrastructure"
    ],
    "description": "Sandblasting and glass serigraphy. Artistic and craftsmen artworks signed with unique verifiable mark numbers and linked imprints using Internet Computer Canisters technology.",
    "github": "https://github.com/branciard/SandBlessCanisters",
    "usesInternetIdentity": false,
    "logo": "/img/showcase/sandbless_logo.webp",
    "screenshots": [
      "/img/showcase/sandbless_screenshot_0.webp"
    ]
  },

  {
    "id": "icpexplorer",
    "name": "ICP Explorer",
    "website": "https://www.icpexplorer.org/#/datacenters",
    "tags": [
      "Tools / Infrastructure"
    ],
    "description": "ICP Explorer, a project started in 2018, is an open-source, community-built dashboard and explorer for the Internet Computer, providing live information and statistics about the network, governance, and the ICP utility token, including account and transaction information.",
    "logo": "/img/showcase/icpexplorer_logo.webp",
    "video": "/img/showcase/icpexplorer_video.mp4",
    "videoContentType": "video/mp4",
    "screenshots": [
      "/img/showcase/icpexplorer_screenshot_0.webp"
    ]
  },

  {
    "id": "bitshop",
    "name": "Bitshop",
    "oneLiner": "Internet Computer blockchain as a Bitcoin e-shop",
    "website": "https://ughim-6qaaa-aaaah-qc7qa-cai.ic0.app/",
    "tags": [
      "Tools / Infrastructure",
      "Bitcoin"
    ],
    "description": "A proof of concept project that demonstrates capabilities of the Internet Computer blockchain to serve as a Bitcoin e-shop.",
    "usesInternetIdentity": false,
    "logo": "/img/showcase/bitshop_logo.webp",
    "screenshots": [
      "/img/showcase/bitshop.webp"
    ],
    "github": "https://github.com/lukasvozda/bitshop",
    "twitter": "https://twitter.com/bitshopicp"
  },

  {
    "id": "missionispossible",
    "name": "Mission Is Possible",
    "website": "https://to3ja-iyaaa-aaaai-qapsq-cai.raw.ic0.app/",
    "tags": [
      "Games"
    ],
    "description": "Mission is Possible - 3rd place winner of the DSCVR Hackathon Season 2 - is a PVP third person shooter hosted on the Internet Computer blockchain. The John Wick inspired game is built using the Unity 3D Game Engine, and hosted on the IC enabling decentralized login with Internet Identity. ",
    "usesInternetIdentity": true,
    "oneLiner": "3rd Place DSCVR Hackathon",
    "display": "Normal",
    "logo": "/img/showcase/missionispossible_logo.webp",
    "screenshots": [
      "/img/showcase/missionispossible_screenshot_0.webp"
    ]
  },

  {
    "id": "canlista",
    "name": "Canlista",
    "oneLiner": "Internet Computer Canister Registry",
    "website": "https://k7gat-daaaa-aaaae-qaahq-cai.ic0.app/",
    "tags": [
      "Tools / Infrastructure"
    ],
    "description": "The Internet Computer community canister registry. Find, publish and extend applications and services built on the Internet Computer. Log in with Internet Identity. ",
    "usesInternetIdentity": true,
    "logo": "/img/showcase/canlista_logo.webp",
    "screenshots": [
      "/img/showcase/canlista_screenshot_0.webp"
    ]
  },

  {
    "id": "nnscat",
    "name": "NNSCat",
    "website": "https://iz6s6-kqaaa-aaaae-qaakq-cai.ic0.app/",
    "tags": [
      "Tools / Infrastructure"
    ],
    "description": "An intuitive email-style inbox for NNS proposals",
    "logo": "/img/showcase/nnscat_logo.png",
    "screenshots": [
      "/img/showcase/nnscat_screenshot_0.jpg"
    ]
  },

  {
    "id": "aedile",
    "name": "aedile",
    "website": "https://aedile.io",
    "twitter": "https://twitter.com/aedile_ic",
    "tags": [
      "Tools / Infrastructure"
    ],
    "description": "Build and fund, 100% on chain aedile is the first open and decentralized service offering individuals, teams, and communities, an alternative to their favorite management tools.",
    "usesInternetIdentity": true,
    "logo": "/img/showcase/aedile_logo.webp",
    "screenshots": [
      "/img/showcase/aedile_screenshot_0.webp"
    ]
  },

  {
    "id": "icdevs.org",
    "name": "ICDevs.org ",
    "description": "ICDevs.org seeks to provide the general public with community organization, educational resources, funding and scientific discovery",
    "tags": [
      "Tools / Infrastructure"
    ],
    "website": "https://icdevs.org",
    "github": "https://github.com/icdevs/Icdevs_fleeksite",
    "logo": "/img/showcase/icdevs.org_logo.webp",
    "submittableId": "33212854"
  },


  {
    "id": "uniswapfrontendontheic",
    "name": "Uniswap Frontend on ICP",
    "website": "https://yrog5-xqaaa-aaaap-qa5za-cai.ic0.app/#/swap",
    "github": "https://github.com/domwoe/uniswap_ui_on_ic",
    "tags": [
      "DeFi",
      "Ethereum"
    ],
    "description": "Uniswap's frontend hosted on the Internet Computer with canister-based wallet integration. Thanks to the Internet Computer, traditional DeFi solutions can now be completely decentralized, having their frontend hosted on ICP. There is no longer a need to include centralized cloud providers in a decentralized application.",
    "usesInternetIdentity": true,
    "oneLiner": "Front-End On-Chain",
    "display": "Normal",
    "logo": "/img/showcase/uniswapfrontendontheic_logo.webp",
    "video": "/img/showcase/uniswapfrontendontheic_video.mp4",
    "videoContentType": "video/mp4",
    "screenshots": []
  },





  


  {
    "id": "difibase",
    "name": "Difibase",
    "oneLiner": "Difibase - NoSQL database management system on the Internet Computer",
    "website": "https://7wwjw-5iaaa-aaaan-qbguq-cai.ic0.app/",
    "tags": [
      "Tools / Infrastructure"
    ],
    "description": "Difibase is a database provider (NoSQL). You can use the system's database or integrate your own!",
    "usesInternetIdentity": false,
    "display": "Normal",
    "logo": "/img/showcase/difibase_logo.webp",
    "screenshots": [
      "/img/showcase/difibase_screenshot_0.webp"
    ]
  },
  {
    "id": "nftanvil",
    "name": "NFTAnvil",
    "website": "https://nftanvil.com",
    "tags": [
      "NFT",
      "Games"
    ],
    "description": "NFTAnvil is a wallet, mint & marketplace in the Anvil ecosystem. It's built from scratch and has an alternative & genuine approach to NFTs. It uses Anvil's auto-scaling multi-canister token architecture.",
    "github": "https://github.com/infu/nftanvil",
    "usesInternetIdentity": true,
    "display": "Normal",
    "logo": "/img/showcase/nftanvil_logo.webp",
    "screenshots": [
      "/img/showcase/nftanvil_screenshot_0.webp"
    ]
  },
  {
    "id": "aviatelabs",
    "name": "Aviate Labs",
    "description": "Stop worrying about system failures and slow performance. Our datacenter standby team is here to keep your nodes running at top speed, with round-the-clock monitoring and troubleshooting. Currently managing 70 nodes in 3 datacenters.",
    "tags": [
      "Tools / Infrastructure"
    ],
    "website": "https://www.aviatelabs.co/",
    "github": "https://github.com/aviate-labs?q=&type=all&language=go&sort=stargazers",
    "logo": "/img/showcase/aviatelabs_logo.webp",
    "submittableId": "25140378"
  },
  {
    "id": "goagent",
    "name": "Go Agent ",
    "website": "https://github.com/aviate-labs/agent-go",
    "tags": [
      "Tools / Infrastructure"
    ],
    "description": "Go Agent provides the toolbox needed to interact with the Internet Computer from Go. It is a collection of packages that can be used to build applications that interact with canister smart contracts.",
    "github": "https://github.com/aviate-labs/agent-go",
    "usesInternetIdentity": false,
    "logo": "/img/showcase/goagent_logo.png",
    "screenshots": []
  },
  {
    "id": "javaagent",
    "name": "Java Agent ",
    "website": "https://github.com/ic4j/ic4j-agent",
    "tags": [
      "Tools / Infrastructure"
    ],
    "description": "Java Agent for the Internet Computer is an open source library. This developer tool enables Java applications to connect remotely to any canister smart contract on the Internet Computer and execute query and update calls.",
    "github": "https://github.com/ic4j/ic4j-agent",
    "usesInternetIdentity": false,
    "logo": "/img/showcase/javaagent_logo.webp",
    "screenshots": [
      "/img/showcase/javaagent_screenshot_0.webp"
    ]
  },
  {
    "id": "icevent",
    "name": "ICEvent",
    "description": "Decentralized Calendar Solution (ticket, appointment, itinerary, schedule)",
    "website": "https://icevent.app/",
    "tags": [
      "Tools / Infrastructure"
    ],
    "usesInternetIdentity": true,
    "stats": "3,000+",
    "logo": "/img/showcase/icevent_logo_112x112.png",
    "screenshots": [
      "/img/showcase/icevent_screenshot.PNG"
    ],
    "twitter": "https://twitter.com/vansdaynet",
    "submittableId": "22168376"
  },
  {
    "id": "motoko-academy",
    "name": "Motoko Academy",
    "description": "An app that helps you learn about the Internet Computer, and Motoko. It covers everything from the basics to the most obscure, advanced topics",
    "website": "https://motoko.academy/",
    "tags": [
      "Tools / Infrastructure"
    ],
    "usesInternetIdentity": false,
    "logo": "/img/showcase/motoko-academy.webp",
    "twitter": "https://twitter.com/MotokoAcademy"
  },
  {
    "id": "bink",
    "name": "Bink",
    "oneLiner": "Superior alternative to Linktree",
    "website": "https://b.ink",
    "tags": ["SocialFi"],
    "description": "Connect your audience, engage your community and analyse your interaction while owning your data and your identity.",
    "usesInternetIdentity": true,
    "logo": "/img/showcase/bink_logo.webp",
    "twitter": "https://twitter.com/BinkDapp"
  },


  {
    "id": "pythonagent",
    "name": "Python Agent",
    "website": "https://github.com/rocklabs-io/ic-py",
    "tags": [
      "Tools / Infrastructure"
    ],
    "description": "This Python Agent built for the Internet Computer opens the door for Python developers to more easily become Web3 builders. Featuring basic modules to interact with canisters on the Internet Computer, this Agent, still under development, was a prize winner at the Warpspeed Internet Computer ecosystem hackathon in China.",
    "github": "https://github.com/rocklabs-io/ic-py",
    "display": "Normal",
    "logo": "/img/showcase/pythonagent_logo.webp",
    "screenshots": [
      "/img/showcase/pythonagent_screenshot_0.webp"
    ]
  },
  {
    "id": "icpulse",
    "name": "ICPulse",
    "oneLiner": "Visual metrics for IC's software activity data",
    "website": "https://icpulse.io/",
    "tags": [
      "Tools / Infrastructure"
    ],
    "description": " ICPulse increases the transparency on ICP’s developer ecosystem by aggregating the activity data from GitHub and displaying visual metrics in an effective dashboard.",
    "usesInternetIdentity": false,
    "logo": "/img/showcase/icpulse_logo.svg",
    "github": "https://github.com/CrossChainLabs-ICP",
    "twitter": "https://twitter.com/CrossChain_Labs/status/1626495037734285312?s=20",
    "screenshots": [
      "static/img/showcase/ICPulse_screenshot.jpg"
    ],
    "submittableId": "32418389"
  },
  {
    "id": "sly",
    "name": "SLY",
    "oneLiner": "Seamless CLI for the Internet Computer",
    "website": "https://sly.ooo/",
    "tags": [
      "Tools / Infrastructure"
    ],
    "twitter": "https://twitter.com/psychedelicDAO",
    "description": "SLY, developed by PsychedelicDAO, is a seamless Command Line Interface (CLI) for the Internet Computer. SLY is an open-source, and collaborative CLI - providing abstractions, templates, and tools to kick-start and speed-up Internet Computer development.",
    "github": "https://github.com/psychedelic/sly",
    "display": "Normal",
    "logo": "/img/showcase/sly_logo.svg",
    "screenshots": [
      "/img/showcase/sly_screenshot_0.webp"
    ]
  },



  { 
    "id": "obsidian-tears",
    "name": "Obsidian Tears",
    "oneLiner": "Obsidian Tears is a 2D RPG similar to old-time classics, complete with NFT and blockchain integration on the Internet Computer.",
    "website": "https://obsidiantears.xyz/",
    "tags": ["Games", "NFT", "Metaverse"],
    "description": "Obsidian Tears is a 2D adventure featuring original art, story, music and over 50 collectable NFT artifacts. Our mission is to make a great story after our favorite old time classics, and to empower others to do the same.",
    "logo": "/img/showcase/obsidian-tears-logo.webp",
    "display": "Large",
    "usesInternetIdentity": false,
    "github": "https://github.com/obsidian-tears",
    "youtube": "https://youtu.be/PqlVY9Qy74M",
    "twitter": "https://twitter.com/obsidian__tears",
    "screenshots": ["/img/showcase/obsidian-tears-screenshot0.webp"],
    "video": "/img/showcase/obsidian-tears-trailer.mp4",
    "videoContentType": "video/mp4",
    "submittableId": "25983021"
  },
  {
    "id": "polycrypt",
    "name": "PolyCrypt",
    "description": "We develop cryptographic decentralized offchain solutions which tackle scalability challenges enabling mass adoption of blockchains.",
    "tags": [
      "Tools / Infrastructure"
    ],
    "website": "https://perun.network",
    "github": "https://github.com/perun-network/perun-icp-canister",
    "twitter": "https://twitter.com/PolyCrypt_",
    "logo": "/img/showcase/polycrypt_logo.webp",
    "submittableId": "23715256"
  },
  {
    "id": "codebase",
    "name": "CODEBASE",
    "description": "Decentralized Git hosting and software collaboration, powered by permissionless protocols.",
    "tags": [
      "Tools / Infrastructure"
    ],
    "website": "https://codebase.org/",
    "github": "https://github.com/paulyoung/icfs",
    "twitter": "https://twitter.com/CodebaseLabs",
    "logo": "/img/showcase/codebase_logo.webp"
  },
  {
    "id": "usergeek",
    "name": "Usergeek",
    "oneLiner": "Product analytics for IC dapps",
    "description": "See your product main metrics, such as DAU, WAU, MAU, new users, retention and usage frequency.",
    "tags": [
      "Tools / Infrastructure"
    ],
    "usesInternetIdentity": true,
    "website": "https://usergeek.app/",
    "github": "https://github.com/usergeek/usergeek-ic-js",
    "twitter": "https://twitter.com/theUSERGEEK",
    "discord": "https://discord.gg/CvTpv2TeKs",
    "logo": "/img/showcase/usergeek_logo.webp"
  },
  {
    "id": "glue",
    "name": "glue",
    "oneLiner": "collab.land on the Internet Computer",
    "website": "https://r53d5-wyaaa-aaaae-qacxa-cai.ic0.app/",
    "tags": [
      "Tools / Infrastructure"
    ],
    "description": "NFT holder verification on Ethereum is commonplace, but was missing on the Internet Computer until now — glue is an easy to use solution for community leaders and members to perform NFT holder verification.",
    "usesInternetIdentity": false,
    "stats": "3,000+ users",
    "logo": "/img/showcase/glue_logo.png",
    "github": "https://github.com/glue-org",
    "twitter": "https://twitter.com/glue_org"
  },
  {
    "id": "configeek",
    "name": "Configeek",
    "oneLiner": "Remote configuration tool",
    "description": "Change appearance and behaviour of your product in realtime.",
    "tags": [
      "Tools / Infrastructure"
    ],
    "usesInternetIdentity": true,
    "website": "https://configeek.app/",
    "github": "https://github.com/usergeek/configeek-ic-js",
    "twitter": "https://twitter.com/theUSERGEEK",
    "discord": "https://discord.gg/CvTpv2TeKs",
    "logo": "/img/showcase/configeek_logo.webp"
  },

  {
    "id": "ics",
    "name": "ICS",
    "website": "https://internetcomputerservices.com/",
    "tags": [
      "Tools / Infrastructure"
    ],
    "description": "Build scalable DApps on internet computer with ease. Build, manage and ship dapps with just a few clicks",
    "usesInternetIdentity": false,
    "display": "Normal",
    "logo": "/img/showcase/ics_logo.webp",
    "screenshots": [
      "/img/showcase/ics_screenshot_0.webp"
    ]
  },
  {
    "id": "thewall",
    "name": "The Wall",
    "website": "https://rivyl-6aaaa-aaaaf-qaapq-cai.raw.ic0.app/",
    "tags": [
      "Tools / Infrastructure"
    ],
    "description": "The Wall is a dapp built on the Internet Computer blockchain, which blends Ethereum's MetaMask authentication with the Internet Computer's native Internet Identity blockchain authentication system. This first example of ETH x ICP allows users to leave any message on the wall for all eternity.",
    "github": "https://github.com/kristoferlund/ic-wall",
    "logo": "/img/showcase/thewall_logo.webp",
    "screenshots": [
      "/img/showcase/thewall_screenshot_0.webp"
    ]
  },
  {
    "id": "canister-store",
    "name": "Canister Store",
    "oneLiner": "Empowering Users to Easily Deploy Canisters on the Internet Computer",
    "tags": [
      "Tools / Infrastructure",
      "NFT",
      "Wallet"
    ],
    "description": "Canister Store is a groundbreaking platform that empowers developers/users in the Internet Computer ecosystem and beyond. With its innovative self-deploy feature, users can effortlessly access and deploy canisters, including pre-built images such as Tokens, NFTs, dapps, and various other tools.",
    "usesInternetIdentity": true,
    "website": "https://canister.app",
    "github": "https://github.com/canister-app",
    "youtube": "https://youtu.be/pFgVswCqzdk",
    "twitter": "https://twitter.com/canister_app",
    "display": "Large",
    "logo": "/img/showcase/canister-store_logo.png",
    "screenshots": [
      "/img/showcase/canister-store_screenshot_0.png"
    ],
    "video": "/img/showcase/canister-store_video.mp4",
    "videoContentType": "video/mp4",
    "submittableId": "35750450"
  },

  {
    "name": "cyql.io",
    "description": "cyql.io is a curated list of decentralized applications and projects built on the Internet Computer. The main goal the project is to be a common place to explore projects, along with providing information about the NFT collections and upcoming events. ",
    "website": "https://cyql.io/",
    "logo": "/img/showcase/cyqlio_logo.svg",
    "screenshots": [
      "/img/showcase/cyqlio_screenshot.webp"
    ],
    "video": "",
    "display": "Normal",
    "id": "cyqlio",
    "oneLiner": "Curated Internet Computer projects gallery.",
    "stats": "5,000+ users",
    "tags": [
      "Tools / Infrastructure"
    ],
    "usesInternetIdentity": true,
    "github": "https://github.com/tomkoom/cyql.io",
    "twitter": "https://twitter.com/cyqlio",
    "youtube": "",
    "submittableId": "34615263"
  },

  {
    "id": "dank",
    "name": "Dank",
    "oneLiner": "Decentralized Cycles Bank",
    "website": "https://dank.ooo/",
    "tags": [
      "Tools / Infrastructure"
    ],
    "twitter": "https://twitter.com/psychedelicDAO",
    "description": "Dank is the first Decentralized Bank built on the Internet Computer, developed by Fleek. Through a collection of Open Internet Services for users and developers, Dank makes cycles management seamless.",
    "logo": "/img/showcase/dank_logo.webp",
    "screenshots": [
      "/img/showcase/dank_screenshot_0.webp"
    ]
  },

  {
    "id": "icmojiorigins",
    "name": "ICmoji Origins",
    "oneLiner": "NFT Based Multiplayer Game On-Chain",
    "website": "https://icmojis.com/",
    "tags": [
      "Games",
      "NFT"
    ],
    "description": "ICmoji Origins is an NFT-based multiplayer game built end-to-end on-chain on the Internet Computer. The winner of the DSCVR Hackathon Season 2 features one of the first NFTs on the Internet Computer, ICMojis.",
    "usesInternetIdentity": false,
    "display": "Normal",
    "logo": "/img/showcase/icmojiorigins_logo.webp",
    "video": "/img/showcase/icmojiorigins_video.mp4",
    "videoContentType": "video/mp4",
    "screenshots": []
  },

  {
    "id": "dbox",
    "name": "Dbox",
    "description": "The decentralized inbox built on Internet Computer",
    "tags": [
      "Tools / Infrastructure"
    ],
    "usesInternetIdentity": true,
    "website": "https://dbox.foundation/",
    "twitter": "https://twitter.com/DBOXFoundation?s=20&t=AlMLUWAfM1UU2f_mRzwqCg",
    "discord": "https://discord.gg/rEN6ygpCxK",
    "logo": "/img/showcase/dbox_logo.webp",
    "submittableId": "22737412"
  },
  {
    "id": "dapp-box",
    "name": "DappBox",
    "oneLiner": "Take control of your data and keep it anonymous with decentralized storage on the Internet Computer.",
    "description": "DappBox provides a decentralized data storage platform that allows users to upload, download and share their data while keeping it anonymous. With this platform, users can take control of their data and securely manage it.",
    "tags": [
      "Tools / Infrastructure"
    ],
    "website": "https://r75rx-bqaaa-aaaao-aaydq-cai.ic0.app/",
    "github": "https://github.com/Slmii/dappbox",
    "twitter": "https://twitter.com/ic_dappbox",
    "logo": "/img/showcase/dappbox_logo.png",
    "screenshots": []
  },
  {
    "id": "icnaming",
    "name": "ICNaming",
    "website": "https://app-testnet.icnaming.com/",
    "tags": [
      "Tools / Infrastructure"
    ],
    "description": "ICNaming is a testnet that is enabling the Internet Computer ecosystem to register domain names on the Internet Computer Name Service. Similar to the Ethereum Name Servce (ENS), ICNaming aims to offer a decentralized name service for users to pseudonomize their wallet addresses on ICP, as well as domain names, and canister smart contract IDs. ",
    "github": "https://github.com/IC-Naming",
    "usesInternetIdentity": true,
    "display": "Normal",
    "logo": "/img/showcase/icnaming_logo.webp",
    "screenshots": []
  },
  {
    "id": "icadashboard",
    "name": "ICA Dashboard",
    "website": "https://dashboard.internetcomputer.org/",
    "tags": [
      "Tools / Infrastructure"
    ],
    "description": "The Internet Computer Association maintains a public dashboard where anyone can track the latest statistics for the Internet Computer blockchain. Tracking everything from blocks per second, to NNS proposals and their information and voting record, as well the latest state of the network, and transaction data. ",
    "oneLiner": "ICA Official Dashboard",
    "display": "Normal",
    "logo": "/img/showcase/icadashboard_logo.webp",
    "screenshots": []
  },


  {
    "id": "icpcoins",
    "name": "ICP Coins",
    "oneLiner": "DEX stats aggregator",
    "website": "https://icpcoins.com",
    "tags": ["Tools / Infrastructure",
      "DeFi"
    ],
    "description": "IC coins by market cap. Aggregates stats from all Internet Computer based DEXes. Price, Volume & liquidity score charts.",
    "usesInternetIdentity": false,
    "stats": "1,000+ users",
    "logo": "/img/showcase/icpcoins_logo.png",
    "github": "https://github.com/vvv-interactive/icpcoins",
    "screenshots": [
      "/img/showcase/icpcoins_screenshot_0.jpg"
    ]
  },
  
  {
    "id": "internetcomputerorgwebsite",
    "name": "ICP website",
    "oneLiner": "Educational website for the Internet Computer",
    "website": "https://internetcomputer.org",
    "github": "https://github.com/dfinity/portal",
    "tags": [
      "Tools / Infrastructure"
    ],
    "description": "The website you're scrolling now, internetcomputer.org is itself a dapp hosted 100% on the Internet Computer - including images and videos.",
    "display": "Normal",
    "logo": "/img/showcase/internetcomputerorgwebsite_logo.webp",
    "screenshots": [
      "/img/showcase/internetcomputerorgwebsite_screenshot_0.webp"
    ]
  },
  {
    "id": "dgdg",
    "name": "DGDG",
    "oneLiner": "The most comprehensive browsing experience for NFTs. Sort & filter by price and rarity, expose floors, and much more.",
    "website": "https://www.dgastonia.com/nfts/collections/",
    "tags": [
      "NFT", "Tools / Infrastructure"
    ],
    "description": "The most comprehensive browsing experience for NFTs. Browse any NFT collection on the Internet Computer, sort & filter by price or rarity, expose floors, and much more.",
    "usesInternetIdentity": false,
    "logo": "/img/showcase/dgdg_logo.webp"
  },
  {
    "id": "jumpymotoko",
    "name": "Jumpy Motoko",
    "website": "https://65t4u-siaaa-aaaal-qbx4q-cai.ic0.app/",
    "tags": [
      "Games"
    ],
    "description": "Unity play to earn game on Internet Computer. Comes with code sample so you can deploy your own Unity play to earn game too.",
    "github": "https://github.com/therealbryanho/IC-Code-Sample-Unity-Play-to-Earn-Game",
    "display": "Normal",
    "logo": "/img/showcase/jumpymotoko_logo.webp",
    "screenshots": [
      "/img/showcase/jumpymotoko_screenshot.webp"
    ]
  },

  {
    "id": "windowsic",
    "name": "Windows IC",
    "website": "https://3ix2y-naaaa-aaaad-qap6a-cai.raw.ic0.app/",
    "tags": [
      "Tools / Infrastructure"
    ],
    "description": "Windows IC is a React Dapp built on the Internet Computer. Mimicking what a chromebook can do, but for a mimic of the Windows Operating System, this decentralized desktop allows anyone to access some of their favorite programs from any browser.",
    "logo": "/img/showcase/windowsic_logo.webp",
    "screenshots": [
      "/img/showcase/windowsic_screenshot_0.webp"
    ]
  },

  {
    "id": "tipjar",
    "name": "Tipjar",
    "website": "https://tipjar.rocks",
    "tags": [
      "Tools / Infrastructure"
    ],
    "description": "A tool to donate cycles to canisters as well as keep them monitored.",
    "github": "https://github.com/ninegua/tipjar",
    "usesInternetIdentity": true,
    "display": "Normal",
    "logo": "/img/showcase/tipjar_logo.webp",
    "screenshots": [
      "/img/showcase/tipjar_screenshot_0.webp"
    ]
  },
  {
    "id": "riseofthemagni",
    "name": "Rise of the Magni",
    "website": "https://riseofthemagni.com/",
    "tags": [
      "Games"
    ],
    "description": "Rise of the Magni, built by Toniq Labs, winner of the DSCVR hackathon for games on the Internet Computer. Buy, earn, and trade collectibles, compete in tactical battles online to earn in-game tokens, and venture through story mode to experience one of the first games built on the Internet Computer.",
    "usesInternetIdentity": true,
    "logo": "/img/showcase/riseofthemagni_logo.webp",
    "screenshots": [
      "/img/showcase/riseofthemagni_screenshot_0.webp"
    ]
  },

  
  {
    "id": "welcomeintothemetaverse",
    "name": "Welcome Into the Metaverse",
    "website": "https://lc7ip-3iaaa-aaaah-aafva-cai.ic0.app/",
    "tags": [
      "Games"
    ],
    "description": "Prize winner of the DSCVR hackathon for the Internet Computer - this game brings digital community into a unified virtual space. Find anecdotes from founding ecosystem members, and go through a series of quests.",
    "logo": "/img/showcase/welcomeintothemetaverse_logo.webp",
    "screenshots": [
      "/img/showcase/welcomeintothemetaverse_screenshot_0.webp"
    ]
  },
  

  {
    "id": "lo-fiplayer",
    "name": "Lo-Fi Player",
    "website": "https://hl2zz-gyaaa-aaaad-qas3a-cai.raw.ic0.app/",
    "tags": [
      "Games"
    ],
    "description": "Lo-Fi Player is a dapp hosted on the Internet Computer that lets users listen to relaxing beats delivered by blockchain. The back-end is using machine learning to build and develop the AI produced tunes, and users can interact within the player to change the sound to their liking. ",
    "logo": "/img/showcase/lo-fiplayer_logo.webp",
    "screenshots": [
      "/img/showcase/lo-fiplayer_screenshot_0.webp"
    ]
  },

 {
    "id": "reversi",
    "name": "Reversi",
    "website": "https://ivg37-qiaaa-aaaab-aaaga-cai.ic0.app/#!/play",
    "tags": [
      "Games"
    ],
    "description": "Reversi is one of the first canister smart contracts deployed to the Internet Computer and is a completely decentralized multiplayer game. Play against a friend (or foe) in real-time, from any browser, anywhere in the world. ",
    "github": "https://github.com/ninegua/reversi",
    "logo": "/img/showcase/reversi_logo.webp",
    "screenshots": [
      "/img/showcase/reversi_screenshot_0.webp"
    ]
  },
 
  {
    "id": "gooble",
    "name": "Goblin Studio",
    "description": "On-Chain Goblin Maker, Goblin Translator & Goblintown Travel Companion.",
    "website": "https://gooble.app/",
    "tags": [
      "SocialFi",
      "NFT"
    ],
    "usesInternetIdentity": false,
    "stats": "4,000+ goblins",
    "logo": "/img/showcase/gooble_logo.webp",
    "screenshots": [
      "/img/showcase/gooble_screenshot.webp"
    ],
    "twitter": "https://twitter.com/vger_ic"
  },
 
  {
    "id": "football-god",
    "name": "FootballGod",
    "description": "A weekly sweepstake where players predict Premier League scores.",
    "website": "https://43loz-3yaaa-aaaal-qbxrq-cai.ic0.app/",
    "tags": [
      "Games"
    ],
    "usesInternetIdentity": true,
    "logo": "/img/showcase/football-god_logo.webp",
    "screenshots": [
      "/img/showcase/football-god_screenshot.webp"
    ],
    "twitter": "https://twitter.com/beadle1989"
  },
  {
    "id": "EMC-Protocol",
    "name": "EMC Protocol",
    "description": "EMC (EdgeMatrix Computing blockchain) is a Layer-2 protocol on the Internet Computer Protocol (ICP) blockchain. It is an innovative decentralized computing network that is changing the way people use AI applications. EMC's vision is to eliminate the digital divide, eliminate centralized monopolies, and unlock the full potential of AI for everyone. The future of AI will be accessible to everyone, and everyone will be a part of it!",
    "website": "http://edgematrix.pro/",
    "tags": [
      "Tools / Infrastructure"
    ],
    "usesInternetIdentity": false,
    "logo": "/img/showcase/emc_logo.svg",
    "screenshots": [
      "/img/showcase/emc_screenshot.png"
    ],
    "github": "https://github.com/EMCprotocol/emc_java_sdk",
    "twitter": "https://twitter.com/EMCprotocol"
  },
  {
    "id": "PHASMA",
    "name": "PHASMA",
    "website": "https://toniq.io/marketplace/phasma",
    "tags": [
      "Metaverse",
      "NFT"
    ],
    "description": "curated collection of 1,500 unique NFTs on the Internet Computer.",
    "logo": "/img/showcase/phasma_logo.webp",
    "twitter": "https://twitter.com/phasmafuture"
  },
  {
    "id": "oneblock",
    "name": "One Block",
    "description": "Public profile(links, bio, inbox...) for individual/organization",
    "website": "https://oneblock.page/",
    "tags": [
      "Tools / Infrastructure"
    ],
    "usesInternetIdentity": true,
    "logo": "/img/showcase/oneblock.png",
    "screenshots": [],
    "github": "https://github.com/ICEvent/OneBlock"
  },
  {
    "id": "blocklist",
    "name": "Block List",
    "description": "Open fleet market for P2P trading by leveraging open escrow service",
    "website": "https://vfclb-tyaaa-aaaap-aawna-cai.ic0.app/",
    "tags": [
      "Tools / Infrastructure",
      "DeFi",
      "NFT"
    ],
    "usesInternetIdentity": true,
    "logo": "/img/showcase/blocklist.png",
    "github": "https://github.com/ICEvent/Escrow"
  },
  {
    "id": "34886232",
    "name": "Vibeverse",
    "oneLiner": "Where AI magic meets creative play in a universe of endless possibilities",
    "website": "https://vibeverse.xyz/",
    "tags": [ "AI" ],
    "description": "Vibeverse is a vibrant digital playground where creators, filmmakers, and artists harness AI tools to craft, share, and celebrate unique content in a decentralized community.",
    "stats": "",
    "logo": "/img/showcase/vibeverse_logo.png",
    "usesInternetIdentity": true,
    "github?": "https://github.com/roger-rangel/vibeverse",
    "youtube?": "https://www.youtube.com/watch?v=-Gug7qZq4AM%E2%80%9D",
    "twitter?": "https://twitter.com/vibeversexyz",
    "screenshots?": ["/img/showcase/vibeverse_screenshot_0.jpg", "/img/showcase/vibeverse_screenshot_1.jpg"],
    "submittableId?": "34886232"
  },
  {
    "name": "DSign",
    "description": "Collaborative Product Design Innovation Hub",
    "website": "https://www.dsign.ooo",
    "logo": "/img/showcase/dsign_logo.webp",
    "screenshots": ["/img/showcase/dsign_screenshot.webp"],
    "video": "",
    "display": "Normal",
    "id": "dsign",
    "oneLiner": "Collaborative Product Design Innovation Hub",
    "tags": ["Tools / Infrastructure"],
    "usesInternetIdentity": true,
    "github": "https://github.com/cybrowl/dsign-components",
    "twitter": "",
    "youtube": "",
    "submittableId": "34425295"
  },


  {
    "id": "metaforo-icp",
    "name": "Metaforo ICP deployment",
    "oneLiner": "Deploy the frontend of a web3 forum system - metaforo.io on ICP",
    "website": "https://can1.metaforo.io/",
    "tags": [ "SocialFi"],
    "description": "Metaforo: a Web3 forum prioritizing decentralization, community ownership, and token-gated governance. By shifting the Front-End to IC, we boost reliability, security, and scalability, enabling a seamless user experience without intermediaries.",
    "stats": "1,000+ users",
    "logo": "/img/showcase/metaforo-icp_logo.png",
    "usesInternetIdentity": true,
    "github": "https://github.com/metaforo/metaforo-icp",
    "youtube": "https://www.youtube.com/watch?v=d5zHu3D0SQQ",
    "twitter": "https://twitter.com/realmetaforo",
    "screenshots": ["/img/showcase/metaforo-icp_screenshot_1.jpg", "/img/showcase/metaforo-icp_screenshot_2.jpg", "/img/showcase/metaforo-icp_screenshot_3.jpg"],
    "video": "/img/showcase/metaforo-icp_video.mp4",
    "videoContentType": "video/mp4",
    "submittableId?": "35907100"
  },
  {
    "name": "Rakeoff",
    "description": "Rakeoff is a user-friendly crypto staking rewards platform on ICP, with options to convert rewards into ckBTC or pool them for a chance to win a no-loss prize pool. Pooling staking rewards allows users to potentially amplify their ICP earnings while preserving their principal investment.",
    "website": "https://rakeoff.io/",
    "logo": "/img/showcase/rakeoff_logo.webp",
    "screenshots": [
      "/img/showcase/rakeoff_screenshot.webp"
    ],
    "display": "Normal",
    "id": "rakeoff",
    "oneLiner": "Rakeoff is a user-friendly crypto staking rewards platform on ICP.",
    "tags": [
      "Bitcoin",
      "DeFi",
      "Wallet"
    ],
    "usesInternetIdentity": true,
    "github": "https://github.com/rakeoff-labs",
    "twitter": "https://twitter.com/rakeoff_app"
  },
    {
    "id": "tswaanda",
    "name": "Tswaanda",
    "oneLiner": "Bridging farmers to profitable markets, empowering growth through trade and financing",
    "website": "https://tswaanda.com",
    "tags": ["DeFi"],
    "description": "Tswaanda is revolutionizing African agriculture by connecting smallholder farmers to profitable markets, empowering growth through trade and financial inclusion.",
    "logo": "/img/showcase/tswaanda_logo.jpg",
    "usesInternetIdentity": true,
    "authOrigins": ["https://4qia7-eaaaa-aaaal-qb34a-cai.icp0.io"],
    "github": "https://github.com/renegadec/marketplace",
    "youtube": "https://www.youtube.com/@tswaanda",
    "twitter": "https://twitter.com/tswaanda",
    "screenshots": ["/img/showcase/tswaanda_screenshot_0.png", "/img/showcase/tswaanda_screenshot_1.png"],
    "video": "/img/showcase/tswaanda_video.mp4",
    "videoContentType": "video/mp4",
    "submittableId": "35804727"
    },
  {
    "id": "chainsight",
    "name": "Chainsight Demo",
    "oneLiner": "Interchain Data Processing Layer",
    "tags": ["Tools / Infrastructure"],
    "description": "Chainsight is an interchain data processing layer that makes blockchain data available for decentralized applications. It allows time series analysis and forecasting based on historical data to be incorporated into on-chain application logic in a trustless manner.",
    "usesInternetIdentity": false,
    "website": "https://demo.chainsight.network",
    "github": "https://github.com/horizonx-tech",
    "twitter": "https://twitter.com/Chainsight_",
    "display": "Large",
    "logo": "/img/showcase/chainsight_logo.webp",
    "screenshots": [
      "/img/showcase/chainsight_screenshot.webp"
    ],
    "submittableId": "36057758"
  },

  {
    "id": "scoge",
    "name": "SCOGÉ Universe",
    "oneLiner": "T.A.O.S City’s finest distributor of Luxury Fashion and Consumer goods",
    "website": "https://uqjdj-siaaa-aaaag-aaoxq-cai.icp0.io",
    "tags": ["NFT" ,  "Metaverse", "Games"],
    "description": "SCOGÉ is a cutting-edge fashion-centric gamified metaverse platform that revolutionizes the way styles are born, stories are told, and interaction between users. Users embark on an enthralling journey, wielding unique powers to craft thrilling experiences while discovering T.A.O.S City and the evolving SCOGÉ Universe.",
    "logo": "/img/showcase/scoge_logo.webp",
    "display": "Large",
    "usesInternetIdentity": false,
    "twitter": "https://twitter.com/_scoge_",
    "screenshots": ["/img/showcase/scoge_screenshots.webp"], 
    "video": "/img/showcase/scoge_video.mp4", 
    "videoContentType": "video/mp4",
    "submittableId": "34276514"
  },
  {
    "id": "d-vote",
    "name": "D-VOTE",
    "description": "Experience the transformative power of blockchain voting, where each vote becomes an immutable, transparent transaction on a decentralized network. This ensures tamper-resistant results, fostering trust and confidence in the integrity of the voting process.",
    "website": "https://7y3zv-rqaaa-aaaag-abswa-cai.icp0.io",
    "logo": "/img/showcase/d-vote_logo.webp",
    "screenshots": [],
    "video": "",
    "display": "Normal",
    "oneLiner": "Transparent, tamper-proof voting on blockchain.",
    "tags": [
      "Tools / Infrastructure"
    ],
    "usesInternetIdentity": true,
    "github": "https://github.com/NewbMiao/dvote",
    "twitter": "",
    "youtube": "",
    "submittableId": "41368058"
  },
  {
    "id": "icpp-pro",
    "name": "icpp-pro",
    "description": "C++ Canister Development Kit (CDK). Seamlessly develop, debug, test & deploy your C++ Canisters from Windows, Linux or Mac.",
    "website": "https://docs.icpp.world/",
    "logo": "/img/showcase/icpp-logo.dracula-cyan.112x112.png",
    "screenshots": [
      "/img/showcase/icpp-pro-screenshot.1024x576.png"
    ],
    "video": "",
    "display": "Normal",
    "oneLiner": "Seamlessly develop, debug, test & deploy your C++ Canisters from Windows, Linux or Mac.",
    "stats": "10,000 Downloads",
    "tags": [
      "Tools / Infrastructure"
    ],
    "usesInternetIdentity": false,
    "github": "",
    "twitter": "https://twitter.com/icpp_pro",
    "youtube": "",
    "submittableId": "31439157"
  },
  {
    "id": "nftstudio",
    "name": "NFT Studio",
    "website": "https://7xw5z-uqaaa-aaaad-qaqcq-cai.raw.ic0.app/",
    "tags": [
      "Metaverse",
      "NFT",
      "Tools / Infrastructure"
    ],
    "description": "NFT Studio is the first to develop 3D NFTs. This means that the NFTs themselves are living 3D code, as opposed to a .GIF recording of a 3D rendered image. This is only possible thanks to the ICP blockchain as NFTs can run code, not just link to an image. NFT Studio has had features in major media for the 3D NFT minting tools that are being built for global creators.",
    "display": "Normal",
    "logo": "/img/showcase/nftstudio_logo.webp",
    "video": "/img/showcase/nftstudio_video.mp4",
    "videoContentType": "video/mp4",
    "screenshots": []
  },

   {
    "id": "cycleops",
    "name": "CycleOps",
    "description": "Proactive, automated, no-code canister management for the Internet Computer.",
    "tags": [
      "Tools / Infrastructure"
    ],
    "website": "https://cycleops.dev",
    "twitter": "https://twitter.com/CycleOps",
    "logo": "/img/showcase/cycleops_logo.png",
    "submittableId": "36320431"
  },


  {
    "name": "NacDB",
    "description": "A distributed database that allows seamless scanning of items, because it is split into small databases, each fitting in a canister.",
    "website": "https://github.com/vporton/NacDB",
    "logo": "/img/showcase/nacdb-database_logo.webp",
    "screenshots": [],
    "video": "/img/showcase/nacdb-database_video.mp4",
    "display": "Normal",
    "id": "nacdb-database",
    "oneLiner": "A distributed database that allows seamless scanning",
    "tags": [
      "Tools / Infrastructure"
    ],
    "usesInternetIdentity": false,
    "github": "https://github.com/vporton/NacDB",
    "twitter": "https://twitter.com/NacDB_Database",
    "youtube": "",
    "submittableId": "37936909",
    "videoContentType": "video/mp4"
  },

  {
    "id": "fleek",
    "name": "Fleek",
    "oneLiner": "Blockchain Version of Netlify",
    "website": "https://fleek.co/",
    "tags": [
      "Tools / Infrastructure"
    ],
    "description": "Fleek brings decentralized web-hosting to the Internet Computer. With thousands of webpages deployed, Fleek enables anyone to deploy their content on Web3.0",
    "usesInternetIdentity": false,
    "stats": "1,000+ websites",
    "logo": "/img/showcase/fleek_logo.webp",
    "screenshots": [
      "/img/showcase/fleek_screenshot_0.webp"
    ]
  },
  {
    "id": "ichub",
    "name": "IC HUB",
    "oneLiner": "Your gateway to web3 apps: connect, chat and explore all in one place",
    "website": "https://md7ke-jyaaa-aaaak-qbrya-cai.ic0.app/",
    "tags": [
      "SocialFi"
    ],
    "description": "Welcome to IC Hub! Your dapp for connecting with friends, chatting, joining groups, and managing tokens & NFTs. For developers, register your projects easily without seeking permissions. Empowering you to connect, transact, and build in a user-friendly ecosystem.",
    "usesInternetIdentity": true,
    "stats": "50+ Projects",
    "logo": "/img/showcase/ichub_logo.png",
    "screenshots": [
      "/img/showcase/ichub_screenshot_0.jpeg", "/img/showcase/ichub_screenshot_1.jpeg", "/img/showcase/ichub_screenshot_2.jpeg"
    ]
  },
  {
    "id": "hashkeydid",
    "name": "HashKey DID",
    "website": "http://icp.hashkey.id",
    "tags": [
      "SocialFi"
    ],
    "description": "The uniquely-designed DID is your passport in web3. Your data and assets will be connected to HashKey DID and your private information will be kept in your own hands.",
    "stats": "1,200,000 users, 3,200,000 Credentials, 30 Eco-members",
    "logo": "/img/showcase/hashkeydid_logo.svg",
    "usesInternetIdentity": false,
    "github": "https://github.com/hashkeydid/hashkeydid-icp",
    "twitter": "https://twitter.com/HashKeyDID"
  },
  {
    "id": "nnsdao",
    "name": "NnsDAO Protocol",
    "website": "https://www.nnsdao.org/",
    "tags": [
      "DAO","Tools / Infrastructure","Metaverse"
    ],
    "description": "The boundaryless autonomous organization.",
    "logo": "/img/showcase/nnsdao_logo.png",
    "usesInternetIdentity": false,
    "github": "https://github.com/NnsDao",
    "twitter": "https://twitter.com/nnsdaos",
    "submittableId": "27384913"
  },
  {
    "id": "ICpodcast",
    "name": "ICpodcast",
    "website": "https://looncast.com/",
    "oneLiner": "Launch a podcast and tap into web3.",
    "tags": [
      "NFT","SocialFi"
    ],
    "description": "The Decentralized Podcast Protocol for Creators on the IC.",
    "stats": "10+ Podcaster",
    "usesInternetIdentity": false,
    "github": "https://github.com/NnsDao/podcast-fe",
    "twitter": "https://twitter.com/Looncasts",
    "display": "Large",
    "logo": "/img/showcase/icpodcast_logo.png",
    "screenshots": ["/img/showcase/icpodcast_screenshot.png"],
    "video": "/img/showcase/icpodcast_demo.mp4",
    "videoContentType": "video/mp4",
    "submittableId": "33308492"
  },
  {
    "id": "motokopilot",
    "name": "MotokoPilot",
    "website": "https://d7dm6-sqaaa-aaaag-qcgma-cai.icp0.io/",
    "oneLiner": "Your AI-powered companion for simplifying and streamlining the Motoko coding experience.",
    "tags": [
      "Tools / Infrastructure"
    ],
    "description": "MotokoPilot is an AI-driven tool designed to streamline code completion, documentation, and debugging in Motoko. It simplifies the process for newcomers to Motoko development, while enabling seasoned developers to write code with greater speed and efficiency.",
    "stats": "10,000+ lines of training data",
    "usesInternetIdentity": true,
    "github": "https://github.com/icpcs/motokopilot-vscode",
    "youtube": "https://www.youtube.com/@ICPCS",
    "twitter": "https://twitter.com/icpcsnft",
    "logo": "/img/showcase/motokopilot_logo.png",
    "screenshots": ["/img/showcase/motokopilot_screenshot.jpg"],
    "submittableId": "35960849"
  },
  {
    "id": "agorapp",
    "name": "AgorApp",
    "oneLiner": "Learn how to build on ICP on an interactive platform that provides a browser-based IDE for all-things-web3-engineering.",
    "website": "https://agorapp.dev/",
    "tags": [
      "Tools / Infrastructure",
      "NFT"
    ],
    "description": "AgorApp is a Codecademy-style interactive coding environment where users can learn to develop smart contracts on ICP and, then, test their skills by participating in web3 CTFs and smart contract optimization contests.",
    "usesInternetIdentity": false,
    "stats": "600+ users",
    "logo": "/img/showcase/agorapp-logo-small.svg",
    "github": "https://github.com/agorapp-dao/",
    "twitter": "https://twitter.com/agorappDAO",
    "discord": "https://discord.gg/8ZwJZsxXhk",
    "submittableId": "35783156"
  },

  {
    "id":"zondax_unreal",
    "name": "Zondax Unreal",
    "oneLiner": "Enhancing Gaming development on IC.",
    "website": "https://zondax.ch/",
    "tags": [
      "Tools / Infrastructure",
      "Metaverse",
      "Games"
    ],
    "description": "Enabling game developer communities to integrate their C++ native projects with the IC interface on-chain, using our wrapper for seamless interaction. Easy deployment using Unreal Engine, or other C++ native projects. Our mission is to bridge the gap, enhancing IC's accessibility and inviting a broader community of creators. Using Zondax Unreal, game devs can fully unlock IC's potential. ",
    "logo": "/img/showcase/zondax-unreal_logo.webp",
    "screenshots": [
      "/img/showcase/zondax-unreal_screenshot_0.webp"
    ],
    "display": "Large",
    "usesInternetIdentity": false,
    "github": "https://github.com/Zondax/icp-client-cpp",
    "youtube": "https://www.youtube.com/watch?v=wdjql_lmooE",
    "twitter": "https://twitter.com/_zondax_",
    "submittableId": ""
  },
  {
    "id":"pluto",
    "name": "Pluto",
    "oneLiner": "HTTP router on blockchain",
    "website": "https://t5mcf-cqaaa-aaaag-qcjna-cai.raw.icp0.io/",
    "tags": [
      "Tools / Infrastructure"
    ],
    "description": "Pluton is an HTTP router implemented on the Internet Computer to facilitate working with HTTP. This router is a framework that allows you to write REST API applications on the blockchain in almost the same way as in Web 2",
    "logo": "/img/showcase/pluto_logo.webp",
    "usesInternetIdentity": false,
    "github": "https://github.com/pu0238/pluto",
    "submittableId": "36517192"
  }, 
  {
    "id": "motoko-book",
    "name": "The Motoko Programming Language Book",
    "oneLiner": "Writing Web3 Applications on the Internet Computer",
    "website": "https://web3.motoko-book.dev/",
    "tags": ["Tools / Infrastructure"],
    "description": "This book guides beginners into the world of Web3 programming in Motoko on the Internet Computer. It covers a broad range of concepts from the very basics to advanced async programming.",
    "stats": "100 monthly users",
    "logo": "/img/showcase/motoko-book_logo.png", 
    "usesInternetIdentity": "false",
    "github": "https://github.com/Web3NL/motoko-book",
    "submittableId": "34608505",
    "youtube": "https://www.youtube.com/watch?v=FktYj4UgBKU"
  },
  {
    "id": "infinitinote",
    "name": "InfinitiNote",
    "oneLiner": "InfinitiNote: Where the Unbounded Universe of Blockchain and AI Enhances Your Notes with Endless Insights.",
    "website": "https://jqajc-hiaaa-aaaak-qck5a-cai.icp0.io/#/",
    "tags": ["Tools / Infrastructure"],
    "description": "InfinitiNote is an ICP-based AI-Enabled Note taking application, that allows users to create Notebooks, store Notes, and collaboratively edit in real-time with capability for file uploads and enhacned by LLAMA AI.",
    "logo": "/img/showcase/in_logo.jpg", 
    "usesInternetIdentity": "true",
    "github": "https://github.com/hafezrouzati/infinitinote",
    "submittableId": "32966927",
    "youtube": "https://www.youtube.com/watch?v=XTDznhHdeOE"
  },
  {
    "name": "NOBLEBLOCKS",
    "description": "NobleBlocks, a DeSci project, aims to reshape scientific publishing using the Internet Computer's decentralized technology. We focus on fair and transparent reviewing and editing processes, guided by community-led DAOs. Our objective is to make scientific research more efficient and easily accessible to all.",
    "website": "https://www.nobleblocks.com",
    "logo": "/img/showcase/nobleblocks_logo.webp",
    "screenshots": [
      "/img/showcase/nobleblocks_screenshot.webp"
    ],
    "video": "",
    "display": "Normal",
    "id": "nobleblocks",
    "oneLiner": "A Community-Driven DeSci Project for Scientific Publishing",
    "stats": "",
    "tags": [
      "SocialFi",
      "Tools / Infrastructure"
    ],
    "usesInternetIdentity": true,
    "github": "",
    "twitter": "https://twitter.com/nobleblocks",
    "youtube": "",
    "submittableId": "36650737"
},
{
    "name": "Safenote",
    "description": "Safenote is an open-source service that enables secure exchange of the most sensitive communication and leaves no trace. It enables any user to encrypt their message and forward it to another, potentially unsecure, platform. Safenote can be thought of as a self-destructible sticky notes system.",
    "website": "https://safenote.store",
    "logo": "/img/showcase/safenote_logo.webp",
    "screenshots": [
      "/img/showcase/safenote_screenshot.webp"
    ],
    "video": "",
    "display": "Normal",
    "id": "safenote",
    "oneLiner": "A tool for secure notes exchanging. Built with privacy in mind.",
    "tags": [
      "Tools / Infrastructure"
    ],
    "usesInternetIdentity": false,
    "github": "https://github.com/khejit/Safenote",
    "twitter": "",
    "youtube": "",
    "submittableId": "35796344"
  },
  {
    "name": "John Dao",
    "description": "John Dao is community controlled twitter/X account. You can post tweet proposals and vote on what the next tweet should be. If your tweet wins you get paid with ICP!",
    "website": "https://johndao.gg",
    "logo": "/img/showcase/john-dao_logo.webp",
    "screenshots": [
      "/img/showcase/john-dao_screenshot.webp"
    ],
    "video": "",
    "display": "Normal",
    "id": "john-dao",
    "oneLiner": "A Twitter/X account controlled by a DAO on the Internet Computer",
    "stats": "25.000+ views",
    "tags": [
      "SocialFi",
      "DAO"
    ],
    "usesInternetIdentity": true,
    "github": "",
    "twitter": "https://twitter.com/JohnDao_gg",
    "youtube": "",
    "submittableId": "35119262"
  },

  {
    "name": "IC based storage service",
    "description": "IC-based storage service to store and organize any kind of files that works with platform deployed on the IC.",
    "website": "https://dcm-swiss.com/",
    "logo": "/img/showcase/dcm_logo.svg",
    "screenshots": [],
    "video": "",
    "display": "Normal",
    "id": "ics2",
    "oneLiner": "store and organize your files in IC ecosystem",
    "stats": "100+ users",
    "tags": [
      "Tools / Infrastructure"
    ],
    "usesInternetIdentity": false,
    "github": "https://github.com/sergeybykov85/ic-storage-service/tree/main/ic-ss",
    "twitter": "",
    "youtube": "",
    "submittableId": "41213024"
  },  
  {
    "name": "aVa",
    "description": "aVa: Action-Based Decentralized Reputation Landscape.\nEach step you take alters the collective reputation of projects, services, products, or individuals, all within a transparent and decentralized setting.\nImmerse in projects using Internet Identity, and observe your reputation escalate in tandem with your accomplishments.",
    "website": "https://ksayv-myaaa-aaaan-qedxq-cai.icp0.io",
    "logo": "/img/showcase/ava_logo.webp",
    "screenshots": [
      "/img/showcase/ava_screenshot.webp"
    ],
    "video": "",
    "display": "Normal",
    "id": "ava",
    "oneLiner": "aVa: Action-Based Decentralized Reputation Landscape.",
    "tags": [
      "Tools / Infrastructure"
    ],
    "usesInternetIdentity": true,
    "github": "https://github.com/ava-vs",
    "twitter": "https://twitter.com/ava_projects?t=-ZSMuS6rJLoUucHWynaLeg&s=09",
    "youtube": "https://www.youtube.com/@aVa_Verification",
    "submittableId": "41404317"
  },
  {
    "name": "Open Internet Metaverse",
    "description": "OIM is the 1st On-Chain 3D-Web. It allows you to create virtual spaces and host them like Websites on the Internet Computer - everything in 3D. You can include 3D objects, images, videos and more in your spaces and thus make it your home on the 3D Web. By linking to others' spaces, you can create your personal virtual neighborhood in the \"Metaverse\" (aka Internet).",
    "website": "https://vdfyi-uaaaa-aaaai-acptq-cai.ic0.app",
    "logo": "/img/showcase/open-internet-metaverse_logo.webp",
    "screenshots": [],
    "video": "/img/showcase/open-internet-metaverse_video.mp4",
    "display": "Normal",
    "id": "open-internet-metaverse",
    "oneLiner": "Create Your Virtual Space as a 3D-Website on the Internet Computer",
    "tags": [
      "Tools / Infrastructure",
      "Metaverse"
    ],
    "usesInternetIdentity": true,
    "github": "https://github.com/Bebb-Protocol-and-Apps/PWS",
    "twitter": "",
    "youtube": "",
    "submittableId": "35648608",
    "videoContentType": "video/mp4"
  },

  {
    "id": "Faceless",
    "name": "Faceless Project",
    "oneLiner": "An infrastructure that brings Web 2.0 user experience to Web 3.0",
    "tags": [
      "Tools / Infrastructure",
      "SocialFi"
    ],
    "logo": "/img/showcase/faceless_logo.png",
    "description": "Faceless provides a cross-platform private payment system based on human-readable identifiers in the IC ecosystem. It brings regulation-compliant financial services to users while still preserving users' privacy.",
    "usesInternetIdentity": true,
    "website": "https://faceless.live/",
    "github": "https://github.com/HeisenbergLin22/faceless_delivery_May",
    "youtube": "https://youtu.be/pFgVswCqzdk",
    "twitter": "https://twitter.com/Faceless_Proj",
    "submittableId": "35639090"
  }, 
  {
    "id": "fishverse",
    "name": "FishVerse",
    "description": "FishVerse is a revolutionary W2E fishing game that is open world, decentralized and built on ICP technology. It brings together fishing and GameFi enthusiasts inside of a vibrant community where people can monetize by catching and utilizing NFT fishes, competing in tournaments, missions, providing services and more...",
    "website": "https://thefishverse.com/",
    "logo": "/img/showcase/fishverse_logo.webp",
    "screenshots": [
      "/img/showcase/fishverse_screenshot.webp"
    ],
    "display": "Normal",
    "oneLiner": "FishVerse is a W2E fishing game that is built on ICP technology",
    "stats": "5,000 players",
    "tags": [
      "NFT",
      "Metaverse",
      "Games"
    ],
    "usesInternetIdentity": true,
    "github": "https://github.com/mgmetastudio/fishverse_dashboard",
    "twitter": "https://twitter.com/TheFishverse",
    "youtube": "https://www.youtube.com/channel/UCdMLfGmuLAsQlVPg9QROfcQ",
    "submittableId": "32119235"
  },
  {
    "name": "Sama Network",
    "description": "SAMA network, with its original designed consensus and business sharding separation, builds a highly secure and private distributed computational system. It provides data security and computational power for the World Wide Web without altering users’ habits.",
    "website": "https://sama.network/",
    "logo": "/img/showcase/sama_network_logo.png",
    "display": "Normal",
    "id": "sama_network",
    "oneLiner": "A blockchain OS with high throughput, business data full-stack encryption, and distributed computing capabilities.",
    "stats": "Private alpha testnet has been launched; the network and user interface are ready for operation.",
    "tags": [
      "Tools / Infrastructure"
    ],
    "usesInternetIdentity": false,
    "github": "https://github.com/SamaNetwork",
    "twitter": "https://twitter.com/sama_network",
    "youtube": "https://www.youtube.com/@sama_network",
    "submittableId": "40741075"
  },
 {
  "name": "221Bravo App",
  "description": "Home for ICP Data-Detectives. Token Stats, Visual Explorer, Account Searching and more.",
  "website": "https://221Bravo.app",
  "logo": "/img/showcase/bravo-app_logo.webp",
  "screenshots": [
    "/img/showcase/bravo-app_screenshot.webp"
  ],
  "video": "",
  "display": "Normal",
  "id": "bravo-app",
  "oneLiner": "Token Stats, Blockchain Visual Explorer, Account Searching and more..",
  "stats": "1,024 members",
  "tags": [
    "NFT",
    "Tools / Infrastructure",
    "DeFi"
  ],
  "usesInternetIdentity": false,
  "github": "https://github.com/SaorsaLabs/221BravoApp",
  "twitter": "https://twitter.com/221BravoApp",
  "youtube": "",
  "submittableId": "36556639"
},
  {
  "name": "Tali AI",
  "description": "Tali is a Discord Support bot that answers common developer queries.",
  "website": "https://trytali.com ",
  "logo": "/img/showcase/tali_logo.webp",
  "video": "/img/showcase/tali-ai_video.mp4",
  "display": "Normal",
  "id": "tali-ai",
  "oneLiner": "Tali is a Discord Support bot that answers common developer queries.",
  "stats": "100k+ devs",
  "tags": [
    "Tools / Infrastructure"
  ],
  "usesInternetIdentity": false,
  "twitter": "https://twitter.com/TryTaliAI",
  "submittableId": "38502751",
  "videoContentType": "video/mp4",
  "screenshots": []
},
  {
  "name": "CARMANIA",
  "description": "Welcome to the adrenaline-fueled world of \"CARMANIA\" the ultimate automotive customization and racing experience!\nIn this immersive game, you can build-customize your dream car and compete against players from around the globe to dominate the leaderboards.",
  "website": "https://3tnyu-iiaaa-aaaal-aczcq-cai.raw.icp0.io/",
  "logo": "/img/showcase/carmania_logo.webp",
  "screenshots": [
    "/img/showcase/carmania_screenshot.webp"
  ],
  "video": "/img/showcase/carmania_video.mp4",
  "display": "Normal",
  "id": "carmania",
  "oneLiner": "The ultimate automotive customization and racing experience!",
  "stats": "10,000+ users",
  "tags": [
    "Games"
  ],
  "usesInternetIdentity": false,
  "twitter": "https://twitter.com/Carmania_Game",
  "youtube": "https://youtu.be/KM5Fc-OjTxU",
  "discord": "https://discord.gg/YTBhnN3N",
  "submittableId": "41292935",
  "videoContentType": "video/mp4"
  },
{
  "name": "dFlow",
  "description": "BPMN workflows on ICP. Automate interactions between organizations. Build user forms, define scriptable decisions, schedule payments and more.",
  "website": "https://dcentra.io/dflow",
  "logo": "/img/showcase/dflow_logo.png",
  "screenshots": [
    "/img/showcase/dflow_screenshot.png"
  ],
  "video": "https://youtu.be/Ik9FSpgHREw?t=139",
  "display": "Normal",
  "id": "dflow",
  "oneLiner": "Automate interactions between organizations.",
  "stats": "",
  "tags": [
    "Tools / Infrastructure",
    "DeFi",
    "DAO",
    "SocialFi"
  ],
  "usesInternetIdentity": true,
  "github": "https://github.com/dCentra-io/dflow-icp",
  "twitter": "",
  "youtube": "https://youtu.be/Ik9FSpgHREw?t=139",
  "submittableId": "26384395"
},
  {
  "name": "DooCoins",
  "description": "Reward your kids with DooCoins for their good behaviour, completing chores, and personal achievements.\n",
  "website": "https://www.doo.co",
  "logo": "/img/showcase/doocoins_logo.webp",
  "screenshots": [
    "/img/showcase/doocoins_screenshot.webp"
  ],
  "display": "Normal",
  "id": "doocoins",
  "oneLiner": "Kids rewards dapp",
  "tags": [
    "Wallet",
    "Games"
  ],
  "usesInternetIdentity": true,
  "github": "https://github.com/jakepeg/doo-coins-parent-mvp",
  "twitter": "https://twitter.com/DooCoins",
  "youtube": "https://www.youtube.com/watch?v=erIM8kGC7iU&ab_channel=DooCoins",
  "submittableId": "20511180"
},
  {
    "name": "IC WebSocket",
    "description": "IC WebSocket enables you to establish a WebSocket connection between your canister and any client, such as the user browsers. Finally, you can send updates to your users directly from the canister!",
    "website": "https://demo.icws.io",
    "logo": "/img/showcase/ic-websocket_logo.webp",
    "screenshots": [],
    "video": "",
    "display": "Normal",
    "id": "ic-websocket",
    "oneLiner": "Send updates from canisters to your users",
    "stats": "",
    "tags": [
      "Tools / Infrastructure"
    ],
    "usesInternetIdentity": true,
    "github": "https://github.com/omnia-network/ic-websocket-gateway",
    "twitter": "https://twitter.com/ic_websocket",
    "youtube": "https://www.youtube.com/@omnianetwork2947",
    "submittableId": "43839848"
  },
    {
    "name": "Flower Power DAO",
    "description": "An NFT Trilogy and community-curated garden inspired by the French Artist, Ludo.",
    "website": "https://fpdao.app",
    "logo": "/img/showcase/fpdao_logo.png",
    "screenshots": [
      "/img/showcase/fpdao_screenshot.png"
    ],
    "display": "Normal",
    "id": "fpdao",
    "oneLiner": "The story of blockchain, told in Art.",
    "tags": [
      "NFT",
      "DAO"
    ],
    "usesInternetIdentity": true,
    "github": "https://github.com/flowerpowerdao/",
    "twitter": "https://twitter.com/btcflower"
  },
    {
    "name": "CCAMP",
    "description": "An asset management protocol that leverages data-driven strategies to effectively manage and reallocate assets among various parties. It encompasses smart contracts residing on EVM blockchains (and eventually non-EVM blockchains), a trio of interconnected canisters for state maintenance and a bespoke data protocol to behave as inter-system glue.",
    "website": "https://go.usher.so/ccamp",
    "logo": "/img/showcase/ccamp_logo.webp",
    "screenshots": [
      "/img/showcase/ccamp_screenshot.webp"
    ],
    "video": "",
    "display": "Normal",
    "id": "ccamp",
    "oneLiner": "Modular, and custom data-driven Cross-chain Asset Management Protocol",
    "tags": [
      "Bitcoin",
      "Tools / Infrastructure",
      "DeFi"
    ],
    "usesInternetIdentity": false,
    "github": "https://github.com/usherlabs/ccamp",
    "twitter": "https://twitter.com/usher_web3",
    "youtube": "https://www.youtube.com/@usher_web3",
    "submittableId": "36108625"
  },
  {
    "name": "InheritX",
    "description": "InheritX is a blockchain-based application developed on Internet Computer (ICP) that allows users to create a digital will and bequeath their assets to designated beneficiaries in the event of their death.",
    "website": "https://inherit-x.vercel.app/",
    "logo": "/img/showcase/inheritx_logo.webp",
    "screenshots": [
      "/img/showcase/inheritx_screenshot.webp"
    ],
    "video": "https://www.youtube.com/watch?v=S-VYBLeOoA0",
    "display": "Normal",
    "id": "inheritx",
    "oneLiner": "Empowers seamless & confident digital asset succession for individuals",
    "tags": [
      "Bitcoin",
      "DeFi"
    ],
    "usesInternetIdentity": false,
    "github": "https://github.com/mzurs/InheritX",
    "twitter": "https://twitter.com/icpdelta",
    "youtube": "https://www.youtube.com/@inheritX_0101",
    "submittableId": "41410724"
  }, 
  {
    "id": "icp-explorer",
    "name": "ICP Explorer",
    "website": "https://icp.footprint.network/",
    "tags": [
      "Tools / Infrastructure"
    ],
    "stats": "1000 users",
    "usesInternetIdentity": false,
    "description": "ICP Explorer is a Block Explorer and Analytics Platform for Internet Computer, a decentralized smart contracts platform.",
    "oneLiner": "Block Explorer for Internet Computer",
    "display": "Normal",
    "logo": "/img/showcase/icp-explorer_logo.webp",
    "screenshots": []
  },
  {
    "id": "reblock",
    "name": "ReBlock",
    "website": "https://www.reblock.finance/",
    "tags": [
      "DeFi",
      "Ethereum"
    ],
    "twitter": "https://twitter.com/reblock_site",
    "description": "ReBlock is an earning protocol for investors to earn sustainable passive income, secured by real-world assets, around the globe.",
    "usesInternetIdentity": true,
    "display": "Normal",
    "logo": "/img/showcase/reblock_logo.png",
    "screenshots": [
      "/img/showcase/reblock_screenshot.jpg"
    ]
  }
]

<|MERGE_RESOLUTION|>--- conflicted
+++ resolved
@@ -86,12 +86,7 @@
     "twitter": "https://twitter.com/IdentityMaxis",
     "description": "Embrace the new era of personal empowerment with NFID, the most advanced digital identity to keep your personal information private and digital assets secure.",
     "usesInternetIdentity": true,
-<<<<<<< HEAD
-    "logo": "/img/showcase/nfid_logo.webp",
-    "screenshots": []
-=======
     "logo": "/img/showcase/nfid_logo.webp"
->>>>>>> f7c3cc25
   },
 
 
@@ -133,7 +128,7 @@
   {
     "id": "helix",
     "name": "Helix Markets",
-    "description": "Bringing true ownership and full transparency to crypto trading",
+    "oneLiner": "Bringing true ownership and full transparency to crypto trading",
     "website": "https://t.co/OcdISW1Xww",
     "tags": [
       "Ethereum", "DeFi"
@@ -141,12 +136,7 @@
     "twitter": "https://twitter.com/HelixMarkets",
     "description": "",
      "usesInternetIdentity": true,
-<<<<<<< HEAD
-    "logo": "/img/showcase/helix_logo.webp",
-    "screenshots": []
-=======
     "logo": "/img/showcase/helix_logo.webp"
->>>>>>> f7c3cc25
   },
 
 
