[
  {
    "id": "decideai",
    "name": "DecideAI",
    "display": "Large",
    "oneLiner": "A fullstack decentralized AI platform",
    "website": "https://decideai.xyz",
    "twitter": "https://twitter.com/DecideAI_",
    "tags": [
      "AI",
      "Tools / Infrastructure"
    ],
    "stats": "50,000+ inference requests",
    "description": "DecideAI is an ecosystem that consists of three products, Decide Protocol, Decide ID, and Decide Cortex, designed to meet the needs of the high-end, specialized LLM market.",
    "usesInternetIdentity": true,
    "logo": "/img/showcase/decideai_logo.png",
    "screenshots": [
      "/img/showcase/decideai_screenshot_0.png"
    ],
    "github": "https://github.com/modclub-app"
  },
  {
    "id": "bitfinity-evm",
    "name": "Bitfinity EVM",
    "website": "https://bitfinity.network/",
    "tags": [
      "DeFi",
      "Tools / Infrastructure",
      "Ethereum",
      "Chain Fusion"
    ],
    "twitter": "https://twitter.com/bitfinitynet",
    "description": "Bitfinity is the EVM compatibility layer for the IC. Using Bitfinity, you can deploy your Solidity smart contracts to the Internet Computer, taking advantage of its many advantageous DeFi capabilities: HTTPS Outcalls, the BTC integration, and more.",
    "usesInternetIdentity": true,
    "stats": "1,000+ TPS",
    "display": "Normal",
    "logo": "/img/showcase/bitfinity_evm.svg",
    "screenshots": [
      "/img/showcase/bitfinity_showcase.webp"
    ]
  },
  {
    "id": "icpswap",
    "name": "ICPSwap",
    "website": "https://icpswap.com",
    "tags": [
      "DeFi",
      "Wallet",
      "Bitcoin",
      "Ethereum",
      "DAO",
      "Chain Fusion"
    ],
    "twitter": "https://x.com/ICPSwap",
    "description": "ICPSwap is an AMM DEX built completely onchain that is the premier hub for full-stack financial and DAO services on ICP",
    "usesInternetIdentity": true,
    "logo": "/img/showcase/icpswap_logo.webp",
    "screenshots": [
      "/img/showcase/icpswap_screenshot_0.webp"
    ]
  },
  {
    "id": "orally-network",
    "name": "Orally",
    "oneLiner": "The fully onchain oracles for secure and reliable decentralized data feeding and automation across multiple chains.",
    "tags": [
      "Tools / Infrastructure",
      "DeFi"
    ],
    "description": "The fully onchain oracles for secure and reliable decentralized data feeding and automation across multiple chains. Experience seamless real-world data integration across various blockchains, powering dynamic, secure, and efficient dapps. Elevate your blockchain journey with us!",
    "usesInternetIdentity": false,
    "website": "https://orally.network",
    "github": "https://github.com/orally-network",
    "youtube": "https://youtu.be/1ZDEyllqUcA",
    "twitter": "https://twitter.com/orally_network",
    "display": "Large",
    "logo": "/img/showcase/orally-network_logo.png",
    "screenshots": [
      "/img/showcase/orally-network_screenshot_0.webp"
    ],
    "submittableId": "35782696"
  },
  {
    "id": "funded",
    "name": "Funded",
    "oneLiner": "Fund your favorite projects and get NFT rewards",
    "website": "https://funded.app/",
    "tags": [
      "SocialFi",
      "DeFi",
      "Bitcoin",
      "Ethereum",
      "Chain Fusion",
      "Creator Economy"
    ],
    "twitter": "https://twitter.com/funded_app",
    "description": "Web3 crowdfunding! Thanks to ICP's low transaction fees and advanced smart contract technology, you can participate in crowdfunding with ICP, BTC and ETH without worrying about losing money on gas fees.",
    "usesInternetIdentity": true,
    "stats": "100,000+ ICP funded",
    "display": "Normal",
    "logo": "/img/showcase/funded_logo.webp"
  },
  {
    "id": "nfid",
    "name": "NFID",
    "oneLiner": "Your digital identity for the modern world.",
    "website": "https://nfid.one/",
    "tags": [
      "Wallet",
      "Ethereum",
      "Chain Fusion"
    ],
    "twitter": "https://twitter.com/IdentityMaxis",
    "description": "Embrace the new era of personal empowerment with NFID, the most advanced digital identity to keep your personal information private and digital assets secure.",
    "usesInternetIdentity": true,
    "logo": "/img/showcase/nfid_logo.webp"
  },
  {
    "id": "yuku",
    "name": "Yuku",
    "oneLiner": "Your Gateway to NFTs, Metaverse, and an AI Agent.",
    "website": "https://yuku.app/",
    "tags": [
      "NFT",
      "Gaming",
      "DAO",
      "Metaverse",
      "AI",
      "Creator Economy"
    ],
    "display": "Normal",
    "stats": "35,222+ users",
    "twitter": "https://twitter.com/yukuapp",
    "description": "Your Gateway to NFTs, Metaverse, and an AI Agent.",
    "usesInternetIdentity": true,
    "logo": "/img/showcase/yuku_logo.png",
    "screenshots": [
      "/img/showcase/yuku_screenshot.webp"
    ]
  },
  {
    "id": "golddao",
    "name": "Gold DAO",
    "oneLiner": "Gold DAO governs Gold Token (GLDT), a fungible token allowing fractional gold ownership; and a USD-pegged stablecoin (USDG), backed by gold (GLDT).",
    "website": "https://www.gold-dao.org/",
    "tags": [
      "DeFi",
      "DAO"
    ],
    "twitter": "https://twitter.com/gldrwa",
    "description": "Gold DAO governs Gold Token (GLDT), a fungible token allowing fractional gold ownership; and a USD-pegged stablecoin (USDG), backed by gold (GLDT).",
    "logo": "/img/showcase/golddao_logo.png"
  },
  {
    "id": "dragginz",
    "name": "dragginz",
    "oneLiner": "Dragginz is a virtual pets game from the creators of Neopets. Hatch and raise Dragginz to accompany you on your adventures.",
    "website": "https://dragginz.io/",
    "tags": [
      "SocialFi",
      "Gaming",
      "DAO",
      "Creator Economy"
    ],
    "usesInternetIdentity": true,
    "twitter": "https://twitter.com/dragginzgame",
    "description": "Dragginz is a virtual pets game from the creators of Neopets. Hatch and raise Dragginz to accompany you on your adventures..",
    "logo": "/img/showcase/dragginz_logo.png"
  },
  {
    "id": "icdex",
    "name": "ICDex",
    "website": "https://avjzx-pyaaa-aaaaj-aadmq-cai.raw.ic0.app/ICDex",
    "tags": [
      "DeFi",
      "Bitcoin",
      "Chain Fusion"
    ],
    "description": "ICDex is the flagship product by ICLighthouse, an orderbook-based DEX that runs 100% onchain. The world's first order book DEX - made possible by advanced ICP smart contracts",
    "usesInternetIdentity": true,
    "twitter": "https://twitter.com/ICLighthouse",
    "display": "Normal",
    "logo": "/img/showcase/icdex_logo.webp"
  },
  {
    "id": "yral",
    "name": "Yral",
    "oneLiner": "Token rewards for both content creators and lurkers",
    "website": "https://yral.com",
    "tags": [
      "SocialFi",
      "Gaming",
      "DAO",
      "Creator Economy"
    ],
    "description": "Yral is a decentralized short-form video-based social media platform, which integrates gamification on content. In addition to sharing their own videos, users can also speculate on videos of other users by staking tokens and voting whether a video will become 'Hot' or 'Not' to earn rewards.",
    "usesInternetIdentity": false,
    "stats": "200,000+ users",
    "logo": "/img/showcase/yral_logo.png",
    "github": "https://github.com/yral-dapp",
    "twitter": "https://x.com/Yral_app",
    "screenshots": [
      "/img/showcase/yral_screenshot_0.webp"
    ]
  },
  {
    "id": "bioniq",
    "name": "Bioniq",
    "oneLiner": "The fastest Ordinals marketplace",
    "website": "https://bioniq.io/",
    "tags": [
      "Bitcoin",
      "Enterprise",
      "NFT",
      "Chain Fusion",
      "Creator Economy"
    ],
    "twitter": "https://x.com/bioniqMarket",
    "description": "Bioniq is the fastest Ordinals marketplace. Buy, sell, and trade with no gas fees, near-instant finality, and decentralized secure token bridging..",
    "display": "Large",
    "stats": "45,000+ users",
    "logo": "/img/showcase/bioniq-logo.jpeg",
    "screenshots": [
      "/img/showcase/bioniq-screenshot-min.png"
    ]
  },
  {
    "id": "iclighthouse",
    "name": "ICLightHouse",
    "description": "Incubating true web3 DeFi infrastructure on the Internet Computer. Defi development framework and Defi ecosystem on IC blockchain.",
    "tags": [
      "DeFi",
      "Tools / Infrastructure",
      "Bitcoin",
      "Ethereum",
      "DAO",
      "Chain Fusion"
    ],
    "website": "https://iclight.house/",
    "twitter": "https://twitter.com/ICLighthouse?s=20&t=hL-7QAUfiWo75L8pZzJ7fw",
    "discord": "https://discord.com/invite/FQZFGGq7zv",
    "logo": "/img/showcase/iclighthouse_logo.webp"
  },
  {
    "id": "omnitynetwork",
    "name": "Omnity Network",
    "oneLiner": "1st 100% trustless omnichain interoperability protocol that connects Bitcoin, Ethereum, Appchains, L1s/L2s/L3s within Omnity Network.",
    "tags": [
      "Bitcoin",
      "Ethereum",
      "Tools / Infrastructure",
      "Chain Fusion",
      "AI"
    ],
    "twitter": "https://x.com/OmnityNetwork",
    "description": "A turbo engine for the Bitcoin Token Boom. Includes the first 100% trustless omnichain interoperability protocol that extends all Runes primitives and AI agent for dynamic token distribution.",
    "usesInternetIdentity": false,
    "website": "https://www.omnity.network/",
    "twiter": "https://twitter.com/OmnityNetwork",
    "display": "Normal",
    "logo": "/img/showcase/omnitynetwork_logo.jpeg",
    "screenshots": [
      "/img/showcase/omnity_screenshot.png"
    ]
  },
  {
    "id": "sonic-dex",
    "name": "Sonic DEX",
    "oneLiner": "Sonic DEX is an AMM and Perpetual trading platform",
    "website": "https://sonic.ooo/",
    "tags": [
      "Ethereum",
      "DeFi",
      "DAO",
      "Chain Fusion"
    ],
    "description": "Sonic DEX, a multichain decentralized exchange built on the Internet Computer Protocol (ICP), offers a wide range of DeFi services. Users can easily trade tokens and perpetuals, provide liquidity, and participate in the LBP token sale. Users can engage in DAO governance, stake for rewards, and vote on platform decisions.",
    "usesInternetIdentity": true,
    "github": "https://github.com/sonicdex/sonic-v1",
    "twitter": "https://twitter.com/sonic_ooo",
    "stats": "$10M+ Trade Volume",
    "display": "Normal",
    "logo": "/img/showcase/sonic-dex_logo.webp",
    "screenshots": [
      "/img/showcase/sonic-dex_screenshot.webp"
    ]
  },
  {
    "id": "plug",
    "name": "Plug Wallet",
    "oneLiner": "Decentralized Wallet for the Internet Computer",
    "website": "https://plugwallet.ooo/",
    "tags": [
      "Wallet",
      "NFT",
      "Tools / Infrastructure",
      "Bitcoin",
      "Ethereum",
      "Chain Fusion",
      "Creator Economy"
    ],
    "twitter": "https://x.com/plug_wallet",
    "description": "Your Plug into the #InternetComputer Identity + Wallet in one Principal ID Hold, send, swap, deposit cycles, ICP, NFTs and log into IC apps in a click! Available on mobile IOS & Android, and as a browser extension on Chrome & Firefox.",
    "github": "https://github.com/Psychedelic/plug",
    "stats": "150,000+ users",
    "display": "Normal",
    "logo": "/img/showcase/plug_logo.webp",
    "screenshots": [
      "/img/showcase/plug_screenshot_0.webp"
    ]
  },
  {
    "id": "helix",
    "name": "Helix Markets",
    "oneLiner": "Bringing true ownership and full transparency to crypto trading",
    "website": "https://www.helixmarkets.io/",
    "tags": [
      "Ethereum",
      "Bitcoin",
      "DeFi",
      "Chain Fusion"
    ],
    "display": "Normal",
    "stats": "2,000+ users",
    "twitter": "https://twitter.com/HelixMarkets",
    "description": "Helix Markets is a decentralized exchange that aims to bring true ownership and full transparency to crypto trading.",
    "usesInternetIdentity": true,
    "logo": "/img/showcase/helix_logo.svg",
    "screenshots": [
      "/img/showcase/helix_screenshot.png"
    ]
  },
  {
    "id": "catalyze",
    "name": "Catalyze",
    "website": "https://catalyze.one/",
    "tags": [
      "SocialFi",
      "DAO",
      "Creator Economy"
    ],
    "description": "Catalyze is building the new Web3 social learning hub: Communities, Events & Seamless Token Transfer, all in one place.",
    "twitter": "https://x.com/catalyze_one",
    "usesInternetIdentity": true,
    "oneLiner": "Manage your Web3 communities and events",
    "display": "Large",
    "stats": "360+ Communities",
    "logo": "/img/showcase/catalyze_logo.png",
    "screenshots": [
      "/img/showcase/catalyze_screenshot.png"
    ]
  },
  {
    "id": "juno",
    "name": "Juno",
    "oneLiner": "Build Web3 at Lightning Speed",
    "website": "https://juno.build",
    "tags": [
      "Tools / Infrastructure"
    ],
    "twitter": "https://twitter.com/junobuild",
    "github": "https://github.com/junobuild/juno",
    "description": "Juno is an open-source platform that combines the power of Web3 with the ease and simplicity of Web2 development, enabling programmers to build decentralized apps faster and easier than ever before.",
    "display": "Large",
    "usesInternetIdentity": true,
    "authOrigins": [
      "https://console.juno.build"
    ],
    "logo": "/img/showcase/juno_logo.svg",
    "screenshots": [
      "/img/showcase/juno_social_image.jpg"
    ],
    "youtube": "https://www.youtube.com/@junobuild"
  },
  {
    "id": "oisy",
    "name": "OISY Wallet",
    "oneLiner": "Browser-based multi-chain wallet",
    "website": "https://oisy.com",
    "github": "https://github.com/dfinity/oisy-wallet",
    "display": "Large",
    "tags": [
      "Ethereum",
      "DeFi",
      "Wallet",
      "Chain Fusion"
    ],
    "twitter": "https://x.com/oisy",
    "description": "OISY Wallet is a new browser-based multi-chain wallet, powered by Internet Computer’s chain fusion technology. It is fully on-chain and implements network custody, an innovative approach that leverages the Internet Computer’s advanced cryptography to eliminate the need for you to handle private keys directly.",
    "usesInternetIdentity": true,
    "logo": "/img/showcase/oisy_logo.svg",
    "screenshots": [
      "/img/showcase/oisy-preview.webp"
    ]
  },
  {
    "id": "kinic",
    "name": "Kinic",
    "oneLiner": "The world's first Web3 search engine",
    "website": "https://74iy7-xqaaa-aaaaf-qagra-cai.ic0.app/",
    "tags": [
      "Tools / Infrastructure",
      "DAO",
      "AI",
      "Analytics"
    ],
    "twitter": "https://twitter.com/kinic_app?s=20&t=PVKALcCRCdZIgr0U4sDWeg",
    "description": "Kinic provides artificial intelligence tooling for the new web. Deploy vector databases, machine learning instances, and much more leveraging web3.",
    "stats": "3,000,000+ searches",
    "display": "Large",
    "usesInternetIdentity": true,
    "logo": "/img/showcase/kinic_logo.webp",
    "screenshots": [
      "/img/showcase/kinic_screenshot.webp"
    ]
  },
  {
    "id": "taggr",
    "name": "TAGGR",
    "website": "https://taggr.link",
    "tags": [
      "SocialFi",
      "Tools / Infrastructure",
      "DAO",
      "Creator Economy"
    ],
    "description": "Fully onchain and fully autonomous SocialFi network. A simple way to publish content on a public compute infrastructure. No Ponzinomics - TAGGR has a sustainable tokenomics model that rewards quality posts and removes the incentive to spam.",
    "usesInternetIdentity": true,
    "authOrigins": [
      "https://taggr.link",
      "https://6qfxa-ryaaa-aaaai-qbhsq-cai.ic0.app"
    ],
    "display": "Normal",
    "stats": "24,000+ posts",
    "logo": "/img/showcase/taggr_logo.webp",
    "oneLiner": "Blending forums and blogs - controlled by a DAO",
    "screenshots": [
      "/img/showcase/taggr_screenshot_0.webp"
    ]
  },
  {
    "id": "stoicwallet",
    "name": "Stoic Wallet",
    "website": "https://www.stoicwallet.com/",
    "tags": [
      "Wallet",
      "Ethereum",
      "Chain Fusion"
    ],
    "description": "Stoic Wallet by Toniq Labs allows anyone to create a digital wallet, authenticating users through a variety of methods, one of those being Internet Identity. Create accounts, keep an address book, and more. ",
    "usesInternetIdentity": true,
    "logo": "/img/showcase/stoicwallet_logo.webp",
    "screenshots": [
      "/img/showcase/stoicwallet_screenshot_0.webp"
    ]
  },
  {
    "id": "kleverio",
    "name": "Klever.io",
    "website": "https://klever.io/",
    "tags": [
      "Wallet",
      "DeFi",
      "Ethereum",
      "Chain Fusion"
    ],
    "twitter": "https://x.com/klever_io",
    "description": "Klever.io is a non-custodial mobile wallet that supports dozens of protocols and is tying them all together with the Internet Computer blockchain. Manage, store, stake, transfer, and in the future, swap ICP right within Klever.io. Klever has integrated with the Internet Computer's Network Nervous System in order to support staking with voting rewards. ",
    "logo": "/img/showcase/kleverio_logo.webp",
    "screenshots": [
      "/img/showcase/kleverio_screenshot_0.webp"
    ]
  },
  {
    "id": "nnsfront-enddapp",
    "name": "NNS Dapp",
    "oneLiner": "Dapp for Staking Neurons + Voting Onchain",
    "website": "https://nns.ic0.app",
    "github": "https://github.com/dfinity/nns-dapp",
    "tags": [
      "Wallet",
      "Tools / Infrastructure",
      "Bitcoin",
      "Ethereum",
      "Chain Fusion"
    ],
    "description": "The NNS front-end dapp allows anyone to interact with the Internet Computer's Network Nervous System with a user-friendly UI. Served completely end-to-end through blockchain, this dapp allows you to manage ICP, stake neurons, participate in voting, and earn governance rewards.",
    "usesInternetIdentity": true,
    "logo": "/img/showcase/nnsfront-enddapp_logo-dark.webp"
  },
  {
    "id": "trax",
    "name": "Trax",
    "tags": [
      "SocialFi",
      "DAO",
      "Creator Economy"
    ],
    "twitter": "https://twitter.com/onlyontrax",
    "description": "Trax is a content aggregator and social marketplace, catering specifically to music artists and their die-hard fans, often referred to as “superfans”. By facilitating exclusive content drops and events, TRAX aims to help artists cultivate closer relationships with their superfans and generate higher revenue. ",
    "website": "https://trax.so/",
    "usesInternetIdentity": true,
    "logo": "/img/showcase/trax_logo.webp"
  },
  {
    "id": "w3ns",
    "name": "W3NS - Multichain",
    "oneLiner": "An omnichannel notification service on the Internet Computer for any IC, EVM or off-chain application",
    "website": "https://www.argonstudios.xyz",
    "tags": [
      "Tools / Infrastructure",
      "Ethereum",
      "Chain Fusion"
    ],
    "description": "A service to support sending of email, SMS and push notifications (both mobile and web) via Internet Computer for IC, EVM (currently supports Polygon, more to come) and off-chain applications wanting to use a distributed and open source sending mechanism. Simply integrate our Polygon contract, or our IC canister, to use it today...",
    "stats": "3 early launch partners sending notifications from Polygon",
    "logo": "/img/showcase/w3ns_logo.png",
    "usesInternetIdentity": false,
    "github": "https://github.com/miguelToscano/w3ns",
    "youtube": "https://www.youtube.com/@argonstudios",
    "twitter": "https://twitter.com/ArgonStudiosXYZ"
  },
  {
    "id": "rubaru",
    "name": "RuBaRu",
    "oneLiner": "The fully on-chain content creator/influencer platform: own your profile, own your content, and earn fair incentives.",
    "website": "https://rubaru.app/",
    "tags": [
      "SocialFi",
      "Creator Economy"
    ],
    "stats": "190+ canisters N/W, On-chain content : 15k+ images & 5k+ videos",
    "description": "The fully on-chain content creator/influencer platform: own your profile, own your content, and earn fair incentives.",
    "logo": "/img/showcase/rubaru_logo.png",
    "display": "Large",
    "usesInternetIdentity": true,
    "youtube": "https://youtu.be/CBumSMJRV08",
    "twitter": "https://twitter.com/RuBaRu_app",
    "screenshots": [
      "/img/showcase/rubaru_dapp_screenshot.png"
    ],
    "submittableId": "39223821"
  },
  {
    "id": "ethereum-canister",
    "name": "Ethereum Canister",
    "website": "https://www.eiger.co/",
    "oneLiner": "A fully trustless access to the Ethereum blockchain data.",
    "tags": [
      "Ethereum",
      "Tools / Infrastructure",
      "Chain Fusion"
    ],
    "description": "The Ethereum canister offers a secure and trustless way to access Ethereum blockchain data within the ICP ecosystem. Behind the scenes, it leverages the helios light Ethereum client which is equipped with the capability to validate the authenticity of fetched data.",
    "stats": "17M+ blocks",
    "usesInternetIdentity": false,
    "github": "https://github.com/eigerco/ethereum-canister",
    "logo": "/img/ethereum.svg",
    "submittableId": "40732752"
  },
  {
    "id": "origyn",
    "name": "Origyn",
    "oneLiner": "NFT-Based Authentication for Luxury Goods ",
    "website": "https://www.origyn.com/",
    "tags": [
      "NFT",
      "Tools / Infrastructure",
      "DAO",
      "Creator Economy"
    ],
    "twitter": "https://twitter.com/ORIGYNTech",
    "description": "The Origyn Foundation is blending luxury goods with NFTs by providing digital verifications for physical objects. Only possible on the Internet Computer. ",
    "github": "https://github.com/origyn-sa",
    "logo": "/img/showcase/origyn_logo.webp",
    "screenshots": [
      "/img/showcase/origyn_screenshot_0.webp"
    ]
  },
  {
    "id": "boom-dao",
    "name": "Boom DAO",
    "oneLiner": "Powering the next generation of fully onchain games, and providing a collaborative hub for all things web3 gaming.",
    "website": "https://boomdao.xyz/",
    "tags": [
      "Gaming",
      "DAO",
      "Tools / Infrastructure",
      "NFT",
      "Metaverse",
      "Creator Economy"
    ],
    "description": "BOOM DAO is an all-in-one web3 game platform and protocol running 100% onchain on the Internet Computer. We are on a mission to build the gaming vertical of the Internet Computer blockchain, power the next generation of fully onchain games on ICP, and provide a collaborative hub for all things web3 gaming.",
    "stats": "23,000+ DAO Members",
    "logo": "/img/showcase/boom-dao-logo.png",
    "display": "Large",
    "usesInternetIdentity": true,
    "github": "https://github.com/BoomDAO/",
    "youtube": "https://www.youtube.com/watch?v=LHVVi4pN6CI",
    "twitter": "https://twitter.com/boomdaosns",
    "screenshots": [
      "/img/showcase/boom-dao-screenshot0.webp"
    ],
    "video": "/img/showcase/boom-dao-video.mp4",
    "videoContentType": "video/mp4"
  },
  {
    "id": "plethora",
    "name": "Plethora",
    "website": "https://plethora.game/",
    "tags": [
      "Gaming",
      "Metaverse",
      "NFT",
      "Creator Economy"
    ],
    "twitter": "https://twitter.com/PlethoraGame",
    "description": "Plethora is a Web3 platformer with the goal of rewarding users both with fun gameplay and NFTs. Plethora empowers NFT projects to launch their collections with immersive experiences customized for you. Play now to compete, have fun, and earn rewards.",
    "oneLiner": "3D platformer meets Web3 with NFT rewards",
    "display": "Normal",
    "stats": "10,000+ users",
    "logo": "/img/showcase/plethora_logo.webp",
    "screenshots": [
      "/img/showcase/plethora_screenshot.webp"
    ]
  },
  {
    "id": "querio",
    "name": "Querio",
    "website": "https://querio.io/",
    "tags": [
      "Tools / Infrastructure"
    ],
    "twitter": "https://x.com/querio_io",
    "description": "Querio is the most advanced web3.0 search engine of exceptional speed and accuracy, that empowers its users to search over the Internet Computer.",
    "logo": "/img/showcase/Querio_Logo.webp"
  },
  {
    "id": "cubetopia",
    "name": "Cubetopia",
    "oneLiner": "Build and own an NFT World on the blockchain",
    "website": "https://kqwp7-2yaaa-aaaah-abyna-cai.raw.ic0.app/",
    "tags": [
      "Gaming",
      "Metaverse",
      "Creator Economy"
    ],
    "twitter": "https://twitter.com/TheCubetopia",
    "description": "Cubetopia is a Web3 building game where players can create anything on unique blocky islands. Each island is a mutable NFT stored on the Internet Computer blockchain. Anyone can visit these islands onchain, while the owner of the NFT ownership handles building permissions.",
    "stats": "32,500+ ICP volume",
    "display": "Large",
    "logo": "/img/showcase/cubetopia_logo.webp",
    "screenshots": [
      "/img/showcase/cubetopia_screenshot.webp"
    ]
  },
  {
    "id": "airgap",
    "name": "AirGap",
    "oneLiner": "Self custody made simple and secure. Turn a spare smartphone into a cold wallet.",
    "description": "Self-custody made simple and secure. Turn a spare smartphone into a cold wallet that can store a plethora of tokens including ICP and ckBTC. Using AirGap, you can stake ICP directly on the NNS and participate in governance.",
    "website": "https://airgap.it/",
    "twitter": "https://x.com/airgap_it",
    "tags": [
      "Wallet"
    ],
    "usesInternetIdentity": false,
    "logo": "/img/showcase/airgap_logo.webp"
  },
  {
    "name": "Taurus",
    "description": "A platform that offers banking-grade custody and everything needed for managing any digital asset.",
    "website": "https://www.taurushq.com/",
    "logo": "/img/showcase/taurus_logo.png",
    "display": "Normal",
    "id": "taurus",
    "oneLiner": "Banking-grade custody for digital asset management.",
    "stats": "Powering 15+ banks",
    "tags": [
      "Wallet",
      "Tools / Infrastructure",
      "Enterprise"
    ],
    "usesInternetIdentity": false,
    "twitter": "https://x.com/taurus_hq"
  },
  {
    "id": "azle",
    "name": "Azle",
    "oneLiner": "TypeScript CDK for the Internet Computer",
    "website": "https://demergent-labs.github.io/azle/azle.html",
    "tags": [
      "Tools / Infrastructure"
    ],
    "description": "Azle is a TypeScript Canister Development Kit (CDK) for the Internet Computer. In other words, it's a TypeScript/JavaScript runtime for building applications on the IC.",
    "usesInternetIdentity": false,
    "logo": "/img/showcase/azle_logo.svg",
    "github": "https://github.com/demergent-labs/azle",
    "screenshots": [
      "/img/showcase/azle_screenshot_0.jpg"
    ]
  },
  {
    "id": "internetidentity",
    "name": "Internet Identity",
    "oneLiner": "Decentralized Anonymous Blockchain Authentication",
    "website": "https://identity.ic0.app/",
    "tags": [
      "Tools / Infrastructure"
    ],
    "description": "Internet Identity is a privacy-enhancing authentication framework for applications on the Internet Computer. It provides users with a easy-to-use and secure anonymizing login to Web3 services running on ICP without being tracked across dapps.",
    "github": "https://github.com/dfinity/internet-identity",
    "usesInternetIdentity": true,
    "stats": "1,000,000+ users",
    "logo": "/img/showcase/internetidentity_logo.webp",
    "screenshots": [
      "/img/showcase/internetidentity_screenshot_0.gif"
    ]
  },
  {
    "id": "astrox",
    "name": "AstroX ME",
    "oneLiner": "A powerful multichain wallet",
    "website": "https://astrox.me/#/",
    "tags": [
      "Tools / Infrastructure",
      "Wallet",
      "Bitcoin",
      "NFT",
      "Ethereum",
      "Chain Fusion",
      "Creator Economy"
    ],
    "description": "ME wallet securing your assets without seed phrase across any devices.",
    "github": "https://github.com/AstroxNetwork",
    "twitter": "https://twitter.com/astrox_network",
    "logo": "/img/showcase/astroxme_logo.webp",
    "display": "Normal",
    "screenshots": [
      "/img/showcase/astrox_me_screenshot.webp"
    ]
  },
  {
    "id": "autoroyale",
    "name": "AutoRoyale",
    "website": "https://cm6iy-sqaaa-aaaam-abmxq-cai.icp0.io/",
    "tags": [
      "Gaming"
    ],
    "description": "Jump into this proof of concept battle royale 2D shooter on ICP. Grab gear, outplay the competition, and stay alive as the battleground shrinks. It's all about thinking a few steps ahead. Upgrade weapons, toss grenades, and pull off sneaky ambushes. Invite your pals for a quick match and make sure you play the tutorial to get used to the mechanics.",
    "usesInternetIdentity": true,
    "display": "Normal",
    "logo": "/img/showcase/autoroyale_logo.png",
    "oneLiner": "A fast-paced 2D multiplayer shooter game"
  },
  {
    "name": "Signals",
    "description": "Signals is a location based chat app for making connections, creating communities, and discovering events. ",
    "website": "https://signalsicp.com/",
    "logo": "/img/showcase/signals_logo.webp",
    "screenshots": [
      "/img/showcase/signals_screenshot.webp"
    ],
    "display": "Normal",
    "id": "signals",
    "oneLiner": "A location based app for empowering local communities",
    "stats": "5,000+ users",
    "tags": [
      "SocialFi",
      "Creator Economy"
    ],
    "usesInternetIdentity": true,
    "twitter": "https://twitter.com/signalsicp",
    "submittableId": "35639473"
  },
  {
    "id": "stakedicp",
    "name": "StakedICP",
    "oneLiner": "Non-custodial liquid staking for ICP",
    "tags": [
      "DeFi"
    ],
    "description": "StakedICP is the liquid-staking protocol revolutionizing staking on the Internet Computer, putting control in investors' hands. ICP is staked in the NNS DAO, and stakers receive rewards just by holding the stICP token. The stICP token is DeFi-compatible, to support protocols building on the Internet Computer, and always fully-backed by ICP staked in the NNS.",
    "usesInternetIdentity": false,
    "website": "https://stakedicp.com",
    "github": "https://github.com/AegirFinance/StakedICP",
    "twitter": "https://twitter.com/StakedICP",
    "display": "Normal",
    "logo": "/img/showcase/stakedicp_logo.webp"
  },
  {
    "id": "canscale",
    "name": "CanScale",
    "description": "Worried about data being persisted or how your data structure will scale across canisters? CanScale can help you focus more on building out your vision, and spend less time thinking about how to scale out your multi-canister architecture on the IC.",
    "tags": [
      "Tools / Infrastructure"
    ],
    "website": "https://www.canscale.dev",
    "twitter": "https://twitter.com/can_scale",
    "logo": "/img/showcase/canscale_logo.webp",
    "submittableId": "34140445"
  },
  {
    "id": "cycleops",
    "name": "CycleOps",
    "description": "Proactive, automated, no-code canister management for the Internet Computer.",
    "tags": [
      "Tools / Infrastructure",
      "Analytics"
    ],
    "stats": "450 canisters monitored",
    "github": "https://github.com/CycleOperators/CycleOps/",
    "website": "https://cycleops.dev",
    "twitter": "https://twitter.com/CycleOps",
    "logo": "/img/showcase/cycleops_logo.png",
    "submittableId": "36320431"
  },
  {
    "id": "dscvr",
    "name": "DSCVR",
    "oneLiner": "Social portals, community airdrops, crypto tipping onchain",
    "website": "https://dscvr.one/",
    "tags": [
      "SocialFi",
      "Ethereum",
      "Chain Fusion",
      "Creator Economy"
    ],
    "twitter": "https://twitter.com/DSCVR1?s=20&t=qrUKGHeyFLGiBQjpj3iI9A",
    "description": "DSCVR is an end-to-end decentralized Web3 social media platform that allows communities to form into groups called Portals. These Portals can be NFT gated, airdrop fungible and non-fungible tokens to their members and much more. DSCVR also allows for tipping posts in a growing number of cryptos, supporting ckBTC, a Bitcoin twin living on the Internet Computer.",
    "usesInternetIdentity": true,
    "stats": "200,000+ users",
    "display": "Normal",
    "logo": "/img/showcase/dscvr_logo.webp",
    "screenshots": [
      "/img/showcase/dscvr_screenshot.webp"
    ]
  },
  {
    "id": "canistergeek",
    "name": "Canistergeek",
    "oneLiner": "IC canister management tool",
    "description": "Top up your canisters, monitor cycles, memory, logs, and get your monthly reports in one place.",
    "tags": [
      "Tools / Infrastructure",
      "Analytics"
    ],
    "usesInternetIdentity": true,
    "website": "https://canistergeek.app/",
    "github": "https://github.com/usergeek/canistergeek_ic_rust",
    "twitter": "https://twitter.com/theUSERGEEK",
    "discord": "https://discord.gg/CvTpv2TeKs",
    "logo": "/img/showcase/canistergeek_logo.webp",
    "submittableId": "33310242"
  },
  {
    "name": "Mops",
    "description": "Onchain package manager for Motoko. Mops makes it easy to discover, install, and publish Motoko packages.",
    "website": "https://mops.one",
    "logo": "/img/showcase/mops_logo.webp",
    "display": "Normal",
    "id": "mops",
    "oneLiner": "Onchain package manager for Motoko",
    "stats": "100,000+ downloads",
    "tags": [
      "Tools / Infrastructure"
    ],
    "usesInternetIdentity": false,
    "github": "https://github.com/ZenVoich/mops",
    "twitter": "https://twitter.com/mops_one"
  },
  {
    "id": "beamfi",
    "name": "BeamFi",
    "oneLiner": "Real Time Micro Payments solution for creators",
    "website": "https://beamfi.app",
    "tags": [
      "DeFi"
    ],
    "description": "BeamFi is an open source DeFi protocol, bringing Autonomous Stream Payment solution to Internet Computer, allowing users to send or receive a constant stream of ICP or XTC in BeamFi DApp or BeamFi Meeting App in Zoom while a meeting is in progress",
    "usesInternetIdentity": false,
    "logo": "/img/showcase/beamfi_logo.webp",
    "github": "https://github.com/BeamFi/BeamFiProtocol",
    "youtube": "https://youtu.be/85TWP4QHHBg",
    "twitter": "https://twitter.com/BeamFiApp",
    "screenshots": [
      "/img/showcase/beamfi_screenshot_0.webp"
    ],
    "submittableId": "33086681"
  },
  {
    "id": "eimolad",
    "name": "Eimolad",
    "description": "This is an amazing world inhabited by humans, dwarves, orcs, elves, and other fantastic creatures. This is a world of magic and valor. This world is full of mysteries, dangers, and incredible adventures. ",
    "tags": [
      "Gaming"
    ],
    "website": "https://eimolad.com/",
    "twitter": "https://twitter.com/eimolad",
    "discord": "https://discord.gg/qD3R5nDXDZ",
    "logo": "/img/showcase/eimolad_logo.webp",
    "submittableId": "28118212"
  },
  {
    "id": "mora",
    "name": "MORA",
    "oneLiner": "A Web3 space for writers to express autonomy of thought ",
    "website": "https://mora.app",
    "tags": [
      "SocialFi",
      "Creator Economy"
    ],
    "description": "Mora allows users to create a unique Web3 space where they can have independent content data, subscription relationships, financial information, and even complex algorithms. From its inception, a planet will be monitored by Launch Trail to ensure compliance with the protocol and establish trust. The Launch Trail will be controlled by the Mora Dao Canister.",
    "usesInternetIdentity": true,
    "stats": "2,000+ articles",
    "logo": "/img/showcase/mora_logo.png",
    "screenshots": [
      "/img/showcase/mora_banner.jpg"
    ],
    "youtube": "https://www.youtube.com/watch?v=rQIGanE7WxA",
    "twitter": "https://twitter.com/Mora_App"
  },
  {
    "id": "dsocial",
    "name": "DSocial",
    "website": "https://DSocial.app",
    "tags": [
      "SocialFi",
      "Creator Economy"
    ],
    "twitter": "https://x.com/DSocialApp",
    "description": "DSocial is a decentralized version of YouTube -- enabling content creators to be fairly rewarded for their work, and engagement. This Web3 media platform is hosted end-to-end on the Internet Computer interoperating with Arweave for decentralized video content.",
    "usesInternetIdentity": true,
    "display": "Normal",
    "logo": "/img/showcase/dsocial_logo.webp"
  },
  {
    "id": "unfoldvr",
    "name": "UnfoldVR",
    "oneLiner": "Decentralizing asset Creation and Discovery for the Metaverse",
    "website": "https://jmorc-qiaaa-aaaam-aaeda-cai.ic0.app/",
    "tags": [
      "Metaverse",
      "NFT",
      "Tools / Infrastructure",
      "Creator Economy"
    ],
    "twitter": "https://twitter.com/unfold_vr",
    "description": "UnfoldVR empowers creators to author 3D NFTs using easy-to-use tools both on the Web and in Virtual Reality.",
    "usesInternetIdentity": true,
    "display": "Normal",
    "logo": "/img/showcase/unfoldvr_logo.webp"
  },
  {
    "id": "kawak",
    "name": "KawaK",
    "description": "A forum for critical thinkers, builders and writers. Earn by providing human-to-human feedback.  ",
    "website": "https://3ysab-rqaaa-aaaan-qaewq-cai.ic0.app/",
    "logo": "/img/showcase/kawak_logo.webp",
    "screenshots": [
      "/img/showcase/kawak_screenshot.webp"
    ],
    "display": "Normal",
    "oneLiner": "Acess real human feedback. Earn while helping others",
    "stats": "100+ Topics ",
    "tags": [
      "Tools / Infrastructure"
    ],
    "usesInternetIdentity": false,
    "twitter": "https://twitter.com/KawaK_ICP",
    "submittableId": "35943161"
  },
  {
    "id": "seers",
    "name": "Seers",
    "website": "https://seers.social/",
    "tags": [
      "SocialFi",
      "DAO",
      "Creator Economy"
    ],
    "twitter": "https://x.com/SeersApp",
    "description": "What if there was decentralized Twitter that included prediction markets? Seers is a Web3 social media platform hosted 100% onchain combining social media features with prediction markets.",
    "usesInternetIdentity": true,
    "stats": "10,000 users + TVL",
    "display": "Normal",
    "logo": "/img/showcase/seers_logo.webp"
  },
  {
    "id": "pokedstudiobots",
    "name": "PokedStudio Bots",
    "website": "https://entrepot.app/marketplace/poked",
    "tags": [
      "NFT",
      "Creator Economy"
    ],
    "twitter": "https://x.com/pokedstudiouk",
    "description": "PokedStudio Bots is a collection of 10,000 unique bots designed by acclaimed digital artist, Jonathan Ball. The Ultimate Master Bot which sold for 3,000 ICP (~$172,140), marks the largest single NFT purchase on the Internet Computer and is one of the largest across all blockchain projects to date. The NFT Bots are all unique and possess differing rarities and attributes that will transfer into a future metaverse gaming experience in beautiful technicolor.",
    "oneLiner": "Record Highest Selling NFT",
    "display": "Large",
    "logo": "/img/showcase/pokedstudiobots_logo.webp",
    "screenshots": [
      "/img/showcase/pokedstudio-bots.webp"
    ]
  },
  {
    "id": "waterneuron",
    "name": "Water Neuron",
    "oneLiner": "A liquid staking protocol designed for ICP. Staking ICP becomes straightforward and efficient.",
    "tags": [
      "DeFi",
      "DAO"
    ],
    "website": "https://waterneuron.fi/stake/",
    "twitter": "https://x.com/WaterNeuron",
    "description": "A liquid staking protocol designed for ICP. Staking ICP becomes straightforward and efficient.",
    "usesInternetIdentity": true,
    "display": "Large",
    "logo": "/img/showcase/waterneuron_logo.png",
    "screenshots": [
      "/img/showcase/waterneuron_screenshot.png"
    ]
  },
  {
    "id": "nuance",
    "name": "Nuance",
    "website": "https://exwqn-uaaaa-aaaaf-qaeaa-cai.ic0.app/",
    "tags": [
      "SocialFi",
      "DAO",
      "Bitcoin",
      "Chain Fusion",
      "Creator Economy"
    ],
    "twitter": "https://x.com/nuancedapp",
    "description": "Nuance is a Web3.0 blogging platform that is hosted onchain end-to-end on the Internet Computer. Developed by Aikin Dapps, the alpha of the world's first blogging platform to be hosted entirely on a blockchain has now launched. Nuance aims to bring NFTs into the world of editorial content ownership.",
    "usesInternetIdentity": true,
    "logo": "/img/showcase/nuance_logo.webp",
    "screenshots": [
      "/img/showcase/nuance_screenshot_0.webp"
    ]
  },
  {
    "id": "cosmicrafts",
    "name": "Cosmicrafts",
    "oneLiner": "Blast through the metaverse with Cosmicrafts, where interstellar mayhem meets epic battles for the ultimate cosmic showdown!",
    "website": "https://cosmicrafts.com/",
    "tags": [
      "Gaming",
      "Metaverse",
      "Creator Economy"
    ],
    "twitter": "https://twitter.com/cosmicrafts",
    "description": "Unleash your inner commander and dominate the metaverse in the action-packed universe of Cosmicrafts. Engage in thrilling interstellar battles, strategize with allies, and conquer the cosmos. Are you ready to claim your place among the stars?",
    "usesInternetIdentity": true,
    "stats": "10,000+ users",
    "logo": "/img/showcase/cosmicrafts_logo.png",
    "screenshots": [
      "/img/showcase/cosmicrafts_screenshot1.jpg"
    ]
  },
  {
    "id": "kontribute",
    "name": "Kontribute",
    "oneLiner": "Web3 storytelling",
    "website": "https://kontribute.app",
    "tags": [
      "SocialFi",
      "NFT",
      "Creator Economy"
    ],
    "twitter": "https://twitter.com/TeamBonsai_ICP",
    "description": "Kontribute is a web3 creators platform that brings story writing and digital art collectibles together. Features include decentralized story storage, likes, tipping, polls, NFT marketplace, and NFT minting.",
    "github": "https://github.com/teambonsai/bonsai_dapp",
    "usesInternetIdentity": true,
    "stats": "1,000+ users",
    "display": "Normal",
    "logo": "/img/showcase/kontribute_logo.webp",
    "screenshots": [
      "/img/showcase/kontribute_screenshot_0.webp"
    ]
  },
  {
    "id": "dstar",
    "name": "Dstar",
    "website": "https://yunqk-aqaaa-aaaai-qawva-cai.ic0.app/",
    "tags": [
      "NFT",
      "Creator Economy"
    ],
    "description": "Dstar is an Internet Identity (II) trading marketplace. Since each II is unique, the ICP blockchain treats them as NFTs. Users can trade, purchase, or sell their anonymous blockchain-based authentication accounts on this community-built marketplace. Integrated with Plug wallet, users can search for and purchase any coveted Internet Identity numbers which may be up for auction.",
    "oneLiner": "Internet Identity Marketplace",
    "display": "Normal",
    "logo": "/img/showcase/dstar_logo.webp",
    "screenshots": [
      "/img/showcase/dstar_screenshot_0.webp"
    ]
  },
  {
    "id": "sudograph",
    "name": "Sudograph",
    "website": "https://i67uk-hiaaa-aaaae-qaaka-cai.raw.ic0.app/",
    "tags": [
      "Tools / Infrastructure"
    ],
    "description": "Sudograph is a GraphQL database for the Internet Computer. Its goal is to become the simplest way to develop applications for the IC by providing flexibility and out-of-the-box data management.",
    "github": "https://github.com/sudograph/sudograph",
    "logo": "/img/showcase/sudograph_logo.webp",
    "screenshots": [
      "/img/showcase/sudograph_screenshot_0.webp"
    ]
  },
  {
    "id": "itoka",
    "name": "ITOKA",
    "oneLiner": "A Leading Infrastructure for Music3.0",
    "website": "https://www.itoka.xyz/",
    "tags": [
      "NFT",
      "SocialFi",
      "Creator Economy"
    ],
    "description": "The ITOKA project seeks to disrupt the centralized music industry by offering a complete infrastructure solution for the web3 music industry. This includes creation tools, data storage, and music streaming services. The goal of ITOKA is to transform the music industry into a decentralized ecosystem, empowering creators with greater control over their content and a fairer share of revenue.",
    "usesInternetIdentity": false,
    "github": "https://github.com/Itoka-DAO",
    "twitter": "https://twitter.com/itokamusic",
    "stats": "3M+ minutes onchain streaming",
    "logo": "/img/showcase/itoka_logo.svg",
    "display": "Normal",
    "screenshots": [
      "/img/showcase/itoka_screanshot.svg"
    ]
  },
  {
    "id": "motokoplayground",
    "name": "Motoko Playground",
    "oneLiner": "Free IDE to Learn Motoko",
    "website": "https://m7sm4-2iaaa-aaaab-qabra-cai.raw.ic0.app/",
    "tags": [
      "Tools / Infrastructure"
    ],
    "description": "The Motoko Playground is an IDE for developers to learn Motoko - the native language for the Internet Computer blockchain. Deploy canister smart contracts for free, directly within a browser, without needing to download an SDK or set up a wallet.",
    "github": "https://github.com/dfinity/motoko-playground",
    "usesInternetIdentity": false,
    "display": "Normal",
    "logo": "/img/showcase/motokoplayground_logo.webp"
  },
  {
    "id": "scinet",
    "name": "SCINET",
    "description": "A licensing application for life-sciences companies. Easily monetize your intellectual property using NFTs.",
    "tags": [
      "NFT",
      "Tools / Infrastructure",
      "Creator Economy"
    ],
    "usesInternetIdentity": false,
    "website": "https://www.scinet.one/",
    "twitter": "https://twitter.com/scinet_inc",
    "discord": "https://discord.com/invite/5uH6vpJjeB",
    "logo": "/img/showcase/scinet_logo.png",
    "submittableId": "33285268"
  },
  {
    "id": "factland",
    "name": "Factland DAO",
    "oneLiner": "A Web3 community building decentralized trust in the age of misinformation",
    "website": "https://factland.org",
    "tags": [
      "Tools / Infrastructure"
    ],
    "description": "Factland is a Web3 DAO with a mission to slow the spread of misinformation online. Factland makes it easy for anyone to flag untrustworthy claims and have them promptly adjudicated by a decentralized community of fact-checkers rewarded in crypto.",
    "usesInternetIdentity": true,
    "stats": "50+ claims adjudicated",
    "logo": "/img/showcase/factland_logo.png",
    "github": "https://github.com/Factland",
    "youtube": "https://www.youtube.com/channel/UCriPbgLAQ6x5C2Hugfho37Q",
    "twitter": "https://twitter.com/factlanddao",
    "submittableId": 32780428
  },
  {
    "id": "sagatarot",
    "name": "Saga Tarot",
    "website": "https://5nl7c-zqaaa-aaaah-qaa7a-cai.raw.ic0.app/",
    "tags": [
      "Gaming"
    ],
    "description": "Have your fortune told on the Internet Computer. Saga Tarot gives you a tarot reading in one click. The user-friendly dapp is built completely on the Internet Computer, accessible from any browser. What will the future hold for you?",
    "usesInternetIdentity": true,
    "display": "Normal",
    "logo": "/img/showcase/sagatarot_logo.webp"
  },
  {
    "id": "ember-cli-dfinity",
    "name": "ember-cli-dfinity",
    "description": "An add-on for using the Internet Computer in your EmberJS app.",
    "website": "https://vkx2r-zaaaa-aaaap-aa55a-cai.icp0.io/",
    "tags": [
      "Tools / Infrastructure"
    ],
    "usesInternetIdentity": false,
    "logo": "/img/showcase/ember-cli-dfinity.png",
    "github": "https://github.com/onehilltech/ember-cli-dfinity"
  },
  {
    "id": "kybra",
    "name": "Kybra",
    "oneLiner": "Python CDK for the Internet Computer",
    "website": "https://github.com/demergent-labs/kybra",
    "tags": [
      "Tools / Infrastructure"
    ],
    "description": "Kybra is a Python Canister Development Kit (CDK) for the Internet Computer. In other words, it's a Python runtime for building applications on the IC.",
    "usesInternetIdentity": false,
    "logo": "/img/showcase/kybra_logo.svg",
    "screenshots": [
      "/img/showcase/kybra_screenshot_0.jpg"
    ]
  },
  {
    "id": "icpipeline",
    "name": "ICPipeline",
    "website": "https://www.icpipeline.com",
    "tags": [
      "Tools / Infrastructure"
    ],
    "description": "ICPipeline is your self-contained, n-tiered development and testing platform, designed and built specifically for the Internet Computer ecosystem. On-demand dev tooling for the next generation of IC/Web3 applications.\n",
    "github": "https://github.com/icpipeline-framework",
    "usesInternetIdentity": false,
    "display": "Normal",
    "logo": "/img/showcase/icpipeline_logo.webp",
    "screenshots": [
      "/img/showcase/icpipeline_screenshot_0.webp"
    ]
  },
  {
    "id": "icme",
    "name": "ICME",
    "website": "https://sygsn-caaaa-aaaaf-qaahq-cai.raw.ic0.app/",
    "tags": [
      "Tools / Infrastructure"
    ],
    "description": "ICME is a no-code tool that makes it easy for anyone to build and deploy beautiful websites on the Internet Computer. Launch your blog or business's website on the Internet Computer today.",
    "usesInternetIdentity": true,
    "logo": "/img/showcase/icme_logo.webp",
    "screenshots": [
      "/img/showcase/icme_screenshot_0.webp",
      "/img/showcase/icme_screenshot_1.webp"
    ]
  },
  {
    "id": "iknows",
    "name": "iKnows",
    "oneLiner": "Explore unlimited knowledge, with Q&A interaction between you and me!",
    "website": "https://ffxwx-3yaaa-aaaah-qajua-cai.ic0.app",
    "tags": [
      "SocialFi",
      "Creator Economy"
    ],
    "description": "iKnows is a decentralized application platform built on the Internet Computer (IC), based on the IC network, with knowledge as the core, and through a social approach.",
    "usesInternetIdentity": true,
    "logo": "/img/showcase/iknows_logo.png",
    "github": "https://github.com/iKnowsDAO/rights-dao",
    "twitter": "https://twitter.com/iKnowsDAO",
    "submittableId": "32909645"
  },
  {
    "id": "metamob",
    "name": "Metamob",
    "oneLiner": "Together we can change the world! One campaign at time.",
    "description": "A decentralized web3 app, running 100% onchain on the Internet Computer, that lets any user start mobilizations by creating campaigns of four different kinds: donations, votes, signatures, and fundraising.",
    "tags": [
      "SocialFi",
      "Creator Economy"
    ],
    "website": "https://site.metamob.app/",
    "github": "https://github.com/av1ctor/metamob",
    "twitter": "https://twitter.com/metamob_app",
    "discord": "https://discord.com/invite/8zhj7umRpD",
    "logo": "/img/showcase/metamob_logo.webp",
    "screenshots": [
      "/img/showcase/metamob_screenshot_0.webp"
    ],
    "submittableId": 32331652
  },
  {
    "id": "icpexplorer",
    "name": "ICP Explorer",
    "website": "https://www.icpexplorer.org/#/datacenters",
    "tags": [
      "Tools / Infrastructure",
      "Analytics"
    ],
    "description": "ICP Explorer, a project started in 2018, is an open-source, community-built dashboard and explorer for the Internet Computer, providing live information and statistics about the network, governance, and the ICP utility token, including account and transaction information.",
    "logo": "/img/showcase/icpexplorer_logo.webp",
    "screenshots": [
      "/img/showcase/icpexplorer_screenshot_0.webp"
    ]
  },
  {
    "id": "bitshop",
    "name": "Bitshop",
    "oneLiner": "Internet Computer blockchain as a Bitcoin e-shop",
    "website": "https://ughim-6qaaa-aaaah-qc7qa-cai.ic0.app/",
    "tags": [
      "Tools / Infrastructure",
      "Bitcoin",
      "Chain Fusion"
    ],
    "description": "A proof of concept project that demonstrates capabilities of the Internet Computer blockchain to serve as a Bitcoin e-shop.",
    "usesInternetIdentity": false,
    "logo": "/img/showcase/bitshop_logo.webp",
    "screenshots": [
      "/img/showcase/bitshop.webp"
    ],
    "github": "https://github.com/lukasvozda/bitshop",
    "twitter": "https://twitter.com/bitshopicp"
  },
  {
    "id": "missionispossible",
    "name": "Mission Is Possible",
    "website": "https://to3ja-iyaaa-aaaai-qapsq-cai.raw.ic0.app/",
    "tags": [
      "Gaming"
    ],
    "description": "Mission is Possible - 3rd place winner of the DSCVR Hackathon Season 2 - is a PVP third-person shooter hosted on the Internet Computer blockchain. The John Wick-inspired game is built using the Unity 3D Game Engine and hosted on the IC enabling decentralized login with Internet Identity. ",
    "usesInternetIdentity": true,
    "oneLiner": "3rd Place DSCVR Hackathon",
    "display": "Normal",
    "logo": "/img/showcase/missionispossible_logo.webp",
    "screenshots": [
      "/img/showcase/missionispossible_screenshot_0.webp"
    ]
  },
  {
    "id": "canlista",
    "name": "Canlista",
    "oneLiner": "Internet Computer Canister Registry",
    "website": "https://k7gat-daaaa-aaaae-qaahq-cai.ic0.app/",
    "tags": [
      "Tools / Infrastructure"
    ],
    "description": "The Internet Computer community canister registry. Find, publish, and extend applications and services built on the Internet Computer. Log in with Internet Identity. ",
    "usesInternetIdentity": true,
    "logo": "/img/showcase/canlista_logo.webp",
    "screenshots": [
      "/img/showcase/canlista_screenshot_0.webp"
    ]
  },
  {
    "id": "nnscat",
    "name": "NNSCat",
    "website": "https://iz6s6-kqaaa-aaaae-qaakq-cai.ic0.app/",
    "tags": [
      "Tools / Infrastructure"
    ],
    "description": "An intuitive email-style inbox for NNS proposals",
    "logo": "/img/showcase/nnscat_logo.png",
    "screenshots": [
      "/img/showcase/nnscat_screenshot_0.jpg"
    ]
  },
  {
    "id": "icdevs.org",
    "name": "ICDevs.org ",
    "description": "ICDevs.org seeks to provide the general public with community organization, educational resources, funding, and scientific discovery",
    "tags": [
      "Tools / Infrastructure"
    ],
    "website": "https://icdevs.org",
    "github": "https://github.com/icdevs/Icdevs_fleeksite",
    "logo": "/img/showcase/icdevs.org_logo.webp",
    "submittableId": "33212854"
  },
  {
    "id": "uniswapfrontendontheic",
    "name": "Uniswap Frontend on ICP",
    "website": "https://yrog5-xqaaa-aaaap-qa5za-cai.ic0.app/#/swap",
    "github": "https://github.com/domwoe/uniswap_ui_on_ic",
    "tags": [
      "DeFi",
      "Ethereum",
      "Chain Fusion"
    ],
    "description": "Uniswap's frontend hosted on the Internet Computer with canister-based wallet integration. Thanks to the Internet Computer, traditional DeFi solutions can now be completely decentralized, having their frontend hosted on ICP. There is no longer a need to include centralized cloud providers in a decentralized application.",
    "usesInternetIdentity": true,
    "oneLiner": "Front-End Onchain",
    "display": "Normal",
    "logo": "/img/showcase/uniswapfrontendontheic_logo.webp"
  },
  {
    "id": "difibase",
    "name": "Difibase",
    "oneLiner": "Difibase - NoSQL database management system on the Internet Computer",
    "website": "https://7wwjw-5iaaa-aaaan-qbguq-cai.ic0.app/",
    "tags": [
      "Tools / Infrastructure"
    ],
    "description": "Difibase is a database provider (NoSQL). You can use the system's database or integrate your own!",
    "usesInternetIdentity": false,
    "display": "Normal",
    "logo": "/img/showcase/difibase_logo.webp",
    "screenshots": [
      "/img/showcase/difibase_screenshot_0.webp"
    ]
  },
  {
    "id": "nftanvil",
    "name": "NFTAnvil",
    "website": "https://nftanvil.com",
    "tags": [
      "NFT",
      "Gaming",
      "Creator Economy"
    ],
    "description": "NFTAnvil is a wallet, mint & marketplace in the Anvil ecosystem. It's built from scratch and has an alternative & genuine approach to NFTs. It uses Anvil's auto-scaling multi-canister token architecture.",
    "github": "https://github.com/infu/nftanvil",
    "usesInternetIdentity": true,
    "display": "Normal",
    "logo": "/img/showcase/nftanvil_logo.webp",
    "screenshots": [
      "/img/showcase/nftanvil_screenshot_0.webp"
    ]
  },
  {
    "id": "aviatelabs",
    "name": "Aviate Labs",
    "description": "Stop worrying about system failures and slow performance. Our data center standby team is here to keep your nodes running at top speed, with round-the-clock monitoring and troubleshooting. Currently managing 70 nodes in 3 datacenters.",
    "tags": [
      "Tools / Infrastructure",
      "Enterprise",
      "Analytics"
    ],
    "website": "https://www.aviatelabs.co/",
    "github": "https://github.com/aviate-labs?q=&type=all&language=go&sort=stargazers",
    "logo": "/img/showcase/aviatelabs_logo.webp",
    "submittableId": "25140378"
  },
  {
    "id": "goagent",
    "name": "Go Agent ",
    "website": "https://github.com/aviate-labs/agent-go",
    "tags": [
      "Tools / Infrastructure"
    ],
    "description": "Go Agent provides the toolbox needed to interact with the Internet Computer from Go. It is a collection of packages that can be used to build applications that interact with canister smart contracts.",
    "github": "https://github.com/aviate-labs/agent-go",
    "usesInternetIdentity": false,
    "logo": "/img/showcase/goagent_logo.png"
  },
  {
    "id": "javaagent",
    "name": "Java Agent ",
    "website": "https://github.com/ic4j/ic4j-agent",
    "tags": [
      "Tools / Infrastructure"
    ],
    "description": "Java Agent for the Internet Computer is an open source library. This developer tool enables Java applications to connect remotely to any canister smart contract on the Internet Computer and execute query and update calls.",
    "github": "https://github.com/ic4j/ic4j-agent",
    "usesInternetIdentity": false,
    "logo": "/img/showcase/javaagent_logo.webp",
    "screenshots": [
      "/img/showcase/javaagent_screenshot_0.webp"
    ]
  },
  {
    "id": "icevent",
    "name": "ICEvent",
    "description": "Decentralized Calendar Solution (ticket, appointment, itinerary, schedule)",
    "website": "https://icevent.app/",
    "tags": [
      "Tools / Infrastructure"
    ],
    "usesInternetIdentity": true,
    "stats": "3,000+",
    "logo": "/img/showcase/icevent_logo_112x112.png",
    "screenshots": [
      "/img/showcase/icevent_screenshot.PNG"
    ],
    "twitter": "https://twitter.com/vansdaynet",
    "submittableId": "22168376"
  },
  {
    "id": "bink",
    "name": "Bink",
    "oneLiner": "Superior alternative to Linktree",
    "website": "https://b.ink",
    "tags": [
      "SocialFi",
      "Creator Economy"
    ],
    "description": "Connect, engage and inspire your audience while owning your data and your identity.",
    "usesInternetIdentity": true,
    "logo": "/img/showcase/bink_logo.svg"
  },
  {
    "id": "pythonagent",
    "name": "Python Agent",
    "website": "https://github.com/rocklabs-io/ic-py",
    "tags": [
      "Tools / Infrastructure"
    ],
    "description": "This Python Agent built for the Internet Computer opens the door for Python developers to more easily become Web3 builders. Featuring basic modules to interact with canisters on the Internet Computer, this Agent, still under development, was a prize winner at the Warpspeed Internet Computer ecosystem hackathon in China.",
    "github": "https://github.com/rocklabs-io/ic-py",
    "display": "Normal",
    "logo": "/img/showcase/pythonagent_logo.webp",
    "screenshots": [
      "/img/showcase/pythonagent_screenshot_0.webp"
    ]
  },
  {
    "id": "icpulse",
    "name": "ICPulse",
    "oneLiner": "Visual metrics for IC's software activity data",
    "website": "https://icpulse.io/",
    "tags": [
      "Tools / Infrastructure",
      "Analytics"
    ],
    "description": " ICPulse increases the transparency on ICP’s developer ecosystem by aggregating the activity data from GitHub and displaying visual metrics in an effective dashboard.",
    "usesInternetIdentity": false,
    "logo": "/img/showcase/icpulse_logo.svg",
    "github": "https://github.com/CrossChainLabs-ICP",
    "twitter": "https://twitter.com/CrossChain_Labs/status/1626495037734285312?s=20",
    "screenshots": [
      "static/img/showcase/ICPulse_screenshot.jpg"
    ],
    "submittableId": "32418389"
  },
  {
    "id": "sly",
    "name": "SLY",
    "oneLiner": "Seamless CLI for the Internet Computer",
    "website": "https://sly.ooo/",
    "tags": [
      "Tools / Infrastructure"
    ],
    "twitter": "https://twitter.com/psychedelicDAO",
    "description": "SLY, developed by PsychedelicDAO, is a seamless Command Line Interface (CLI) for the Internet Computer. SLY is an open-source, and collaborative CLI - providing abstractions, templates, and tools to kick-start and speed up Internet Computer development.",
    "github": "https://github.com/psychedelic/sly",
    "display": "Normal",
    "logo": "/img/showcase/sly_logo.svg",
    "screenshots": [
      "/img/showcase/sly_screenshot_0.webp"
    ]
  },
  {
    "id": "bitomni",
    "name": "Bitomni",
    "oneLiner": "BTCFi-driven omnichain asset management protocol.",
    "tags": [
      "Bitcoin",
      "DeFi",
      "Chain Fusion"
    ],
    "description": "BTCFi-driven omnichain asset management protocol with built-in BTCFi DApps across multiple blockchains.",
    "usesInternetIdentity": true,
    "website": "https://bitomni.io",
    "twitter": "https://x.com/Bitomni_Global",
    "display": "Large",
    "logo": "/img/showcase/bitomni_logo.svg",
    "screenshots": [
      "/img/showcase/bitomni_screenshot.png"
    ]
  },
  {
    "id": "polycrypt",
    "name": "PolyCrypt",
    "description": "We develop cryptographic decentralized off-chain solutions which tackle scalability challenges enabling mass adoption of blockchains.",
    "tags": [
      "Tools / Infrastructure"
    ],
    "website": "https://perun.network",
    "github": "https://github.com/perun-network/perun-icp-canister",
    "twitter": "https://twitter.com/PolyCrypt_",
    "logo": "/img/showcase/polycrypt_logo.webp",
    "submittableId": "23715256"
  },
  {
    "id": "codebase",
    "name": "CODEBASE",
    "description": "Decentralized Git hosting and software collaboration, powered by permissionless protocols.",
    "tags": [
      "Tools / Infrastructure"
    ],
    "website": "https://codebase.org/",
    "github": "https://github.com/paulyoung/icfs",
    "twitter": "https://twitter.com/CodebaseLabs",
    "logo": "/img/showcase/codebase_logo.webp"
  },
  {
    "id": "usergeek",
    "name": "Usergeek",
    "oneLiner": "Product analytics for IC dapps",
    "description": "See your product main metrics, such as DAU, WAU, MAU, new users, retention, and usage frequency.",
    "tags": [
      "Tools / Infrastructure",
      "Analytics"
    ],
    "usesInternetIdentity": true,
    "website": "https://usergeek.app/",
    "github": "https://github.com/usergeek/usergeek-ic-js",
    "twitter": "https://twitter.com/theUSERGEEK",
    "discord": "https://discord.gg/CvTpv2TeKs",
    "logo": "/img/showcase/usergeek_logo.webp"
  },
  {
    "id": "configeek",
    "name": "Configeek",
    "oneLiner": "Remote configuration tool",
    "description": "Change the appearance and behaviour of your product in real-time.",
    "tags": [
      "Tools / Infrastructure",
      "Analytics"
    ],
    "usesInternetIdentity": true,
    "website": "https://configeek.app/",
    "github": "https://github.com/usergeek/configeek-ic-js",
    "twitter": "https://twitter.com/theUSERGEEK",
    "discord": "https://discord.gg/CvTpv2TeKs",
    "logo": "/img/showcase/configeek_logo.webp"
  },
  {
    "id": "ics",
    "name": "ICS",
    "website": "https://internetcomputerservices.com/",
    "tags": [
      "Tools / Infrastructure"
    ],
    "description": "Build scalable DApps on internet computer with ease. Build, manage, and ship dapps with just a few clicks",
    "usesInternetIdentity": false,
    "display": "Normal",
    "logo": "/img/showcase/ics_logo.webp",
    "screenshots": [
      "/img/showcase/ics_screenshot_0.webp"
    ]
  },
  {
    "id": "thewall",
    "name": "The Wall",
    "website": "https://rivyl-6aaaa-aaaaf-qaapq-cai.raw.ic0.app/",
    "tags": [
      "Tools / Infrastructure"
    ],
    "description": "The Wall is a dapp built on the Internet Computer blockchain, which blends Ethereum's MetaMask authentication with the Internet Computer's native Internet Identity blockchain authentication system. This first example of ETH x ICP allows users to leave any message on the wall for all eternity.",
    "github": "https://github.com/kristoferlund/ic-wall",
    "logo": "/img/showcase/thewall_logo.webp",
    "screenshots": [
      "/img/showcase/thewall_screenshot_0.webp"
    ]
  },
  {
    "id": "canister-store",
    "name": "Canister Store",
    "oneLiner": "Empowering Users to Easily Deploy Canisters on the Internet Computer",
    "tags": [
      "Tools / Infrastructure",
      "NFT",
      "Wallet",
      "Creator Economy"
    ],
    "description": "Canister Store is a groundbreaking platform that empowers developers/users in the Internet Computer ecosystem and beyond. With its innovative self-deploy feature, users can effortlessly access and deploy canisters, including pre-built images such as Tokens, NFTs, dapps, and various other tools.",
    "usesInternetIdentity": true,
    "website": "https://canister.app",
    "github": "https://github.com/canister-app",
    "youtube": "https://youtu.be/pFgVswCqzdk",
    "twitter": "https://twitter.com/canister_app",
    "display": "Normal",
    "logo": "/img/showcase/canister-store_logo.png",
    "screenshots": [
      "/img/showcase/canister-store_screenshot_0.png"
    ],
    "submittableId": "35750450"
  },
  {
    "id": "KongSwap",
    "name": "KongSwap",
    "description": "The one-stop token shop - Trade tokens across all chains with ease using KongSwap.",
    "usesInternetIdentity": true,
    "logo": "/img/showcase/kong_logo.png",
    "screenshots": [
      "/img/showcase/kongswap_screenshot.png"
    ],
    "display": "Large",
    "tags": [
      "DeFi",
      "Chain Fusion"
    ],
    "twitter": "https://x.com/kongswap",
    "website": "https://www.kongswap.io/"
  },
  {
    "name": "cyql.io",
    "description": "cyql.io is a curated list of decentralized applications and projects built on the Internet Computer. The main goal of the project is to be a common place to explore projects, along with providing information about the NFT collections and upcoming events. ",
    "website": "https://cyql.io/",
    "logo": "/img/showcase/cyqlio_logo.svg",
    "screenshots": [
      "/img/showcase/cyqlio_screenshot.webp"
    ],
    "display": "Normal",
    "id": "cyqlio",
    "oneLiner": "Curated Internet Computer projects gallery.",
    "stats": "5,000+ users",
    "tags": [
      "Tools / Infrastructure"
    ],
    "usesInternetIdentity": true,
    "github": "https://github.com/tomkoom/cyql.io",
    "twitter": "https://twitter.com/cyqlio",
    "submittableId": "34615263"
  },
  {
    "id": "dank",
    "name": "Dank",
    "oneLiner": "Decentralized Cycles Bank",
    "website": "https://dank.ooo/",
    "tags": [
      "Tools / Infrastructure"
    ],
    "twitter": "https://twitter.com/psychedelicDAO",
    "description": "Dank is the first Decentralized Bank built on the Internet Computer, developed by Fleek. Through a collection of Open Internet Services for users and developers, Dank makes cycles management seamless.",
    "logo": "/img/showcase/dank_logo.webp",
    "screenshots": [
      "/img/showcase/dank_screenshot_0.webp"
    ]
  },
  {
    "id": "icmojiorigins",
    "name": "ICmoji Origins",
    "oneLiner": "NFT Based Multiplayer Game Onchain",
    "website": "https://icmojis.com/",
    "tags": [
      "Gaming",
      "NFT",
      "Creator Economy"
    ],
    "description": "ICmoji Origins is an NFT-based multiplayer game built end-to-end onchain on the Internet Computer. The winner of the DSCVR Hackathon Season 2 features one of the first NFTs on the Internet Computer, ICMojis.",
    "usesInternetIdentity": false,
    "display": "Normal",
    "logo": "/img/showcase/icmojiorigins_logo.webp"
  },
  {
    "id": "dbox",
    "name": "Dbox",
    "description": "The decentralized inbox built on Internet Computer",
    "tags": [
      "Tools / Infrastructure"
    ],
    "usesInternetIdentity": true,
    "website": "https://dbox.foundation/",
    "twitter": "https://twitter.com/DBOXFoundation?s=20&t=AlMLUWAfM1UU2f_mRzwqCg",
    "discord": "https://discord.gg/rEN6ygpCxK",
    "logo": "/img/showcase/dbox_logo.png",
    "submittableId": "22737412"
  },
  {
    "id": "icpcoins",
    "name": "ICP Coins",
    "oneLiner": "DEX stats aggregator",
    "website": "https://icpcoins.com",
    "tags": [
      "Tools / Infrastructure",
      "DeFi",
      "DAO",
      "Analytics"
    ],
    "twitter": "https://x.com/ICPCoins",
    "description": "IC coins by market cap. Aggregates stats from all Internet Computer based DEXes. Price, Volume & liquidity score charts.",
    "usesInternetIdentity": false,
    "stats": "1,000+ users",
    "logo": "/img/showcase/icpcoins_logo.png",
    "github": "https://github.com/vvv-interactive/icpcoins",
    "screenshots": [
      "/img/showcase/icpcoins_screenshot_0.jpg"
    ]
  },
  {
    "id": "internetcomputerorgwebsite",
    "name": "ICP website",
    "oneLiner": "Educational website for the Internet Computer",
    "website": "https://internetcomputer.org",
    "github": "https://github.com/dfinity/portal",
    "tags": [
      "Tools / Infrastructure"
    ],
    "description": "The website you're scrolling now, internetcomputer.org is itself a dapp hosted 100% on the Internet Computer - including images and videos.",
    "display": "Normal",
    "logo": "/img/showcase/internetcomputerorgwebsite_logo.webp",
    "screenshots": [
      "/img/showcase/internetcomputerorgwebsite_screenshot_0.webp"
    ]
  },
  {
    "id": "dgdg",
    "name": "DGDG",
    "oneLiner": "The most comprehensive browsing experience for NFTs. Sort & filter by price and rarity, expose floors, and much more.",
    "website": "https://www.dgastonia.com/nfts/collections/",
    "tags": [
      "NFT",
      "Tools / Infrastructure",
      "Creator Economy"
    ],
    "description": "The most comprehensive browsing experience for NFTs. Browse any NFT collection on the Internet Computer, sort & filter by price or rarity, expose floors, and much more.",
    "usesInternetIdentity": false,
    "logo": "/img/showcase/dgdg_logo.webp"
  },
  {
    "id": "windowsic",
    "name": "Windows IC",
    "website": "https://3ix2y-naaaa-aaaad-qap6a-cai.raw.ic0.app/",
    "tags": [
      "Tools / Infrastructure"
    ],
    "description": "Windows IC is a React Dapp built on the Internet Computer. Mimicking what a chromebook can do, but for a mimic of the Windows Operating System, this decentralized desktop allows anyone to access some of their favorite programs from any browser.",
    "logo": "/img/showcase/windowsic_logo.webp",
    "screenshots": [
      "/img/showcase/windowsic_screenshot_0.webp"
    ]
  },
  {
    "id": "tipjar",
    "name": "Tipjar",
    "website": "https://tipjar.rocks",
    "tags": [
      "Tools / Infrastructure"
    ],
    "description": "A tool to donate cycles to canisters as well as keep them monitored.",
    "github": "https://github.com/ninegua/tipjar",
    "usesInternetIdentity": true,
    "display": "Normal",
    "logo": "/img/showcase/tipjar_logo.webp",
    "screenshots": [
      "/img/showcase/tipjar_screenshot_0.webp"
    ]
  },
  {
    "id": "welcomeintothemetaverse",
    "name": "Welcome Into the Metaverse",
    "website": "https://lc7ip-3iaaa-aaaah-aafva-cai.ic0.app/",
    "tags": [
      "Gaming"
    ],
    "description": "Prize winner of the DSCVR hackathon for the Internet Computer - this game brings digital community into a unified virtual space. Find anecdotes from founding ecosystem members, and go through a series of quests.",
    "logo": "/img/showcase/welcomeintothemetaverse_logo.webp",
    "screenshots": [
      "/img/showcase/welcomeintothemetaverse_screenshot_0.webp"
    ]
  },
  {
    "id": "reversi",
    "name": "Reversi",
    "website": "https://ivg37-qiaaa-aaaab-aaaga-cai.ic0.app/#!/play",
    "tags": [
      "Gaming"
    ],
    "description": "Reversi is one of the first canister smart contracts deployed to the Internet Computer and is a completely decentralized multiplayer game. Play against a friend (or foe) in real-time, from any browser, anywhere in the world. ",
    "github": "https://github.com/ninegua/reversi",
    "logo": "/img/showcase/reversi_logo.webp",
    "screenshots": [
      "/img/showcase/reversi_screenshot_0.webp"
    ]
  },
  {
    "id": "gooble",
    "name": "Goblin Studio",
    "description": "Onchain Goblin Maker, Goblin Translator & Goblintown Travel Companion.",
    "website": "https://gooble.app/",
    "tags": [
      "SocialFi",
      "NFT",
      "Creator Economy"
    ],
    "usesInternetIdentity": false,
    "stats": "4,000+ goblins",
    "logo": "/img/showcase/gooble_logo.webp",
    "screenshots": [
      "/img/showcase/gooble_screenshot.webp"
    ],
    "twitter": "https://twitter.com/vger_ic"
  },
  {
    "id": "football-god",
    "name": "FootballGod",
    "description": "A weekly sweepstake where players predict Premier League scores.",
    "website": "https://43loz-3yaaa-aaaal-qbxrq-cai.ic0.app/",
    "tags": [
      "Gaming"
    ],
    "usesInternetIdentity": true,
    "logo": "/img/showcase/football-god_logo.webp",
    "screenshots": [
      "/img/showcase/football-god_screenshot.webp"
    ],
    "twitter": "https://twitter.com/beadle1989"
  },
  {
    "id": "oneblock",
    "name": "One Block",
    "description": "Public profile(links, bio, inbox...) for individual/organization",
    "website": "https://oneblock.page/",
    "tags": [
      "Tools / Infrastructure"
    ],
    "usesInternetIdentity": true,
    "logo": "/img/showcase/oneblock.png",
    "github": "https://github.com/ICEvent/OneBlock"
  },
  {
    "id": "blocklist",
    "name": "Block List",
    "description": "Open fleet market for P2P trading by leveraging open escrow service",
    "website": "https://vfclb-tyaaa-aaaap-aawna-cai.ic0.app/",
    "tags": [
      "Tools / Infrastructure",
      "DeFi",
      "NFT",
      "Creator Economy"
    ],
    "usesInternetIdentity": true,
    "logo": "/img/showcase/blocklist.png",
    "github": "https://github.com/ICEvent/Escrow"
  },
  {
    "name": "DSign",
    "description": "Collaborative Product Design Innovation Hub",
    "website": "https://dsign.ooo",
    "logo": "/img/showcase/dsign_logo.webp",
    "screenshots": [
      "/img/showcase/dsign_screenshot.webp"
    ],
    "display": "Normal",
    "id": "dsign",
    "oneLiner": "Collaborative Product Design Innovation Hub",
    "tags": [
      "Tools / Infrastructure"
    ],
    "usesInternetIdentity": true,
    "github": "https://github.com/cybrowl/dsign-components",
    "submittableId": "34425295"
  },
  {
    "id": "metaforo-icp",
    "name": "Metaforo ICP deployment",
    "oneLiner": "Deploy the frontend of a web3 forum system - metaforo.io on ICP",
    "website": "https://can1.metaforo.io/",
    "tags": [
      "SocialFi",
      "Creator Economy"
    ],
    "description": "Metaforo: a Web3 forum prioritizing decentralization, community ownership, and token-gated governance. By shifting the Front-End to IC, we boost reliability, security, and scalability, enabling a seamless user experience without intermediaries.",
    "stats": "1,000+ users",
    "logo": "/img/showcase/metaforo-icp_logo.png",
    "usesInternetIdentity": true,
    "github": "https://github.com/metaforo/metaforo-icp",
    "youtube": "https://www.youtube.com/watch?v=d5zHu3D0SQQ",
    "twitter": "https://twitter.com/realmetaforo",
    "screenshots": [
      "/img/showcase/metaforo-icp_screenshot_1.jpg",
      "/img/showcase/metaforo-icp_screenshot_2.jpg",
      "/img/showcase/metaforo-icp_screenshot_3.jpg"
    ],
    "submittableId?": "35907100"
  },
  {
    "name": "Rakeoff",
    "description": "Rakeoff is a cryptocurrency staking rewards application built on the ICP blockchain. It offers an ICP wallet with simplified staking, real-time asset tracking, and a no-loss prize pool for staking rewards. Enhance your staking experience with achievement-based ICP bonuses, all within a compact, user-friendly application.",
    "stats": "$100k+ TVL",
    "website": "https://rakeoff.io/",
    "logo": "/img/showcase/rakeoff_logo.webp",
    "screenshots": [
      "/img/showcase/rakeoff_screenshot.webp"
    ],
    "display": "Normal",
    "id": "rakeoff",
    "oneLiner": "Rakeoff is a cryptocurrency staking rewards application built on the ICP blockchain.",
    "tags": [
      "DeFi",
      "Wallet"
    ],
    "usesInternetIdentity": true,
    "github": "https://github.com/rakeoff-labs",
    "twitter": "https://twitter.com/rakeoff_app"
  },
  {
    "id": "chainsight",
    "name": "Chainsight",
    "oneLiner": "An advanced on-chain data hub that aggregates data from various markets and makes it accessible on-chain.",
    "tags": [
      "Tools / Infrastructure",
      "Ethereum",
      "Chain Fusion",
      "Analytics"
    ],
    "description": "An advanced on-chain data hub that aggregates data from various markets and makes it accessible on-chain.",
    "usesInternetIdentity": false,
    "website": "https://chainsight.network",
    "github": "https://github.com/horizonx-tech",
    "twitter": "https://twitter.com/Chainsight_",
    "display": "Large",
    "logo": "/img/showcase/chainsight_logo.webp",
    "screenshots": [
      "/img/showcase/chainsight_screenshot.png"
    ],
    "submittableId": "36057758"
  },
  {
    "id": "zcloak",
    "name": "zCloak Network",
    "description": "Defend trust and privacy in the age of AI by offering rapid, cost-effective, and secure zero-knowledge proof verification services for blockchains.",
    "logo": "/img/showcase/zCloak_logo.svg",
    "display": "Large",
    "oneLiner": "DID and ZKP Infrastructure for Web3",
    "tags": [
      "AI",
      "Tools / Infrastructure"
    ],
    "usesInternetIdentity": false,
    "twitter": "https://twitter.com/zcloaknetwork",
    "website": "https://zcloak.network/",
    "screenshots": [
      "/img/showcase/zcloak_screenshot.png"
    ]
  },
  {
    "id": "d-vote",
    "name": "D-VOTE",
    "description": "Experience the transformative power of blockchain voting, where each vote becomes an immutable, transparent transaction on a decentralized network. This ensures tamper-resistant results, fostering trust and confidence in the integrity of the voting process.",
    "website": "https://7y3zv-rqaaa-aaaag-abswa-cai.icp0.io",
    "logo": "/img/showcase/d-vote_logo.webp",
    "display": "Normal",
    "oneLiner": "Transparent, tamper-proof voting on blockchain.",
    "tags": [
      "Tools / Infrastructure"
    ],
    "usesInternetIdentity": true,
    "github": "https://github.com/NewbMiao/dvote",
    "submittableId": "41368058"
  },
  {
    "id": "evmonicp",
    "name": "EVM on ICP",
    "website": "https://fxa77-fiaaa-aaaae-aaana-cai.raw.ic0.app/evm/",
    "tags": [
      "Tools / Infrastructure",
      "Ethereum",
      "Chain Fusion"
    ],
    "description": "An Ethereum Virtual Machine (EVM) demo built and hosted on the Internet Computer blockchain. P.S. There is a hidden game in the demo. ",
    "display": "Normal",
    "logo": "/img/showcase/evmonicp_logo.webp",
    "screenshots": [
      "/img/showcase/evmonicp_screenshot_0.webp"
    ]
  },
  {
    "id": "icpp-pro",
    "name": "icpp-pro",
    "description": "C++ Canister Development Kit (CDK). Seamlessly develop, debug, test & deploy your C++ Canisters from Windows, Linux or Mac.",
    "website": "https://docs.icpp.world/",
    "logo": "/img/showcase/icpp-logo.dracula-cyan.112x112.png",
    "screenshots": [
      "/img/showcase/icpp-pro-screenshot.1024x576.png"
    ],
    "display": "Normal",
    "oneLiner": "Seamlessly develop, debug, test & deploy your C++ Canisters from Windows, Linux or Mac.",
    "stats": "10,000 Downloads",
    "tags": [
      "Tools / Infrastructure"
    ],
    "usesInternetIdentity": false,
    "twitter": "https://twitter.com/icpp_pro",
    "submittableId": "31439157"
  },
  {
    "id": "nftstudio",
    "name": "NFT Studio",
    "website": "https://7xw5z-uqaaa-aaaad-qaqcq-cai.raw.ic0.app/",
    "tags": [
      "Metaverse",
      "NFT",
      "Tools / Infrastructure",
      "Creator Economy"
    ],
    "description": "NFT Studio is the first to develop 3D NFTs. This means that the NFTs themselves are living 3D code, as opposed to a .GIF recording of a 3D rendered image. This is only possible thanks to the ICP blockchain as NFTs can run code, not just link to an image. NFT Studio has had features in major media for the 3D NFT minting tools that are being built for global creators.",
    "display": "Normal",
    "logo": "/img/showcase/nftstudio_logo.webp"
  },
  {
    "name": "NacDB",
    "description": "A distributed database that allows seamless scanning of items, because it is split into small databases, each fitting in a canister.",
    "website": "https://github.com/vporton/NacDB",
    "logo": "/img/showcase/nacdb-database_logo.webp",
    "display": "Normal",
    "id": "nacdb-database",
    "oneLiner": "A distributed database that allows seamless scanning",
    "tags": [
      "Tools / Infrastructure"
    ],
    "usesInternetIdentity": false,
    "github": "https://github.com/vporton/NacDB",
    "twitter": "https://twitter.com/NacDB_Database"
  },
  {
    "id": "fleek",
    "name": "Fleek",
    "oneLiner": "Blockchain Version of Netlify",
    "website": "https://fleek.co/",
    "tags": [
      "Tools / Infrastructure"
    ],
    "description": "Fleek brings decentralized web-hosting to the Internet Computer. With thousands of webpages deployed, Fleek enables anyone to deploy their content on Web3.0",
    "usesInternetIdentity": false,
    "stats": "1,000+ websites",
    "logo": "/img/showcase/fleek_logo.webp",
    "screenshots": [
      "/img/showcase/fleek_screenshot_0.webp"
    ]
  },
  {
    "id": "ichub",
    "name": "IC HUB",
    "oneLiner": "Your gateway to web3 apps: connect, chat and explore all in one place",
    "website": "https://md7ke-jyaaa-aaaak-qbrya-cai.ic0.app/",
    "tags": [
      "SocialFi",
      "Creator Economy"
    ],
    "description": "Welcome to IC Hub! Your dapp for connecting with friends, chatting, joining groups, and managing tokens & NFTs. For developers, register your projects easily without seeking permission. Empowering you to connect, transact, and build in a user-friendly ecosystem.",
    "usesInternetIdentity": true,
    "stats": "50+ Projects",
    "logo": "/img/showcase/ichub_logo.png",
    "screenshots": [
      "/img/showcase/ichub_screenshot_0.jpeg",
      "/img/showcase/ichub_screenshot_1.jpeg",
      "/img/showcase/ichub_screenshot_2.jpeg"
    ]
  },
  {
    "id": "hashkeydid",
    "name": "HashKey DID",
    "website": "http://icp.hashkey.id",
    "tags": [
      "SocialFi",
      "Creator Economy"
    ],
    "description": "The uniquely-designed DID is your passport in web3. Your data and assets will be connected to HashKey DID and your private information will be kept in your own hands.",
    "stats": "1,200,000 users, 3,200,000 Credentials, 30 Eco-members",
    "logo": "/img/showcase/hashkeydid_logo.svg",
    "usesInternetIdentity": false,
    "github": "https://github.com/hashkeydid/hashkeydid-icp",
    "twitter": "https://twitter.com/HashKeyDID"
  },
  {
    "id": "nnsdao",
    "name": "NnsDAO Protocol",
    "website": "https://www.nnsdao.org/",
    "tags": [
      "DAO",
      "Tools / Infrastructure",
      "Metaverse",
      "Creator Economy"
    ],
    "description": "The boundaryless autonomous organization.",
    "logo": "/img/showcase/nnsdao_logo.png",
    "usesInternetIdentity": false,
    "github": "https://github.com/NnsDao",
    "twitter": "https://twitter.com/nnsdaos",
    "submittableId": "27384913"
  },
  {
    "id": "ICpodcast",
    "name": "ICpodcast",
    "website": "https://looncast.com/",
    "oneLiner": "Launch a podcast and tap into web3.",
    "tags": [
      "NFT",
      "SocialFi",
      "Creator Economy"
    ],
    "description": "The Decentralized Podcast Protocol for Creators on the IC.",
    "stats": "10+ Podcaster",
    "usesInternetIdentity": false,
    "github": "https://github.com/NnsDao/podcast-fe",
    "twitter": "https://twitter.com/Looncasts",
    "display": "Normal",
    "logo": "/img/showcase/icpodcast_logo.png",
    "screenshots": [
      "/img/showcase/icpodcast_screenshot.png"
    ],
    "submittableId": "33308492"
  },
  {
    "id": "motokopilot",
    "name": "MotokoPilot",
    "website": "https://d7dm6-sqaaa-aaaag-qcgma-cai.icp0.io/",
    "oneLiner": "Your AI-powered companion for simplifying and streamlining the Motoko coding experience.",
    "tags": [
      "Tools / Infrastructure"
    ],
    "description": "MotokoPilot is an AI-driven tool designed to streamline code completion, documentation, and debugging in Motoko. It simplifies the process for newcomers to Motoko development while enabling seasoned developers to write code with greater speed and efficiency.",
    "stats": "10,000+ lines of training data",
    "usesInternetIdentity": true,
    "github": "https://github.com/icpcs/motokopilot-vscode",
    "youtube": "https://www.youtube.com/@ICPCS",
    "twitter": "https://twitter.com/icpcsnft",
    "logo": "/img/showcase/motokopilot_logo.png",
    "screenshots": [
      "/img/showcase/motokopilot_screenshot.jpg"
    ],
    "submittableId": "35960849"
  },
  {
    "id": "agorapp",
    "name": "AgorApp",
    "oneLiner": "Learn how to build on ICP on an interactive platform that provides a browser-based IDE for all-things-web3-engineering.",
    "website": "https://agorapp.dev/",
    "tags": [
      "Tools / Infrastructure",
      "NFT",
      "Creator Economy"
    ],
    "description": "AgorApp is a Codecademy-style interactive coding environment where users can learn to develop smart contracts on ICP and, then, test their skills by participating in web3 CTFs and smart contract optimization contests.",
    "usesInternetIdentity": false,
    "stats": "600+ users",
    "logo": "/img/showcase/agorapp-logo-small.svg",
    "github": "https://github.com/agorapp-dao/",
    "twitter": "https://twitter.com/agorappDAO",
    "discord": "https://discord.gg/8ZwJZsxXhk",
    "submittableId": "35783156"
  },
  {
    "id": "zondax_unreal",
    "name": "Zondax Unreal",
    "oneLiner": "Enhancing Gaming development on IC.",
    "website": "https://zondax.ch/",
    "tags": [
      "Tools / Infrastructure",
      "Metaverse",
      "Gaming",
      "Creator Economy"
    ],
    "description": "Enabling game developer communities to integrate their C++ native projects with the IC interface onchain, using our wrapper for seamless interaction. Easy deployment using Unreal Engine, or other C++ native projects. Our mission is to bridge the gap, enhancing IC's accessibility and inviting a broader community of creators. Using Zondax Unreal, game devs can fully unlock IC's potential. ",
    "logo": "/img/showcase/zondax-unreal_logo.webp",
    "screenshots": [
      "/img/showcase/zondax-unreal_screenshot_0.webp"
    ],
    "display": "Large",
    "usesInternetIdentity": false,
    "github": "https://github.com/Zondax/icp-client-cpp",
    "youtube": "https://www.youtube.com/watch?v=wdjql_lmooE",
    "twitter": "https://twitter.com/_zondax_"
  },
  {
    "id": "pluto",
    "name": "Pluto",
    "oneLiner": "HTTP router on blockchain",
    "website": "https://t5mcf-cqaaa-aaaag-qcjna-cai.raw.icp0.io/",
    "tags": [
      "Tools / Infrastructure"
    ],
    "description": "Pluton is an HTTP router implemented on the Internet Computer to facilitate working with HTTP. This router is a framework that allows you to write REST API applications on the blockchain in almost the same way as in Web 2",
    "logo": "/img/showcase/pluto_logo.webp",
    "usesInternetIdentity": false,
    "github": "https://github.com/pu0238/pluto",
    "submittableId": "36517192"
  },
  {
    "id": "motoko-book",
    "name": "The Motoko Programming Language Book",
    "oneLiner": "Writing Web3 Applications on the Internet Computer",
    "tags": [
      "Tools / Infrastructure"
    ],
    "description": "This book guides beginners into the world of Web3 programming in Motoko on the Internet Computer. It covers a broad range of concepts from the very basics to advanced async programming.",
    "stats": "100 monthly users",
    "logo": "/img/showcase/motoko-book_logo.png",
    "usesInternetIdentity": "false",
    "github": "https://github.com/Web3NL/motoko-book",
    "submittableId": "34608505",
    "youtube": "https://www.youtube.com/watch?v=FktYj4UgBKU"
  },
  {
    "id": "infinitinote",
    "name": "InfinitiNote",
    "oneLiner": "InfinitiNote: Where the Unbounded Universe of Blockchain and AI Enhances Your Notes with Endless Insights.",
    "website": "https://jqajc-hiaaa-aaaak-qck5a-cai.icp0.io/#/",
    "tags": [
      "Tools / Infrastructure"
    ],
    "description": "InfinitiNote is an ICP-based AI-enabled Note taking application, that allows users to create Notebooks, store Notes, and collaboratively edit in real-time with the capability for file uploads and enhanced by LLAMA AI.",
    "logo": "/img/showcase/in_logo.jpg",
    "usesInternetIdentity": "true",
    "github": "https://github.com/hafezrouzati/infinitinote",
    "submittableId": "32966927",
    "youtube": "https://www.youtube.com/watch?v=XTDznhHdeOE"
  },
  {
    "name": "NOBLEBLOCKS",
    "description": "NobleBlocks, a DeSci project, aims to reshape scientific publishing using the Internet Computer's decentralized technology. We focus on fair and transparent reviewing and editing processes, guided by community-led DAOs. Our objective is to make scientific research more efficient and easily accessible to all.",
    "website": "https://www.nobleblocks.com",
    "logo": "/img/showcase/nobleblocks_logo.webp",
    "screenshots": [
      "/img/showcase/nobleblocks_screenshot.webp"
    ],
    "display": "Normal",
    "id": "nobleblocks",
    "oneLiner": "A Community-Driven DeSci Project for Scientific Publishing",
    "tags": [
      "SocialFi",
      "Tools / Infrastructure",
      "Creator Economy"
    ],
    "usesInternetIdentity": true,
    "twitter": "https://twitter.com/nobleblocks",
    "submittableId": "36650737"
  },
  {
    "name": "John Dao",
    "description": "John Dao is community community-controlled twitter/X account. You can post tweet proposals and vote on what the next tweet should be. If your tweet wins you get paid with ICP!",
    "website": "https://johndao.gg",
    "logo": "/img/showcase/john-dao_logo.webp",
    "screenshots": [
      "/img/showcase/john-dao_screenshot.webp"
    ],
    "display": "Normal",
    "id": "john-dao",
    "oneLiner": "A Twitter/X account controlled by a DAO on the Internet Computer",
    "stats": "25.000+ views",
    "tags": [
      "SocialFi",
      "DAO",
      "Creator Economy"
    ],
    "usesInternetIdentity": true,
    "twitter": "https://twitter.com/JohnDao_gg",
    "submittableId": "35119262"
  },
  {
    "name": "aVa",
    "description": "aVa: Action-Based Decentralized Reputation Landscape.\nEach step you take alters the collective reputation of projects, services, products, or individuals, all within a transparent and decentralized setting.\nImmerse in projects using Internet Identity, and observe your reputation escalate in tandem with your accomplishments.",
    "website": "https://ksayv-myaaa-aaaan-qedxq-cai.icp0.io",
    "logo": "/img/showcase/ava_logo.webp",
    "screenshots": [
      "/img/showcase/ava_screenshot.webp"
    ],
    "display": "Normal",
    "id": "ava",
    "oneLiner": "aVa: Action-Based Decentralized Reputation Landscape.",
    "tags": [
      "Tools / Infrastructure"
    ],
    "usesInternetIdentity": true,
    "github": "https://github.com/ava-vs",
    "twitter": "https://twitter.com/ava_projects?t=-ZSMuS6rJLoUucHWynaLeg&s=09",
    "youtube": "https://www.youtube.com/@aVa_Verification",
    "submittableId": "41404317"
  },
  {
    "name": "Open Internet Metaverse",
    "description": "OIM is the 1st Onchain 3D-Web. It allows you to create virtual spaces and host them like Websites on the Internet Computer - everything in 3D. You can include 3D objects, images, videos, and more in your spaces and thus make it your home on the 3D Web. By linking to others' spaces, you can create your personal virtual neighborhood in the \"Metaverse\" (aka Internet).",
    "website": "https://vdfyi-uaaaa-aaaai-acptq-cai.ic0.app",
    "logo": "/img/showcase/open-internet-metaverse_logo.webp",
    "video": "/img/showcase/open-internet-metaverse_video.mp4",
    "display": "Normal",
    "id": "open-internet-metaverse",
    "oneLiner": "Create Your Virtual Space as a 3D-Website on the Internet Computer",
    "tags": [
      "Tools / Infrastructure",
      "Metaverse",
      "Creator Economy"
    ],
    "usesInternetIdentity": true,
    "github": "https://github.com/Bebb-Protocol-and-Apps/PWS"
  },
  {
    "id": "Faceless",
    "name": "Faceless Project",
    "oneLiner": "An infrastructure that brings Web 2.0 user experience to Web 3.0",
    "tags": [
      "Tools / Infrastructure",
      "SocialFi",
      "Enterprise",
      "Creator Economy"
    ],
    "logo": "/img/showcase/faceless_logo.png",
    "description": "Faceless provides a cross-platform private payment system based on human-readable identifiers in the IC ecosystem. It brings regulation-compliant financial services to users while still preserving users' privacy.",
    "usesInternetIdentity": true,
    "website": "https://faceless.live/",
    "github": "https://github.com/HeisenbergLin22/faceless_delivery_May",
    "youtube": "https://youtu.be/pFgVswCqzdk",
    "twitter": "https://twitter.com/Faceless_Proj",
    "submittableId": "35639090"
  },
  {
    "name": "221Bravo App",
    "description": "Home for ICP Data-Detectives. Token Stats, Visual Explorer, Account Searching and more.",
    "website": "https://221Bravo.app",
    "logo": "/img/showcase/bravo-app_logo.webp",
    "screenshots": [
      "/img/showcase/bravo-app_screenshot.webp"
    ],
    "display": "Normal",
    "id": "bravo-app",
    "oneLiner": "Token Stats, Blockchain Visual Explorer, Account Searching and more..",
    "stats": "1,024 members",
    "tags": [
      "NFT",
      "Tools / Infrastructure",
      "DeFi",
      "Creator Economy"
    ],
    "usesInternetIdentity": false,
    "twitter": "https://twitter.com/221BravoApp",
    "submittableId": "36556639"
  },
  {
    "name": "dFlow",
    "description": "BPMN workflows on ICP. Automate interactions between organizations. Build user forms, define scriptable decisions, schedule payments and more.",
    "website": "https://dcentra.io/dflow",
    "logo": "/img/showcase/dflow_logo.png",
    "screenshots": [
      "/img/showcase/dflow_screenshot.png"
    ],
    "video": "https://youtu.be/Ik9FSpgHREw?t=139",
    "display": "Normal",
    "id": "dflow",
    "oneLiner": "Automate interactions between organizations.",
    "tags": [
      "Tools / Infrastructure",
      "DeFi",
      "DAO",
      "SocialFi",
      "Enterprise",
      "Creator Economy"
    ],
    "usesInternetIdentity": true,
    "youtube": "https://youtu.be/Ik9FSpgHREw?t=139",
    "submittableId": "26384395"
  },
  {
    "name": "DooCoins",
    "description": "Reward your kids with DooCoins for their good behaviour, completing chores, and personal achievements.\n",
    "website": "https://www.doo.co",
    "logo": "/img/showcase/doocoins_logo.webp",
    "screenshots": [
      "/img/showcase/doocoins_screenshot.webp"
    ],
    "display": "Normal",
    "id": "doocoins",
    "oneLiner": "Kids rewards dapp",
    "tags": [
      "SocialFi",
      "Creator Economy"
    ],
    "usesInternetIdentity": true,
    "github": "https://github.com/jakepeg/doocoins-pwa",
    "twitter": "https://twitter.com/DooCoins",
    "youtube": "https://www.youtube.com/watch?v=erIM8kGC7iU&ab_channel=DooCoins",
    "submittableId": "20511180"
  },
  {
    "name": "IC WebSocket",
    "description": "IC WebSocket enables you to establish a WebSocket connection between your canister and any client, such as the user browsers. Finally, you can send updates to your users directly from the canister!",
    "website": "https://demo.icws.io",
    "logo": "/img/showcase/ic-websocket_logo.webp",
    "display": "Normal",
    "id": "ic-websocket",
    "oneLiner": "Send updates from canisters to your users",
    "tags": [
      "Tools / Infrastructure"
    ],
    "usesInternetIdentity": true,
    "github": "https://github.com/omnia-network/ic-websocket-gateway",
    "twitter": "https://twitter.com/ic_websocket",
    "youtube": "https://www.youtube.com/@omnianetwork2947",
    "submittableId": "43839848"
  },
  {
    "name": "Flower Power DAO",
    "description": "An NFT Trilogy and community-curated garden inspired by the French Artist, Ludo.",
    "website": "https://fpdao.app",
    "logo": "/img/showcase/fpdao_logo.png",
    "screenshots": [
      "/img/showcase/fpdao_screenshot.png"
    ],
    "display": "Normal",
    "id": "fpdao",
    "oneLiner": "The story of blockchain, told in Art.",
    "tags": [
      "NFT",
      "DAO",
      "Creator Economy"
    ],
    "usesInternetIdentity": true,
    "github": "https://github.com/flowerpowerdao/",
    "twitter": "https://twitter.com/btcflower"
  },
  {
    "name": "Verity",
    "description": "Verity (fka CCAMP) is a network and framework for creating verifiable data flows. It connects private data from multiple sources and verifies it on any blockchain. Build your own Oracles or use existing ones for secure off-chain data access. Verity's MPC layer enables shared computation between the Internet Computer (IC) and ZK processes, using the IC as a co-processor.",
    "website": "https://go.usher.so/ccamp",
    "logo": "/img/showcase/ccamp_logo.webp",
    "screenshots": [
      "/img/showcase/ccamp_screenshot.webp"
    ],
    "display": "Normal",
    "id": "ccamp",
    "oneLiner": "Connect private or restricted data from many sources to verify on any blockchain",
    "tags": [
      "Bitcoin",
      "Tools / Infrastructure",
      "DeFi",
      "Chain Fusion"
    ],
    "usesInternetIdentity": false,
    "github": "https://github.com/usherlabs/ccamp",
    "twitter": "https://twitter.com/usher_web3",
    "youtube": "https://www.youtube.com/@usher_web3",
    "submittableId": "36108625"
  },
  {
    "name": "Isotopic Game Store",
    "description": "A new, Open and Cross-Platform Game Store, where games become ownable assets that can be traded, lent, resold, or otherwise repurposed. Find unlimited games that can be browsed, downloaded, and played, on the Isotopic Game Store.",
    "website": "https://isotopic.io/game-store",
    "logo": "/img/showcase/isotopic-game-store_logo.webp",
    "screenshots": [
      "/img/showcase/isotopic-game-store_screenshot.webp"
    ],
    "display": "Normal",
    "id": "isotopic-game-store",
    "oneLiner": "The first Decentralized & Cross-Platform Game Store.",
    "tags": [
      "NFT",
      "Gaming",
      "Creator Economy"
    ],
    "usesInternetIdentity": false,
    "github": "https://github.com/IsotopicIO/icp-store",
    "twitter": "https://twitter.com/isotopic12",
    "youtube": "https://www.youtube.com/channel/UCrCMtg7PhCHX1tKpw5NIU7g",
    "submittableId": "44034269"
  },
  {
    "name": "InheritX",
    "description": "InheritX is a blockchain-based application developed on Internet Computer (ICP) that allows users to create a digital will and bequeath their assets to designated beneficiaries in the event of their death.",
    "website": "https://inherit-x.vercel.app/",
    "logo": "/img/showcase/inheritx_logo.webp",
    "screenshots": [
      "/img/showcase/inheritx_screenshot.webp"
    ],
    "video": "https://www.youtube.com/watch?v=S-VYBLeOoA0",
    "display": "Normal",
    "id": "inheritx",
    "oneLiner": "Empowers seamless & confident digital asset succession for individuals",
    "tags": [
      "Bitcoin",
      "DeFi",
      "Chain Fusion"
    ],
    "usesInternetIdentity": false,
    "twitter": "https://twitter.com/icpdelta",
    "youtube": "https://www.youtube.com/@inheritX_0101",
    "submittableId": "41410724"
  },
  {
    "id": "icp-explorer",
    "name": "ICP Explorer",
    "website": "https://icp.footprint.network/",
    "tags": [
      "Tools / Infrastructure",
      "Analytics"
    ],
    "stats": "1000 users",
    "usesInternetIdentity": false,
    "description": "ICP Explorer is a Block Explorer and Analytics Platform for Internet Computer, a decentralized smart contracts platform.",
    "oneLiner": "Block Explorer for Internet Computer",
    "display": "Normal",
    "logo": "/img/showcase/icp-explorer_logo.webp"
  },
  {
    "id": "icpsig",
    "name": "ICPsig",
    "oneLiner": "Multisig for Internet Computer",
    "website": "https://icpsig.in/",
    "tags": [
      "Wallet",
      "Bitcoin",
      "DAO",
      "Chain Fusion"
    ],
    "twitter": "https://twitter.com/premiurly",
    "description": "ICPsig is multisig dapp for internet computer. ICPsig allows multiple principals to control funds in one address.",
    "usesInternetIdentity": true,
    "display": "Normal",
    "logo": "/img/showcase/icpsig_logo.png",
    "screenshots": [
      "/img/showcase/icpsig_screenshot.png"
    ],
    "submittableId": "41506799"
  },
  {
    "name": "BitBasel Art Marketplace",
    "description": "A curated marketplace for buying and selling digital artwork. Built on the Internet Computer leveraging the Bitcoin Ordinals Protocol",
    "website": "https://bitbasel.com/",
    "logo": "/img/showcase/bitbasel-art-marketplace_logo.webp",
    "screenshots": [
      "/img/showcase/bitbasel-art-marketplace_screenshot.webp"
    ],
    "display": "Normal",
    "id": "bitbasel-art-marketplace",
    "oneLiner": "A curated marketplace for buying and selling digital artwork.",
    "stats": "100+ artworks",
    "tags": [
      "Bitcoin",
      "NFT",
      "Chain Fusion",
      "Creator Economy"
    ],
    "usesInternetIdentity": false,
    "github": "https://github.com/BitBasel",
    "twitter": "https://twitter.com/bitbaselart?ref_src=twsrc%5Egoogle%7Ctwcamp%5Eserp%7Ctwgr%5Eauthor",
    "submittableId": "41349769"
  },
  {
    "name": "Hobbi",
    "description": "With Hobbi, you can create a profile and record all the multimedia content you consume. Whether it's a movie, a book, or even a video game, register and share your profile with whomever you want.",
    "website": "https://hobbi.me",
    "logo": "/img/showcase/hobbi_logo.svg",
    "screenshots": [
      "/img/showcase/hobbi_screenshot.png"
    ],
    "display": "Normal",
    "id": "hobbi",
    "oneLiner": "Hobbi, the web3 social platform",
    "stats": "100% on chain",
    "tags": [
      "SocialFi",
      "NFT",
      "Creator Economy"
    ],
    "usesInternetIdentity": true,
    "github": "https://github.com/Zona-Tres/Hobbi/",
    "submittableId": "36099620"
  },
  {
    "name": "Loka",
    "description": "Loka is a platform that enables retail investors to acquire BTC at better than market prices through co-investing with Bitcoin miners. The arrangement is based on a trustless non-custodial escrow solution, which eliminates any exposure to centralized party risk.",
    "website": "https://lokamining.com",
    "logo": "/img/showcase/loka_icon.png",
    "screenshots": [
      "/img/showcase/loka_screen.jpg"
    ],
    "display": "Normal",
    "id": "loka",
    "oneLiner": "Trustless Non-Custodial Bitcoin Mining Platform built on IC",
    "stats": "100+ users, 10+ global miners",
    "tags": [
      "Bitcoin",
      "Tools / Infrastructure",
      "DeFi",
      "Chain Fusion"
    ],
    "usesInternetIdentity": false,
    "github": "https://github.com/lokaverse",
    "twitter": "https://twitter.com/lokamining",
    "submittableId": "43890593"
  },
  {
    "name": "icRouter",
    "description": "icRouter is a cross-chain network of assets based on threshold signature technology, with no off-chain bridges, supporting Bitcoin, IC, and EVM networks (e.g., Ethereum).",
    "website": "https://iclight.io/account",
    "logo": "/img/showcase/icrouter_logo.webp",
    "screenshots": [
      "/img/showcase/icrouter_screenshot.webp"
    ],
    "display": "Normal",
    "id": "icrouter",
    "oneLiner": "icRouter: A cross-chain network of assets",
    "tags": [
      "Bitcoin",
      "Ethereum",
      "DeFi",
      "Chain Fusion"
    ],
    "usesInternetIdentity": true,
    "github": "https://github.com/iclighthouse/icRouter",
    "twitter": "https://twitter.com/ICLighthouse",
    "youtube": "https://youtu.be/Z92o1oCH598",
    "submittableId": "41203767"
  },
  {
    "id": "bitfinitywallet",
    "name": "Bitfinity Wallet",
    "oneLiner": "A wallet to store and manage NFTs, Tokens, and connect to dapps on the Internet Computer.",
    "website": "https://wallet.infinityswap.one/",
    "tags": [
      "Wallet",
      "Bitcoin",
      "Ethereum",
      "Chain Fusion"
    ],
    "description": "The Bitfinity Wallet is a multi-chain wallet built and open-sourced by InfinitySwap. It is a browser extension that allows you to store and transfer your BTC, ICP, SNS-1, NFT, and other tokens - as well as log into Internet Computer dapps with a single click. The InfinitySwap Wallet also supports Internet Identity, the powerful authentication framework provided by the Internet Computer.",
    "display": "Large",
    "logo": "/img/showcase/bitfinitywallet_logo.webp",
    "screenshots": [
      "/img/showcase/bitfinitywallet_screenshot.webp"
    ]
  },
  {
    "id": "vault-k8s",
    "name": "Vault k8s Canister",
    "website": "https://github.com/Zondax/vault-k8s-canister",
    "oneLiner": "IC-based secret sharing, ensuring flexible, secure management.",
    "tags": [
      "Tools / Infrastructure"
    ],
    "description": "POC of a decentralized secret management solution that leverages Internet Computer (IC) technology. It aims to provide a means for services to share secrets in a flexible, transparent, and secure way. It simplifies the flow of secret management between consumers in the cluster as well as rotate secrets based on config for added security.",
    "stats": "100% on chain ACL",
    "usesInternetIdentity": false,
    "github": "https://github.com/Zondax/vault-k8s-canister",
    "youtube": "https://youtu.be/99MahI1SO7c",
    "twitter": "https://twitter.com/_zondax_",
    "logo": "/img/showcase/zondax-logo.svg",
    "screenshots": [
      "/img/showcase/vault-k8s.jpg"
    ],
    "submittableId": "40715473"
  },
  {
    "name": "ubin",
    "description": "Allows you to seamlessly launch your file storage smart contracts on ICP and interact with them via a file explorer in the browser.",
    "website": "https://h3cjw-syaaa-aaaam-qbbia-cai.ic0.app/",
    "logo": "/img/showcase/asset-app_logo.png",
    "screenshots": [
      "/img/showcase/asset-app.jpg"
    ],
    "id": "ubin",
    "oneLiner": "Allows you to seamlessly launch your file storage smart contracts on ICP and interact with them via a file explorer in the browser.",
    "tags": [
      "Tools / Infrastructure"
    ],
    "usesInternetIdentity": true
  },
  {
    "id": "Outank NFT Rarity",
    "name": "Outrank",
    "oneLiner": "Working group with a vision to develop correct rarity metrics for all types of NFTs",
    "website": "https://www.outrank.io",
    "tags": [
      "NFT",
      "Tools / Infrastructure",
      "Creator Economy"
    ],
    "description": "Open-source code, onchain rarity calculator, and empirical research to allow users to better understand NFT rarity",
    "logo": "/img/showcase/Outrank_logo.jpg",
    "usesInternetIdentity": false,
    "github": "https://github.com/OutRankNFT",
    "youtube": "https://youtu.be/N8ap_FPNQv8",
    "twitter": "https://twitter.com/OutRankNFT",
    "submittableId": "35224577"
  },
  {
    "name": "user controlled mind and body canister",
    "id": "ic-mind-body-canister",
    "website": "https://github.com/blueberryxtech/ic-mind-body-canister",
    "oneLiner": "tooling for uploading and accessing mind and body data from a firebase API onto ICP canister, blueberry data as a reference example",
    "logo": "/img/showcase/ic-mind-body-canister.png",
    "tags": [
      "Tools / Infrastructure"
    ],
    "description": "POC of a decentralized mind and body data management tooling that leverages Internet Computer (IC) technology. This POC provides methods and interface to submit HTTP Outcall requests to a proxy API that interfaces with a Firebase FIrestore database. It provides an example front end react application that interacts with a motoko backend.",
    "usesInternetIdentity": false,
    "github": "https://github.com/blueberryxtech/ic-mind-body-canister",
    "submittableId": "44190088"
  },
  {
    "id": "icgpt",
    "name": "icgpt",
    "oneLiner": "A chat app that uses Qwen2.5-instruct LLM with 0.5 billion parameters, the largest LLM currently live on ICP.",
    "website": "https://icgpt.icpp.world/",
    "description": "A chat app that uses Qwen2.5-instruct LLM with 0.5 billion parameters, the largest LLM currently live on ICP.",
    "tags": [
      "Tools / Infrastructure",
      "AI"
    ],
    "logo": "/img/showcase/icpp-logo.dracula-cyan.112x112.png",
    "usesInternetIdentity": true,
    "github": "https://github.com/icppWorld/icgpt",
    "youtube": "https://youtu.be/2DhTpYrs-f0",
    "twitter": "https://twitter.com/icpp_pro",
    "submittableId": "43877997"
  },
  {
    "name": "Ping",
    "description": "Ping is a notification service that boosts ecosystem engagement by creating a direct communication channel between dapp developers and their respective users.",
    "website": "https://h7jna-pqaaa-aaaak-afgiq-cai.icp0.io/",
    "logo": "/img/showcase/ping_logo.webp",
    "display": "Normal",
    "id": "ping",
    "oneLiner": "Stay updated on ICP dapps with Ping!",
    "stats": "5 and counting!",
    "tags": [
      "Tools / Infrastructure"
    ],
    "usesInternetIdentity": true,
    "github": "https://github.com/QuezarHQ/pingICP",
    "twitter": "https://twitter.com/quezarHQ",
    "submittableId": "41431540"
  },
  {
    "name": "Alphaday",
    "description": "Alphaday is a powerful crypto workflow aggregator that pulls in news, onchain data, social media, web3 services and much more into one customizable UI.",
    "website": "https://app.alphaday.com/b/dfinity/",
    "logo": "/img/showcase/Alphaday_logo.png",
    "screenshots": [
      "/img/showcase/Alphaday_screenshot.png"
    ],
    "display": "Normal",
    "id": "alphaday",
    "oneLiner": "The one tool you need to stay up to date and with crypto.",
    "stats": "15,000+ Active Users",
    "tags": [
      "SocialFi",
      "Tools / Infrastructure",
      "Creator Economy",
      "Analytics"
    ],
    "usesInternetIdentity": false,
    "github": "https://github.com/AlphadayHQ ",
    "twitter": "https://twitter.com/AlphadayHQ ",
    "youtube": "https://www.youtube.com/watch?v=ThCd_W3rK_8 ",
    "submittableId": "34117398"
  },
  {
    "name": "Metaversity1",
    "description": "Advancing Web3 literacy and diversity with a streamlined data pipeline, integrating robust databases, interactive visualizations, and accessible open-source tools.",
    "website": "https://sunshineluyao.github.io/icp-nns/",
    "logo": "/img/showcase/Metaversity_logo.webp",
    "screenshots": [
      "/img/showcase/Metaversity_screenshot.webp"
    ],
    "display": "Normal",
    "id": "Metaversity",
    "oneLiner": "Boosting Web3 Skills & Inclusion with Clear Data & Visuals",
    "stats": "Web3 for All",
    "tags": [
      "AI",
      "Tools / Infrastructure",
      "DAO"
    ],
    "usesInternetIdentity": false,
    "github": "https://github.com/sunshineluyao/icp-nns",
    "twitter": "https://twitter.com/sunshineluyao",
    "youtube": "https://youtu.be/_Oftr6GrokY",
    "submittableId": " 34624410"
  },
  {
    "name": "Datanome",
    "description": "Datanome is a decentralized data platform aimed at simplifying the buying, selling, and working with data. It is essentially a decentralized version of Snowflake with a simplified version of Deepnote on top.",
    "website": "https://app.datanome.com",
    "logo": "/img/showcase/datanome-logo.png",
    "screenshots": [
      "/img/showcase/datanome-screenshot.png"
    ],
    "display": "Normal",
    "id": "datanome",
    "oneLiner": "Decentralized data marketplace",
    "stats": "Alpha phase",
    "tags": [
      "NFT",
      "DeFi",
      "Creator Economy"
    ],
    "usesInternetIdentity": false,
    "github": "https://github.com/datanomeproject",
    "twitter": "https://twitter.com/datanomeproject",
    "submittableId": "39687036"
  },
  {
    "name": "glue",
    "description": "An easy-to-use solution for community leaders and members to perform holder verification of NFTs and tokens on Discord.",
    "website": "https://github.com/glue-org",
    "logo": "/img/showcase/glue_logo.webp",
    "screenshots": [
      "/img/showcase/glue_screenshot.webp"
    ],
    "display": "Normal",
    "id": "glue",
    "oneLiner": "Holder verification for tokens and NFTs for discord.",
    "stats": "9000+ users",
    "tags": [
      "NFT",
      "Tools / Infrastructure",
      "DAO",
      "Creator Economy"
    ],
    "usesInternetIdentity": false,
    "github": "https://github.com/glue-org",
    "twitter": "https://twitter.com/glue_org",
    "submittableId": "28043953"
  },
  {
    "name": "ICSoccerWorld",
    "description": "Soccer simulation built for ICP using ICPP. Based on code sample from book \"AI Game Programming by Example\". Demo is built in C++ and uses Jolt physics Engine.",
    "website": "https://gb4ri-5yaaa-aaaal-ac3hq-cai.raw.icp0.io/",
    "logo": "/img/showcase/ICSoccerWorld.png",
    "display": "Normal",
    "id": "ICSoccerWorld",
    "oneLiner": "Soccer simulation built for ICP using ICPP. ",
    "tags": [
      "NFT",
      "Metaverse",
      "Gaming",
      "AI",
      "Creator Economy"
    ],
    "usesInternetIdentity": false,
    "github": "https://github.com/ktimam/ICSimpleSoccer",
    "twitter": "https://twitter.com/ICSoccerWorld",
    "submittableId": "44414655"
  },
  {
    "name": "Mapz",
    "description": "Transforming EV Charging Access with a Community-Driven, Blockchain-Enabled Platform",
    "website": "https://onzmk-taaaa-aaaal-acw4a-cai.icp0.io/",
    "logo": "/img/showcase/Mapz_logo.png",
    "screenshots": [
      "/img/showcase/Mapz_screenshot.png"
    ],
    "display": "Normal",
    "id": "mapz",
    "oneLiner": "Airbnb for EV charging powered by Blockchain",
    "stats": "3000+ users",
    "tags": [
      "NFT",
      "Creator Economy"
    ],
    "usesInternetIdentity": false,
    "github": "https://github.com/nbelthan/Mapz-navigator",
    "twitter": "https://twitter.com/Mapzlive",
    "submittableId": "43548962"
  },
  {
    "id": "IcpKit",
    "name": "IcpKit",
    "oneLiner": "A Swift package for interacting with the IC on iOS and MacOS",
    "website": "https://github.com/kosta-bity/IcpKit",
    "tags": [
      "Wallet",
      "Tools / Infrastructure"
    ],
    "description": "A comprehensive iOS package for writing mobile applications that interact with the Internet Computer Protocol (ICP), written in Swift. IcpKit aims at facilitating the interaction between iOS apps and the ICP blockchain.",
    "stats": "1 iOS app",
    "logo": "/img/showcase/icpkit_logo.png",
    "usesInternetIdentity": false,
    "github": "https://github.com/kosta-bity/IcpKit",
    "youtube": "https://youtu.be/vavGeUkNF8g",
    "twitter": "https://twitter.com/kosta__g/status/1752691646150455584",
    "submittableId": "40467179"
  },
  {
    "name": "🐲 Dragon Eyes 👀",
    "description": "Provably fair dice rolling game as a testament that randomness can be obtained onchain",
    "website": "https://icdragon.xyz/",
    "logo": "/img/showcase/icdragon_logo.png",
    "screenshots": [
      "/img/showcase/icdragon_screenshot.png"
    ],
    "display": "Normal",
    "id": "dragon-eyes",
    "oneLiner": "Provably fair and fun dice rolling game with a quirk",
    "stats": "1500+ transactions",
    "tags": [
      "Gaming"
    ],
    "usesInternetIdentity": false,
    "github": "https://github.com/icdragoneyes/dragon_canister",
    "twitter": "https://twitter.com/icdragoneyes"
  },
  {
    "id": "relinkdxyz",
    "name": "{r}elinkd",
    "oneLiner": "Digital identity + scores protocol and dapp",
    "website": "https://relinkd.xyz/",
    "tags": [
      "Tools / Infrastructure",
      "SocialFi",
      "Creator Economy"
    ],
    "description": "Digital identity + scores protocol and dapp. We're building a decentralized identity protocol, aggregating onchain and off-chain credentials into the scores for creating trustworthy self-sovereign identity and personal brand profiles.",
    "stats": "1000 users",
    "logo": "/img/showcase/relinkdxyz.png",
    "usesInternetIdentity": false,
    "github": "https://github.com/relinkd",
    "twitter": "https://twitter.com/relinkdxyz"
  },
  {
    "id": "ic_siwe",
    "name": "ic_siwe (Sign-In with Ethereum)",
    "oneLiner": "Use your Ethereum wallet to sign in to the Internet Computer!",
    "website": "https://github.com/kristoferlund/ic-siwe",
    "tags": [
      "Tools / Infrastructure",
      "Ethereum",
      "Chain Fusion"
    ],
    "description": "Rust support library and canister to enable Ethereum users to easily sign in to the Internet Computer. ic_siwe enhances the interoperability between Ethereum and the Internet Computer platform, enabling developers to build applications that leverage the strengths of both platforms.",
    "logo": "/img/showcase/ic_siwe_logo.png",
    "usesInternetIdentity": false,
    "github": "https://github.com/kristoferlund/ic-siwe",
    "screenshots": [
      "/img/showcase/ic_siwe_screenshot.png"
    ],
    "submittableId": "44265779"
  },
  {
    "name": "Virtuaseal",
    "description": "An application that will allow users to submit information to and sign documents leveraging a smart contract on the blockchain. Users can create documents from a template or from scratch, verify the robustness and authenticity of the document using hashes, sign documents in a secured manner, and share documents with other parties",
    "website": "https://p3cwv-2aaaa-aaaap-abwba-cai.icp0.io/",
    "logo": "/img/showcase/virtuaseal.png",
    "display": "Normal",
    "id": "virtuaseal",
    "oneLiner": "An application that will allow users to submit information to and sign documents leveraging a smart contract on the blockchain.",
    "tags": [
      "Tools / Infrastructure"
    ],
    "usesInternetIdentity": true,
    "github": "https://github.com/KovachTechnologies/ICP-VirtuaSeal/",
    "twitter": "https://twitter.com/kovachtech",
    "submittableId": "44337954"
  },
  {
    "name": "ArcMind",
    "description": "ArcMind AI is a LLM-powered autonomous agent running that uses Chain of thoughts for reasoning, taking actions and completing goals. It orchestrates with web agents to interact with the world in real time, and Vector DB for long term memory store.",
    "website": "https://arcmindai.app",
    "logo": "/img/showcase/arcmind_logo.svg",
    "display": "Normal",
    "id": "ArcMind",
    "oneLiner": "A LLM-powered autonomous agent running that uses Chain of thoughts for reasoning, taking actions and completing goals.",
    "tags": [
      "Tools / Infrastructure",
      "AI"
    ],
    "usesInternetIdentity": false,
    "github": "https://github.com/arcmindai/arcmindai",
    "twitter": "https://twitter.com/arcmindai",
    "submittableId": "39060710"
  },
  {
    "name": "DeVinci AI Assistant",
    "description": "DeVinci AI Assistant is a personalized AI assistant that redefines the paradigm of digital privacy and trust and powered by an open-source AI model that operates directly within your browser.",
    "website": "https://x6occ-biaaa-aaaai-acqzq-cai.icp0.io/",
    "logo": "/img/showcase/DeVinci_logo.png",
    "display": "Normal",
    "id": "DevinciAI",
    "oneLiner": "Browser-based personalized AI assistant that redefines the paradigm of digital privacy and trust.",
    "tags": [
      "Tools / Infrastructure",
      "AI"
    ],
    "usesInternetIdentity": false,
    "github": "https://github.com/patnorris/DecentralizedAIonIC"
  },
  {
    "name": "Accelar",
    "description": "Accelar is a unified product development infrastructure that allows for efficient development, launching, and management of web3 features including LLMs on ICP. Create canisters, workflows, identities, and interact with dApps through a non-custodial wallet.",
    "website": "https://www.accelar.io",
    "logo": "/img/showcase/accelar_logo.svg",
    "display": "Normal",
    "id": "Accelar",
    "oneLiner": "A unified product development infrastructure that allows for efficient development, launching, and management of web3 features including LLMs on ICP.",
    "tags": [
      "Tools / Infrastructure",
      "AI"
    ],
    "usesInternetIdentity": true,
    "github": "https://github.com/Accelar-labs",
    "twitter": "https://twitter.com/accelarlabs",
    "submittableId": "44378832"
  },
  {
    "name": "IC-Mnist",
    "description": "IC-Mnist provides a frontend for drawing a digit and a backend that performs an inference using a pretrained MNIST model to predict the drawn digit.",
    "website": "https://jsi2g-jyaaa-aaaam-abnia-cai.icp0.io/",
    "logo": "/img/showcase/mnist.png",
    "display": "Normal",
    "id": "icmnist",
    "oneLiner": "IC-Mnist provides a frontend for drawing a digit and a backend that performs an inference using a pretrained MNIST model to predict the drawn digit.",
    "tags": [
      "Tools / Infrastructure",
      "AI"
    ],
    "usesInternetIdentity": false,
    "github": "https://github.com/smallstepman/ic-mnist"
  },
  {
    "name": "ELNA.ai",
    "description": "ELNA.ai is the world's first fully onchain decentralized GenAI Companion.",
    "website": "https://www.elna.ai/",
    "logo": "/img/showcase/elnaai_logo.png",
    "display": "Normal",
    "id": "elnaai",
    "oneLiner": "ELNA.ai is the world's firsrt fully onchain decentralized GenAI Companion.",
    "tags": [
      "Tools / Infrastructure",
      "AI",
      "DAO"
    ],
    "usesInternetIdentity": false,
    "github": "https://github.com/elna-ai",
    "twitter": "https://twitter.com/elna_live",
    "submittableId": "44027684"
  },
  {
    "id": "vaultbet",
    "name": "VaultBet",
    "oneLiner": "Redefining online betting on the Internet Computer.",
    "website": "https://vault-bet.com",
    "tags": [
      "Gaming",
      "DeFi",
      "Bitcoin",
      "Ethereum",
      "NFT",
      "Chain Fusion",
      "Creator Economy"
    ],
    "twitter": "https://twitter.com/VaultBet",
    "discord": "https://discord.gg/qmr92dup3J",
    "description": "VaultBet is redefining online betting on the Internet Computer. Hosted completely onchain and built on the IC. Whether it's sports, lottery or arcade - users can experience transparency, security, and community-driven gambling like never before.",
    "usesInternetIdentity": false,
    "stats": "1000+ Monthly Users",
    "display": "Normal",
    "logo": "/img/showcase/vaultbet_logo.webp"
  },
  {
    "id": "icp-governor",
    "name": "ICP Governor",
    "oneLiner": "ICP Governor is an application used to manage a single DAO: create proposals, vote, timelock and execute them.",
    "website": "https://b4umt-saaaa-aaaak-afnpa-cai.icp0.io/",
    "tags": [
      "DAO"
    ],
    "github": "https://github.com/redsteep/dfinity-icp-governor",
    "description": "ICP Governor is an application used to manage a single DAO: create proposals, vote, timelock and execute them.",
    "usesInternetIdentity": true,
    "display": "Normal",
    "logo": "/img/showcase/redsteep_logo.png",
    "submittableId": "44503539"
  },
  {
    "id": "formyfi",
    "name": "Formyfi",
    "oneLiner": "Decentralized & fully onchain forms.",
    "website": "https://formyfi.io",
    "tags": [
      "Tools / Infrastructure"
    ],
    "github": "https://github.com/Talentum-id/formify",
    "description": "Decentralized & fully onchain forms. Toolset for conducting surveys in Web3, ensuring security and completeness of data.",
    "usesInternetIdentity": true,
    "display": "Normal",
    "logo": "/img/showcase/formify_logo.jpeg",
    "submittableId": "44539692"
  },
  {
    "id": "blendsafe",
    "name": "Blendsafe",
    "oneLiner": "A MultiSignature wallet and omnichain module designed for cross-chain message signing, suitable for multiple blockchain ecosystems.",
    "website": "https://blendsafe.com/",
    "tags": [
      "Tools / Infrastructure",
      "Wallet",
      "Ethereum",
      "Chain Fusion"
    ],
    "github": "https://github.com/deep-ink-ventures/blend-safe",
    "description": "A MultiSignature wallet and omnichain module designed for cross-chain message signing, suitable for multiple blockchain ecosystems.",
    "usesInternetIdentity": true,
    "display": "Normal",
    "logo": "/img/showcase/blendsafe.svg",
    "submittableId": "44514818"
  },
  {
    "id": "pado",
    "name": "PADO",
    "oneLiner": "Decentralized computation network based on zkFHE",
    "website": "https://bupby-pqaaa-aaaam-abykq-cai.icp0.io/",
    "tags": [
      "Tools / Infrastructure"
    ],
    "github": "https://github.com/pado-labs/pado-icp",
    "twitter": "https://twitter.com/padolabs",
    "discord": "https://discord.com/invite/FQZFGGq7zv",
    "description": "A zk-attestation and computation network that breaks down barriers between datasets, enriches smart contract functionalities, and enables secure monetization of personal data within privacy-protected data flows.",
    "usesInternetIdentity": false,
    "stats": "25,000+ users",
    "display": "Normal",
    "logo": "/img/showcase/pado_logo.webp",
    "submittableId": "43873751"
  },
  {
    "id": "openfpl",
    "name": "OpenFPL",
    "oneLiner": "Decentralised Fantasy Football.",
    "website": "https://openfpl.xyz/",
    "tags": [
      "SocialFi",
      "DAO",
      "Creator Economy"
    ],
    "github": "https://github.com/jamesbeadle/OpenFPL",
    "twitter": "https://twitter.com/OpenFPL_DAO",
    "description": "Decentralised Fantasy Football",
    "usesInternetIdentity": true,
    "display": "Normal",
    "logo": "/img/showcase/openfpl_logo.png"
  },
  {
    "id": "icghost",
    "name": "ICGhost",
    "oneLiner": "The First Decentralized Meme Coin on IC",
    "website": "https://yadjb-mqaaa-aaaan-qaqlq-cai.icp0.io/",
    "tags": [
      "DeFi",
      "DAO"
    ],
    "description": "The First Decentralized Meme Coin on IC",
    "usesInternetIdentity": false,
    "display": "Normal",
    "logo": "/img/showcase/icghost.png"
  },
  {
    "id": "sneed",
    "name": "sneed",
    "oneLiner": "The Blank Canvas DAO on the Internet Computer.",
    "website": "https://icsneed.com/?wp=sneed",
    "tags": [
      "DeFi",
      "DAO"
    ],
    "description": "The Blank Canvas DAO on the Internet Computer.",
    "usesInternetIdentity": false,
    "display": "Normal",
    "logo": "/img/showcase/sneed.png"
  },
  {
    "id": "windoge98",
    "name": "Windoge98",
    "oneLiner": "The retro flavored utility meme.",
    "website": "https://windoge98.com",
    "twitter": "https://x.com/windoge_98",
    "tags": [
      "DeFi",
      "DAO"
    ],
    "description": "Windoge98 is a retro flavored utility meme. A nostalgic portal to the Internet Computer.",
    "usesInternetIdentity": false,
    "display": "Normal",
    "logo": "/img/showcase/w98.webp"
  },
  {
    "id": "gitcoin-passport-client",
    "name": "Gitcoin Passport Client",
    "oneLiner": "A UI that securely retrieves anti-Sybil scoring data from Gitcoin Passport and stores it in a DB.",
    "tags": [
      "Tools / Infrastructure",
      "Ethereum",
      "Chain Fusion"
    ],
    "website": "https://internet-computer.vporton.name/gitcoin-passport-client/",
    "github": "https://github.com/vporton/passport-client-dfinity",
    "description": "A UI that securely retrieves anti-Sybil scoring data from Gitcoin Passport and stores it in a DB.",
    "usesInternetIdentity": true,
    "display": "Normal",
    "logo": "/img/showcase/gitcoin-client.png"
  },
  {
    "id": "gamebloc",
    "name": "Game Bloc",
    "oneLiner": "A decentralized platform empowering gamers and gaming organizations to create, manage, and participate in game tournaments.",
    "website": "https://cv4ma-4qaaa-aaaal-adntq-cai.icp0.io/",
    "github": "https://github.com/Game-Bloc/Gamebloc-ICP",
    "twitter": "https://twitter.com/game_bloc",
    "discord": "https://discord.gg/wgRuenwTEK",
    "youtube": "https://www.youtube.com/@Game_bloc",
    "tags": [
      "Gaming",
      "SocialFi",
      "Creator Economy"
    ],
    "description": "A decentralized platform empowering gamers and gaming organizations to create, manage, and participate in game tournaments.",
    "usesInternetIdentity": true,
    "display": "Normal",
    "logo": "/img/showcase/gamebloc_logo.png",
    "submittableId": "44503915"
  },
  {
    "id": "dmail-network",
    "name": "Dmail Network",
    "oneLiner": "AI-powered decentralized messaging infrastructure.",
    "website": "https://dmail.ai",
    "tags": [
      "NFT",
      "SocialFi",
      "AI",
      "Enterprise",
      "Tools / Infrastructure",
      "Creator Economy"
    ],
    "twitter": "https://twitter.com/Dmailofficial",
    "discord": "https://discord.gg/dmailofficial",
    "description": "Dmail Network is an AI-powered decentralized communication infrastructure built to provide encrypted emails, unified notifications, and targeted marketing across multiple chains and dApps for users, developers, marketers and influencers",
    "usesInternetIdentity": true,
    "stats": "9,000,000+ users",
    "display": "Normal",
    "logo": "/img/showcase/dmail-network_logo.png"
  },
  {
    "id": "datapond",
    "name": "Datapond",
    "description": "A blockchain-powered AI data marketplace enabling data providers to securely publish content and track its usage with AI agents.",
    "website": "https://datapond.ai/",
    "tags": [
      "Tools / Infrastructure",
      "Enterprise",
      "AI"
    ],
    "twitter": "https://x.com/DataPondAI",
    "github": "https://github.com/ReCheck-io/icp-datapond-integration",
    "usesInternetIdentity": true,
    "display": "Normal",
    "logo": "/img/showcase/ReCheck_logo.png",
    "submittableId": "44626241"
  },
  {
    "id": "b4b",
    "name": "B4B",
    "oneLiner": "A Web3 influencer marketing protocol that brings transparency, ownership, escrow, and onchain history from all socials.",
    "website": "https://b4b.world",
    "tags": [
      "Tools / Infrastructure",
      "Enterprise",
      "SocialFi",
      "Creator Economy"
    ],
    "twitter": "https://twitter.com/b4b_world",
    "description": "B4B.app is a Web3 influencer marketing protocol that brings transparency, ownership, escrow, and onchain history from all socials",
    "usesInternetIdentity": true,
    "stats": "400+ influencers",
    "display": "Normal",
    "logo": "/img/showcase/b4b_logo.png",
    "submittableId": "44548318"
  },
  {
    "id": "pochi",
    "name": "pochi",
    "oneLiner": "Fully onchain decentralized human resource management software.",
    "tags": [
      "Bitcoin",
      "DeFi",
      "Chain Fusion"
    ],
    "github": "https://github.com/cosmasken/ic-payroll",
    "description": "Fully onchain decentralized human resource management software.",
    "usesInternetIdentity": true,
    "display": "Normal",
    "logo": "/img/showcase/pochi_logo.png",
    "submittableId": "44311024"
  },
  {
    "id": "frontrow",
    "name": "Front Row",
    "oneLiner": "Decentralised ticketing platform offering fully onchain, dynamic and tradable digital ticketing to event organisers.",
    "website": "https://xw7l2-viaaa-aaaal-qditq-cai.icp0.io/",
    "tags": [
      "NFT",
      "Creator Economy"
    ],
    "twitter": "https://twitter.com/FrontRowIC",
    "description": "Decentralised ticketing platform offering fully onchain, dynamic and tradable digital ticketing to event organisers.",
    "usesInternetIdentity": false,
    "display": "Normal",
    "logo": "/img/showcase/frontrow_logo.png",
    "submittableId": "43814286"
  },
  {
    "id": "icto",
    "name": "ICTO",
    "oneLiner": "ICTO is a one-stop platform automating token operations on the Internet Computer.",
    "tags": [
      "Tools / Infrastructure",
      "NFT",
      "DAO",
      "DeFi",
      "Creator Economy"
    ],
    "description": "ICTO is an automated token management platform that simplifies vesting schedules, recurring payroll distributions, token lock and tokenized crowdfunding for projects building on the Internet Computer. It provides modular smart contracts, allowing any project to transparently handle token operations without technical friction.",
    "usesInternetIdentity": true,
    "website": "https://icto.app",
    "github": "https://github.com/ICTO-Labs",
    "twitter": "https://twitter.com/icto_app",
    "display": "Large",
    "logo": "/img/showcase/icto_logo.png",
    "screenshots": [
      "/img/showcase/icto_screenshot_0.png"
    ],
    "submittableId": "45095733"
  },
  {
    "id": "appicdao",
    "name": "AppIC DAO",
    "oneLiner": "First-ever infrastructure layer that allows transferring and swapping of tokens between ICP and blockchains such as Bitcoin, Ethereum, and Solana.",
    "tags": [
      "Tools / Infrastructure",
      "Bitcoin",
      "Ethereum",
      "DeFi",
      "Chain Fusion"
    ],
    "description": "First-ever infrastructure layer that allows transferring and swapping of tokens between ICP and blockchains such as Bitcoin, Ethereum, and Solana.",
    "usesInternetIdentity": true,
    "website": "https://app.appic.solutions/",
    "github": "https://github.com/Appic-Solutions",
    "display": "Normal",
    "logo": "/img/showcase/appic_logo.png",
    "submittableId": "44626035"
  },
  {
    "id": "optigames",
    "name": "OptiGames",
    "oneLiner": "Flexible framework for fully onchain multiplayer turn-based games. Bulldog Blast is a semi-realtime multiplayer arcade combat game.",
    "tags": [
      "Tools / Infrastructure",
      "Gaming"
    ],
    "description": "Flexible framework for fully onchain multiplayer turn-based games. Bulldog Blast is a semi-realtime multiplayer arcade combat game.",
    "usesInternetIdentity": true,
    "website": "https://tpxio-7yaaa-aaaak-qdbaa-cai.icp0.io/",
    "github": "https://github.com/OptiSwapGames/optiswapgames",
    "display": "Normal",
    "logo": "/img/showcase/Optigames_logo.svg",
    "submittableId": "39903719"
  },
  {
    "id": "zokshpay",
    "name": "Zoksh Pay",
    "oneLiner": "A non-custodial payment solution that enables businesses to accept over 1000 currencies across 17 blockchains.",
    "tags": [
      "DeFi"
    ],
    "description": "A non-custodial payment solution that enables businesses to accept over 1000 currencies across 17 blockchains.",
    "usesInternetIdentity": false,
    "website": "https://zoksh.com/",
    "twitter": "https://twitter.com/zokshpay",
    "display": "Normal",
    "logo": "/img/showcase/Zoksh_logo.jpg",
    "stats": "Over 1 million USD in volume",
    "submittableId": "43963890"
  },
  {
    "id": "secureguardescrow",
    "name": "Secure Guard Escrow",
    "oneLiner": "A solution in making online transactions safe and sound.",
    "tags": [
      "DeFi"
    ],
    "description": "A solution in making online transactions safe and sound.",
    "usesInternetIdentity": false,
    "website": "https://cojoz-raaaa-aaaao-a3b7q-cai.icp0.io/",
    "github": "https://github.com/bix-tech/secure-guard-escrow",
    "display": "Normal",
    "logo": "/img/showcase/secure_guard_escrow_logo.png",
    "submittableId": "44880325"
  },
  {
    "id": "icapproject",
    "name": "Internet Computer Analytics Platform",
    "oneLiner": "A framework for users to query and analyze data from various sources in the ICP ecosystem.",
    "tags": [
      "Tools / Infrastructure",
      "Analytics"
    ],
    "description": "A framework for users to query and analyze data from various sources in the ICP ecosystem.",
    "usesInternetIdentity": false,
    "github": "https://github.com/mobr-ai/icap",
    "display": "Normal",
    "logo": "/img/showcase/ICAP_logo.png",
    "submittableId": "44300129"
  },
  {
    "id": "swimmingpool",
    "name": "Swimming Pool",
    "oneLiner": "Fully onchain permissionless stablecoin protocol, collateralizing your BTC, ETH and other crypto assets.",
    "tags": [
      "Bitcoin",
      "Ethereum",
      "DeFi",
      "Chain Fusion"
    ],
    "description": "Fully onchain permissionless stablecoin protocol, collateralizing your BTC, ETH and other crypto assets.",
    "usesInternetIdentity": false,
    "website": "https://swmpool.xyz",
    "twitter": "https://twitter.com/swmpool_finance",
    "github": "https://github.com/SWMPool/SwimmingPool",
    "display": "Normal",
    "logo": "/img/showcase/swimming_pool_logo.png"
  },
  {
    "id": "icpnftcreater",
    "name": "ICP NFT Creater",
    "oneLiner": "Shopify app designed to streamline the process of creating and launching NFT collections, product certificates, and more on ICP.",
    "tags": [
      "NFT",
      "Creator Economy"
    ],
    "description": "Shopify app designed to streamline the process of creating and launching NFT collections, product certificates, and more on ICP.",
    "usesInternetIdentity": false,
    "github": "https://github.com/tuminfei/ic_nft_creater",
    "display": "Normal",
    "logo": "/img/showcase/ic_nft_creater_logo.png",
    "submittableId": "44503669"
  },
  {
    "id": "codegov",
    "name": "codegov",
    "oneLiner": "Advancing decentralization of ICP through NNS Replica Version Management proposal reviews, informed, independent voting, and NNS tooling.",
    "tags": [
      "DAO"
    ],
    "description": "Advancing decentralization of ICP through NNS Replica Version Management proposal reviews, informed, independent voting, and NNS tooling.",
    "usesInternetIdentity": false,
    "website": "https://www.codegov.org/",
    "twitter": "https://twitter.com/codegovorg",
    "github": "https://github.com/CodeGov-org/codegov-website",
    "display": "Normal",
    "logo": "/img/showcase/codegov_logo.jpg"
  },
  {
    "id": "deaichat",
    "name": "DeAI Chat",
    "oneLiner": "A chat and API interface allowing communication with an AI model.",
    "tags": [
      "AI",
      "SocialFi",
      "Creator Economy"
    ],
    "description": "A chat and API interface allowing communication with an AI model.",
    "usesInternetIdentity": false,
    "website": "https://deai.chat/",
    "twitter": "https://twitter.com/deai_chat",
    "display": "Normal",
    "logo": "/img/showcase/deai_chat_logo.jpeg"
  },
  {
    "id": "onicai",
    "name": "Onicai",
    "oneLiner": "A B2B Platform for configuring Generative AI white label solutions.",
    "tags": [
      "AI"
    ],
    "description": "A B2B Platform for configuring Generative AI white label solutions.",
    "usesInternetIdentity": false,
    "website": "https://onicai.com/",
    "github": "https://github.com/onicai",
    "display": "Normal",
    "logo": "/img/showcase/onicai_logo.png"
  },
  {
    "id": "entrepot",
    "name": "Entrepot",
    "oneLiner": "ICP's most popular NFT marketplace",
    "website": "https://entrepot.app/",
    "tags": [
      "NFT",
      "Creator Economy"
    ],
    "twitter": "https://twitter.com/toniqlabs",
    "description": "Entrepot is a decentralized NFT marketplace developed by ToniqLabs, the creators behind Rise of the Magni, Stoic Wallet, Cronic NFTs, and Exponent. Entrepot provides users with tools and onchain services to design, deploy, and manage NFTs and traditional tokens.",
    "usesInternetIdentity": false,
    "stats": "1,000,000+ ICP volume",
    "display": "Normal",
    "logo": "/img/showcase/entrepot_logo.webp",
    "screenshots": [
      "/img/showcase/entrepot_screenshot.webp"
    ]
  },
  {
    "name": "ICPanda DAO",
    "description": "ICPanda DAO is dedicated to building the Panda meme brand across the Internet Computer's decentralized ecosystem. They have developed a chatbot based on Qwen, E2EE messaging app, and more.",
    "website": "https://panda.fans/",
    "logo": "/img/showcase/icpanda-dao_logo.webp",
    "screenshots": [
      "/img/showcase/icpanda-dao_screenshot.webp"
    ],
    "display": "Normal",
    "id": "icpanda-dao",
    "oneLiner": "A decentralized Panda meme brand built on the Internet Computer.",
    "stats": "50,000+ users",
    "tags": [
      "DAO",
      "SocialFi",
      "NFT",
      "AI",
      "Creator Economy"
    ],
    "usesInternetIdentity": true,
    "github": "https://github.com/ldclabs/ic-panda",
    "twitter": "https://twitter.com/ICPandaDAO"
  },
  {
    "id": "odoc",
    "name": "odoc",
    "oneLiner": "Tasks managment, documentations, and smart contracts for online workers and freelancers.",
    "tags": [
      "Tools / Infrastructure"
    ],
    "description": "Odoc is a place where you can hire and work. It is empowering freelancers with transparent and liberating smart contracts on the blockchain.",
    "usesInternetIdentity": true,
    "website": "https://lwdq3-vqaaa-aaaal-acwda-cai.icp0.io/",
    "twitter": "https://twitter.com/odoc_icp",
    "github": "https://github.com/aliscie/odoc",
    "display": "Normal",
    "logo": "/img/showcase/odoc_logo.png"
  },
  {
    "id": "zkcross-icp-bridge",
    "name": "ZkCross",
    "oneLiner": "One-click limitless liquidity across blockchains.",
    "tags": [
      "DeFi"
    ],
    "description": "One-click limitless liquidity across blockchains.",
    "usesInternetIdentity": true,
    "website": "https://zkcross.network/",
    "github": "https://github.com/zkCross-Network/zkCross-ICP",
    "twitter": "https://twitter.com/ZkCrossNetwork",
    "display": "Normal",
    "logo": "/img/showcase/zkCross_logo.svg"
  },
  {
    "id": "icpexchange",
    "name": "ICPEx",
    "oneLiner": "A fully on-chain decentralized exchange powered by the Proactive Market Maker (PMM) algorithm.",
    "tags": [
      "DeFi"
    ],
    "description": "A fully on-chain decentralized exchange powered by the Proactive Market Maker (PMM) algorithm that is committed to becoming the leading decentralized financial hub serving Web3.",
    "usesInternetIdentity": true,
    "website": "https://icpex.org/",
    "github": "https://github.com/ICPExchange",
    "twitter": "https://twitter.com/ICPExchange",
    "youtube": "https://www.youtube.com/@ICPExchange",
    "display": "Normal",
    "stats": "229 tokens and 90 liquidity pools created",
    "logo": "/img/showcase/icpex_logo.png",
    "submittableId": "44773760"
  },
  {
    "id": "candb",
    "name": "CanDB",
    "oneLiner": "Flexible and truly horizontally scalable NoSQL database built for ICP.",
    "tags": [
      "Tools / Infrastructure"
    ],
    "description": "Flexible and truly horizontally scalable NoSQL database built for ICP.",
    "usesInternetIdentity": false,
    "website": "https://ykgs2-ziaaa-aaaak-qcfya-cai.icp0.io/",
    "github": "https://github.com/ORIGYN-SA/CanDB",
    "display": "Normal",
    "logo": "/img/showcase/candb_logo.png"
  },
  {
    "id": "personal-dao",
    "name": "Personal DAO",
    "oneLiner": "A web3 app that functions as a gated DAO, treasury, data storage solution, and more.",
    "tags": [
      "DAO"
    ],
    "description": "A web3 app that functions as a gated DAO, treasury, data storage solution, and more.",
    "usesInternetIdentity": true,
    "website": "https://fkkq7-siaaa-aaaap-qaaya-cai.ic0.app/",
    "twitter": "https://x.com/Personal_DAO",
    "discord": "https://discord.gg/r85DtR2TjG",
    "display": "Normal",
    "logo": "/img/showcase/personal_dao_logo.png"
  },
  {
    "id": "icp-canister-bridge",
    "name": "ICP Canister Bridge",
    "oneLiner": "A bridge powered by ICP that enables seamless swaps between the Lightning Network and EVM-compatible chains.",
    "tags": [
      "Bitcoin",
      "Ethereum",
      "Tools / Infrastructure",
      "Chain Fusion"
    ],
    "description": "A bridge powered by ICP that enables seamless swaps between the Lightning Network and EVM-compatible chains.",
    "usesInternetIdentity": false,
    "website": "https://vue2j-giaaa-aaaam-ab4bq-cai.icp0.io",
    "github": "https://github.com/Bitcoin-AI/icp-canister-bridge",
    "display": "Normal",
    "logo": "/img/showcase/icp_canister_bridge_logo.png"
  },
  {
    "id": "communities-ooo",
    "name": "Communities.ooo",
    "oneLiner": "A tool that creates online communities as NFTs owned by the creators.",
    "tags": [
      "SocialFi",
      "NFT",
      "Creator Economy"
    ],
    "description": "A tool that creates online communities as NFTs owned by the creators",
    "usesInternetIdentity": false,
    "website": "https://www.communities.ooo/",
    "github": "https://github.com/LiveDuo/communities",
    "youtube": "https://www.youtube.com/watch?v=GqROYKOaFv4",
    "display": "Normal",
    "logo": "/img/showcase/communities_ooo_logo.png"
  },
  {
    "id": "ic-footprint",
    "name": "IC Footprint",
    "oneLiner": "A blockchain ESG platform that tracks ICP environmental metrics and provides tooling to reduce the environmental impact of the network.",
    "tags": [
      "Tools / Infrastructure"
    ],
    "description": "A blockchain ESG platform that tracks ICP environmental metrics and provides tooling to reduce the environmental impact of the network.",
    "usesInternetIdentity": true,
    "website": "https://owqnd-biaaa-aaaak-qidaq-cai.icp0.io/",
    "twitter": "https://twitter.com/icfootprint",
    "display": "Normal",
    "logo": "/img/showcase/ic_footprint_logo.svg"
  },
  {
    "id": "galactic-bridge",
    "name": "Galactic Bridge",
    "oneLiner": "A cross-chain bridge that allows users to move between Solana and ICP.",
    "tags": [
      "DeFi"
    ],
    "description": "A cross-chain bridge that allows users to move between Solana and ICP.",
    "usesInternetIdentity": false,
    "website": "https://galactic-bridge-tzbjl.ondigitalocean.app/",
    "github": "https://github.com/weichain/galactic-bridge-icp",
    "display": "Normal",
    "logo": "/img/showcase/gBridge_logo.png"
  },
  {
    "id": "amplify-e2e-platform",
    "name": "Amplify Platform",
    "oneLiner": "A platform that enables Twitter (X) accounts to boost post engagement by rewarding interacting users with ICP and select ICRC tokens.",
    "tags": [
      "SocialFi",
      "Creator Economy"
    ],
    "description": "A platform that enables Twitter (X) accounts to boost post engagement by rewarding interacting users with ICP and select ICRC tokens.",
    "usesInternetIdentity": false,
    "website": "https://amplify-icp.com/",
    "twitter": "https://twitter.com/Amplify_ICP",
    "display": "Normal",
    "logo": "/img/showcase/amplify_logo.png"
  },
  {
    "id": "obsidian-tears",
    "name": "Obsidian Tears",
    "oneLiner": "Obsidian Tears is a 2D RPG similar to old-time classics, complete with NFT and blockchain integration on the Internet Computer.",
    "website": "https://obsidiantears.xyz/",
    "tags": [
      "Gaming",
      "NFT",
      "Metaverse",
      "Creator Economy"
    ],
    "description": "Obsidian Tears is a 2D adventure featuring original art, story, music, and over 50 collectible NFT artifacts. Our mission is to make a great story after our favorite old-time classics, and to empower others to do the same.",
    "logo": "/img/showcase/obsidian-tears-logo.webp",
    "display": "Normal",
    "usesInternetIdentity": false,
    "github": "https://github.com/obsidian-tears",
    "youtube": "https://youtu.be/PqlVY9Qy74M",
    "twitter": "https://twitter.com/obsidian__tears",
    "screenshots": [
      "/img/showcase/obsidian-tears-screenshot0.webp"
    ],
    "submittableId": "25983021"
  },
  {
    "id": "b3wallet",
    "name": "B3Wallet",
    "oneLiner": "A decentralized, multi-chain wallet with unique support for Bitcoin, Ethereum, using Internet Computer's threshold ECDSA.",
    "tags": [
      "Tools / Infrastructure",
      "Bitcoin",
      "Ethereum",
      "Chain Fusion"
    ],
    "description": "A decentralized, multi-chain wallet with unique support for Bitcoin, Ethereum, using Internet Computer's threshold ECDSA.",
    "usesInternetIdentity": true,
    "website": "https://sehgq-cqaaa-aaaap-ahc4q-cai.icp0.io",
    "github": "https://github.com/B3Pay/B3Wallet",
    "display": "Normal",
    "logo": "/img/showcase/b3pay_logo.png"
  },
  {
    "id": "pass",
    "name": "Pass",
    "oneLiner": "First blockchain password manager.",
    "tags": [
      "Tools / Infrastructure"
    ],
    "description": "First blockchain password manager.",
    "usesInternetIdentity": true,
    "website": "https://www.ic-pass.app/",
    "github": "https://github.com/IC-Pass",
    "twitter": "https://twitter.com/pass_ic",
    "display": "Normal",
    "logo": "/img/showcase/pass_logo.svg"
  },
  {
    "id": "hamster",
    "name": "Hamster",
    "oneLiner": "One-stop infrastructure, developer toolkit and middleware DevOps service platform",
    "tags": [
      "Tools / Infrastructure"
    ],
    "description": "One-stop infrastructure, developer toolkit and middleware DevOps service platform",
    "usesInternetIdentity": true,
    "website": "https://hamsternet.io/",
    "twitter": "https://twitter.com/Hamsternetio",
    "display": "Normal",
    "logo": "/img/showcase/hamster_logo.svg"
  },
  {
    "name": "MSQ - Safe ICP Wallet",
    "description": "MSQ is a MetaMask extension that enables your wallet to work with the Internet Computer (ICP) blockchain. Buy goods, tip for services, donate to charities, and gift coins to your loved ones.",
    "website": "https://icp.msq.tech",
    "logo": "/img/showcase/msq-safe-icp-wallet_logo.svg",
    "screenshots": [
      "/img/showcase/msq-safe-icp-wallet_screenshot.webp"
    ],
    "display": "Normal",
    "id": "msq-safe-icp-wallet",
    "oneLiner": "Use the Internet Computer with MetaMask",
    "tags": [
      "Wallet"
    ],
    "usesInternetIdentity": false,
    "github": "https://github.com/fort-major/msq",
    "twitter": "https://twitter.com/msqwallet",
    "submittableId": "45381706"
  },
  {
    "id": "riide",
    "name": "RIIDE",
    "description": "A community-owned Web3 application that primarily offers taxi, delivery, and courier services.",
    "website": "https://riide.org/",
    "logo": "/img/showcase/riide_logo.png",
    "display": "Normal",
    "oneLiner": "A community-owned Web3 application that primarily offers taxi, delivery, and courier services.",
    "stats": "5000 waitlist signups",
    "tags": [
      "SocialFi",
      "Creator Economy"
    ],
    "usesInternetIdentity": true,
    "twitter": "https://twitter.com/RiideDapp"
  },
  {
    "id": "chainkeyx",
    "name": "ChainkeyX",
    "description": "A crypto neobank that offers fully onchain bitcoin borrowing and lending on ICP.",
    "website": "https://www.chainkeyx.com",
    "logo": "/img/showcase/chainkeyx_logo.png",
    "display": "Normal",
    "oneLiner": "A crypto neobank that offers fully onchain bitcoin borrowing and lending on ICP.",
    "tags": [
      "Bitcoin",
      "DeFi",
      "Chain Fusion"
    ],
    "usesInternetIdentity": true,
    "twitter": "https://twitter.com/ckexchange",
    "github": "https://github.com/CKX-dev/CKX_Swap"
  },
  {
    "id": "konecta-protocol",
    "name": "Konectª",
    "description": "A new protocol that gathers notifications and events from all your apps implementing it, and compiles them into a user-specific canister.",
    "website": "https://qmtwu-wqaaa-aaaan-qlrya-cai.icp0.io/",
    "logo": "/img/showcase/konecta_logo.svg",
    "display": "Normal",
    "oneLiner": "A new protocol that gathers notifications and events from all your apps implementing it, and compiles them into a user-specific canister.",
    "tags": [
      "SocialFi",
      "Creator Economy"
    ],
    "usesInternetIdentity": true,
    "twitter": "https://twitter.com/konectA_Dao",
    "github": "https://github.com/sagcryptoicp/konnectA_canisters"
  },
  {
    "id": "estatedao",
    "name": "EstateDAO",
    "description": "A vacation real estate tokenization and rental platform on ICP, enabling users to invest in vacation real estate with investments as low as USD 100.",
    "website": "https://wbdy5-yyaaa-aaaap-abysq-cai.icp0.io/",
    "logo": "/img/showcase/estatedao_logo.png",
    "display": "Normal",
    "oneLiner": "A vacation real estate tokenization and rental platform on ICP, enabling users to invest in vacation real estate with investments as low as USD 100.",
    "tags": [
      "SocialFi",
      "DAO",
      "Creator Economy"
    ],
    "usesInternetIdentity": true,
    "twitter": "https://twitter.com/estatedao_icp",
    "github": "https://github.com/Estate-DAO/estate-nft-marketplace"
  },
  {
    "id": "motoko-sns",
    "name": "Motoko SNS",
    "description": "A community initiative aiming to drive awareness of the Motoko branding.",
    "website": "https://2uktw-yiaaa-aaaah-adwxq-cai.icp0.io/",
    "logo": "/img/showcase/motoko_sns_logo.png",
    "display": "Normal",
    "oneLiner": "A community initiative aiming to drive awareness of the Motoko branding.",
    "tags": [
      "SocialFi",
      "DAO",
      "Creator Economy"
    ],
    "usesInternetIdentity": false
  },
  {
    "id": "motdex",
    "name": "Motoko SNS",
    "description": "A game where users participate in motorcycle races, develop their riders and improve high-speed tracks.",
    "website": "https://motodex.dexstudios.games",
    "logo": "/img/showcase/motoko_sns_logo.png",
    "display": "Normal",
    "oneLiner": "A game where users participate in motorcycle races, develop their riders and improve high-speed tracks.",
    "tags": [
      "Gaming"
    ],
    "usesInternetIdentity": false
  },
  {
    "id": "distrikt",
    "name": "distrikt",
    "oneLiner": "Censorship-resistant fully onchain social media platform",
    "website": "https://distrikt.app",
    "tags": [
      "SocialFi",
      "Creator Economy"
    ],
    "twitter": "https://twitter.com/DistriktApp?s=20&t=FIuSJzaUxndtjKLTpwmCEw",
    "description": "Distrikt is a completely decentralized, community-owned Web3 social media platform. Users of the platform will soon be able to vote on upgrades, and no user data will ever be mined or sold. Create your account, secured by Internet Identity today.",
    "usesInternetIdentity": true,
    "authOrigins": [
      "https://distrikt.app",
      "https://az5sd-cqaaa-aaaae-aaarq-cai.ic0.app/"
    ],
    "display": "Normal",
    "stats": "110,000+ users",
    "logo": "/img/showcase/distrikt_logo.webp",
    "screenshots": [
      "/img/showcase/distrikt_screenshot.webp"
    ]
  },
  {
    "id": "bipquantum",
    "name": "bipquantum",
    "oneLiner": "An AI IP assistant and virtual lawyer that uses ICP to mint IP certificates, including licenses and ownership details.",
    "website": "https://gdjoy-siaaa-aaaap-qhh2q-cai.icp0.io/",
    "tags": [
      "Tools / Infrastructure",
      "AI"
    ],
    "twitter": "https://twitter.com/BipQuantum",
    "description": "An AI IP assistant and virtual lawyer that uses ICP to mint IP certificates, including licenses and ownership details.",
    "usesInternetIdentity": false,
    "display": "Normal",
    "logo": "/img/showcase/bipQuantum_logo.jpg"
  },
  {
    "id": "ICPCC",
    "name": "ICPCC DAO LLC",
    "oneLiner": "A community-owned and fully self-sustaining decentralized conference event series devoted to highlighting the ICP's technology and ecosystem.",
    "website": "https://osjzm-oaaaa-aaaal-ajcoq-cai.icp0.io/",
    "tags": [
      "DAO"
    ],
    "twitter": "https://twitter.com/icp_cc",
    "description": "A community-owned and fully self-sustaining decentralized conference event series devoted to highlighting the ICP's technology and ecosystem.",
    "usesInternetIdentity": false,
    "display": "Normal",
    "logo": "/img/showcase/icpcc_logo.png"
  },
  {
    "id": "clpfinance",
    "name": "CLP Finance",
    "oneLiner": "A liquidity protocol and native stablecoin that allows users to deposit assets, borrow stablecoins at zero interest.",
    "website": "https://www.clp.finance/",
    "tags": [
      "DeFi",
      "Bitcoin",
      "Ethereum",
      "Chain Fusion"
    ],
    "stats": "5,000 accounts",
    "twitter": "https://twitter.com/CLPFinance721",
    "description": "A liquidity protocol and native stablecoin that allows users to deposit assets, borrow stablecoins at zero interest.",
    "usesInternetIdentity": true,
    "display": "Normal",
    "logo": "/img/showcase/clpfinance_logo.png"
  },
  {
    "id": "sns-rewards-dashboard",
    "name": "SNS Rewards Dashboard by PYOR",
    "oneLiner": "A data dashboard that displays metrics and charts related to the rewards distributed within the SNS ecosystem.",
    "website": "https://shrny-laaaa-aaaag-alckq-cai.icp0.io/",
    "tags": [
      "Tools / Infrastructure",
      "DAO",
      "Analytics"
    ],
    "twitter": "https://twitter.com/pyorxyz",
    "description": "A data dashboard that displays metrics and charts related to the rewards distributed within the SNS ecosystem.",
    "usesInternetIdentity": false,
    "display": "Normal",
    "logo": "/img/showcase/pyor_logo.png"
  },
  {
    "id": "replicatr",
    "name": "Replicatr",
    "oneLiner": "Nostr relay using ICP for inter-relay synchronization.",
    "website": "https://replicatr.dev/",
    "tags": [
      "Tools / Infrastructure",
      "SocialFi",
      "Creator Economy"
    ],
    "twitter": "https://twitter.com/pyorxyz",
    "github": "https://github.com/Hubmakerlabs/replicatr",
    "description": "Nostr relay using ICP for inter-relay synchronization.",
    "usesInternetIdentity": false,
    "display": "Normal",
    "logo": "/img/showcase/replicator_logo.jpg"
  },
  {
    "id": "dotmeet",
    "name": "Dotmeet",
    "oneLiner": "A city-based events calendar app helping web3 communities and companies in effectively reaching their target audience within cities.",
    "website": "https://dotmeet.app/",
    "tags": [
      "SocialFi",
      "Creator Economy"
    ],
    "stats": "4,000 users",
    "twitter": "https://twitter.com/dotmeetapp",
    "github": "https://github.com/dotmeet/dotmeet-icp",
    "description": "A city-based events calendar app helping web3 communities and companies in effectively reaching their target audience within cities.",
    "usesInternetIdentity": true,
    "display": "Normal",
    "logo": "/img/showcase/dotmeet_logo.svg"
  },
  {
    "id": "syron",
    "name": "Syron",
    "oneLiner": "A USD-pegged stablecoin, overcollateralized with Bitcoin and powered by Chain Fusion.",
    "website": "https://tyrondao.org",
    "tags": [
      "Chain Fusion",
      "Bitcoin"
    ],
    "twitter": "https://twitter.com/tyrondao_org",
    "github": "https://github.com/tyrondao/tyron-icp",
    "description": "A USD-pegged stablecoin, overcollateralized with Bitcoin and powered by Chain Fusion.",
    "usesInternetIdentity": true,
    "display": "Normal",
    "logo": "/img/showcase/syron_logo.png"
  },
  {
    "id": "doxa",
    "name": "Doxa",
    "oneLiner": "A multi-stablecoin plartform with the doxa dollar.",
    "website": "https://i7m4z-gqaaa-aaaak-qddtq-cai.icp0.io/",
    "tags": [
      "Chain Fusion",
      "DeFi"
    ],
    "twitter": "https://twitter.com/doxa_dollar",
    "github": "https://github.com/DoxaFoundation/doxa-v3",
    "description": "A multi-stablecoin plartform with the doxa dollar.",
    "usesInternetIdentity": true,
    "display": "Normal",
    "logo": "/img/showcase/doxa_logo.jpeg"
  },
  {
    "id": "tezsign",
    "name": "Tezsign",
    "oneLiner": "A digital signing platform that offers a seamless signing experience for individuals and enterprises.",
    "website": "https://www.tezsign.com/",
    "tags": [
      "Enterprise",
      "Tools / Infrastructure"
    ],
    "twitter": "https://twitter.com/TezSign/",
    "description": "A digital signing platform that offers a seamless signing experience for individuals and enterprises.",
    "usesInternetIdentity": false,
    "display": "Normal",
    "logo": "/img/showcase/tezsign_logo.png"
  },
  {
    "id": "momint",
    "name": "Momint",
    "oneLiner": "Momint enables fractional trade of renewable energy projects through its Asset Marketplace.",
    "website": "https://www.momint.so",
    "tags": [
      "DeFi",
      "NFT",
      "Creator Economy"
    ],
    "stats": "53,000 users",
    "twitter": "https://twitter.com/Momint_official",
    "description": "Momint enables fractional trade of renewable energy projects through its Asset Marketplace.",
    "usesInternetIdentity": false,
    "display": "Normal",
    "logo": "/img/showcase/momint_logo.png"
  },
  {
    "id": "icsi",
    "name": "ICP Subaccount Indexer (ICSI) by Jagad",
    "oneLiner": "A tool designed to manage and track ICP sub-accounts on the Internet Computer.",
    "website": "https://jagad.to/",
    "tags": [
      "Tools / Infrastructure"
    ],
    "twitter": "https://twitter.com/Jagad_Official",
    "github": "https://github.com/garudaidr/icp-subaccount-indexer",
    "description": "A tool designed to manage and track ICP sub-accounts on the Internet Computer.",
    "usesInternetIdentity": false,
    "display": "Normal",
    "logo": "/img/showcase/jagad_logo.png"
  },
  {
    "id": "ic-side-services",
    "name": "IC Side Services",
    "oneLiner": "Enabling DAOs to deploy the services they depend upon and that are currently run on AWS.",
    "tags": [
      "Tools / Infrastructure",
      "DAO"
    ],
    "github": "https://github.com/omnia-network/ic_akash",
    "description": "Enabling DAOs to deploy the services they depend upon and that are currently run on AWS.",
    "usesInternetIdentity": false,
    "display": "Normal",
    "logo": "/img/showcase/omnia_logo.png"
  },
  {
    "id": "raters",
    "name": "Raters",
    "oneLiner": "A SocialFi blockchain-powered platform designed for movie lovers, offering a space to share reviews, ratings, and discover films.",
    "tags": [
      "SocialFi",
      "Creator Economy"
    ],
    "website": "https://ratersapp.com/",
    "twitter": "https://twitter.com/raters_app",
    "description": "A SocialFi blockchain-powered platform designed for movie lovers, offering a space to share reviews, ratings, and discover films.",
    "usesInternetIdentity": false,
    "display": "Normal",
    "logo": "/img/showcase/Raters_logo.png"
  },
  {
    "id": "incheon-universe",
    "name": "Incheon Universe",
    "oneLiner": "Empowering citizens with NFT-based civic rights and DAO-driven participation, collaboration, and rewards for urban development.",
    "tags": [
      "SocialFi",
      "DAO",
      "NFT",
      "Creator Economy"
    ],
    "website": "https://incheon.world/#/main",
    "twitter": "https://twitter.com//incheon_heroes",
    "description": "Empowering citizens with NFT-based civic rights and DAO-driven participation, collaboration, and rewards for urban development.",
    "usesInternetIdentity": false,
    "display": "Normal",
    "logo": "/img/showcase/incheonuniverse_logo.png"
  },
  {
    "id": "idempotent-proxy",
    "name": "Idempotent Proxy",
    "oneLiner": "Reverse proxy server with build-in idempotency support written in Rust & Cloudflare Worker.",
    "tags": [
      "Tools / Infrastructure"
    ],
    "github": "https://github.com/ldclabs/idempotent-proxy",
    "twitter": "https://twitter.com//icpandadao",
    "description": "Reverse proxy server with build-in idempotency support written in Rust & Cloudflare Worker.",
    "usesInternetIdentity": false,
    "display": "Normal",
    "logo": "/img/showcase/idempotent_proxy_logo.png"
  },
  {
    "id": "panorama-block",
    "name": "Panorama Block",
    "oneLiner": "AI-powered cross-chain analytics. Offering real-time blockchain data, starting with Bitcoin.",
    "tags": [
      "Tools / Infrastructure",
      "Bitcoin",
      "Analytics"
    ],
    "website": "https://panoramablock.com",
    "github": "https://github.com/Panorama-Block/panorama-block-icp",
    "twitter": "https://twitter.com/panoramablock",
    "description": "AI-powered cross-chain analytics. Offering real-time blockchain data, starting with Bitcoin.",
    "usesInternetIdentity": false,
    "display": "Normal",
    "logo": "/img/showcase/PanoramaBlock_Logo.png"
  },
  {
    "id": "dappradar",
    "name": "Dapp Radar",
    "oneLiner": "A dapp discovery portal for blockchain users, provides insights for investors and analysts, and educates visitors about vital blockchain networks.",
    "tags": [
      "Tools / Infrastructure",
      "Analytics"
    ],
    "website": "https://dappradar.com/",
    "twitter": "https://twitter.com/dappradar",
    "description": "A dapp discovery portal for blockchain users, provides insights for investors and analysts, and educates visitors about vital blockchain networks.",
    "usesInternetIdentity": false,
    "display": "Normal",
    "logo": "/img/showcase/dappradar_logo.png"
  },
  {
    "id": "motodex",
    "name": "Motodex",
    "oneLiner": "A hyper-casual, motorcycle race game where players develop their riders and improve high-speed tracks.",
    "tags": [
      "Gaming",
      "NFT",
      "Creator Economy"
    ],
    "website": "https://motodex.dexstudios.games/",
    "twitter": "https://twitter.com/openbisea",
    "description": "A hyper-casual, motorcycle race game where players develop their riders and improve high-speed tracks.",
    "usesInternetIdentity": true,
    "display": "Normal",
    "logo": "/img/showcase/motodex_logo.png"
  },
  {
    "id": "fomowell",
    "name": "Fomowell",
    "oneLiner": "The fairest Web3 project launch platform.",
    "tags": [
      "SocialFi",
      "Creator Economy"
    ],
    "stats": "300 users, daily transactions of $3k",
    "website": "https://fomowell.com/",
    "twitter": "https://twitter.com/fomowell",
    "description": "The fairest Web3 project launch platform.",
    "usesInternetIdentity": true,
    "display": "Normal",
    "logo": "/img/showcase/fomowell_logo.png"
  },
  {
    "id": "metaviz",
    "name": "Metaviz",
    "oneLiner": "A visual project collaboration workspace.",
    "tags": [
      "Tools / Infrastructure"
    ],
    "website": "https://www.metaviz.net/",
    "github": "https://github.com/dariuszdawidowski/metaviz-server-juno",
    "twitter": "https://twitter.com/metavizofficial",
    "description": "A visual project collaboration workspace.",
    "usesInternetIdentity": true,
    "display": "Normal",
    "logo": "/img/showcase/metaviz_logo.png"
  },
  {
    "id": "alpcafi",
    "name": "Alpcafi",
    "oneLiner": "Tools that bring ICP to everyone including AlpacaFi (CoinMarketCap for ICP tokens) and PacaBot (Telegram Trading Bot).",
    "tags": [
      "Tools / Infrastructure"
    ],
    "website": "https://alpacafi.xyz",
    "twitter": "https://x.com/alpacafi_icp",
    "description": "Tools that bring ICP to everyone including AlpacaFi (CoinMarketCap for ICP tokens) and PacaBot (Telegram Trading Bot).",
    "usesInternetIdentity": false,
    "display": "Normal",
    "logo": "/img/showcase/alpacafi_logo.png"
  },
  {
    "id": "Caniplay",
    "name": "Caniplay",
    "oneLiner": "The world's First NFT Broadcast Station",
    "tags": [
      "NFT",
      "SocialFi",
      "Creator Economy"
    ],
    "description": "Introducing CaniPlay (Can I Play), the pioneering, fully onchain NFT broadcast station. Submit your audio or video content, reach a global audience, and receive recognition and rewards from your listeners. As a listener, enjoy airdrops for actively participating in curating content",
    "usesInternetIdentity": true,
    "github": "https://github.com/orgs/Canistore",
    "twitter": "https://twitter.com/canistore",
    "display": "Normal",
    "logo": "/img/showcase/CaniPlay_logo.png",
    "screenshots": [
      "/img/showcase/CaniPlay_SS.webp"
    ],
    "submittableId": "41319392"
  },
  {
    "id": "cyclestransferstation",
    "name": "CYCLES-TRANSFER-STATION",
    "oneLiner": "An onchain order-book market, where the market tokens trade against the stable CYCLES. Mint, hold, transfer, and trade the CYCLES at the CTS market.",
    "tags": [
      "DeFi",
      "DAO"
    ],
    "website": "https://cycles-transfer-station.com",
    "description": "The CYCLES-TRANSFER-STATION is an onchain order-book market trade platform for ICRC-1 tokens on the world-computer. The key is that the market tokens trade against the native CYCLES, creating a stable trading scenario, and facilitating the general trade of the CYCLES.",
    "usesInternetIdentity": true,
    "display": "Normal",
    "logo": "/img/showcase/cyclestransferstation_logo.png"
  },
  {
    "id": "relation",
    "name": "Relation",
    "oneLiner": "Web3 social graph using a graph database built on ICP.",
    "tags": [
      "Tools / Infrastructure",
      "SocialFi",
      "Creator Economy"
    ],
    "website": "https://relationlabs.ai/home",
    "github": "https://github.com/relationlabs/relation-graph-icp",
    "twitter": "https://twitter.com/relationlabs",
    "description": "Web3 social graph using a graph database built on ICP.",
    "usesInternetIdentity": false,
    "display": "Normal",
    "logo": "/img/showcase/relation_logo.png"
  },
  {
    "id": "meddle",
    "name": "Meddle",
    "oneLiner": "A software-IoT product that deals with data collection from sensors and industrial machinery.",
    "tags": [
      "Tools / Infrastructure",
      "Enterprise"
    ],
    "website": "https://meddleconnect.com",
    "github": "https://github.com/quinck-io/meddle-icp-be/",
    "description": "A software-IoT product that deals with data collection from sensors and industrial machinery.",
    "usesInternetIdentity": false,
    "display": "Normal",
    "logo": "/img/showcase/Meddle_Logo.png"
  },
  {
    "id": "staexvts",
    "name": "Staex VTS",
    "oneLiner": "A vehicle tracking system that serves as an infrastructure to track and invoice vehicles.",
    "tags": [
      "Tools / Infrastructure",
      "Enterprise"
    ],
    "website": "https://staex.io",
    "github": "https://github.com/staex-io/vts",
    "twitter": "https://twitter.com/staex_io",
    "description": "A vehicle tracking system that serves as an infrastructure to track and invoice vehicles.",
    "usesInternetIdentity": true,
    "display": "Normal",
    "logo": "/img/showcase/staex_logo.png"
  },
  {
    "id": "rolodex",
    "name": "rolodex",
    "oneLiner": "A self-sovereign directory, giving YOU control of your contact information.",
    "tags": [
      "Tools / Infrastructure",
      "Enterprise"
    ],
    "website": "https://rolodex.weavechain.com/",
    "github": "https://github.com/weavechain/rolodex3",
    "twitter": "https://twitter.com/WeavechainWeb3",
    "description": "A self-sovereign directory, giving YOU control of your contact information.",
    "usesInternetIdentity": false,
    "display": "Normal",
    "logo": "/img/showcase/rolodex_logo.png"
  },
  {
    "id": "zon",
    "name": "Zon Social Media",
    "oneLiner": "A fusion of social network, marketplace, and Web directory.",
    "website": "https://zoncircle.com",
    "tags": [
      "SocialFi",
      "Creator Economy"
    ],
    "description": "A fusion of social network, marketplace, and Web directory. World as items in folders. On the mission to overcome network effect - well suited for indie authors.",
    "logo": "/img/showcase/zon_logo.webp",
    "usesInternetIdentity": true,
    "authOrigins": "https://zoncircle.com",
    "github": "https://github.com/vporton/zondirectory2",
    "twitter": "https://x.com/ZonDirectory"
  },
  {
    "id": "neuronpool",
    "name": "NeuronPool",
    "oneLiner": "Stake your ICP, join the pool and win big rewards!",
    "website": "https://neuronpool.com/",
    "tags": [
      "DeFi"
    ],
    "description": "Stake your ICP, join the pool and win big rewards!",
    "logo": "/img/showcase/neuronpool_logo.svg",
    "usesInternetIdentity": true,
    "stats": "Open-source DeFi",
    "authOrigins": [
      "https://stake.neuronpool.com",
      "https://t3c6p-zqaaa-aaaar-qafuq-cai.icp0.io"
    ],
    "github": "https://github.com/neuronpool-technologies",
    "twitter": "https://x.com/NeuronPool"
  },
  {
    "id": "fort-major-dao",
    "name": "Fort Major DAO",
    "oneLiner": "Fair, Open, Robust and Transparent digital organization with an uplifting vibe.",
    "website": "https://fort-major.org",
    "tags": [
      "DAO"
    ],
    "description": "Let's build something nice together and share the benefits fairly! Sign in, find a task you can tackle, solve it and claim your rewards.",
    "stats": "150+ Tasks Already Solved",
    "logo": "/img/showcase/fort-major-dao_logo.svg",
    "twitter": "https://x.com/msqwallet",
    "github": "https://github.com/fort-major/dao"
  },
  {
    "id": "bit10",
    "name": "BIT10",
    "oneLiner": "BIT10 is the S&P500 of Bitcoin DeFi Assets",
    "description": "BIT10 is an asset manager which gives it's users the opportunity to buy our Index which tracks the biggest crypto tokens, ordinals and BRC-20's in the Bitcoin DeFi ecosystem. BIT10 offers a pre-picked basket of assets that the user can hold simply buying one token.",
    "website": "https://www.bit10.app",
    "logo": "/img/showcase/bit10_logo.webp",
    "screenshots": [
      "/img/showcase/bit10_screenshot.webp"
    ],
    "video": "/img/showcase/bit10_video.mp4",
    "display": "Normal",
    "stats": "500+ user signups",
    "tags": [
      "Bitcoin",
      "DeFi"
    ],
    "usesInternetIdentity": true,
    "github": "https://github.com/ZeyaRabani/BIT10",
    "twitter": "https://x.com/bit10startup",
    "youtube": "https://www.youtube.com/watch?v=XBAx1-Py9Oo",
    "submittableId": "46826692"
  },
  {
    "id": "icecube",
    "name": "icecube",
    "oneLiner": "An open-source, 100% onchain social network.",
    "description": "Ice Cube is an open-source, 100% onchain social network.",
    "website": "https://mjlwf-iqaaa-aaaan-qmtna-cai.icp0.io/home",
    "logo": "/img/showcase/icecube_logo.png",
    "display": "Normal",
    "tags": [
      "SocialFi",
      "Creator Economy"
    ],
    "usesInternetIdentity": true,
    "github": "https://github.com/NeutronStarDAO/icecube",
    "twitter": "https://x.com/icecubeapp"
  },
  {
    "id": "event-hub-attention-dao",
    "name": "Event Hub",
    "oneLiner": "Event Hub Broadcaster is an event-driven system managed by Attention DAO for connecting ecosystem projects on ICP.",
    "description": "Event Hub Broadcaster is an event-driven system managed by Attention DAO for connecting ecosystem projects on ICP.",
    "website": "https://attentiondao.app/dao",
    "logo": "/img/showcase/eventhub_logo.png",
    "display": "Normal",
    "tags": [
      "Tools / Infrastructure",
      "DAO"
    ],
    "usesInternetIdentity": true,
    "github": "https://github.com/Vitiv/event-broadcaster/"
  },
  {
    "id": "gate23",
    "name": "Gate23",
    "oneLiner": "Gate23 is an advanced point-of-sale (POS) and business software designed specifically for the food and beverage, e-commerce, and retail industries.",
    "description": "Gate23 is an advanced point-of-sale (POS) and business software designed specifically for the food and beverage, e-commerce, and retail industries.",
    "website": "https://alpha-gate23.bridge23.app/",
    "logo": "/img/showcase/Gate23_logo.png",
    "display": "Normal",
    "tags": [
      "Tools / Infrastructure",
      "Enterprise",
      "Ethereum"
    ],
    "usesInternetIdentity": true,
    "github": "https://github.com/bridge-23/Gate23",
    "twitter": "https://x.com/bridge23inc"
  },
  {
    "id": "IC-PayPortal",
    "name": "IC PayPortal",
    "oneLiner": "The IC-PayPortal Motoko by Expeera is a library that provides developers with a set of functions for managing fiat payments on ICP.",
    "description": "The IC-PayPortal Motoko is a library that provides developers with a set of functions for managing fiat payments on ICP.",
    "website": "https://3356i-cqaaa-aaaao-axdqa-cai.icp0.io/",
    "logo": "/img/showcase/expeera_logo.jpeg",
    "display": "Normal",
    "tags": [
      "Tools / Infrastructure"
    ],
    "usesInternetIdentity": false,
    "github": "https://github.com/Expeera/IC-PayPortal/tree/phase-3"
  },
  {
    "name": "Aegis Finance",
    "description": "The Aegis Finance is an all-in-one exchange for trading, deposits, and withdrawals.",
    "website": "https://aegis-finance.vercel.app/",
    "logo": "/img/showcase/aegis-finance_logo.webp",
    "screenshots": [
      "/img/showcase/aegis-finance_screenshot.webp"
    ],
    "display": "Normal",
    "id": "aegis-finance",
    "oneLiner": "Unlocking financial freedom, block by block.",
    "stats": "100k+ $AEGIS TVL",
    "tags": [
      "Bitcoin",
      "Ethereum",
      "DeFi"
    ],
    "usesInternetIdentity": true,
    "github": "https://github.com/AegisFinance",
    "twitter": "https://x.com/icpdelta"
  },
  {
    "id": "Moonshift",
    "name": "Moonshift",
    "description": "Gamified quest board where projects can create “Shifts” or marketing bounties for their community to collect.",
    "website": "https://moonshift.app",
    "logo": "/img/showcase/moonshift_logo.png",
    "display": "Normal",
    "oneLiner": "Gamified quest board where projects can create “Shifts” or marketing bounties for their community to collect.",
    "tags": [
      "SocialFi",
      "Creator Economy"
    ],
    "usesInternetIdentity": true,
    "github": "https://github.com/MemeFighterCo/Moonshift",
    "twitter": "https://x.com/moonshiftapp"
  },
  {
    "id": "ICPDA",
    "name": "InternetComputer DA",
    "description": "Using canisters and threshold signature to build a DA layer compatible with EigenDA.",
    "logo": "/img/showcase/icda_logo.png",
    "display": "Normal",
    "oneLiner": "Using canisters and threshold signature to build a DA layer compatible with EigenDA.",
    "tags": [
      "Tools / Infrastructure"
    ],
    "usesInternetIdentity": false,
    "github": "https://github.com/C-B-Elite/ICDA"
  },
  {
    "id": "PlexiMail",
    "name": "PlexiMail",
    "description": "The end-to-end encrypted, ICP canister-based, trustless secure email service.",
    "logo": "/img/showcase/pleximail_logo.png",
    "display": "Normal",
    "oneLiner": "The end-to-end encrypted, ICP canister-based, trustless secure email service.",
    "tags": [
      "Tools / Infrastructure"
    ],
    "usesInternetIdentity": true,
    "website": "https://ai-fi.cc"
  },
  {
    "name": "ASPPIBRA-DAO",
    "description": "ASPPIBRA - Association of Property Owners and Possessors in Brazil is a non-profit civil association, founded on April 9, 2016, in the State of Rio de Janeiro-RJ. It is composed of professionals and citizens committed to the technological and socioeconomic development of modern society.",
    "website": "https://www.asppibra.com.br/",
    "logo": "/img/showcase/BR-DAO_logo.svg",
    "screenshots": [
      "/img/showcase/BR-DAO_screenshot.webp"
    ],
    "display": "Normal",
    "id": "BR-DAO",
    "oneLiner": "Technology for Sustainable Development.",
    "stats": "300K+ Estate records",
    "tags": [
      "DAO"
    ],
    "usesInternetIdentity": false,
    "github": "https://github.com/ASPPIBRA-DAO",
    "twitter": "https://x.com/ASPPIBRA_ORG",
    "youtube": "https://www.youtube.com/@ASPPIBRA-DAO/videos"
  },
  {
    "id": "Blueband",
    "name": "Blueband",
    "description": "A vector database built based on Vectra, a local vector database for Node.js.",
    "logo": "/img/showcase/blueband_logo.png",
    "display": "Normal",
    "oneLiner": "A vector database built based on Vectra, a local vector database for Node.js",
    "tags": [
      "AI"
    ],
    "usesInternetIdentity": false,
    "github": "https://github.com/highfeast/ic-blueband-db"
  },
  {
    "id": "Cipher-AI-Vault",
    "name": "Cipher AI Vault",
    "description": "Azle-based proof-of-concept designed integrating in-memory VectorDB and LLM.",
    "logo": "/img/showcase/cipherAI_logo.jpeg",
    "display": "Normal",
    "oneLiner": "Azle-based proof-of-concept designed integrating in-memory VectorDB and LLM.",
    "tags": [
      "AI"
    ],
    "usesInternetIdentity": true,
    "github": "https://github.com/supaIC/Cipher-AI-Vault",
    "website": "https://qehbq-rqaaa-aaaan-ql2iq-cai.icp0.io/"
  },
  {
    "id": "zkLama",
    "name": "zkLama",
    "description": "Originally known as yllama.oc, zkLama is a framework that can generate programmable ICP canister smart contracts using text-based prompts.",
    "logo": "/img/showcase/zkllama_logo.png",
    "display": "Normal",
    "oneLiner": "Originally known as yllama.oc, zkLama is a framework that can generate programmable ICP canister smart contracts using text-based prompts.",
    "tags": [
      "AI",
      "Tools / Infrastructure"
    ],
    "usesInternetIdentity": false,
    "github": "https://github.com/gip/yllama.oc",
    "submittableId": "47012670"
  },
  {
    "id": "upas",
    "name": "User Public Achievement Standard (UPAS)",
    "description": "A decentralized open-source reputation standard that utilizes ICP securely and autonomously verify user achievements and issue credentials.",
    "logo": "/img/showcase/upas_logo.png",
    "display": "Normal",
    "oneLiner": "A decentralized open-source reputation standard that utilizes ICP securely and autonomously verify user achievements and issue credentials.",
    "tags": [
      "SocialFi",
      "Tools / Infrastructure",
      "Creator Economy"
    ],
    "usesInternetIdentity": true,
    "github": "https://github.com/relinkd/UPAS",
    "website": "https://5j4ti-jqaaa-aaaaj-qncma-cai.icp0.io/",
    "submittableId": "45854414"
  },
  {
    "id": "civic",
    "name": "Civic Pass",
    "description": "A digital identity platform enabling developers to quickly leverage a variety of verification services and provide users with a reusable identity to more quickly onboard into new applications.",
    "logo": "/img/showcase/civic_logo.png",
    "display": "Normal",
    "oneLiner": "A leading provider of identity and access management solutions.",
    "tags": [
      "Tools / Infrastructure"
    ],
    "usesInternetIdentity": true,
    "github": "https://github.com/civicteam/civic-icp-canister",
    "website": "https://www.civic.com",
    "submittableId": "45489206"
  },
  {
    "id": "toyoworld",
    "name": "Toyoworld",
    "description": "Collect, battle and track down mythical creatures in this open world adventure game!",
    "logo": "/img/showcase/toyoworld_logo.png",
    "display": "Normal",
    "oneLiner": "Collect, battle and track down mythical creatures in this open world adventure game!",
    "tags": [
      "Gaming"
    ],
    "usesInternetIdentity": false,
    "website": "https://gi72u-lqaaa-aaaal-ac3ga-cai.raw.icp0.io/",
    "submittableId": "44404548"
  },
  {
    "id": "satoshinotes",
    "name": "Satoshi Notes",
    "description": "A free note taking software that allows you to sell your valuable notes for Bitcoin, and also keeps your files secure in your PC or the blockchain.",
    "logo": "/img/showcase/satoshi_notes_logo.png",
    "display": "Normal",
    "oneLiner": "A free note taking software that allows you to sell your valuable notes for Bitcoin, and also keeps your files secure in your PC or the blockchain.",
    "tags": [
      "Bitcoin"
    ],
    "usesInternetIdentity": false,
    "website": "https://satoshinotes.org/",
    "twitter": "https://x.com/satoshinotesbtc",
    "submittableId": "44404548"
  },
  {
    "id": "PHASMA",
    "name": "PHASMA",
    "description": "Explore a curated collection of ghostly NFTs, where art meets the ethereal.",
    "logo": "/img/showcase/phasma_logo.webp",
    "display": "Normal",
    "tags": [
      "NFT",
      "Creator Economy"
    ],
    "twitter": "https://x.com/phasmafuture",
    "website": "https://entrepot.app/marketplace/phasma"
  },
  {
    "id": "medblock",
    "name": "Medblock",
    "description": "Medblock is a secure mobile app that puts medical records in patients' hands while helping hospitals manage healthcare data efficiently through blockchain technology.",
    "logo": "/img/showcase/medblock.svg",
    "display": "Normal",
    "tags": [
      "Enterprise"
    ],
    "github": "https://github.com/baliola/Medblock",
    "twitter": "https://x.com/medblockid",
    "website": "https://medblock.id",
    "submittableId": "44389918"
  },
  {
    "id": "tap-protocol",
    "name": "Tap Protocol",
    "description": "Tap is the most programmable layer 1 Bitcoin protocol, enabling full smart-contract functionality without having to wrap or bridge any assets, and without the need for any L2 infrastructure.",
    "logo": "/img/showcase/tapprotocol_logo.svg",
    "display": "Normal",
    "tags": [
      "Bitcoin",
      "DeFi",
      "Tools / Infrastructure"
    ],
    "twitter": "https://x.com/tap_protocol",
    "website": "https://www.tap-protocol.com"
  },
  {
    "id": "ic-toolkit",
    "name": "IC Toolkit",
    "description": "IC Toolkit simplifies canister management, project collaboration, and decentralized governance on ICP.",
    "logo": "/img/showcase/ictoolkit_logo.png",
    "display": "Normal",
    "tags": [
      "DAO",
      "Tools / Infrastructure"
    ],
    "usesInternetIdentity": true,
    "twitter": "https://x.com/ic_toolkit",
    "website": "https://ic-toolkit.app"
  },
  {
    "id": "nfid-identitykit",
    "name": "NFID IdentityKit",
    "description": "NFID IdentityKit is the best way to connect an ICP wallet to your dapp.",
    "logo": "/img/showcase/nfididentitykit_logo.svg",
    "display": "Normal",
    "tags": [
      "Tools / Infrastructure"
    ],
    "github": "https://github.com/internet-identity-labs/identitykit",
    "twitter": "https://x.com/NFIDIdentityKit",
    "website": "https://www.identitykit.xyz/"
  },
  {
    "id": "dfxdashboard",
    "name": "DFX Dashboard",
    "description": "DFX Dashboard is a GUI for using dfx, the CLI tool for ICP development.",
    "logo": "/img/showcase/dfxdashboard_logo.svg",
    "display": "Normal",
    "tags": [
      "Tools / Infrastructure"
    ],
    "github": "https://github.com/tolgayayci/dfx-dashboard",
    "website": "https://dfx-dashboard-docs.netlify.app/"
  },
  {
    "id": "icptokens",
    "name": "ICP Tokens",
    "tags": [
      "Tools / Infrastructure",
      "Analytics"
    ],
    "stats": "15,000+ users",
    "website": "https://icptokens.net",
    "github": "https://github.com/CyberNinjasLab",
    "youtube": "https://www.youtube.com/watch?v=2hKfVcJviTM",
    "twitter": "https://x.com/ICPTokens",
    "description": "Advanced tool for tracking ICP tokens, designed to simplify the way you monitor, analyze, and manage tokens within the Internet Computer DeFi ecosystem. Portfolio insights, advanced charts and bubble maps for visual insights.",
    "usesInternetIdentity": true,
    "display": "Normal",
    "logo": "/img/showcase/icptokens_logo.svg"
  },
  {
<<<<<<< HEAD
    "id": "motoko-regex-engine",
    "name": "Motoko Regex Engine",
    "tags": [
      "Tools / Infrastructure"
    ],
    "github": "https://github.com/demali-876/motoko_regex_engine",
    "description": "A Motoko library for native pattern matching.",
    "usesInternetIdentity": false,
    "display": "Normal",
    "logo": "/img/showcase/regex_engine_logo.svg"
  },
  {
    "id": "icspore",
    "name": "ICSpore",
    "tags": [
      "DeFi"
    ],
    "website": "https://qnoqa-vaaaa-aaaap-qhima-cai.icp0.io/",
    "github": "https://github.com/ICSpore/dca-v1",
    "twitter": "https://x.com/icspore",
    "description": "An automated, dollar-cost-averaging solution for purchasing ICP.",
    "usesInternetIdentity": true,
    "display": "Normal",
    "logo": "/img/showcase/icspore_logo.svg"
  },
  {
    "id": "stable-fs",
    "name": "Stable-fs",
    "tags": [
      "Tools / Infrastructure"
    ],
    "github": "https://github.com/wasm-forge/stable-fs",
    "description": "A file system implemented on top of the stable memory in an ICP canister.",
    "usesInternetIdentity": false,
    "display": "Normal",
    "logo": "/img/showcase/stablefs_logo.svg"
  },
  {
    "id": "plonk-verifier",
    "name": "Plonk Verifier",
    "tags": [
      "Tools / Infrastructure"
    ],
    "github": "https://github.com/lightec-xyz/plonk_verifier_on_icp",
    "description": "A verifier of gnark plonk, a well-known zero-knowledge scheme, using an ICP canister.",
    "usesInternetIdentity": false,
    "display": "Normal",
    "logo": "/img/showcase/plonkverifier_logo.svg"
  },
  {
    "id": "neverendsart",
    "name": "NeverEndsArt",
    "tags": [
      "AI"
    ],
    "website": "https://mx6ql-zyaaa-aaaak-akxpa-cai.icp0.io/",
    "description": "A decentralized AI Video generation platform.",
    "usesInternetIdentity": false,
    "display": "Normal",
    "logo": "/img/showcase/neverendsart_logo.svg"
  },
  {
    "id": "icpkotlinkit",
    "name": "ICP Kotlin Kit",
    "tags": [
      "Tools / Infrastructure"
    ],
    "github": "https://github.com/ThomasConstantinBity/ICP-Kotlin-Kit",
    "description": "A set of open-source Kotlin libraries for interacting with ICP.",
    "usesInternetIdentity": false,
    "display": "Normal",
    "logo": "/img/showcase/ic4jagentlite_logo.svg"
  },
  {
    "id": "daoventure",
    "name": "DAO Venture",
    "tags": [
      "Gaming"
    ],
    "website": "https://bpo6s-4qaaa-aaaap-acava-cai.icp0.io/",
    "github": "https://github.com/edjCase/DAO-Venture",
    "description": "A simple roguelite adventure where players collectively build and govern the game through a DAO.",
    "usesInternetIdentity": true,
    "display": "Normal",
    "logo": "/img/showcase/daoventure_logo.svg"
  },
  {
    "id": "IC4J Agent Lite",
    "name": "IC4J Agent Lite",
    "tags": [
      "Tools / Infrastructure"
    ],
    "github": "https://github.com/nikhil5642/ic4j-agent-lite",
    "description": "A lighter version of IC4J Agent that allows Java applications to interact with ICP",
    "usesInternetIdentity": false,
    "display": "Normal",
    "logo": "/img/showcase/kotlinkit_logo.svg"
  },
  {
    "id": "pawsarena",
    "name": "Paws Arena",
    "tags": [
      "Gaming"
    ],
    "website": "https://knbkj-fiaaa-aaaan-qaadq-cai.ic0.app/",
    "description": "A fun, play-to-earn game based on cute kittens.",
    "usesInternetIdentity": false,
    "display": "Normal",
    "logo": "/img/showcase/pawsarena_logo.svg"
  },
  {
    "id": "solutio",
    "name": "Solutio",
    "tags": [
      "Creator Economy"
    ],
    "website": "https://home.solutio.one/",
    "twitter": "https://x.com/SolutioApp",
    "description": "An app to share ideas, support projects you believe in, and earn rewards for building great tools.",
    "usesInternetIdentity": true,
    "display": "Normal",
    "logo": "/img/showcase/solutio_logo.svg"
  },
  {
    "id": "lendfinity",
    "name": "Lendfinity",
    "tags": [
      "DeFi"
    ],
    "website": "https://www.lendfinity.xyz/",
    "twitter": "https://x.com/lendfinity_xyz",
    "description": "The only lending protocol that enables borrowing and lending of ICRC-1 tokens and Runes from an EVM environment.",
    "usesInternetIdentity": true,
    "display": "Normal",
    "logo": "/img/showcase/lendfinity_logo.svg"
  },
  {
    "id": "tallybot",
    "name": "Tally Bot",
    "tags": [
      "Tools / Infrastructure"
    ],
    "github": "https://github.com/CodeGov-org/proposal-tracker",
    "description": "An OpenChat bot that enables tracking proposals of NNS / SNS and preset voters.",
    "usesInternetIdentity": true,
    "display": "Normal",
    "logo": "/img/showcase/codegov_logo.svg"
  },
  {
    "id": "ic-oss",
    "name": "IC-OSS",
    "tags": [
      "Tools / Infrastructure"
    ],
    "github": "https://github.com/ldclabs/ic-oss",
    "description": "A decentralized Object Storage Service on ICP.",
    "usesInternetIdentity": true,
    "display": "Normal",
    "logo": "/img/showcase/icpanda_logo.svg"
  },
  {
    "id": "cload",
    "name": "CLOAD",
    "tags": [
      "Gaming",
      "Creator Economy"
    ],
    "website": "https://cload.one/",
    "twitter": "https://x.com/Cload_app",
    "description": "A marketplace to discover new and exciting web3 dapps and games.",
    "usesInternetIdentity": true,
    "display": "Normal",
    "logo": "/img/showcase/cload_logo.svg"
  },
  {
    "id": "claimlink",
    "name": "ClaimLink",
    "tags": [
      "Tools / Infrastructure"
    ],
    "website": "https://claimlink.xyz/",
    "twitter": "https://x.com/ClaimLinkXYZ",
    "description": "A dapp that allows anyone to seamlessly create campaigns, generate claim links or QR codes, and claim rewards.",
    "usesInternetIdentity": false,
    "display": "Normal",
    "logo": "/img/showcase/claimlink_logo.svg"
=======
    "id": "openchat",
    "name": "OpenChat",
    "oneLiner": "Decentralized alternative to WhatsApp",
    "website": "https://oc.app/",
    "tags": [
      "SocialFi",
      "Bitcoin",
      "DAO",
      "Chain Fusion",
      "Creator Economy"
    ],
    "twitter": "https://x.com/OpenChat",
    "description": "OpenChat is a fully decentralized real-time messaging service that is indistinguishable from Web2 chat apps while living 100% on the blockchain. This allows users to send crypto to each other - including Bitcoin - and own a part of OpenChat through CHAT tokens.",
    "usesInternetIdentity": true,
    "display": "Large",
    "stats": "80,000+ users",
    "logo": "/img/showcase/openchat_logo.webp",
    "screenshots": [
      "/img/showcase/openchat-screenshot.webp"
    ]
>>>>>>> 08dfd503
  }
]<|MERGE_RESOLUTION|>--- conflicted
+++ resolved
@@ -4812,7 +4812,6 @@
     "logo": "/img/showcase/icptokens_logo.svg"
   },
   {
-<<<<<<< HEAD
     "id": "motoko-regex-engine",
     "name": "Motoko Regex Engine",
     "tags": [
@@ -4971,7 +4970,7 @@
     "description": "A decentralized Object Storage Service on ICP.",
     "usesInternetIdentity": true,
     "display": "Normal",
-    "logo": "/img/showcase/icpanda_logo.svg"
+    "logo": "/img/showcase/icpanda.svg"
   },
   {
     "id": "cload",
@@ -4999,7 +4998,8 @@
     "usesInternetIdentity": false,
     "display": "Normal",
     "logo": "/img/showcase/claimlink_logo.svg"
-=======
+  },
+  {
     "id": "openchat",
     "name": "OpenChat",
     "oneLiner": "Decentralized alternative to WhatsApp",
@@ -5020,6 +5020,5 @@
     "screenshots": [
       "/img/showcase/openchat-screenshot.webp"
     ]
->>>>>>> 08dfd503
   }
 ]