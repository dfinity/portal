--- conflicted
+++ resolved
@@ -3101,7 +3101,6 @@
     "submittableId": "36108625"
   },
   {
-<<<<<<< HEAD
   "name": "TIKITWORLD - kybra-tikit",
   "description": "Kybra-Tikit manages the minting and transfers of non-fungible tikits which represent tickets to real-world events. It provides a decentralized framework for event ticketing while still allowing for managed wallets and centralized payment processing.",
   "website": "https://tikitworld.com/",
@@ -3122,7 +3121,8 @@
   "twitter": "https://twitter.com/tikitworld",
   "youtube": "https://www.linkedin.com/company/tikitworld/",
   "submittableId": " 34276993"
-=======
+}, 
+}
     "name": "Isotopic Game Store",
     "description": "A new, Open and Cross-Platform Game Store, where games become own-able assets that can be traded, lended, resold, or otherwise repurposed. Find unlimited games that can be browsed, downloaded, and played, on the Isotopic Game Store.",
     "website": "https://isotopic.io/game-store",
@@ -3161,7 +3161,6 @@
     "display": "Normal",
     "screenshots": ["/img/showcase/taxlint_screenshot.png"],
     "submittableId": "43956470"
->>>>>>> a23100e6
   },
   {
     "name": "InheritX",
