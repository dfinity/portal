[
  {
    "id": "bitfinity-evm",
    "name": "Bitfinity EVM",
    "website": "https://bitfinity.network/",
    "tags": [
      "DeFi",
      "Tools / Infrastructure",
      "Ethereum",
      "Chain Fusion"
    ],
    "twitter": "https://twitter.com/bitfinitynet",
    "description": "Bitfinity is the EVM compatibility layer for the IC. Using Bitfinity, you can deploy your Solidity smart contracts to the Internet Computer, taking advantage of its many advantageous DeFi capabilities: HTTPS Outcalls, the BTC integration, and more.",
    "usesInternetIdentity": true,
    "stats": "1,000+ TPS",
    "display": "Large",
    "logo": "/img/showcase/bitfinity_evm.svg",
    "screenshots": [
      "/img/showcase/bitfinity_showcase.webp"
    ]
  },
  {
    "id": "openchat",
    "name": "OpenChat",
    "oneLiner": "Decentralized alternative to WhatsApp",
    "website": "https://oc.app/",
    "tags": [
      "SocialFi",
      "Bitcoin",
      "DAO",
      "Chain Fusion"
    ],
    "twitter": "https://x.com/OpenChat",
    "description": "OpenChat is a fully decentralized real-time messaging service that is indistinguishable from Web2 chat apps while living 100% on the blockchain. This allows users to send crypto to each other - including Bitcoin - and own a part of OpenChat through CHAT tokens.",
    "usesInternetIdentity": true,
    "display": "Large",
    "stats": "80,000+ users",
    "logo": "/img/showcase/openchat_logo.webp",
    "screenshots": [
      "/img/showcase/openchat-screenshot.webp"
    ]
  },
  {
    "id": "icpswap",
    "name": "ICPSwap",
    "website": "https://icpswap.com",
    "tags": [
      "DeFi",
      "Wallet",
      "Bitcoin",
      "Ethereum",
      "DAO",
      "Chain Fusion"
    ],
    "twitter": "https://x.com/ICPSwap",
    "description": "ICPSwap is an AMM DEX built completely onchain that is the premier hub for full-stack financial and DAO services on ICP",
    "usesInternetIdentity": true,
    "logo": "/img/showcase/icpswap_logo.webp",
    "screenshots": [
      "/img/showcase/icpswap_screenshot_0.webp"
    ]
  },
  {
    "id": "orally-network",
    "name": "Orally",
    "oneLiner": "The fully onchain oracles for secure and reliable decentralized data feeding and automation across multiple chains.",
    "tags": [
      "Tools / Infrastructure",
      "DeFi"
    ],
    "description": "The fully onchain oracles for secure and reliable decentralized data feeding and automation across multiple chains. Experience seamless real-world data integration across various blockchains, powering dynamic, secure, and efficient dapps. Elevate your blockchain journey with us!",
    "usesInternetIdentity": false,
    "website": "https://orally.network",
    "github": "https://github.com/orally-network",
    "youtube": "https://youtu.be/1ZDEyllqUcA",
    "twitter": "https://twitter.com/orally_network",
    "display": "Large",
    "logo": "/img/showcase/orally-network_logo.png",
    "screenshots": [
      "/img/showcase/orally-network_screenshot_0.webp"
    ],
    "submittableId": "35782696"
  },
  {
    "id": "funded",
    "name": "Funded",
    "oneLiner": "Fund your favorite projects and get NFT rewards",
    "website": "https://funded.app/",
    "tags": [
      "SocialFi",
      "DeFi",
      "Bitcoin",
      "Ethereum",
      "Chain Fusion"
    ],
    "twitter": "https://twitter.com/funded_app",
    "description": "Web3 crowdfunding! Thanks to ICP's low transaction fees and advanced smart contract technology, you can participate in crowdfunding with ICP, BTC and ETH without worrying about losing money on gas fees.",
    "usesInternetIdentity": true,
    "stats": "100,000+ ICP funded",
    "display": "Normal",
    "logo": "/img/showcase/funded_logo.webp",
    "screenshots": []
  },
  {
    "id": "nfid",
    "name": "NFID",
    "oneLiner": "Your digital identity for the modern world.",
    "website": "https://nfid.one/",
    "tags": [
      "Wallet",
      "Ethereum",
      "Chain Fusion"
    ],
    "twitter": "https://twitter.com/IdentityMaxis",
    "description": "Embrace the new era of personal empowerment with NFID, the most advanced digital identity to keep your personal information private and digital assets secure.",
    "usesInternetIdentity": true,
    "logo": "/img/showcase/nfid_logo.webp"
  },
  {
    "id": "yuku",
    "name": "Yuku",
    "oneLiner": "Your Gateway to NFTs, Metaverse, and an AI Agent.",
    "website": "https://yuku.app/",
    "tags": [
      "NFT",
      "Games",
      "DAO",
      "Metaverse",
      "AI"
    ],
    "display": "Normal",
    "stats": "35,222+ users",
    "twitter": "https://twitter.com/yukuapp",
    "description": "Your Gateway to NFTs, Metaverse, and an AI Agent.",
    "usesInternetIdentity": true,
    "logo": "/img/showcase/yuku_logo.png",
    "screenshots": [
      "/img/showcase/yuku_screenshot.webp"
    ]
  },
  {
    "id": "golddao",
    "name": "Gold DAO",
    "oneLiner": "Gold DAO governs Gold Token (GLDT), a fungible token allowing fractional gold ownership; and a USD-pegged stablecoin (USDG), backed by gold (GLDT).",
    "website": "https://www.gold-dao.org/",
    "tags": [
      "DeFi",
      "DAO"
    ],
    "twitter": "https://twitter.com/gldrwa",
    "description": "Gold DAO governs Gold Token (GLDT), a fungible token allowing fractional gold ownership; and a USD-pegged stablecoin (USDG), backed by gold (GLDT).",
    "logo": "/img/showcase/golddao_logo.png"
  },
  {
    "id": "dragginz",
    "name": "dragginz",
    "oneLiner": "Dragginz is a virtual pets game from the creators of Neopets. Hatch and raise Dragginz to accompany you on your adventures.",
    "website": "https://dragginz.io/",
    "tags": [
      "SocialFi",
      "Games",
      "DAO"
    ],
    "usesInternetIdentity": true,
    "twitter": "https://twitter.com/dragginzgame",
    "description": "Dragginz is a virtual pets game from the creators of Neopets. Hatch and raise Dragginz to accompany you on your adventures..",
    "logo": "/img/showcase/dragginz_logo.png"
  },
  {
    "id": "icdex",
    "name": "ICDex",
    "website": "https://avjzx-pyaaa-aaaaj-aadmq-cai.raw.ic0.app/ICDex",
    "tags": [
      "DeFi",
      "Bitcoin",
      "Chain Fusion"
    ],
    "description": "ICDex is the flagship product by ICLighthouse, an orderbook-based DEX that runs 100% onchain. The world's first order book DEX - made possible by advanced ICP smart contracts",
    "usesInternetIdentity": true,
    "twitter": "https://twitter.com/ICLighthouse",
    "display": "Normal",
    "logo": "/img/showcase/icdex_logo.webp",
    "screenshots": []
  },
  {
    "id": "yral",
    "name": "Yral",
    "oneLiner": "Token rewards for both content creators and lurkers",
    "website": "https://yral.com",
    "tags": [
      "SocialFi",
      "Games",
      "DAO"
    ],
    "description": "Yral is a decentralized short-form video-based social media platform, which integrates gamification on content. In addition to sharing their own videos, users can also speculate on videos of other users by staking tokens and voting whether a video will become 'Hot' or 'Not' to earn rewards.",
    "usesInternetIdentity": false,
    "stats": "200,000+ users",
    "logo": "/img/showcase/yral_logo.png",
    "github": "https://github.com/yral-dapp",
    "twitter": "https://x.com/Yral_app",
    "screenshots": [
      "/img/showcase/yral_screenshot_0.webp"
    ],
    "videoContentType": "video/mp4",
    "video": "/img/showcase/yral_video.mp4"
  },
  {
    "id": "bioniq",
    "name": "Bioniq",
    "oneLiner": "The fastest Ordinals marketplace",
    "website": "https://bioniq.io/",
    "tags": [
      "Bitcoin",
      "Enterprise",
      "NFT",
      "Chain Fusion"
    ],
    "twitter": "https://x.com/bioniqMarket",
    "description": "Bioniq is the fastest Ordinals marketplace. Buy, sell, and trade with no gas fees, near-instant finality, and decentralized secure token bridging..",
    "display": "Large",
    "stats": "45,000+ users",
    "logo": "/img/showcase/bioniq-logo.jpeg",
    "screenshots": [
      "/img/showcase/bioniq-screenshot-min.png"
    ]
  },
  {
    "id": "iclighthouse",
    "name": "ICLightHouse",
    "description": "Incubating true web3 DeFi infrastructure on the Internet Computer. Defi development framework and Defi ecosystem on IC blockchain.",
    "tags": [
      "DeFi",
      "Tools / Infrastructure",
      "Bitcoin",
      "Ethereum",
      "DAO",
      "Chain Fusion"
    ],
    "website": "https://iclight.house/",
    "twitter": "https://twitter.com/ICLighthouse?s=20&t=hL-7QAUfiWo75L8pZzJ7fw",
    "discord": "https://discord.com/invite/FQZFGGq7zv",
    "logo": "/img/showcase/iclighthouse_logo.webp"
  },
  {
    "id": "omnitynetwork",
    "name": "Omnity Network",
    "oneLiner": "1st 100% trustless omnichain interoperability protocol that connects Bitcoin, Ethereum, Appchains, L1s/L2s/L3s within Omnity Network.",
    "tags": [
      "Bitcoin",
      "Ethereum",
      "Tools / Infrastructure",
      "Chain Fusion",
      "AI"
    ],
    "twitter": "https://x.com/OmnityNetwork",
    "description": "A turbo engine for the Bitcoin Token Boom. Includes the first 100% trustless omnichain interoperability protocol that extends all Runes primitives and AI agent for dynamic token distribution.",
    "usesInternetIdentity": false,
    "website": "https://www.omnity.network/",
    "twiter": "https://twitter.com/OmnityNetwork",
    "display": "Normal",
    "logo": "/img/showcase/omnitynetwork_logo.jpeg",
    "screenshots": [
      "/img/showcase/omnity_screenshot.png"
    ]
  },
  {
    "id": "sonic-dex",
    "name": "Sonic DEX",
    "oneLiner": "Sonic DEX is an AMM and Perpetual trading platform",
    "website": "https://sonic.ooo/",
    "tags": [
      "Ethereum",
      "DeFi",
      "DAO",
      "Chain Fusion"
    ],
    "description": "Sonic DEX, a multichain decentralized exchange built on the Internet Computer Protocol (ICP), offers a wide range of DeFi services. Users can easily trade tokens and perpetuals, provide liquidity, and participate in the LBP token sale. Users can engage in DAO governance, stake for rewards, and vote on platform decisions.",
    "usesInternetIdentity": true,
    "github": "https://github.com/sonicdex/sonic-v1",
    "twitter": "https://twitter.com/sonic_ooo",
    "stats": "$10M+ Trade Volume",
    "display": "Normal",
    "logo": "/img/showcase/sonic-dex_logo.webp",
    "screenshots": [
      "/img/showcase/sonic-dex_screenshot.webp"
    ]
  },
  {
    "id": "plug",
    "name": "Plug Wallet",
    "oneLiner": "Decentralized Wallet for the Internet Computer",
    "website": "https://plugwallet.ooo/",
    "tags": [
      "Wallet",
      "NFT",
      "Tools / Infrastructure",
      "Bitcoin",
      "Ethereum",
      "Chain Fusion"
    ],
    "twitter": "https://x.com/plug_wallet",
    "description": "Your Plug into the #InternetComputer Identity + Wallet in one Principal ID Hold, send, swap, deposit cycles, ICP, NFTs and log into IC apps in a click! Available on mobile IOS & Android, and as a browser extension on Chrome & Firefox.",
    "github": "https://github.com/Psychedelic/plug",
    "stats": "150,000+ users",
    "display": "Normal",
    "logo": "/img/showcase/plug_logo.webp",
    "video": "/img/showcase/plug_video.mp4",
    "videoContentType": "video/mp4",
    "screenshots": [
      "/img/showcase/plug_screenshot_0.webp"
    ]
  },
  {
    "id": "helix",
    "name": "Helix Markets",
    "oneLiner": "Bringing true ownership and full transparency to crypto trading",
    "website": "https://www.helixmarkets.io/",
    "tags": [
      "Ethereum",
      "Bitcoin",
      "DeFi",
      "Chain Fusion"
    ],
    "display": "Normal",
    "stats": "2,000+ users",
    "twitter": "https://twitter.com/HelixMarkets",
    "description": "Helix Markets is a decentralized exchange that aims to bring true ownership and full transparency to crypto trading.",
    "usesInternetIdentity": true,
    "logo": "/img/showcase/helix_logo.svg",
    "screenshots": [
      "/img/showcase/helix_screenshot.png"
    ]
  },
  {
    "id": "catalyze",
    "name": "Catalyze",
    "website": "https://catalyze.one/",
    "tags": [
      "SocialFi",
      "DAO"
    ],
<<<<<<< HEAD
    "description": "Catalyze is building the new Web3 social learning hub: Communities, Events & Seamless Token Transfer, all in one place.",
=======
    "twitter": "https://x.com/catalyze_one",
    "description": "Catalyze is building the new Web3 social learning hub: Communities, Events & Seamless Token Transfer. Now onboarding KOLs.",
>>>>>>> c98b33c5
    "usesInternetIdentity": true,
    "oneLiner": "Manage your Web3 communities and events",
    "display": "Large",
    "stats": "360+ Communities",
    "logo": "/img/showcase/catalyze_logo.png",
    "screenshots": [
      "/img/showcase/catalyze_screenshot.png"
    ]
  },
  {
    "id": "juno",
    "name": "Juno",
    "oneLiner": "Build Web3 at Lightning Speed",
    "website": "https://juno.build",
    "tags": [
      "Tools / Infrastructure"
    ],
    "twitter": "https://twitter.com/junobuild",
    "github": "https://github.com/junobuild/juno",
    "description": "Juno is an open-source platform that combines the power of Web3 with the ease and simplicity of Web2 development, enabling programmers to build decentralized apps faster and easier than ever before.",
    "display": "Large",
    "usesInternetIdentity": true,
    "authOrigins": [
      "https://console.juno.build"
    ],
    "logo": "/img/showcase/juno_logo.svg",
    "screenshots": [
      "/img/showcase/juno_social_image.jpg"
    ],
    "youtube": "https://www.youtube.com/@junobuild"
  },
  {
    "id": "oisy",
    "name": "OISY Wallet",
    "oneLiner": "Browser-based multi-chain wallet",
    "website": "https://oisy.com",
    "github": "https://github.com/dfinity/oisy-wallet",
    "display": "Large",
    "tags": [
      "Ethereum",
      "DeFi",
      "Wallet",
      "Chain Fusion"
    ],
    "twitter": "https://x.com/oisy",
    "description": "OISY Wallet is a new browser-based multi-chain wallet, powered by Internet Computer’s chain fusion technology. It is fully on-chain and implements network custody, an innovative approach that leverages the Internet Computer’s advanced cryptography to eliminate the need for you to handle private keys directly.",
    "usesInternetIdentity": true,
    "logo": "/img/showcase/oisy_logo.svg",
    "screenshots": [
      "/img/showcase/oisy-preview.webp"
    ]
  },
  {
    "id": "kinic",
    "name": "Kinic",
    "oneLiner": "The world's first Web3 search engine",
    "website": "https://74iy7-xqaaa-aaaaf-qagra-cai.ic0.app/",
    "tags": [
      "Tools / Infrastructure",
      "DAO",
      "AI"
    ],
    "twitter": "https://twitter.com/kinic_app?s=20&t=PVKALcCRCdZIgr0U4sDWeg",
    "description": "Kinic provides artificial intelligence tooling for the new web. Deploy vector databases, machine learning instances, and much more leveraging web3.",
    "stats": "3,000,000+ searches",
    "display": "Large",
    "usesInternetIdentity": true,
    "logo": "/img/showcase/kinic_logo.webp",
    "screenshots": [
      "/img/showcase/kinic_screenshot.webp"
    ]
  },
  {
    "id": "taggr",
    "name": "TAGGR",
    "website": "https://taggr.link",
    "tags": [
      "SocialFi",
      "Tools / Infrastructure",
      "DAO"
    ],
    "twitter": "https://twitter.com/TaggrNetwork",
    "description": "Fully onchain and fully autonomous SocialFi network. A simple way to publish content on a public compute infrastructure. No Ponzinomics - TAGGR has a sustainable tokenomics model that rewards quality posts and removes the incentive to spam.",
    "usesInternetIdentity": true,
    "authOrigins": [
      "https://taggr.link",
      "https://6qfxa-ryaaa-aaaai-qbhsq-cai.ic0.app"
    ],
    "display": "Normal",
    "stats": "24,000+ posts",
    "logo": "/img/showcase/taggr_logo.webp",
    "oneLiner": "Blending forums and blogs - controlled by a DAO",
    "screenshots": [
      "/img/showcase/taggr_screenshot_0.webp"
    ]
  },
  {
    "id": "stoicwallet",
    "name": "Stoic Wallet",
    "website": "https://www.stoicwallet.com/",
    "tags": [
      "Wallet",
      "Ethereum",
      "Chain Fusion"
    ],
    "description": "Stoic Wallet by Toniq Labs allows anyone to create a digital wallet, authenticating users through a variety of methods, one of those being Internet Identity. Create accounts, keep an address book, and more. ",
    "usesInternetIdentity": true,
    "logo": "/img/showcase/stoicwallet_logo.webp",
    "screenshots": [
      "/img/showcase/stoicwallet_screenshot_0.webp"
    ]
  },
  {
    "id": "kleverio",
    "name": "Klever.io",
    "website": "https://klever.io/",
    "tags": [
      "Wallet",
      "DeFi",
      "Ethereum",
      "Chain Fusion"
    ],
    "twitter": "https://x.com/klever_io",
    "description": "Klever.io is a non-custodial mobile wallet that supports dozens of protocols and is tying them all together with the Internet Computer blockchain. Manage, store, stake, transfer, and in the future, swap ICP right within Klever.io. Klever has integrated with the Internet Computer's Network Nervous System in order to support staking with voting rewards. ",
    "logo": "/img/showcase/kleverio_logo.webp",
    "screenshots": [
      "/img/showcase/kleverio_screenshot_0.webp"
    ]
  },
  {
    "id": "nnsfront-enddapp",
    "name": "NNS Dapp",
    "oneLiner": "Dapp for Staking Neurons + Voting Onchain",
    "website": "https://nns.ic0.app",
    "github": "https://github.com/dfinity/nns-dapp",
    "tags": [
      "Wallet",
      "Tools / Infrastructure",
      "Bitcoin",
      "Ethereum",
      "Chain Fusion"
    ],
    "description": "The NNS front-end dapp allows anyone to interact with the Internet Computer's Network Nervous System with a user-friendly UI. Served completely end-to-end through blockchain, this dapp allows you to manage ICP, stake neurons, participate in voting, and earn governance rewards.",
    "usesInternetIdentity": true,
    "logo": "/img/showcase/nnsfront-enddapp_logo-dark.webp"
  },
  {
    "id": "trax",
    "name": "Trax",
    "tags": [
      "SocialFi",
      "DAO"
    ],
    "twitter": "https://twitter.com/onlyontrax",
    "description": "Trax is a content aggregator and social marketplace, catering specifically to music artists and their die-hard fans, often referred to as “superfans”. By facilitating exclusive content drops and events, TRAX aims to help artists cultivate closer relationships with their superfans and generate higher revenue. ",
    "website": "https://trax.so/",
    "usesInternetIdentity": true,
    "logo": "/img/showcase/trax_logo.webp"
  },
  {
    "id": "w3ns",
    "name": "W3NS - Multichain",
    "oneLiner": "An omnichannel notification service on the Internet Computer for any IC, EVM or off-chain application",
    "website": "https://www.argonstudios.xyz",
    "tags": [
      "Tools / Infrastructure",
      "Ethereum",
      "Chain Fusion"
    ],
    "description": "A service to support sending of email, SMS and push notifications (both mobile and web) via Internet Computer for IC, EVM (currently supports Polygon, more to come) and off-chain applications wanting to use a distributed and open source sending mechanism. Simply integrate our Polygon contract, or our IC canister, to use it today...",
    "stats": "3 early launch partners sending notifications from Polygon",
    "logo": "/img/showcase/w3ns_logo.png",
    "usesInternetIdentity": false,
    "github": "https://github.com/miguelToscano/w3ns",
    "youtube": "https://www.youtube.com/@argonstudios",
    "twitter": "https://twitter.com/ArgonStudiosXYZ"
  },
  {
    "id": "rubaru",
    "name": "RuBaRu",
    "oneLiner": "The fully on-chain content creator/influencer platform: own your profile, own your content, and earn fair incentives.",
    "website": "https://rubaru.app/",
    "tags": [
      "SocialFi"
    ],
    "stats": "190+ canisters N/W, On-chain content : 15k+ images & 5k+ videos",
    "description": "The fully on-chain content creator/influencer platform: own your profile, own your content, and earn fair incentives.",
    "logo": "/img/showcase/rubaru_logo.png",
    "display": "Large",
    "usesInternetIdentity": true,
    "youtube": "https://youtu.be/CBumSMJRV08",
    "twitter": "https://twitter.com/RuBaRu_app",
    "screenshots": [
      "/img/showcase/rubaru_dapp_screenshot.png"
    ],
    "video": "/img/showcase/rubaru_video.mp4",
    "videoContentType": "video/mp4",
    "submittableId": "39223821"
  },
  {
    "id": "ethereum-canister",
    "name": "Ethereum Canister",
    "website": "https://www.eiger.co/",
    "oneLiner": "A fully trustless access to the Ethereum blockchain data.",
    "tags": [
      "Ethereum",
      "Tools / Infrastructure",
      "Chain Fusion"
    ],
    "description": "The Ethereum canister offers a secure and trustless way to access Ethereum blockchain data within the ICP ecosystem. Behind the scenes, it leverages the helios light Ethereum client which is equipped with the capability to validate the authenticity of fetched data.",
    "stats": "17M+ blocks",
    "usesInternetIdentity": false,
    "github": "https://github.com/eigerco/ethereum-canister",
    "logo": "/img/ethereum.svg",
    "screenshots": [],
    "video": "",
    "videoContentType": "video/mp4",
    "submittableId": "40732752"
  },
  {
    "id": "origyn",
    "name": "Origyn",
    "oneLiner": "NFT-Based Authentication for Luxury Goods ",
    "website": "https://www.origyn.com/",
    "tags": [
      "NFT",
      "Tools / Infrastructure",
      "DAO"
    ],
    "twitter": "https://twitter.com/ORIGYNTech",
    "description": "The Origyn Foundation is blending luxury goods with NFTs by providing digital verifications for physical objects. Only possible on the Internet Computer. ",
    "github": "https://github.com/origyn-sa",
    "logo": "/img/showcase/origyn_logo.webp",
    "screenshots": [
      "/img/showcase/origyn_screenshot_0.webp"
    ]
  },
  {
    "id": "boom-dao",
    "name": "Boom DAO",
    "oneLiner": "Powering the next generation of fully onchain games, and providing a collaborative hub for all things web3 gaming.",
    "website": "https://boomdao.xyz/",
    "tags": [
      "Games",
      "DAO",
      "Tools / Infrastructure",
      "NFT",
      "Metaverse"
    ],
    "description": "BOOM DAO is an all-in-one web3 game platform and protocol running 100% onchain on the Internet Computer. We are on a mission to build the gaming vertical of the Internet Computer blockchain, power the next generation of fully onchain games on ICP, and provide a collaborative hub for all things web3 gaming.",
    "stats": "23,000+ DAO Members",
    "logo": "/img/showcase/boom-dao-logo.png",
    "display": "Large",
    "usesInternetIdentity": true,
    "github": "https://github.com/BoomDAO/",
    "youtube": "https://www.youtube.com/watch?v=LHVVi4pN6CI",
    "twitter": "https://twitter.com/boomdaosns",
    "screenshots": [
      "/img/showcase/boom-dao-screenshot0.webp"
    ],
    "video": "/img/showcase/boom-dao-video.mp4",
    "videoContentType": "video/mp4",
    "submittableId": ""
  },
  {
    "id": "plethora",
    "name": "Plethora",
    "website": "https://plethora.game/",
    "tags": [
      "Games",
      "Metaverse",
      "NFT"
    ],
    "twitter": "https://twitter.com/PlethoraGame",
    "description": "Plethora is a Web3 platformer with the goal of rewarding users both with fun gameplay and NFTs. Plethora empowers NFT projects to launch their collections with immersive experiences customized for you. Play now to compete, have fun, and earn rewards.",
    "oneLiner": "3D platformer meets Web3 with NFT rewards",
    "display": "Normal",
    "stats": "10,000+ users",
    "logo": "/img/showcase/plethora_logo.webp",
    "screenshots": [
      "/img/showcase/plethora_screenshot.webp"
    ]
  },
  {
    "id": "decideai",
    "name": "DecideAI",
    "display": "Large",
    "oneLiner": "A fullstack decentralized AI platform",
    "website": "https://decideai.xyz",
    "twitter": "https://twitter.com/DecideAI_",
    "tags": [
      "AI",
      "Tools / Infrastructure"
    ],
    "stats": "50,000+ inference requests",
    "description": "DecideAI is an ecosystem that consists of three products, Decide Protocol, Decide ID, and Decide Cortex, designed to meet the needs of the high-end, specialized LLM market.",
    "usesInternetIdentity": true,
    "logo": "/img/showcase/decideai_logo.png",
    "screenshots": [
      "/img/showcase/decideai_screenshot_0.png"
    ],
    "github": "https://github.com/modclub-app"
  },
  {
    "id": "querio",
    "name": "Querio",
    "website": "https://querio.io/",
    "tags": [
      "Tools / Infrastructure"
    ],
    "twitter": "https://x.com/querio_io",
    "description": "Querio is the most advanced web3.0 search engine of exceptional speed and accuracy, that empowers its users to search over the Internet Computer.",
    "logo": "/img/showcase/Querio_Logo.webp",
    "screenshots": []
  },
  {
    "id": "cubetopia",
    "name": "Cubetopia",
    "oneLiner": "Build and own an NFT World on the blockchain",
    "website": "https://kqwp7-2yaaa-aaaah-abyna-cai.raw.ic0.app/",
    "tags": [
      "Games",
      "Metaverse"
    ],
    "twitter": "https://twitter.com/TheCubetopia",
    "description": "Cubetopia is a Web3 building game where players can create anything on unique blocky islands. Each island is a mutable NFT stored on the Internet Computer blockchain. Anyone can visit these islands onchain, while the owner of the NFT ownership handles building permissions.",
    "stats": "32,500+ ICP volume",
    "display": "Large",
    "logo": "/img/showcase/cubetopia_logo.webp",
    "screenshots": [
      "/img/showcase/cubetopia_screenshot.webp"
    ]
  },
  {
    "id": "airgap",
    "name": "AirGap",
    "oneLiner": "Self custody made simple and secure. Turn a spare smartphone into a cold wallet.",
    "description": "Self-custody made simple and secure. Turn a spare smartphone into a cold wallet that can store a plethora of tokens including ICP and ckBTC. Using AirGap, you can stake ICP directly on the NNS and participate in governance.",
    "website": "https://airgap.it/",
    "tags": [
      "Wallet"
    ],
    "usesInternetIdentity": false,
    "logo": "/img/showcase/airgap_logo.webp"
  },
  {
    "name": "Taurus",
    "description": "A platform that offers banking-grade custody and everything needed for managing any digital asset.",
    "website": "https://www.taurushq.com/",
    "logo": "/img/showcase/taurus_logo.png",
    "screenshots": [],
    "video": "",
    "display": "Normal",
    "id": "taurus",
    "oneLiner": "Banking-grade custody for digital asset management.",
    "stats": "Powering 15+ banks",
    "tags": [
      "Wallet",
      "Tools / Infrastructure",
      "Enterprise"
    ],
    "usesInternetIdentity": false,
    "github": "",
    "twitter": "",
    "youtube": "",
    "submittableId": ""
  },
  {
    "id": "azle",
    "name": "Azle",
    "oneLiner": "TypeScript CDK for the Internet Computer",
    "website": "https://demergent-labs.github.io/azle/azle.html",
    "tags": [
      "Tools / Infrastructure"
    ],
    "description": "Azle is a TypeScript Canister Development Kit (CDK) for the Internet Computer. In other words, it's a TypeScript/JavaScript runtime for building applications on the IC.",
    "usesInternetIdentity": false,
    "logo": "/img/showcase/azle_logo.svg",
    "github": "https://github.com/demergent-labs/azle",
    "screenshots": [
      "/img/showcase/azle_screenshot_0.jpg"
    ]
  },
  {
    "id": "internetidentity",
    "name": "Internet Identity",
    "oneLiner": "Decentralized Anonymous Blockchain Authentication",
    "website": "https://identity.ic0.app/",
    "tags": [
      "Tools / Infrastructure"
    ],
    "description": "Internet Identity is a privacy-enhancing authentication framework for applications on the Internet Computer. It provides users with a easy-to-use and secure anonymizing login to Web3 services running on ICP without being tracked across dapps.",
    "github": "https://github.com/dfinity/internet-identity",
    "usesInternetIdentity": true,
    "stats": "1,000,000+ users",
    "logo": "/img/showcase/internetidentity_logo.webp",
    "screenshots": [
      "/img/showcase/internetidentity_screenshot_0.gif"
    ]
  },
  {
    "id": "astrox",
    "name": "AstroX ME",
    "oneLiner": "A powerful multichain wallet",
    "website": "https://astrox.me/#/",
    "tags": [
      "Tools / Infrastructure",
      "Wallet",
      "Bitcoin",
      "NFT",
      "Ethereum",
      "Chain Fusion"
    ],
    "description": "ME wallet securing your assets without seed phrase across any devices.",
    "github": "https://github.com/AstroxNetwork",
    "twitter": "https://twitter.com/astrox_network",
    "logo": "/img/showcase/astroxme_logo.webp",
    "display": "Normal",
    "screenshots": [
      "/img/showcase/astrox_me_screenshot.webp"
    ]
  },
  {
    "id": "autoroyale",
    "name": "AutoRoyale",
    "website": "https://cm6iy-sqaaa-aaaam-abmxq-cai.icp0.io/",
    "tags": [
      "Games"
    ],
    "twitter": "",
    "description": "Jump into this proof of concept battle royale 2D shooter on ICP. Grab gear, outplay the competition, and stay alive as the battleground shrinks. It's all about thinking a few steps ahead. Upgrade weapons, toss grenades, and pull off sneaky ambushes. Invite your pals for a quick match and make sure you play the tutorial to get used to the mechanics.",
    "usesInternetIdentity": true,
    "display": "Normal",
    "stats": "",
    "logo": "/img/showcase/autoroyale_logo.png",
    "oneLiner": "A fast-paced 2D multiplayer shooter game",
    "screenshots": [],
    "video": "/img/showcase/autoroyale_video.mp4",
    "videoContentType": "video/mp4"
  },
  {
    "name": "Signals",
    "description": "Signals is a location based chat app for making connections, creating communities, and discovering events. ",
    "website": "https://signalsicp.com/",
    "logo": "/img/showcase/signals_logo.webp",
    "screenshots": [
      "/img/showcase/signals_screenshot.webp"
    ],
    "display": "Normal",
    "id": "signals",
    "oneLiner": "A location based app for empowering local communities",
    "stats": "5,000+ users",
    "tags": [
      "SocialFi"
    ],
    "usesInternetIdentity": true,
    "twitter": "https://twitter.com/signalsicp",
    "submittableId": "35639473"
  },
  {
    "id": "stakedicp",
    "name": "StakedICP",
    "oneLiner": "Non-custodial liquid staking for ICP",
    "tags": [
      "DeFi"
    ],
    "description": "StakedICP is the liquid-staking protocol revolutionizing staking on the Internet Computer, putting control in investors' hands. ICP is staked in the NNS DAO, and stakers receive rewards just by holding the stICP token. The stICP token is DeFi-compatible, to support protocols building on the Internet Computer, and always fully-backed by ICP staked in the NNS.",
    "usesInternetIdentity": false,
    "website": "https://stakedicp.com",
    "github": "https://github.com/AegirFinance/StakedICP",
    "twitter": "https://twitter.com/StakedICP",
    "display": "Normal",
    "logo": "/img/showcase/stakedicp_logo.webp",
    "screenshots": []
  },
  {
    "id": "canscale",
    "name": "CanScale",
    "description": "Worried about data being persisted or how your data structure will scale across canisters? CanScale can help you focus more on building out your vision, and spend less time thinking about how to scale out your multi-canister architecture on the IC.",
    "tags": [
      "Tools / Infrastructure"
    ],
    "website": "https://www.canscale.dev",
    "twitter": "https://twitter.com/can_scale",
    "logo": "/img/showcase/canscale_logo.webp",
    "submittableId": "34140445"
  },
  {
    "id": "cycleops",
    "name": "CycleOps",
    "description": "Proactive, automated, no-code canister management for the Internet Computer.",
    "tags": [
      "Tools / Infrastructure"
    ],
    "stats": "450 canisters monitored",
    "github": "https://github.com/CycleOperators/CycleOps/",
    "website": "https://cycleops.dev",
    "twitter": "https://twitter.com/CycleOps",
    "logo": "/img/showcase/cycleops_logo.png",
    "submittableId": "36320431"
  },
  {
    "id": "dscvr",
    "name": "DSCVR",
    "oneLiner": "Social portals, community airdrops, crypto tipping onchain",
    "website": "https://dscvr.one/",
    "tags": [
      "SocialFi",
      "Ethereum",
      "Chain Fusion"
    ],
    "twitter": "https://twitter.com/DSCVR1?s=20&t=qrUKGHeyFLGiBQjpj3iI9A",
    "description": "DSCVR is an end-to-end decentralized Web3 social media platform that allows communities to form into groups called Portals. These Portals can be NFT gated, airdrop fungible and non-fungible tokens to their members and much more. DSCVR also allows for tipping posts in a growing number of cryptos, supporting ckBTC, a Bitcoin twin living on the Internet Computer.",
    "usesInternetIdentity": true,
    "stats": "200,000+ users",
    "display": "Normal",
    "logo": "/img/showcase/dscvr_logo.webp",
    "screenshots": [
      "/img/showcase/dscvr_screenshot.webp"
    ]
  },
  {
    "id": "canistergeek",
    "name": "Canistergeek",
    "oneLiner": "IC canister management tool",
    "description": "Top up your canisters, monitor cycles, memory, logs, and get your monthly reports in one place.",
    "tags": [
      "Tools / Infrastructure"
    ],
    "usesInternetIdentity": true,
    "website": "https://canistergeek.app/",
    "github": "https://github.com/usergeek/canistergeek_ic_rust",
    "twitter": "https://twitter.com/theUSERGEEK",
    "discord": "https://discord.gg/CvTpv2TeKs",
    "logo": "/img/showcase/canistergeek_logo.webp",
    "submittableId": "33310242"
  },
  {
    "name": "Mops",
    "description": "Onchain package manager for Motoko. Mops makes it easy to discover, install, and publish Motoko packages.",
    "website": "https://mops.one",
    "logo": "/img/showcase/mops_logo.webp",
    "screenshots": [],
    "video": "",
    "display": "Normal",
    "id": "mops",
    "oneLiner": "Onchain package manager for Motoko",
    "stats": "100,000+ downloads",
    "tags": [
      "Tools / Infrastructure"
    ],
    "usesInternetIdentity": false,
    "github": "https://github.com/ZenVoich/mops",
    "twitter": "https://twitter.com/mops_one",
    "youtube": "",
    "submittableId": ""
  },
  {
    "id": "beamfi",
    "name": "BeamFi",
    "oneLiner": "Real Time Micro Payments solution for creators",
    "website": "https://beamfi.app",
    "tags": [
      "DeFi"
    ],
    "description": "BeamFi is an open source DeFi protocol, bringing Autonomous Stream Payment solution to Internet Computer, allowing users to send or receive a constant stream of ICP or XTC in BeamFi DApp or BeamFi Meeting App in Zoom while a meeting is in progress",
    "usesInternetIdentity": false,
    "logo": "/img/showcase/beamfi_logo.webp",
    "github": "https://github.com/BeamFi/BeamFiProtocol",
    "youtube": "https://youtu.be/85TWP4QHHBg",
    "twitter": "https://twitter.com/BeamFiApp",
    "screenshots": [
      "/img/showcase/beamfi_screenshot_0.webp"
    ],
    "submittableId": "33086681"
  },
  {
    "id": "eimolad",
    "name": "Eimolad",
    "description": "This is an amazing world inhabited by humans, dwarves, orcs, elves, and other fantastic creatures. This is a world of magic and valor. This world is full of mysteries, dangers, and incredible adventures. ",
    "tags": [
      "Games"
    ],
    "website": "https://eimolad.com/",
    "twitter": "https://twitter.com/eimolad",
    "discord": "https://discord.gg/qD3R5nDXDZ",
    "logo": "/img/showcase/eimolad_logo.webp",
    "submittableId": "28118212"
  },
  {
    "id": "mora",
    "name": "MORA",
    "oneLiner": "A Web3 space for writers to express autonomy of thought ",
    "website": "https://mora.app",
    "tags": [
      "SocialFi"
    ],
    "description": "Mora allows users to create a unique Web3 space where they can have independent content data, subscription relationships, financial information, and even complex algorithms. From its inception, a planet will be monitored by Launch Trail to ensure compliance with the protocol and establish trust. The Launch Trail will be controlled by the Mora Dao Canister.",
    "usesInternetIdentity": true,
    "stats": "2,000+ articles",
    "logo": "/img/showcase/mora_logo.png",
    "screenshots": [
      "/img/showcase/mora_banner.jpg"
    ],
    "youtube": "https://www.youtube.com/watch?v=rQIGanE7WxA",
    "twitter": "https://twitter.com/Mora_App"
  },
  {
    "id": "dsocial",
    "name": "DSocial",
    "website": "https://DSocial.app",
    "tags": [
      "SocialFi"
    ],
    "twitter": "https://x.com/DSocialApp",
    "description": "DSocial is a decentralized version of YouTube -- enabling content creators to be fairly rewarded for their work, and engagement. This Web3 media platform is hosted end-to-end on the Internet Computer interoperating with Arweave for decentralized video content.",
    "usesInternetIdentity": true,
    "display": "Normal",
    "logo": "/img/showcase/dsocial_logo.webp",
    "video": "/img/showcase/dsocial_video.mp4",
    "videoContentType": "video/mp4",
    "screenshots": []
  },
  {
    "id": "unfoldvr",
    "name": "UnfoldVR",
    "oneLiner": "Decentralizing asset Creation and Discovery for the Metaverse",
    "website": "https://jmorc-qiaaa-aaaam-aaeda-cai.ic0.app/",
    "tags": [
      "Metaverse",
      "NFT",
      "Tools / Infrastructure"
    ],
    "twitter": "https://twitter.com/unfold_vr",
    "description": "UnfoldVR empowers creators to author 3D NFTs using easy-to-use tools both on the Web and in Virtual Reality.",
    "usesInternetIdentity": true,
    "display": "Normal",
    "logo": "/img/showcase/unfoldvr_logo.webp",
    "video": "/img/showcase/unfoldvr_video.mp4",
    "videoContentType": "video/mp4",
    "screenshots": []
  },
  {
    "id": "kawak",
    "name": "KawaK",
    "description": "A forum for critical thinkers, builders and writers. Earn by providing human-to-human feedback.  ",
    "website": "https://3ysab-rqaaa-aaaan-qaewq-cai.ic0.app/",
    "logo": "/img/showcase/kawak_logo.webp",
    "screenshots": [
      "/img/showcase/kawak_screenshot.webp"
    ],
    "video": "/img/showcase/kawak_video.mp4",
    "videoContentType": "video/mp4",
    "display": "Normal",
    "oneLiner": "Acess real human feedback. Earn while helping others",
    "stats": "100+ Topics ",
    "tags": [
      "Tools / Infrastructure"
    ],
    "usesInternetIdentity": false,
    "twitter": "https://twitter.com/KawaK_ICP",
    "youtube": "",
    "submittableId": "35943161"
  },
  {
    "id": "seers",
    "name": "Seers",
    "website": "https://seers.social/",
    "tags": [
      "SocialFi",
      "DAO"
    ],
    "twitter": "https://x.com/SeersApp",
    "description": "What if there was decentralized Twitter that included prediction markets? Seers is a Web3 social media platform hosted 100% onchain combining social media features with prediction markets.",
    "usesInternetIdentity": true,
    "stats": "10,000 users + TVL",
    "display": "Normal",
    "logo": "/img/showcase/seers_logo.webp",
    "screenshots": []
  },
  {
    "id": "pokedstudiobots",
    "name": "PokedStudio Bots",
    "website": "https://entrepot.app/marketplace/poked",
    "tags": [
      "NFT"
    ],
    "twitter": "https://x.com/pokedstudiouk",
    "description": "PokedStudio Bots is a collection of 10,000 unique bots designed by acclaimed digital artist, Jonathan Ball. The Ultimate Master Bot which sold for 3,000 ICP (~$172,140), marks the largest single NFT purchase on the Internet Computer and is one of the largest across all blockchain projects to date. The NFT Bots are all unique and possess differing rarities and attributes that will transfer into a future metaverse gaming experience in beautiful technicolor.",
    "oneLiner": "Record Highest Selling NFT",
    "display": "Large",
    "logo": "/img/showcase/pokedstudiobots_logo.webp",
    "screenshots": [
      "/img/showcase/pokedstudio-bots.webp"
    ]
  },
  {
    "id": "waterneuron",
    "name": "Water Neuron",
    "oneLiner": "A liquid staking protocol designed for ICP. Staking ICP becomes straightforward and efficient.",
    "tags": [
      "DeFi",
      "DAO"
    ],
    "website": "https://waterneuron.fi/stake/",
    "twitter": "https://x.com/WaterNeuron",
    "description": "A liquid staking protocol designed for ICP. Staking ICP becomes straightforward and efficient.",
    "usesInternetIdentity": true,
    "display": "Large",
    "logo": "/img/showcase/waterneuron_logo.png",
    "screenshots": [
      "/img/showcase/waterneuron_screenshot.png"
    ]
  },
  {
    "id": "nuance",
    "name": "Nuance",
    "website": "https://exwqn-uaaaa-aaaaf-qaeaa-cai.ic0.app/",
    "tags": [
      "SocialFi",
      "DAO",
      "Bitcoin",
      "Chain Fusion"
    ],
    "twitter": "https://x.com/nuancedapp",
    "description": "Nuance is a Web3.0 blogging platform that is hosted onchain end-to-end on the Internet Computer. Developed by Aikin Dapps, the alpha of the world's first blogging platform to be hosted entirely on a blockchain has now launched. Nuance aims to bring NFTs into the world of editorial content ownership.",
    "usesInternetIdentity": true,
    "logo": "/img/showcase/nuance_logo.webp",
    "screenshots": [
      "/img/showcase/nuance_screenshot_0.webp"
    ]
  },
  {
    "id": "cosmicrafts",
    "name": "Cosmicrafts",
    "oneLiner": "Blast through the metaverse with Cosmicrafts, where interstellar mayhem meets epic battles for the ultimate cosmic showdown!",
    "website": "https://cosmicrafts.com/",
    "tags": [
      "Games",
      "Metaverse"
    ],
    "twitter": "https://twitter.com/cosmicrafts",
    "description": "Unleash your inner commander and dominate the metaverse in the action-packed universe of Cosmicrafts. Engage in thrilling interstellar battles, strategize with allies, and conquer the cosmos. Are you ready to claim your place among the stars?",
    "usesInternetIdentity": true,
    "stats": "10,000+ users",
    "logo": "/img/showcase/cosmicrafts_logo.png",
    "video": "/img/showcase/cosmicrafts_video.mp4",
    "videoContentType": "video/mp4",
    "screenshots": [
      "/img/showcase/cosmicrafts_screenshot1.jpg"
    ]
  },
  {
    "id": "kontribute",
    "name": "Kontribute",
    "oneLiner": "Web3 storytelling",
    "website": "https://kontribute.app",
    "tags": [
      "SocialFi",
      "NFT"
    ],
    "twitter": "https://twitter.com/TeamBonsai_ICP",
    "description": "Kontribute is a web3 creators platform that brings story writing and digital art collectibles together. Features include decentralized story storage, likes, tipping, polls, NFT marketplace, and NFT minting.",
    "github": "https://github.com/teambonsai/bonsai_dapp",
    "usesInternetIdentity": true,
    "stats": "1,000+ users",
    "display": "Normal",
    "logo": "/img/showcase/kontribute_logo.webp",
    "screenshots": [
      "/img/showcase/kontribute_screenshot_0.webp"
    ]
  },
  {
    "id": "dstar",
    "name": "Dstar",
    "website": "https://yunqk-aqaaa-aaaai-qawva-cai.ic0.app/",
    "tags": [
      "NFT"
    ],
    "description": "Dstar is an Internet Identity (II) trading marketplace. Since each II is unique, the ICP blockchain treats them as NFTs. Users can trade, purchase, or sell their anonymous blockchain-based authentication accounts on this community-built marketplace. Integrated with Plug wallet, users can search for and purchase any coveted Internet Identity numbers which may be up for auction.",
    "oneLiner": "Internet Identity Marketplace",
    "display": "Normal",
    "logo": "/img/showcase/dstar_logo.webp",
    "screenshots": [
      "/img/showcase/dstar_screenshot_0.webp"
    ]
  },
  {
    "id": "sudograph",
    "name": "Sudograph",
    "website": "https://i67uk-hiaaa-aaaae-qaaka-cai.raw.ic0.app/",
    "tags": [
      "Tools / Infrastructure"
    ],
    "description": "Sudograph is a GraphQL database for the Internet Computer. Its goal is to become the simplest way to develop applications for the IC by providing flexibility and out-of-the-box data management.",
    "github": "https://github.com/sudograph/sudograph",
    "logo": "/img/showcase/sudograph_logo.webp",
    "screenshots": [
      "/img/showcase/sudograph_screenshot_0.webp"
    ]
  },
  {
    "id": "itoka",
    "name": "ITOKA",
    "oneLiner": "A Leading Infrastructure for Music3.0",
    "website": "https://www.itoka.xyz/",
    "tags": [
      "NFT",
      "SocialFi"
    ],
    "description": "The ITOKA project seeks to disrupt the centralized music industry by offering a complete infrastructure solution for the web3 music industry. This includes creation tools, data storage, and music streaming services. The goal of ITOKA is to transform the music industry into a decentralized ecosystem, empowering creators with greater control over their content and a fairer share of revenue.",
    "usesInternetIdentity": false,
    "github": "https://github.com/Itoka-DAO",
    "twitter": "https://twitter.com/itokamusic",
    "stats": "3M+ minutes onchain streaming",
    "logo": "/img/showcase/itoka_logo.svg",
    "video": "/img/showcase/itoka_video.mp4",
    "videoContentType": "video/mp4",
    "display": "Normal",
    "screenshots": [
      "/img/showcase/itoka_screanshot.svg"
    ]
  },
  {
    "id": "motokoplayground",
    "name": "Motoko Playground",
    "oneLiner": "Free IDE to Learn Motoko",
    "website": "https://m7sm4-2iaaa-aaaab-qabra-cai.raw.ic0.app/",
    "tags": [
      "Tools / Infrastructure"
    ],
    "description": "The Motoko Playground is an IDE for developers to learn Motoko - the native language for the Internet Computer blockchain. Deploy canister smart contracts for free, directly within a browser, without needing to download an SDK or set up a wallet.",
    "github": "https://github.com/dfinity/motoko-playground",
    "usesInternetIdentity": false,
    "display": "Normal",
    "logo": "/img/showcase/motokoplayground_logo.webp",
    "video": "/img/showcase/motokoplayground_video.mp4",
    "videoContentType": "video/mp4",
    "screenshots": []
  },
  {
    "id": "scinet",
    "name": "SCINET",
    "description": "A licensing application for life-sciences companies. Easily monetize your intellectual property using NFTs.",
    "tags": [
      "NFT",
      "Tools / Infrastructure"
    ],
    "usesInternetIdentity": false,
    "website": "https://www.scinet.one/",
    "twitter": "https://twitter.com/scinet_inc",
    "discord": "https://discord.com/invite/5uH6vpJjeB",
    "logo": "/img/showcase/scinet_logo.png",
    "submittableId": "33285268"
  },
  {
    "id": "factland",
    "name": "Factland DAO",
    "oneLiner": "A Web3 community building decentralized trust in the age of misinformation",
    "website": "https://factland.org",
    "tags": [
      "Tools / Infrastructure"
    ],
    "description": "Factland is a Web3 DAO with a mission to slow the spread of misinformation online. Factland makes it easy for anyone to flag untrustworthy claims and have them promptly adjudicated by a decentralized community of fact-checkers rewarded in crypto.",
    "usesInternetIdentity": true,
    "stats": "50+ claims adjudicated",
    "logo": "/img/showcase/factland_logo.png",
    "github": "https://github.com/Factland",
    "youtube": "https://www.youtube.com/channel/UCriPbgLAQ6x5C2Hugfho37Q",
    "twitter": "https://twitter.com/factlanddao",
    "screenshots": [],
    "video": "/img/showcase/factland_video.mp4",
    "videoContentType": "video/mp4",
    "submittableId": 32780428
  },
  {
    "id": "sagatarot",
    "name": "Saga Tarot",
    "website": "https://5nl7c-zqaaa-aaaah-qaa7a-cai.raw.ic0.app/",
    "tags": [
      "Games"
    ],
    "description": "Have your fortune told on the Internet Computer. Saga Tarot gives you a tarot reading in one click. The user-friendly dapp is built completely on the Internet Computer, accessible from any browser. What will the future hold for you?",
    "usesInternetIdentity": true,
    "display": "Normal",
    "logo": "/img/showcase/sagatarot_logo.webp",
    "video": "/img/showcase/sagatarot_video.mp4",
    "videoContentType": "video/mp4",
    "screenshots": []
  },
  {
    "id": "ember-cli-dfinity",
    "name": "ember-cli-dfinity",
    "description": "An add-on for using the Internet Computer in your EmberJS app.",
    "website": "https://vkx2r-zaaaa-aaaap-aa55a-cai.icp0.io/",
    "tags": [
      "Tools / Infrastructure"
    ],
    "usesInternetIdentity": false,
    "logo": "/img/showcase/ember-cli-dfinity.png",
    "github": "https://github.com/onehilltech/ember-cli-dfinity"
  },
  {
    "id": "kybra",
    "name": "Kybra",
    "oneLiner": "Python CDK for the Internet Computer",
    "website": "https://github.com/demergent-labs/kybra",
    "tags": [
      "Tools / Infrastructure"
    ],
    "description": "Kybra is a Python Canister Development Kit (CDK) for the Internet Computer. In other words, it's a Python runtime for building applications on the IC.",
    "usesInternetIdentity": false,
    "logo": "/img/showcase/kybra_logo.svg",
    "screenshots": [
      "/img/showcase/kybra_screenshot_0.jpg"
    ]
  },
  {
    "id": "icpipeline",
    "name": "ICPipeline",
    "website": "https://www.icpipeline.com",
    "tags": [
      "Tools / Infrastructure"
    ],
    "description": "ICPipeline is your self-contained, n-tiered development and testing platform, designed and built specifically for the Internet Computer ecosystem. On-demand dev tooling for the next generation of IC/Web3 applications.\n",
    "github": "https://github.com/icpipeline-framework",
    "usesInternetIdentity": false,
    "display": "Normal",
    "logo": "/img/showcase/icpipeline_logo.webp",
    "screenshots": [
      "/img/showcase/icpipeline_screenshot_0.webp"
    ]
  },
  {
    "id": "icme",
    "name": "ICME",
    "website": "https://sygsn-caaaa-aaaaf-qaahq-cai.raw.ic0.app/",
    "tags": [
      "Tools / Infrastructure"
    ],
    "description": "ICME is a no-code tool that makes it easy for anyone to build and deploy beautiful websites on the Internet Computer. Launch your blog or business's website on the Internet Computer today.",
    "usesInternetIdentity": true,
    "logo": "/img/showcase/icme_logo.webp",
    "screenshots": [
      "/img/showcase/icme_screenshot_0.webp",
      "/img/showcase/icme_screenshot_1.webp"
    ]
  },
  {
    "id": "iknows",
    "name": "iKnows",
    "oneLiner": "Explore unlimited knowledge, with Q&A interaction between you and me!",
    "website": "https://ffxwx-3yaaa-aaaah-qajua-cai.ic0.app",
    "tags": [
      "SocialFi"
    ],
    "description": "iKnows is a decentralized application platform built on the Internet Computer (IC), based on the IC network, with knowledge as the core, and through a social approach.",
    "usesInternetIdentity": true,
    "logo": "/img/showcase/iknows_logo.png",
    "github": "https://github.com/iKnowsDAO/rights-dao",
    "twitter": "https://twitter.com/iKnowsDAO",
    "submittableId": "32909645"
  },
  {
    "id": "metamob",
    "name": "Metamob",
    "oneLiner": "Together we can change the world! One campaign at time.",
    "description": "A decentralized web3 app, running 100% onchain on the Internet Computer, that lets any user start mobilizations by creating campaigns of four different kinds: donations, votes, signatures, and fundraising.",
    "tags": [
      "SocialFi"
    ],
    "website": "https://site.metamob.app/",
    "github": "https://github.com/av1ctor/metamob",
    "twitter": "https://twitter.com/metamob_app",
    "discord": "https://discord.com/invite/8zhj7umRpD",
    "logo": "/img/showcase/metamob_logo.webp",
    "screenshots": [
      "/img/showcase/metamob_screenshot_0.webp"
    ],
    "submittableId": 32331652
  },
  {
    "id": "icpexplorer",
    "name": "ICP Explorer",
    "website": "https://www.icpexplorer.org/#/datacenters",
    "tags": [
      "Tools / Infrastructure"
    ],
    "description": "ICP Explorer, a project started in 2018, is an open-source, community-built dashboard and explorer for the Internet Computer, providing live information and statistics about the network, governance, and the ICP utility token, including account and transaction information.",
    "logo": "/img/showcase/icpexplorer_logo.webp",
    "video": "/img/showcase/icpexplorer_video.mp4",
    "videoContentType": "video/mp4",
    "screenshots": [
      "/img/showcase/icpexplorer_screenshot_0.webp"
    ]
  },
  {
    "id": "bitshop",
    "name": "Bitshop",
    "oneLiner": "Internet Computer blockchain as a Bitcoin e-shop",
    "website": "https://ughim-6qaaa-aaaah-qc7qa-cai.ic0.app/",
    "tags": [
      "Tools / Infrastructure",
      "Bitcoin",
      "Chain Fusion"
    ],
    "description": "A proof of concept project that demonstrates capabilities of the Internet Computer blockchain to serve as a Bitcoin e-shop.",
    "usesInternetIdentity": false,
    "logo": "/img/showcase/bitshop_logo.webp",
    "screenshots": [
      "/img/showcase/bitshop.webp"
    ],
    "github": "https://github.com/lukasvozda/bitshop",
    "twitter": "https://twitter.com/bitshopicp"
  },
  {
    "id": "missionispossible",
    "name": "Mission Is Possible",
    "website": "https://to3ja-iyaaa-aaaai-qapsq-cai.raw.ic0.app/",
    "tags": [
      "Games"
    ],
    "description": "Mission is Possible - 3rd place winner of the DSCVR Hackathon Season 2 - is a PVP third-person shooter hosted on the Internet Computer blockchain. The John Wick-inspired game is built using the Unity 3D Game Engine and hosted on the IC enabling decentralized login with Internet Identity. ",
    "usesInternetIdentity": true,
    "oneLiner": "3rd Place DSCVR Hackathon",
    "display": "Normal",
    "logo": "/img/showcase/missionispossible_logo.webp",
    "screenshots": [
      "/img/showcase/missionispossible_screenshot_0.webp"
    ]
  },
  {
    "id": "canlista",
    "name": "Canlista",
    "oneLiner": "Internet Computer Canister Registry",
    "website": "https://k7gat-daaaa-aaaae-qaahq-cai.ic0.app/",
    "tags": [
      "Tools / Infrastructure"
    ],
    "description": "The Internet Computer community canister registry. Find, publish, and extend applications and services built on the Internet Computer. Log in with Internet Identity. ",
    "usesInternetIdentity": true,
    "logo": "/img/showcase/canlista_logo.webp",
    "screenshots": [
      "/img/showcase/canlista_screenshot_0.webp"
    ]
  },
  {
    "id": "nnscat",
    "name": "NNSCat",
    "website": "https://iz6s6-kqaaa-aaaae-qaakq-cai.ic0.app/",
    "tags": [
      "Tools / Infrastructure"
    ],
    "description": "An intuitive email-style inbox for NNS proposals",
    "logo": "/img/showcase/nnscat_logo.png",
    "screenshots": [
      "/img/showcase/nnscat_screenshot_0.jpg"
    ]
  },
  {
    "id": "icdevs.org",
    "name": "ICDevs.org ",
    "description": "ICDevs.org seeks to provide the general public with community organization, educational resources, funding, and scientific discovery",
    "tags": [
      "Tools / Infrastructure"
    ],
    "website": "https://icdevs.org",
    "github": "https://github.com/icdevs/Icdevs_fleeksite",
    "logo": "/img/showcase/icdevs.org_logo.webp",
    "submittableId": "33212854"
  },
  {
    "id": "uniswapfrontendontheic",
    "name": "Uniswap Frontend on ICP",
    "website": "https://yrog5-xqaaa-aaaap-qa5za-cai.ic0.app/#/swap",
    "github": "https://github.com/domwoe/uniswap_ui_on_ic",
    "tags": [
      "DeFi",
      "Ethereum",
      "Chain Fusion"
    ],
    "description": "Uniswap's frontend hosted on the Internet Computer with canister-based wallet integration. Thanks to the Internet Computer, traditional DeFi solutions can now be completely decentralized, having their frontend hosted on ICP. There is no longer a need to include centralized cloud providers in a decentralized application.",
    "usesInternetIdentity": true,
    "oneLiner": "Front-End Onchain",
    "display": "Normal",
    "logo": "/img/showcase/uniswapfrontendontheic_logo.webp",
    "video": "/img/showcase/uniswapfrontendontheic_video.mp4",
    "videoContentType": "video/mp4",
    "screenshots": []
  },
  {
    "id": "difibase",
    "name": "Difibase",
    "oneLiner": "Difibase - NoSQL database management system on the Internet Computer",
    "website": "https://7wwjw-5iaaa-aaaan-qbguq-cai.ic0.app/",
    "tags": [
      "Tools / Infrastructure"
    ],
    "description": "Difibase is a database provider (NoSQL). You can use the system's database or integrate your own!",
    "usesInternetIdentity": false,
    "display": "Normal",
    "logo": "/img/showcase/difibase_logo.webp",
    "screenshots": [
      "/img/showcase/difibase_screenshot_0.webp"
    ]
  },
  {
    "id": "nftanvil",
    "name": "NFTAnvil",
    "website": "https://nftanvil.com",
    "tags": [
      "NFT",
      "Games"
    ],
    "description": "NFTAnvil is a wallet, mint & marketplace in the Anvil ecosystem. It's built from scratch and has an alternative & genuine approach to NFTs. It uses Anvil's auto-scaling multi-canister token architecture.",
    "github": "https://github.com/infu/nftanvil",
    "usesInternetIdentity": true,
    "display": "Normal",
    "logo": "/img/showcase/nftanvil_logo.webp",
    "screenshots": [
      "/img/showcase/nftanvil_screenshot_0.webp"
    ]
  },
  {
    "id": "aviatelabs",
    "name": "Aviate Labs",
    "description": "Stop worrying about system failures and slow performance. Our data center standby team is here to keep your nodes running at top speed, with round-the-clock monitoring and troubleshooting. Currently managing 70 nodes in 3 datacenters.",
    "tags": [
      "Tools / Infrastructure",
      "Enterprise"
    ],
    "website": "https://www.aviatelabs.co/",
    "github": "https://github.com/aviate-labs?q=&type=all&language=go&sort=stargazers",
    "logo": "/img/showcase/aviatelabs_logo.webp",
    "submittableId": "25140378"
  },
  {
    "id": "goagent",
    "name": "Go Agent ",
    "website": "https://github.com/aviate-labs/agent-go",
    "tags": [
      "Tools / Infrastructure"
    ],
    "description": "Go Agent provides the toolbox needed to interact with the Internet Computer from Go. It is a collection of packages that can be used to build applications that interact with canister smart contracts.",
    "github": "https://github.com/aviate-labs/agent-go",
    "usesInternetIdentity": false,
    "logo": "/img/showcase/goagent_logo.png",
    "screenshots": []
  },
  {
    "id": "javaagent",
    "name": "Java Agent ",
    "website": "https://github.com/ic4j/ic4j-agent",
    "tags": [
      "Tools / Infrastructure"
    ],
    "description": "Java Agent for the Internet Computer is an open source library. This developer tool enables Java applications to connect remotely to any canister smart contract on the Internet Computer and execute query and update calls.",
    "github": "https://github.com/ic4j/ic4j-agent",
    "usesInternetIdentity": false,
    "logo": "/img/showcase/javaagent_logo.webp",
    "screenshots": [
      "/img/showcase/javaagent_screenshot_0.webp"
    ]
  },
  {
    "id": "icevent",
    "name": "ICEvent",
    "description": "Decentralized Calendar Solution (ticket, appointment, itinerary, schedule)",
    "website": "https://icevent.app/",
    "tags": [
      "Tools / Infrastructure"
    ],
    "usesInternetIdentity": true,
    "stats": "3,000+",
    "logo": "/img/showcase/icevent_logo_112x112.png",
    "screenshots": [
      "/img/showcase/icevent_screenshot.PNG"
    ],
    "twitter": "https://twitter.com/vansdaynet",
    "submittableId": "22168376"
  },
  {
    "id": "bink",
    "name": "Bink",
    "oneLiner": "Superior alternative to Linktree",
    "website": "https://b.ink",
    "tags": [
      "SocialFi"
    ],
    "description": "Connect, engage and inspire your audience while owning your data and your identity.",
    "usesInternetIdentity": true,
    "logo": "/img/showcase/bink_logo.svg"
  },
  {
    "id": "pythonagent",
    "name": "Python Agent",
    "website": "https://github.com/rocklabs-io/ic-py",
    "tags": [
      "Tools / Infrastructure"
    ],
    "description": "This Python Agent built for the Internet Computer opens the door for Python developers to more easily become Web3 builders. Featuring basic modules to interact with canisters on the Internet Computer, this Agent, still under development, was a prize winner at the Warpspeed Internet Computer ecosystem hackathon in China.",
    "github": "https://github.com/rocklabs-io/ic-py",
    "display": "Normal",
    "logo": "/img/showcase/pythonagent_logo.webp",
    "screenshots": [
      "/img/showcase/pythonagent_screenshot_0.webp"
    ]
  },
  {
    "id": "icpulse",
    "name": "ICPulse",
    "oneLiner": "Visual metrics for IC's software activity data",
    "website": "https://icpulse.io/",
    "tags": [
      "Tools / Infrastructure"
    ],
    "description": " ICPulse increases the transparency on ICP’s developer ecosystem by aggregating the activity data from GitHub and displaying visual metrics in an effective dashboard.",
    "usesInternetIdentity": false,
    "logo": "/img/showcase/icpulse_logo.svg",
    "github": "https://github.com/CrossChainLabs-ICP",
    "twitter": "https://twitter.com/CrossChain_Labs/status/1626495037734285312?s=20",
    "screenshots": [
      "static/img/showcase/ICPulse_screenshot.jpg"
    ],
    "submittableId": "32418389"
  },
  {
    "id": "sly",
    "name": "SLY",
    "oneLiner": "Seamless CLI for the Internet Computer",
    "website": "https://sly.ooo/",
    "tags": [
      "Tools / Infrastructure"
    ],
    "twitter": "https://twitter.com/psychedelicDAO",
    "description": "SLY, developed by PsychedelicDAO, is a seamless Command Line Interface (CLI) for the Internet Computer. SLY is an open-source, and collaborative CLI - providing abstractions, templates, and tools to kick-start and speed up Internet Computer development.",
    "github": "https://github.com/psychedelic/sly",
    "display": "Normal",
    "logo": "/img/showcase/sly_logo.svg",
    "screenshots": [
      "/img/showcase/sly_screenshot_0.webp"
    ]
  },
  {
    "id": "bitomni",
    "name": "Bitomni",
    "oneLiner": "BTCFi-driven omnichain asset management protocol.",
    "tags": [
      "Bitcoin",
      "DeFi",
      "Chain Fusion"
    ],
    "description": "BTCFi-driven omnichain asset management protocol with built-in BTCFi DApps across multiple blockchains.",
    "usesInternetIdentity": true,
    "website": "https://bitomni.io",
    "twitter": "https://x.com/Bitomni_Global",
    "display": "Large",
    "logo": "/img/showcase/bitomni_logo.svg",
    "screenshots": [
      "/img/showcase/bitomni_screenshot.png"
    ]
  },
  {
    "id": "polycrypt",
    "name": "PolyCrypt",
    "description": "We develop cryptographic decentralized off-chain solutions which tackle scalability challenges enabling mass adoption of blockchains.",
    "tags": [
      "Tools / Infrastructure"
    ],
    "website": "https://perun.network",
    "github": "https://github.com/perun-network/perun-icp-canister",
    "twitter": "https://twitter.com/PolyCrypt_",
    "logo": "/img/showcase/polycrypt_logo.webp",
    "submittableId": "23715256"
  },
  {
    "id": "codebase",
    "name": "CODEBASE",
    "description": "Decentralized Git hosting and software collaboration, powered by permissionless protocols.",
    "tags": [
      "Tools / Infrastructure"
    ],
    "website": "https://codebase.org/",
    "github": "https://github.com/paulyoung/icfs",
    "twitter": "https://twitter.com/CodebaseLabs",
    "logo": "/img/showcase/codebase_logo.webp"
  },
  {
    "id": "usergeek",
    "name": "Usergeek",
    "oneLiner": "Product analytics for IC dapps",
    "description": "See your product main metrics, such as DAU, WAU, MAU, new users, retention, and usage frequency.",
    "tags": [
      "Tools / Infrastructure"
    ],
    "usesInternetIdentity": true,
    "website": "https://usergeek.app/",
    "github": "https://github.com/usergeek/usergeek-ic-js",
    "twitter": "https://twitter.com/theUSERGEEK",
    "discord": "https://discord.gg/CvTpv2TeKs",
    "logo": "/img/showcase/usergeek_logo.webp"
  },
  {
    "id": "configeek",
    "name": "Configeek",
    "oneLiner": "Remote configuration tool",
    "description": "Change the appearance and behaviour of your product in real-time.",
    "tags": [
      "Tools / Infrastructure"
    ],
    "usesInternetIdentity": true,
    "website": "https://configeek.app/",
    "github": "https://github.com/usergeek/configeek-ic-js",
    "twitter": "https://twitter.com/theUSERGEEK",
    "discord": "https://discord.gg/CvTpv2TeKs",
    "logo": "/img/showcase/configeek_logo.webp"
  },
  {
    "id": "ics",
    "name": "ICS",
    "website": "https://internetcomputerservices.com/",
    "tags": [
      "Tools / Infrastructure"
    ],
    "description": "Build scalable DApps on internet computer with ease. Build, manage, and ship dapps with just a few clicks",
    "usesInternetIdentity": false,
    "display": "Normal",
    "logo": "/img/showcase/ics_logo.webp",
    "screenshots": [
      "/img/showcase/ics_screenshot_0.webp"
    ]
  },
  {
    "id": "thewall",
    "name": "The Wall",
    "website": "https://rivyl-6aaaa-aaaaf-qaapq-cai.raw.ic0.app/",
    "tags": [
      "Tools / Infrastructure"
    ],
    "description": "The Wall is a dapp built on the Internet Computer blockchain, which blends Ethereum's MetaMask authentication with the Internet Computer's native Internet Identity blockchain authentication system. This first example of ETH x ICP allows users to leave any message on the wall for all eternity.",
    "github": "https://github.com/kristoferlund/ic-wall",
    "logo": "/img/showcase/thewall_logo.webp",
    "screenshots": [
      "/img/showcase/thewall_screenshot_0.webp"
    ]
  },
  {
    "id": "canister-store",
    "name": "Canister Store",
    "oneLiner": "Empowering Users to Easily Deploy Canisters on the Internet Computer",
    "tags": [
      "Tools / Infrastructure",
      "NFT",
      "Wallet"
    ],
    "description": "Canister Store is a groundbreaking platform that empowers developers/users in the Internet Computer ecosystem and beyond. With its innovative self-deploy feature, users can effortlessly access and deploy canisters, including pre-built images such as Tokens, NFTs, dapps, and various other tools.",
    "usesInternetIdentity": true,
    "website": "https://canister.app",
    "github": "https://github.com/canister-app",
    "youtube": "https://youtu.be/pFgVswCqzdk",
    "twitter": "https://twitter.com/canister_app",
    "display": "Normal",
    "logo": "/img/showcase/canister-store_logo.png",
    "screenshots": [
      "/img/showcase/canister-store_screenshot_0.png"
    ],
    "video": "/img/showcase/canister-store_video.mp4",
    "videoContentType": "video/mp4",
    "submittableId": "35750450"
  },
  {
    "id": "KongSwap",
    "name": "KongSwap",
    "description": "The one-stop token shop - Trade tokens across all chains with ease using KongSwap.",
    "usesInternetIdentity": true,
    "logo": "/img/showcase/kong_logo.png",
    "screenshots": [
      "/img/showcase/kongswap_screenshot.png"
    ],
    "display": "Large",
    "tags": [
      "DeFi",
      "Chain Fusion"
    ],
    "twitter": "https://x.com/kongswap",
    "website": "https://www.kongswap.io/"
  },
  {
    "name": "cyql.io",
    "description": "cyql.io is a curated list of decentralized applications and projects built on the Internet Computer. The main goal of the project is to be a common place to explore projects, along with providing information about the NFT collections and upcoming events. ",
    "website": "https://cyql.io/",
    "logo": "/img/showcase/cyqlio_logo.svg",
    "screenshots": [
      "/img/showcase/cyqlio_screenshot.webp"
    ],
    "video": "",
    "display": "Normal",
    "id": "cyqlio",
    "oneLiner": "Curated Internet Computer projects gallery.",
    "stats": "5,000+ users",
    "tags": [
      "Tools / Infrastructure"
    ],
    "usesInternetIdentity": true,
    "github": "https://github.com/tomkoom/cyql.io",
    "twitter": "https://twitter.com/cyqlio",
    "youtube": "",
    "submittableId": "34615263"
  },
  {
    "id": "dank",
    "name": "Dank",
    "oneLiner": "Decentralized Cycles Bank",
    "website": "https://dank.ooo/",
    "tags": [
      "Tools / Infrastructure"
    ],
    "twitter": "https://twitter.com/psychedelicDAO",
    "description": "Dank is the first Decentralized Bank built on the Internet Computer, developed by Fleek. Through a collection of Open Internet Services for users and developers, Dank makes cycles management seamless.",
    "logo": "/img/showcase/dank_logo.webp",
    "screenshots": [
      "/img/showcase/dank_screenshot_0.webp"
    ]
  },
  {
    "id": "icmojiorigins",
    "name": "ICmoji Origins",
    "oneLiner": "NFT Based Multiplayer Game Onchain",
    "website": "https://icmojis.com/",
    "tags": [
      "Games",
      "NFT"
    ],
    "description": "ICmoji Origins is an NFT-based multiplayer game built end-to-end onchain on the Internet Computer. The winner of the DSCVR Hackathon Season 2 features one of the first NFTs on the Internet Computer, ICMojis.",
    "usesInternetIdentity": false,
    "display": "Normal",
    "logo": "/img/showcase/icmojiorigins_logo.webp",
    "video": "/img/showcase/icmojiorigins_video.mp4",
    "videoContentType": "video/mp4",
    "screenshots": []
  },
  {
    "id": "dbox",
    "name": "Dbox",
    "description": "The decentralized inbox built on Internet Computer",
    "tags": [
      "Tools / Infrastructure"
    ],
    "usesInternetIdentity": true,
    "website": "https://dbox.foundation/",
    "twitter": "https://twitter.com/DBOXFoundation?s=20&t=AlMLUWAfM1UU2f_mRzwqCg",
    "discord": "https://discord.gg/rEN6ygpCxK",
    "logo": "/img/showcase/dbox_logo.png",
    "submittableId": "22737412"
  },
  {
    "id": "icpcoins",
    "name": "ICP Coins",
    "oneLiner": "DEX stats aggregator",
    "website": "https://icpcoins.com",
    "tags": [
      "Tools / Infrastructure",
      "DeFi",
      "DAO"
    ],
    "twitter": "https://x.com/ICPCoins",
    "description": "IC coins by market cap. Aggregates stats from all Internet Computer based DEXes. Price, Volume & liquidity score charts.",
    "usesInternetIdentity": false,
    "stats": "1,000+ users",
    "logo": "/img/showcase/icpcoins_logo.png",
    "github": "https://github.com/vvv-interactive/icpcoins",
    "screenshots": [
      "/img/showcase/icpcoins_screenshot_0.jpg"
    ]
  },
  {
    "id": "internetcomputerorgwebsite",
    "name": "ICP website",
    "oneLiner": "Educational website for the Internet Computer",
    "website": "https://internetcomputer.org",
    "github": "https://github.com/dfinity/portal",
    "tags": [
      "Tools / Infrastructure"
    ],
    "description": "The website you're scrolling now, internetcomputer.org is itself a dapp hosted 100% on the Internet Computer - including images and videos.",
    "display": "Normal",
    "logo": "/img/showcase/internetcomputerorgwebsite_logo.webp",
    "screenshots": [
      "/img/showcase/internetcomputerorgwebsite_screenshot_0.webp"
    ]
  },
  {
    "id": "dgdg",
    "name": "DGDG",
    "oneLiner": "The most comprehensive browsing experience for NFTs. Sort & filter by price and rarity, expose floors, and much more.",
    "website": "https://www.dgastonia.com/nfts/collections/",
    "tags": [
      "NFT",
      "Tools / Infrastructure"
    ],
    "description": "The most comprehensive browsing experience for NFTs. Browse any NFT collection on the Internet Computer, sort & filter by price or rarity, expose floors, and much more.",
    "usesInternetIdentity": false,
    "logo": "/img/showcase/dgdg_logo.webp"
  },
  {
    "id": "windowsic",
    "name": "Windows IC",
    "website": "https://3ix2y-naaaa-aaaad-qap6a-cai.raw.ic0.app/",
    "tags": [
      "Tools / Infrastructure"
    ],
    "description": "Windows IC is a React Dapp built on the Internet Computer. Mimicking what a chromebook can do, but for a mimic of the Windows Operating System, this decentralized desktop allows anyone to access some of their favorite programs from any browser.",
    "logo": "/img/showcase/windowsic_logo.webp",
    "screenshots": [
      "/img/showcase/windowsic_screenshot_0.webp"
    ]
  },
  {
    "id": "tipjar",
    "name": "Tipjar",
    "website": "https://tipjar.rocks",
    "tags": [
      "Tools / Infrastructure"
    ],
    "description": "A tool to donate cycles to canisters as well as keep them monitored.",
    "github": "https://github.com/ninegua/tipjar",
    "usesInternetIdentity": true,
    "display": "Normal",
    "logo": "/img/showcase/tipjar_logo.webp",
    "screenshots": [
      "/img/showcase/tipjar_screenshot_0.webp"
    ]
  },
  {
    "id": "welcomeintothemetaverse",
    "name": "Welcome Into the Metaverse",
    "website": "https://lc7ip-3iaaa-aaaah-aafva-cai.ic0.app/",
    "tags": [
      "Games"
    ],
    "description": "Prize winner of the DSCVR hackathon for the Internet Computer - this game brings digital community into a unified virtual space. Find anecdotes from founding ecosystem members, and go through a series of quests.",
    "logo": "/img/showcase/welcomeintothemetaverse_logo.webp",
    "screenshots": [
      "/img/showcase/welcomeintothemetaverse_screenshot_0.webp"
    ]
  },
  {
    "id": "reversi",
    "name": "Reversi",
    "website": "https://ivg37-qiaaa-aaaab-aaaga-cai.ic0.app/#!/play",
    "tags": [
      "Games"
    ],
    "description": "Reversi is one of the first canister smart contracts deployed to the Internet Computer and is a completely decentralized multiplayer game. Play against a friend (or foe) in real-time, from any browser, anywhere in the world. ",
    "github": "https://github.com/ninegua/reversi",
    "logo": "/img/showcase/reversi_logo.webp",
    "screenshots": [
      "/img/showcase/reversi_screenshot_0.webp"
    ]
  },
  {
    "id": "gooble",
    "name": "Goblin Studio",
    "description": "Onchain Goblin Maker, Goblin Translator & Goblintown Travel Companion.",
    "website": "https://gooble.app/",
    "tags": [
      "SocialFi",
      "NFT"
    ],
    "usesInternetIdentity": false,
    "stats": "4,000+ goblins",
    "logo": "/img/showcase/gooble_logo.webp",
    "screenshots": [
      "/img/showcase/gooble_screenshot.webp"
    ],
    "twitter": "https://twitter.com/vger_ic"
  },
  {
    "id": "football-god",
    "name": "FootballGod",
    "description": "A weekly sweepstake where players predict Premier League scores.",
    "website": "https://43loz-3yaaa-aaaal-qbxrq-cai.ic0.app/",
    "tags": [
      "Games"
    ],
    "usesInternetIdentity": true,
    "logo": "/img/showcase/football-god_logo.webp",
    "screenshots": [
      "/img/showcase/football-god_screenshot.webp"
    ],
    "twitter": "https://twitter.com/beadle1989"
  },
  {
    "id": "oneblock",
    "name": "One Block",
    "description": "Public profile(links, bio, inbox...) for individual/organization",
    "website": "https://oneblock.page/",
    "tags": [
      "Tools / Infrastructure"
    ],
    "usesInternetIdentity": true,
    "logo": "/img/showcase/oneblock.png",
    "screenshots": [],
    "github": "https://github.com/ICEvent/OneBlock"
  },
  {
    "id": "blocklist",
    "name": "Block List",
    "description": "Open fleet market for P2P trading by leveraging open escrow service",
    "website": "https://vfclb-tyaaa-aaaap-aawna-cai.ic0.app/",
    "tags": [
      "Tools / Infrastructure",
      "DeFi",
      "NFT"
    ],
    "usesInternetIdentity": true,
    "logo": "/img/showcase/blocklist.png",
    "github": "https://github.com/ICEvent/Escrow"
  },
  {
    "name": "DSign",
    "description": "Collaborative Product Design Innovation Hub",
    "website": "https://dsign.ooo",
    "logo": "/img/showcase/dsign_logo.webp",
    "screenshots": [
      "/img/showcase/dsign_screenshot.webp"
    ],
    "video": "",
    "display": "Normal",
    "id": "dsign",
    "oneLiner": "Collaborative Product Design Innovation Hub",
    "tags": [
      "Tools / Infrastructure"
    ],
    "usesInternetIdentity": true,
    "github": "https://github.com/cybrowl/dsign-components",
    "twitter": "",
    "youtube": "",
    "submittableId": "34425295"
  },
  {
    "id": "metaforo-icp",
    "name": "Metaforo ICP deployment",
    "oneLiner": "Deploy the frontend of a web3 forum system - metaforo.io on ICP",
    "website": "https://can1.metaforo.io/",
    "tags": [
      "SocialFi"
    ],
    "description": "Metaforo: a Web3 forum prioritizing decentralization, community ownership, and token-gated governance. By shifting the Front-End to IC, we boost reliability, security, and scalability, enabling a seamless user experience without intermediaries.",
    "stats": "1,000+ users",
    "logo": "/img/showcase/metaforo-icp_logo.png",
    "usesInternetIdentity": true,
    "github": "https://github.com/metaforo/metaforo-icp",
    "youtube": "https://www.youtube.com/watch?v=d5zHu3D0SQQ",
    "twitter": "https://twitter.com/realmetaforo",
    "screenshots": [
      "/img/showcase/metaforo-icp_screenshot_1.jpg",
      "/img/showcase/metaforo-icp_screenshot_2.jpg",
      "/img/showcase/metaforo-icp_screenshot_3.jpg"
    ],
    "video": "/img/showcase/metaforo-icp_video.mp4",
    "videoContentType": "video/mp4",
    "submittableId?": "35907100"
  },
  {
    "name": "Rakeoff",
    "description": "Rakeoff is a cryptocurrency staking rewards application built on the ICP blockchain. It offers an ICP wallet with simplified staking, real-time asset tracking, and a no-loss prize pool for staking rewards. Enhance your staking experience with achievement-based ICP bonuses, all within a compact, user-friendly application.",
    "stats": "$100k+ TVL",
    "website": "https://rakeoff.io/",
    "logo": "/img/showcase/rakeoff_logo.webp",
    "screenshots": [
      "/img/showcase/rakeoff_screenshot.webp"
    ],
    "display": "Normal",
    "id": "rakeoff",
    "oneLiner": "Rakeoff is a cryptocurrency staking rewards application built on the ICP blockchain.",
    "tags": [
      "DeFi",
      "Wallet"
    ],
    "usesInternetIdentity": true,
    "github": "https://github.com/rakeoff-labs",
    "twitter": "https://twitter.com/rakeoff_app"
  },
  {
    "id": "chainsight",
    "name": "Chainsight",
    "oneLiner": "An advanced on-chain data hub that aggregates data from various markets and makes it accessible on-chain.",
    "tags": [
      "Tools / Infrastructure",
      "Ethereum",
      "Chain Fusion"
    ],
    "description": "An advanced on-chain data hub that aggregates data from various markets and makes it accessible on-chain.",
    "usesInternetIdentity": false,
    "website": "https://chainsight.network",
    "github": "https://github.com/horizonx-tech",
    "twitter": "https://twitter.com/Chainsight_",
    "display": "Large",
    "logo": "/img/showcase/chainsight_logo.webp",
    "screenshots": [
      "/img/showcase/chainsight_screenshot.png"
    ],
    "submittableId": "36057758"
  },
  {
    "id": "zcloak",
    "name": "zCloak Network",
    "description": "Defend trust and privacy in the age of AI by offering rapid, cost-effective, and secure zero-knowledge proof verification services for blockchains.",
    "logo": "/img/showcase/zCloak_logo.svg",
    "display": "Large",
    "oneLiner": "DID and ZKP Infrastructure for Web3",
    "tags": [
      "AI",
      "Tools / Infrastructure"
    ],
    "usesInternetIdentity": false,
    "twitter": "https://twitter.com/zcloaknetwork",
    "website": "https://zcloak.network/",
    "screenshots": [
      "/img/showcase/zcloak_screenshot.png"
    ]
  },
  {
    "id": "d-vote",
    "name": "D-VOTE",
    "description": "Experience the transformative power of blockchain voting, where each vote becomes an immutable, transparent transaction on a decentralized network. This ensures tamper-resistant results, fostering trust and confidence in the integrity of the voting process.",
    "website": "https://7y3zv-rqaaa-aaaag-abswa-cai.icp0.io",
    "logo": "/img/showcase/d-vote_logo.webp",
    "screenshots": [],
    "video": "",
    "display": "Normal",
    "oneLiner": "Transparent, tamper-proof voting on blockchain.",
    "tags": [
      "Tools / Infrastructure"
    ],
    "usesInternetIdentity": true,
    "github": "https://github.com/NewbMiao/dvote",
    "twitter": "",
    "youtube": "",
    "submittableId": "41368058"
  },
  {
    "id": "evmonicp",
    "name": "EVM on ICP",
    "website": "https://fxa77-fiaaa-aaaae-aaana-cai.raw.ic0.app/evm/",
    "tags": [
      "Tools / Infrastructure",
      "Ethereum",
      "Chain Fusion"
    ],
    "description": "An Ethereum Virtual Machine (EVM) demo built and hosted on the Internet Computer blockchain. P.S. There is a hidden game in the demo. ",
    "display": "Normal",
    "logo": "/img/showcase/evmonicp_logo.webp",
    "screenshots": [
      "/img/showcase/evmonicp_screenshot_0.webp"
    ]
  },
  {
    "id": "icpp-pro",
    "name": "icpp-pro",
    "description": "C++ Canister Development Kit (CDK). Seamlessly develop, debug, test & deploy your C++ Canisters from Windows, Linux or Mac.",
    "website": "https://docs.icpp.world/",
    "logo": "/img/showcase/icpp-logo.dracula-cyan.112x112.png",
    "screenshots": [
      "/img/showcase/icpp-pro-screenshot.1024x576.png"
    ],
    "video": "",
    "display": "Normal",
    "oneLiner": "Seamlessly develop, debug, test & deploy your C++ Canisters from Windows, Linux or Mac.",
    "stats": "10,000 Downloads",
    "tags": [
      "Tools / Infrastructure"
    ],
    "usesInternetIdentity": false,
    "github": "",
    "twitter": "https://twitter.com/icpp_pro",
    "youtube": "",
    "submittableId": "31439157"
  },
  {
    "id": "nftstudio",
    "name": "NFT Studio",
    "website": "https://7xw5z-uqaaa-aaaad-qaqcq-cai.raw.ic0.app/",
    "tags": [
      "Metaverse",
      "NFT",
      "Tools / Infrastructure"
    ],
    "description": "NFT Studio is the first to develop 3D NFTs. This means that the NFTs themselves are living 3D code, as opposed to a .GIF recording of a 3D rendered image. This is only possible thanks to the ICP blockchain as NFTs can run code, not just link to an image. NFT Studio has had features in major media for the 3D NFT minting tools that are being built for global creators.",
    "display": "Normal",
    "logo": "/img/showcase/nftstudio_logo.webp",
    "video": "/img/showcase/nftstudio_video.mp4",
    "videoContentType": "video/mp4",
    "screenshots": []
  },
  {
    "name": "NacDB",
    "description": "A distributed database that allows seamless scanning of items, because it is split into small databases, each fitting in a canister.",
    "website": "https://github.com/vporton/NacDB",
    "logo": "/img/showcase/nacdb-database_logo.webp",
    "screenshots": [],
    "video": "/img/showcase/nacdb-database_video.mp4",
    "display": "Normal",
    "id": "nacdb-database",
    "oneLiner": "A distributed database that allows seamless scanning",
    "tags": [
      "Tools / Infrastructure"
    ],
    "usesInternetIdentity": false,
    "github": "https://github.com/vporton/NacDB",
    "twitter": "https://twitter.com/NacDB_Database",
    "youtube": "",
    "submittableId": "37936909",
    "videoContentType": "video/mp4"
  },
  {
    "id": "fleek",
    "name": "Fleek",
    "oneLiner": "Blockchain Version of Netlify",
    "website": "https://fleek.co/",
    "tags": [
      "Tools / Infrastructure"
    ],
    "description": "Fleek brings decentralized web-hosting to the Internet Computer. With thousands of webpages deployed, Fleek enables anyone to deploy their content on Web3.0",
    "usesInternetIdentity": false,
    "stats": "1,000+ websites",
    "logo": "/img/showcase/fleek_logo.webp",
    "screenshots": [
      "/img/showcase/fleek_screenshot_0.webp"
    ]
  },
  {
    "id": "ichub",
    "name": "IC HUB",
    "oneLiner": "Your gateway to web3 apps: connect, chat and explore all in one place",
    "website": "https://md7ke-jyaaa-aaaak-qbrya-cai.ic0.app/",
    "tags": [
      "SocialFi"
    ],
    "description": "Welcome to IC Hub! Your dapp for connecting with friends, chatting, joining groups, and managing tokens & NFTs. For developers, register your projects easily without seeking permission. Empowering you to connect, transact, and build in a user-friendly ecosystem.",
    "usesInternetIdentity": true,
    "stats": "50+ Projects",
    "logo": "/img/showcase/ichub_logo.png",
    "screenshots": [
      "/img/showcase/ichub_screenshot_0.jpeg",
      "/img/showcase/ichub_screenshot_1.jpeg",
      "/img/showcase/ichub_screenshot_2.jpeg"
    ]
  },
  {
    "id": "hashkeydid",
    "name": "HashKey DID",
    "website": "http://icp.hashkey.id",
    "tags": [
      "SocialFi"
    ],
    "description": "The uniquely-designed DID is your passport in web3. Your data and assets will be connected to HashKey DID and your private information will be kept in your own hands.",
    "stats": "1,200,000 users, 3,200,000 Credentials, 30 Eco-members",
    "logo": "/img/showcase/hashkeydid_logo.svg",
    "usesInternetIdentity": false,
    "github": "https://github.com/hashkeydid/hashkeydid-icp",
    "twitter": "https://twitter.com/HashKeyDID"
  },
  {
    "id": "nnsdao",
    "name": "NnsDAO Protocol",
    "website": "https://www.nnsdao.org/",
    "tags": [
      "DAO",
      "Tools / Infrastructure",
      "Metaverse"
    ],
    "description": "The boundaryless autonomous organization.",
    "logo": "/img/showcase/nnsdao_logo.png",
    "usesInternetIdentity": false,
    "github": "https://github.com/NnsDao",
    "twitter": "https://twitter.com/nnsdaos",
    "submittableId": "27384913"
  },
  {
    "id": "ICpodcast",
    "name": "ICpodcast",
    "website": "https://looncast.com/",
    "oneLiner": "Launch a podcast and tap into web3.",
    "tags": [
      "NFT",
      "SocialFi"
    ],
    "description": "The Decentralized Podcast Protocol for Creators on the IC.",
    "stats": "10+ Podcaster",
    "usesInternetIdentity": false,
    "github": "https://github.com/NnsDao/podcast-fe",
    "twitter": "https://twitter.com/Looncasts",
    "display": "Normal",
    "logo": "/img/showcase/icpodcast_logo.png",
    "screenshots": [
      "/img/showcase/icpodcast_screenshot.png"
    ],
    "video": "/img/showcase/icpodcast_demo.mp4",
    "videoContentType": "video/mp4",
    "submittableId": "33308492"
  },
  {
    "id": "motokopilot",
    "name": "MotokoPilot",
    "website": "https://d7dm6-sqaaa-aaaag-qcgma-cai.icp0.io/",
    "oneLiner": "Your AI-powered companion for simplifying and streamlining the Motoko coding experience.",
    "tags": [
      "Tools / Infrastructure"
    ],
    "description": "MotokoPilot is an AI-driven tool designed to streamline code completion, documentation, and debugging in Motoko. It simplifies the process for newcomers to Motoko development while enabling seasoned developers to write code with greater speed and efficiency.",
    "stats": "10,000+ lines of training data",
    "usesInternetIdentity": true,
    "github": "https://github.com/icpcs/motokopilot-vscode",
    "youtube": "https://www.youtube.com/@ICPCS",
    "twitter": "https://twitter.com/icpcsnft",
    "logo": "/img/showcase/motokopilot_logo.png",
    "screenshots": [
      "/img/showcase/motokopilot_screenshot.jpg"
    ],
    "submittableId": "35960849"
  },
  {
    "id": "agorapp",
    "name": "AgorApp",
    "oneLiner": "Learn how to build on ICP on an interactive platform that provides a browser-based IDE for all-things-web3-engineering.",
    "website": "https://agorapp.dev/",
    "tags": [
      "Tools / Infrastructure",
      "NFT"
    ],
    "description": "AgorApp is a Codecademy-style interactive coding environment where users can learn to develop smart contracts on ICP and, then, test their skills by participating in web3 CTFs and smart contract optimization contests.",
    "usesInternetIdentity": false,
    "stats": "600+ users",
    "logo": "/img/showcase/agorapp-logo-small.svg",
    "github": "https://github.com/agorapp-dao/",
    "twitter": "https://twitter.com/agorappDAO",
    "discord": "https://discord.gg/8ZwJZsxXhk",
    "submittableId": "35783156"
  },
  {
    "id": "zondax_unreal",
    "name": "Zondax Unreal",
    "oneLiner": "Enhancing Gaming development on IC.",
    "website": "https://zondax.ch/",
    "tags": [
      "Tools / Infrastructure",
      "Metaverse",
      "Games"
    ],
    "description": "Enabling game developer communities to integrate their C++ native projects with the IC interface onchain, using our wrapper for seamless interaction. Easy deployment using Unreal Engine, or other C++ native projects. Our mission is to bridge the gap, enhancing IC's accessibility and inviting a broader community of creators. Using Zondax Unreal, game devs can fully unlock IC's potential. ",
    "logo": "/img/showcase/zondax-unreal_logo.webp",
    "screenshots": [
      "/img/showcase/zondax-unreal_screenshot_0.webp"
    ],
    "display": "Large",
    "usesInternetIdentity": false,
    "github": "https://github.com/Zondax/icp-client-cpp",
    "youtube": "https://www.youtube.com/watch?v=wdjql_lmooE",
    "twitter": "https://twitter.com/_zondax_",
    "submittableId": ""
  },
  {
    "id": "pluto",
    "name": "Pluto",
    "oneLiner": "HTTP router on blockchain",
    "website": "https://t5mcf-cqaaa-aaaag-qcjna-cai.raw.icp0.io/",
    "tags": [
      "Tools / Infrastructure"
    ],
    "description": "Pluton is an HTTP router implemented on the Internet Computer to facilitate working with HTTP. This router is a framework that allows you to write REST API applications on the blockchain in almost the same way as in Web 2",
    "logo": "/img/showcase/pluto_logo.webp",
    "usesInternetIdentity": false,
    "github": "https://github.com/pu0238/pluto",
    "submittableId": "36517192"
  },
  {
    "id": "motoko-book",
    "name": "The Motoko Programming Language Book",
    "oneLiner": "Writing Web3 Applications on the Internet Computer",
    "tags": [
      "Tools / Infrastructure"
    ],
    "description": "This book guides beginners into the world of Web3 programming in Motoko on the Internet Computer. It covers a broad range of concepts from the very basics to advanced async programming.",
    "stats": "100 monthly users",
    "logo": "/img/showcase/motoko-book_logo.png",
    "usesInternetIdentity": "false",
    "github": "https://github.com/Web3NL/motoko-book",
    "submittableId": "34608505",
    "youtube": "https://www.youtube.com/watch?v=FktYj4UgBKU"
  },
  {
    "id": "infinitinote",
    "name": "InfinitiNote",
    "oneLiner": "InfinitiNote: Where the Unbounded Universe of Blockchain and AI Enhances Your Notes with Endless Insights.",
    "website": "https://jqajc-hiaaa-aaaak-qck5a-cai.icp0.io/#/",
    "tags": [
      "Tools / Infrastructure"
    ],
    "description": "InfinitiNote is an ICP-based AI-enabled Note taking application, that allows users to create Notebooks, store Notes, and collaboratively edit in real-time with the capability for file uploads and enhanced by LLAMA AI.",
    "logo": "/img/showcase/in_logo.jpg",
    "usesInternetIdentity": "true",
    "github": "https://github.com/hafezrouzati/infinitinote",
    "submittableId": "32966927",
    "youtube": "https://www.youtube.com/watch?v=XTDznhHdeOE"
  },
  {
    "name": "NOBLEBLOCKS",
    "description": "NobleBlocks, a DeSci project, aims to reshape scientific publishing using the Internet Computer's decentralized technology. We focus on fair and transparent reviewing and editing processes, guided by community-led DAOs. Our objective is to make scientific research more efficient and easily accessible to all.",
    "website": "https://www.nobleblocks.com",
    "logo": "/img/showcase/nobleblocks_logo.webp",
    "screenshots": [
      "/img/showcase/nobleblocks_screenshot.webp"
    ],
    "video": "",
    "display": "Normal",
    "id": "nobleblocks",
    "oneLiner": "A Community-Driven DeSci Project for Scientific Publishing",
    "stats": "",
    "tags": [
      "SocialFi",
      "Tools / Infrastructure"
    ],
    "usesInternetIdentity": true,
    "github": "",
    "twitter": "https://twitter.com/nobleblocks",
    "youtube": "",
    "submittableId": "36650737"
  },
  {
    "name": "John Dao",
    "description": "John Dao is community community-controlled twitter/X account. You can post tweet proposals and vote on what the next tweet should be. If your tweet wins you get paid with ICP!",
    "website": "https://johndao.gg",
    "logo": "/img/showcase/john-dao_logo.webp",
    "screenshots": [
      "/img/showcase/john-dao_screenshot.webp"
    ],
    "video": "",
    "display": "Normal",
    "id": "john-dao",
    "oneLiner": "A Twitter/X account controlled by a DAO on the Internet Computer",
    "stats": "25.000+ views",
    "tags": [
      "SocialFi",
      "DAO"
    ],
    "usesInternetIdentity": true,
    "github": "",
    "twitter": "https://twitter.com/JohnDao_gg",
    "youtube": "",
    "submittableId": "35119262"
  },
  {
    "name": "aVa",
    "description": "aVa: Action-Based Decentralized Reputation Landscape.\nEach step you take alters the collective reputation of projects, services, products, or individuals, all within a transparent and decentralized setting.\nImmerse in projects using Internet Identity, and observe your reputation escalate in tandem with your accomplishments.",
    "website": "https://ksayv-myaaa-aaaan-qedxq-cai.icp0.io",
    "logo": "/img/showcase/ava_logo.webp",
    "screenshots": [
      "/img/showcase/ava_screenshot.webp"
    ],
    "video": "",
    "display": "Normal",
    "id": "ava",
    "oneLiner": "aVa: Action-Based Decentralized Reputation Landscape.",
    "tags": [
      "Tools / Infrastructure"
    ],
    "usesInternetIdentity": true,
    "github": "https://github.com/ava-vs",
    "twitter": "https://twitter.com/ava_projects?t=-ZSMuS6rJLoUucHWynaLeg&s=09",
    "youtube": "https://www.youtube.com/@aVa_Verification",
    "submittableId": "41404317"
  },
  {
    "name": "Open Internet Metaverse",
    "description": "OIM is the 1st Onchain 3D-Web. It allows you to create virtual spaces and host them like Websites on the Internet Computer - everything in 3D. You can include 3D objects, images, videos, and more in your spaces and thus make it your home on the 3D Web. By linking to others' spaces, you can create your personal virtual neighborhood in the \"Metaverse\" (aka Internet).",
    "website": "https://vdfyi-uaaaa-aaaai-acptq-cai.ic0.app",
    "logo": "/img/showcase/open-internet-metaverse_logo.webp",
    "screenshots": [],
    "video": "/img/showcase/open-internet-metaverse_video.mp4",
    "display": "Normal",
    "id": "open-internet-metaverse",
    "oneLiner": "Create Your Virtual Space as a 3D-Website on the Internet Computer",
    "tags": [
      "Tools / Infrastructure",
      "Metaverse"
    ],
    "usesInternetIdentity": true,
    "github": "https://github.com/Bebb-Protocol-and-Apps/PWS",
    "twitter": "",
    "youtube": "",
    "submittableId": "35648608",
    "videoContentType": "video/mp4"
  },
  {
    "id": "Faceless",
    "name": "Faceless Project",
    "oneLiner": "An infrastructure that brings Web 2.0 user experience to Web 3.0",
    "tags": [
      "Tools / Infrastructure",
      "SocialFi",
      "Enterprise"
    ],
    "logo": "/img/showcase/faceless_logo.png",
    "description": "Faceless provides a cross-platform private payment system based on human-readable identifiers in the IC ecosystem. It brings regulation-compliant financial services to users while still preserving users' privacy.",
    "usesInternetIdentity": true,
    "website": "https://faceless.live/",
    "github": "https://github.com/HeisenbergLin22/faceless_delivery_May",
    "youtube": "https://youtu.be/pFgVswCqzdk",
    "twitter": "https://twitter.com/Faceless_Proj",
    "submittableId": "35639090"
  },
  {
    "name": "221Bravo App",
    "description": "Home for ICP Data-Detectives. Token Stats, Visual Explorer, Account Searching and more.",
    "website": "https://221Bravo.app",
    "logo": "/img/showcase/bravo-app_logo.webp",
    "screenshots": [
      "/img/showcase/bravo-app_screenshot.webp"
    ],
    "video": "",
    "display": "Normal",
    "id": "bravo-app",
    "oneLiner": "Token Stats, Blockchain Visual Explorer, Account Searching and more..",
    "stats": "1,024 members",
    "tags": [
      "NFT",
      "Tools / Infrastructure",
      "DeFi"
    ],
    "usesInternetIdentity": false,
    "twitter": "https://twitter.com/221BravoApp",
    "youtube": "",
    "submittableId": "36556639"
  },
  {
    "name": "dFlow",
    "description": "BPMN workflows on ICP. Automate interactions between organizations. Build user forms, define scriptable decisions, schedule payments and more.",
    "website": "https://dcentra.io/dflow",
    "logo": "/img/showcase/dflow_logo.png",
    "screenshots": [
      "/img/showcase/dflow_screenshot.png"
    ],
    "video": "https://youtu.be/Ik9FSpgHREw?t=139",
    "display": "Normal",
    "id": "dflow",
    "oneLiner": "Automate interactions between organizations.",
    "stats": "",
    "tags": [
      "Tools / Infrastructure",
      "DeFi",
      "DAO",
      "SocialFi",
      "Enterprise"
    ],
    "usesInternetIdentity": true,
    "twitter": "",
    "youtube": "https://youtu.be/Ik9FSpgHREw?t=139",
    "submittableId": "26384395"
  },
  {
    "name": "DooCoins",
    "description": "Reward your kids with DooCoins for their good behaviour, completing chores, and personal achievements.\n",
    "website": "https://www.doo.co",
    "logo": "/img/showcase/doocoins_logo.webp",
    "screenshots": [
      "/img/showcase/doocoins_screenshot.webp"
    ],
    "display": "Normal",
    "id": "doocoins",
    "oneLiner": "Kids rewards dapp",
    "tags": [
      "SocialFi"
    ],
    "usesInternetIdentity": true,
    "github": "https://github.com/jakepeg/doocoins-pwa",
    "twitter": "https://twitter.com/DooCoins",
    "youtube": "https://www.youtube.com/watch?v=erIM8kGC7iU&ab_channel=DooCoins",
    "submittableId": "20511180"
  },
  {
    "name": "IC WebSocket",
    "description": "IC WebSocket enables you to establish a WebSocket connection between your canister and any client, such as the user browsers. Finally, you can send updates to your users directly from the canister!",
    "website": "https://demo.icws.io",
    "logo": "/img/showcase/ic-websocket_logo.webp",
    "screenshots": [],
    "video": "",
    "display": "Normal",
    "id": "ic-websocket",
    "oneLiner": "Send updates from canisters to your users",
    "stats": "",
    "tags": [
      "Tools / Infrastructure"
    ],
    "usesInternetIdentity": true,
    "github": "https://github.com/omnia-network/ic-websocket-gateway",
    "twitter": "https://twitter.com/ic_websocket",
    "youtube": "https://www.youtube.com/@omnianetwork2947",
    "submittableId": "43839848"
  },
  {
    "name": "Flower Power DAO",
    "description": "An NFT Trilogy and community-curated garden inspired by the French Artist, Ludo.",
    "website": "https://fpdao.app",
    "logo": "/img/showcase/fpdao_logo.png",
    "screenshots": [
      "/img/showcase/fpdao_screenshot.png"
    ],
    "display": "Normal",
    "id": "fpdao",
    "oneLiner": "The story of blockchain, told in Art.",
    "tags": [
      "NFT",
      "DAO"
    ],
    "usesInternetIdentity": true,
    "github": "https://github.com/flowerpowerdao/",
    "twitter": "https://twitter.com/btcflower"
  },
  {
    "name": "Verity",
    "description": "Verity (fka CCAMP) is a network and framework for creating verifiable data flows. It connects private data from multiple sources and verifies it on any blockchain. Build your own Oracles or use existing ones for secure off-chain data access. Verity's MPC layer enables shared computation between the Internet Computer (IC) and ZK processes, using the IC as a co-processor.",
    "website": "https://go.usher.so/ccamp",
    "logo": "/img/showcase/ccamp_logo.webp",
    "screenshots": [
      "/img/showcase/ccamp_screenshot.webp"
    ],
    "video": "",
    "display": "Normal",
    "id": "ccamp",
    "oneLiner": "Connect private or restricted data from many sources to verify on any blockchain",
    "tags": [
      "Bitcoin",
      "Tools / Infrastructure",
      "DeFi",
      "Chain Fusion"
    ],
    "usesInternetIdentity": false,
    "github": "https://github.com/usherlabs/ccamp",
    "twitter": "https://twitter.com/usher_web3",
    "youtube": "https://www.youtube.com/@usher_web3",
    "submittableId": "36108625"
  },
  {
    "name": "Isotopic Game Store",
    "description": "A new, Open and Cross-Platform Game Store, where games become ownable assets that can be traded, lent, resold, or otherwise repurposed. Find unlimited games that can be browsed, downloaded, and played, on the Isotopic Game Store.",
    "website": "https://isotopic.io/game-store",
    "logo": "/img/showcase/isotopic-game-store_logo.webp",
    "screenshots": [
      "/img/showcase/isotopic-game-store_screenshot.webp"
    ],
    "video": "",
    "display": "Normal",
    "id": "isotopic-game-store",
    "oneLiner": "The first Decentralized & Cross-Platform Game Store.",
    "tags": [
      "NFT",
      "Games"
    ],
    "usesInternetIdentity": false,
    "github": "https://github.com/IsotopicIO/icp-store",
    "twitter": "https://twitter.com/isotopic12",
    "youtube": "https://www.youtube.com/channel/UCrCMtg7PhCHX1tKpw5NIU7g",
    "submittableId": "44034269"
  },
  {
    "name": "InheritX",
    "description": "InheritX is a blockchain-based application developed on Internet Computer (ICP) that allows users to create a digital will and bequeath their assets to designated beneficiaries in the event of their death.",
    "website": "https://inherit-x.vercel.app/",
    "logo": "/img/showcase/inheritx_logo.webp",
    "screenshots": [
      "/img/showcase/inheritx_screenshot.webp"
    ],
    "video": "https://www.youtube.com/watch?v=S-VYBLeOoA0",
    "display": "Normal",
    "id": "inheritx",
    "oneLiner": "Empowers seamless & confident digital asset succession for individuals",
    "tags": [
      "Bitcoin",
      "DeFi",
      "Chain Fusion"
    ],
    "usesInternetIdentity": false,
    "twitter": "https://twitter.com/icpdelta",
    "youtube": "https://www.youtube.com/@inheritX_0101",
    "submittableId": "41410724"
  },
  {
    "id": "icp-explorer",
    "name": "ICP Explorer",
    "website": "https://icp.footprint.network/",
    "tags": [
      "Tools / Infrastructure"
    ],
    "stats": "1000 users",
    "usesInternetIdentity": false,
    "description": "ICP Explorer is a Block Explorer and Analytics Platform for Internet Computer, a decentralized smart contracts platform.",
    "oneLiner": "Block Explorer for Internet Computer",
    "display": "Normal",
    "logo": "/img/showcase/icp-explorer_logo.webp",
    "screenshots": []
  },
  {
    "id": "icpsig",
    "name": "ICPsig",
    "oneLiner": "Multisig for Internet Computer",
    "website": "https://icpsig.in/",
    "tags": [
      "Wallet",
      "Bitcoin",
      "DAO",
      "Chain Fusion"
    ],
    "twitter": "https://twitter.com/premiurly",
    "description": "ICPsig is multisig dapp for internet computer. ICPsig allows multiple principals to control funds in one address.",
    "usesInternetIdentity": true,
    "display": "Normal",
    "logo": "/img/showcase/icpsig_logo.png",
    "screenshots": [
      "/img/showcase/icpsig_screenshot.png"
    ],
    "submittableId": "41506799"
  },
  {
    "name": "BitBasel Art Marketplace",
    "description": "A curated marketplace for buying and selling digital artwork. Built on the Internet Computer leveraging the Bitcoin Ordinals Protocol",
    "website": "https://bitbasel.com/",
    "logo": "/img/showcase/bitbasel-art-marketplace_logo.webp",
    "screenshots": [
      "/img/showcase/bitbasel-art-marketplace_screenshot.webp"
    ],
    "display": "Normal",
    "id": "bitbasel-art-marketplace",
    "oneLiner": "A curated marketplace for buying and selling digital artwork.",
    "stats": "100+ artworks",
    "tags": [
      "Bitcoin",
      "NFT",
      "Chain Fusion"
    ],
    "usesInternetIdentity": false,
    "github": "https://github.com/BitBasel",
    "twitter": "https://twitter.com/bitbaselart?ref_src=twsrc%5Egoogle%7Ctwcamp%5Eserp%7Ctwgr%5Eauthor",
    "submittableId": "41349769"
  },
  {
    "name": "Hobbi",
    "description": "With Hobbi, you can create a profile and record all the multimedia content you consume. Whether it's a movie, a book, or even a video game, register and share your profile with whomever you want.",
    "website": "https://hobbi.me",
    "logo": "/img/showcase/hobbi_logo.svg",
    "screenshots": [
      "/img/showcase/hobbi_screenshot.png"
    ],
    "display": "Normal",
    "id": "hobbi",
    "oneLiner": "Hobbi, the web3 social platform",
    "stats": "100% on chain",
    "tags": [
      "SocialFi",
      "NFT"
    ],
    "usesInternetIdentity": true,
    "github": "https://github.com/Zona-Tres/Hobbi/",
    "submittableId": "36099620"
  },
  {
    "name": "Loka",
    "description": "Loka is a platform that enables retail investors to acquire BTC at better than market prices through co-investing with Bitcoin miners. The arrangement is based on a trustless non-custodial escrow solution, which eliminates any exposure to centralized party risk.",
    "website": "https://lokamining.com",
    "logo": "/img/showcase/loka_icon.png",
    "screenshots": [
      "/img/showcase/loka_screen.jpg"
    ],
    "display": "Normal",
    "id": "loka",
    "oneLiner": "Trustless Non-Custodial Bitcoin Mining Platform built on IC",
    "stats": "100+ users, 10+ global miners",
    "tags": [
      "Bitcoin",
      "Tools / Infrastructure",
      "DeFi",
      "Chain Fusion"
    ],
    "usesInternetIdentity": false,
    "github": "https://github.com/lokaverse",
    "twitter": "https://twitter.com/lokamining",
    "submittableId": "43890593"
  },
  {
    "name": "icRouter",
    "description": "icRouter is a cross-chain network of assets based on threshold signature technology, with no off-chain bridges, supporting Bitcoin, IC, and EVM networks (e.g., Ethereum).",
    "website": "https://iclight.io/account",
    "logo": "/img/showcase/icrouter_logo.webp",
    "screenshots": [
      "/img/showcase/icrouter_screenshot.webp"
    ],
    "video": "",
    "display": "Normal",
    "id": "icrouter",
    "oneLiner": "icRouter: A cross-chain network of assets",
    "stats": "",
    "tags": [
      "Bitcoin",
      "Ethereum",
      "DeFi",
      "Chain Fusion"
    ],
    "usesInternetIdentity": true,
    "github": "https://github.com/iclighthouse/icRouter",
    "twitter": "https://twitter.com/ICLighthouse",
    "youtube": "https://youtu.be/Z92o1oCH598",
    "submittableId": "41203767"
  },
  {
    "id": "bitfinitywallet",
    "name": "Bitfinity Wallet",
    "oneLiner": "A wallet to store and manage NFTs, Tokens, and connect to dapps on the Internet Computer.",
    "website": "https://wallet.infinityswap.one/",
    "tags": [
      "Wallet",
      "Bitcoin",
      "Ethereum",
      "Chain Fusion"
    ],
    "description": "The Bitfinity Wallet is a multi-chain wallet built and open-sourced by InfinitySwap. It is a browser extension that allows you to store and transfer your BTC, ICP, SNS-1, NFT, and other tokens - as well as log into Internet Computer dapps with a single click. The InfinitySwap Wallet also supports Internet Identity, the powerful authentication framework provided by the Internet Computer.",
    "display": "Large",
    "logo": "/img/showcase/bitfinitywallet_logo.webp",
    "videoContentType": "video/mp4",
    "screenshots": [
      "/img/showcase/bitfinitywallet_screenshot.webp"
    ]
  },
  {
    "id": "vault-k8s",
    "name": "Vault k8s Canister",
    "website": "https://github.com/Zondax/vault-k8s-canister",
    "oneLiner": "IC-based secret sharing, ensuring flexible, secure management.",
    "tags": [
      "Tools / Infrastructure"
    ],
    "description": "POC of a decentralized secret management solution that leverages Internet Computer (IC) technology. It aims to provide a means for services to share secrets in a flexible, transparent, and secure way. It simplifies the flow of secret management between consumers in the cluster as well as rotate secrets based on config for added security.",
    "stats": "100% on chain ACL",
    "usesInternetIdentity": false,
    "github": "https://github.com/Zondax/vault-k8s-canister",
    "youtube": "https://youtu.be/99MahI1SO7c",
    "twitter": "https://twitter.com/_zondax_",
    "logo": "/img/showcase/zondax-logo.svg",
    "screenshots": [
      "/img/showcase/vault-k8s.jpg"
    ],
    "submittableId": "40715473"
  },
  {
    "name": "ubin",
    "description": "Allows you to seamlessly launch your file storage smart contracts on ICP and interact with them via a file explorer in the browser.",
    "website": "https://h3cjw-syaaa-aaaam-qbbia-cai.ic0.app/",
    "logo": "/img/showcase/asset-app_logo.png",
    "screenshots": [
      "/img/showcase/asset-app.jpg"
    ],
    "id": "ubin",
    "oneLiner": "Allows you to seamlessly launch your file storage smart contracts on ICP and interact with them via a file explorer in the browser.",
    "tags": [
      "Tools / Infrastructure"
    ],
    "usesInternetIdentity": true
  },
  {
    "id": "Outank NFT Rarity",
    "name": "Outrank",
    "oneLiner": "Working group with a vision to develop correct rarity metrics for all types of NFTs",
    "website": "https://www.outrank.io",
    "tags": [
      "NFT",
      "Tools / Infrastructure"
    ],
    "description": "Open-source code, onchain rarity calculator, and empirical research to allow users to better understand NFT rarity",
    "logo": "/img/showcase/Outrank_logo.jpg",
    "usesInternetIdentity": false,
    "github": "https://github.com/OutRankNFT",
    "youtube": "https://youtu.be/N8ap_FPNQv8",
    "twitter": "https://twitter.com/OutRankNFT",
    "submittableId": "35224577"
  },
  {
    "name": "user controlled mind and body canister",
    "id": "ic-mind-body-canister",
    "website": "https://github.com/blueberryxtech/ic-mind-body-canister",
    "oneLiner": "tooling for uploading and accessing mind and body data from a firebase API onto ICP canister, blueberry data as a reference example",
    "logo": "/img/showcase/ic-mind-body-canister.png",
    "tags": [
      "Tools / Infrastructure"
    ],
    "description": "POC of a decentralized mind and body data management tooling that leverages Internet Computer (IC) technology. This POC provides methods and interface to submit HTTP Outcall requests to a proxy API that interfaces with a Firebase FIrestore database. It provides an example front end react application that interacts with a motoko backend.",
    "usesInternetIdentity": false,
    "github": "https://github.com/blueberryxtech/ic-mind-body-canister",
    "submittableId": "44190088"
  },
  {
    "id": "icgpt",
    "name": "icgpt",
    "oneLiner": "A chat app that uses Qwen2.5-instruct LLM with 0.5 billion parameters, the largest LLM currently live on ICP.",
    "website": "https://icgpt.icpp.world/",
    "description": "A chat app that uses Qwen2.5-instruct LLM with 0.5 billion parameters, the largest LLM currently live on ICP.",
    "tags": [
      "Tools / Infrastructure",
      "AI"
    ],
    "logo": "/img/showcase/icpp-logo.dracula-cyan.112x112.png",
    "usesInternetIdentity": true,
    "github": "https://github.com/icppWorld/icgpt",
    "youtube": "https://youtu.be/2DhTpYrs-f0",
    "twitter": "https://twitter.com/icpp_pro",
    "submittableId": "43877997"
  },
  {
    "name": "Ping",
    "description": "Ping is a notification service that boosts ecosystem engagement by creating a direct communication channel between dapp developers and their respective users.",
    "website": "https://h7jna-pqaaa-aaaak-afgiq-cai.icp0.io/",
    "logo": "/img/showcase/ping_logo.webp",
    "display": "Normal",
    "id": "ping",
    "oneLiner": "Stay updated on ICP dapps with Ping!",
    "stats": "5 and counting!",
    "tags": [
      "Tools / Infrastructure"
    ],
    "usesInternetIdentity": true,
    "github": "https://github.com/QuezarHQ/pingICP",
    "twitter": "https://twitter.com/quezarHQ",
    "submittableId": "41431540"
  },
  {
    "name": "Alphaday",
    "description": "Alphaday is a powerful crypto workflow aggregator that pulls in news, onchain data, social media, web3 services and much more into one customizable UI.",
    "website": "https://app.alphaday.com/b/dfinity/",
    "logo": "/img/showcase/Alphaday_logo.png",
    "screenshots": [
      "/img/showcase/Alphaday_screenshot.png"
    ],
    "video": "/img/showcase/Alphaday_video.mp4",
    "display": "Normal",
    "id": "alphaday",
    "oneLiner": "The one tool you need to stay up to date and with crypto.",
    "stats": "15,000+ Active Users",
    "tags": [
      "SocialFi",
      "Tools / Infrastructure"
    ],
    "usesInternetIdentity": false,
    "github": "https://github.com/AlphadayHQ ",
    "twitter": "https://twitter.com/AlphadayHQ ",
    "youtube": "https://www.youtube.com/watch?v=ThCd_W3rK_8 ",
    "submittableId": "34117398",
    "videoContentType": "video/mp4"
  },
  {
    "name": "Metaversity1",
    "description": "Advancing Web3 literacy and diversity with a streamlined data pipeline, integrating robust databases, interactive visualizations, and accessible open-source tools.",
    "website": "https://sunshineluyao.github.io/icp-nns/",
    "logo": "/img/showcase/Metaversity_logo.webp",
    "screenshots": [
      "/img/showcase/Metaversity_screenshot.webp"
    ],
    "video": "",
    "display": "Normal",
    "id": "Metaversity",
    "oneLiner": "Boosting Web3 Skills & Inclusion with Clear Data & Visuals",
    "stats": "Web3 for All",
    "tags": [
      "AI",
      "Tools / Infrastructure",
      "DAO"
    ],
    "usesInternetIdentity": false,
    "github": "https://github.com/sunshineluyao/icp-nns",
    "twitter": "https://twitter.com/sunshineluyao",
    "youtube": "https://youtu.be/_Oftr6GrokY",
    "submittableId": " 34624410"
  },
  {
    "name": "Datanome",
    "description": "Datanome is a decentralized data platform aimed at simplifying the buying, selling, and working with data. It is essentially a decentralized version of Snowflake with a simplified version of Deepnote on top.",
    "website": "https://app.datanome.com",
    "logo": "/img/showcase/datanome-logo.png",
    "screenshots": [
      "/img/showcase/datanome-screenshot.png"
    ],
    "video": "",
    "display": "Normal",
    "id": "datanome",
    "oneLiner": "Decentralized data marketplace",
    "stats": "Alpha phase",
    "tags": [
      "NFT",
      "DeFi"
    ],
    "usesInternetIdentity": false,
    "github": "https://github.com/datanomeproject",
    "twitter": "https://twitter.com/datanomeproject",
    "youtube": "",
    "submittableId": "39687036",
    "videoContentType": "video/mp4"
  },
  {
    "name": "glue",
    "description": "An easy-to-use solution for community leaders and members to perform holder verification of NFTs and tokens on Discord.",
    "website": "https://github.com/glue-org",
    "logo": "/img/showcase/glue_logo.webp",
    "screenshots": [
      "/img/showcase/glue_screenshot.webp"
    ],
    "video": "/img/showcase/glue_video.mp4",
    "display": "Normal",
    "id": "glue",
    "oneLiner": "Holder verification for tokens and NFTs for discord.",
    "stats": "9000+ users",
    "tags": [
      "NFT",
      "Tools / Infrastructure",
      "DAO"
    ],
    "usesInternetIdentity": false,
    "github": "https://github.com/glue-org",
    "twitter": "https://twitter.com/glue_org",
    "youtube": "",
    "submittableId": "28043953",
    "videoContentType": "video/mp4"
  },
  {
    "name": "ICSoccerWorld",
    "description": "Soccer simulation built for ICP using ICPP. Based on code sample from book \"AI Game Programming by Example\". Demo is built in C++ and uses Jolt physics Engine.",
    "website": "https://gb4ri-5yaaa-aaaal-ac3hq-cai.raw.icp0.io/",
    "logo": "/img/showcase/ICSoccerWorld.png",
    "display": "Normal",
    "id": "ICSoccerWorld",
    "oneLiner": "Soccer simulation built for ICP using ICPP. ",
    "tags": [
      "NFT",
      "Metaverse",
      "Games",
      "AI"
    ],
    "usesInternetIdentity": false,
    "github": "https://github.com/ktimam/ICSimpleSoccer",
    "twitter": "https://twitter.com/ICSoccerWorld",
    "submittableId": "44414655"
  },
  {
    "name": "Mapz",
    "description": "Transforming EV Charging Access with a Community-Driven, Blockchain-Enabled Platform",
    "website": "https://onzmk-taaaa-aaaal-acw4a-cai.icp0.io/",
    "logo": "/img/showcase/Mapz_logo.png",
    "screenshots": [
      "/img/showcase/Mapz_screenshot.png"
    ],
    "display": "Normal",
    "id": "mapz",
    "oneLiner": "Airbnb for EV charging powered by Blockchain",
    "stats": "3000+ users",
    "tags": [
      "NFT"
    ],
    "usesInternetIdentity": false,
    "github": "https://github.com/nbelthan/Mapz-navigator",
    "twitter": "https://twitter.com/Mapzlive",
    "youtube": "",
    "submittableId": "43548962"
  },
  {
    "id": "IcpKit",
    "name": "IcpKit",
    "oneLiner": "A Swift package for interacting with the IC on iOS and MacOS",
    "website": "https://github.com/kosta-bity/IcpKit",
    "tags": [
      "Wallet",
      "Tools / Infrastructure"
    ],
    "description": "A comprehensive iOS package for writing mobile applications that interact with the Internet Computer Protocol (ICP), written in Swift. IcpKit aims at facilitating the interaction between iOS apps and the ICP blockchain.",
    "stats": "1 iOS app",
    "logo": "/img/showcase/icpkit_logo.png",
    "usesInternetIdentity": false,
    "github": "https://github.com/kosta-bity/IcpKit",
    "youtube": "https://youtu.be/vavGeUkNF8g",
    "twitter": "https://twitter.com/kosta__g/status/1752691646150455584",
    "submittableId": "40467179"
  },
  {
    "name": "🐲 Dragon Eyes 👀",
    "description": "Provably fair dice rolling game as a testament that randomness can be obtained onchain",
    "website": "https://icdragon.xyz/",
    "logo": "/img/showcase/icdragon_logo.png",
    "screenshots": [
      "/img/showcase/icdragon_screenshot.png"
    ],
    "display": "Normal",
    "id": "dragon-eyes",
    "oneLiner": "Provably fair and fun dice rolling game with a quirk",
    "stats": "1500+ transactions",
    "tags": [
      "Games"
    ],
    "usesInternetIdentity": false,
    "github": "https://github.com/icdragoneyes/dragon_canister",
    "twitter": "https://twitter.com/icdragoneyes",
    "youtube": "",
    "submittableId": ""
  },
  {
    "id": "relinkdxyz",
    "name": "{r}elinkd",
    "oneLiner": "Digital identity + scores protocol and dapp",
    "website": "https://relinkd.xyz/",
    "tags": [
      "Tools / Infrastructure",
      "SocialFi"
    ],
    "description": "Digital identity + scores protocol and dapp. We're building a decentralized identity protocol, aggregating onchain and off-chain credentials into the scores for creating trustworthy self-sovereign identity and personal brand profiles.",
    "stats": "1000 users",
    "logo": "/img/showcase/relinkdxyz.png",
    "usesInternetIdentity": false,
    "github": "https://github.com/relinkd",
    "twitter": "https://twitter.com/relinkdxyz"
  },
  {
    "id": "ic_siwe",
    "name": "ic_siwe (Sign-In with Ethereum)",
    "oneLiner": "Use your Ethereum wallet to sign in to the Internet Computer!",
    "website": "https://github.com/kristoferlund/ic-siwe",
    "tags": [
      "Tools / Infrastructure",
      "Ethereum",
      "Chain Fusion"
    ],
    "description": "Rust support library and canister to enable Ethereum users to easily sign in to the Internet Computer. ic_siwe enhances the interoperability between Ethereum and the Internet Computer platform, enabling developers to build applications that leverage the strengths of both platforms.",
    "stats": "",
    "logo": "/img/showcase/ic_siwe_logo.png",
    "usesInternetIdentity": false,
    "github": "https://github.com/kristoferlund/ic-siwe",
    "screenshots": [
      "/img/showcase/ic_siwe_screenshot.png"
    ],
    "submittableId": "44265779"
  },
  {
    "name": "Virtuaseal",
    "description": "An application that will allow users to submit information to and sign documents leveraging a smart contract on the blockchain. Users can create documents from a template or from scratch, verify the robustness and authenticity of the document using hashes, sign documents in a secured manner, and share documents with other parties",
    "website": "https://p3cwv-2aaaa-aaaap-abwba-cai.icp0.io/",
    "logo": "/img/showcase/virtuaseal.png",
    "display": "Normal",
    "id": "virtuaseal",
    "oneLiner": "An application that will allow users to submit information to and sign documents leveraging a smart contract on the blockchain.",
    "tags": [
      "Tools / Infrastructure"
    ],
    "usesInternetIdentity": true,
    "github": "https://github.com/KovachTechnologies/ICP-VirtuaSeal/",
    "twitter": "https://twitter.com/kovachtech",
    "submittableId": "44337954"
  },
  {
    "name": "ArcMind",
    "description": "ArcMind AI is a LLM-powered autonomous agent running that uses Chain of thoughts for reasoning, taking actions and completing goals. It orchestrates with web agents to interact with the world in real time, and Vector DB for long term memory store.",
    "website": "https://arcmindai.app",
    "logo": "/img/showcase/arcmind_logo.svg",
    "display": "Normal",
    "id": "ArcMind",
    "oneLiner": "A LLM-powered autonomous agent running that uses Chain of thoughts for reasoning, taking actions and completing goals.",
    "tags": [
      "Tools / Infrastructure",
      "AI"
    ],
    "usesInternetIdentity": false,
    "github": "https://github.com/arcmindai/arcmindai",
    "twitter": "https://twitter.com/arcmindai",
    "submittableId": "39060710"
  },
  {
    "name": "DeVinci AI Assistant",
    "description": "DeVinci AI Assistant is a personalized AI assistant that redefines the paradigm of digital privacy and trust and powered by an open-source AI model that operates directly within your browser.",
    "website": "https://x6occ-biaaa-aaaai-acqzq-cai.icp0.io/",
    "logo": "/img/showcase/DeVinci_logo.png",
    "display": "Normal",
    "id": "DevinciAI",
    "oneLiner": "Browser-based personalized AI assistant that redefines the paradigm of digital privacy and trust.",
    "tags": [
      "Tools / Infrastructure",
      "AI"
    ],
    "usesInternetIdentity": false,
    "github": "https://github.com/patnorris/DecentralizedAIonIC"
  },
  {
    "name": "Accelar",
    "description": "Accelar is a unified product development infrastructure that allows for efficient development, launching, and management of web3 features including LLMs on ICP. Create canisters, workflows, identities, and interact with dApps through a non-custodial wallet.",
    "website": "https://www.accelar.io",
    "logo": "/img/showcase/accelar_logo.svg",
    "display": "Normal",
    "id": "Accelar",
    "oneLiner": "A unified product development infrastructure that allows for efficient development, launching, and management of web3 features including LLMs on ICP.",
    "tags": [
      "Tools / Infrastructure",
      "AI"
    ],
    "usesInternetIdentity": true,
    "github": "https://github.com/Accelar-labs",
    "twitter": "https://twitter.com/accelarlabs",
    "submittableId": "44378832"
  },
  {
    "name": "IC-Mnist",
    "description": "IC-Mnist provides a frontend for drawing a digit and a backend that performs an inference using a pretrained MNIST model to predict the drawn digit.",
    "website": "https://jsi2g-jyaaa-aaaam-abnia-cai.icp0.io/",
    "logo": "/img/showcase/mnist.png",
    "display": "Normal",
    "id": "icmnist",
    "oneLiner": "IC-Mnist provides a frontend for drawing a digit and a backend that performs an inference using a pretrained MNIST model to predict the drawn digit.",
    "tags": [
      "Tools / Infrastructure",
      "AI"
    ],
    "usesInternetIdentity": false,
    "github": "https://github.com/smallstepman/ic-mnist"
  },
  {
    "name": "ELNA.ai",
    "description": "ELNA.ai is the world's first fully onchain decentralized GenAI Companion.",
    "website": "https://www.elna.ai/",
    "logo": "/img/showcase/elnaai_logo.png",
    "display": "Normal",
    "id": "elnaai",
    "oneLiner": "ELNA.ai is the world's firsrt fully onchain decentralized GenAI Companion.",
    "tags": [
      "Tools / Infrastructure",
      "AI",
      "DAO"
    ],
    "usesInternetIdentity": false,
    "github": "https://github.com/elna-ai",
    "twitter": "https://twitter.com/elna_live",
    "submittableId": "44027684"
  },
  {
    "id": "vaultbet",
    "name": "VaultBet",
    "oneLiner": "Redefining online betting on the Internet Computer.",
    "website": "https://vault-bet.com",
    "tags": [
      "Games",
      "DeFi",
      "Bitcoin",
      "Ethereum",
      "NFT",
      "Chain Fusion"
    ],
    "twitter": "https://twitter.com/VaultBet",
    "discord": "https://discord.gg/qmr92dup3J",
    "description": "VaultBet is redefining online betting on the Internet Computer. Hosted completely onchain and built on the IC. Whether it's sports, lottery or arcade - users can experience transparency, security, and community-driven gambling like never before.",
    "usesInternetIdentity": false,
    "stats": "1000+ Monthly Users",
    "display": "Normal",
    "logo": "/img/showcase/vaultbet_logo.webp"
  },
  {
    "id": "icp-governor",
    "name": "ICP Governor",
    "oneLiner": "ICP Governor is an application used to manage a single DAO: create proposals, vote, timelock and execute them.",
    "website": "https://b4umt-saaaa-aaaak-afnpa-cai.icp0.io/",
    "tags": [
      "DAO"
    ],
    "github": "https://github.com/redsteep/dfinity-icp-governor",
    "description": "ICP Governor is an application used to manage a single DAO: create proposals, vote, timelock and execute them.",
    "usesInternetIdentity": true,
    "display": "Normal",
    "logo": "/img/showcase/redsteep_logo.png",
    "submittableId": "44503539"
  },
  {
    "id": "formyfi",
    "name": "Formyfi",
    "oneLiner": "Decentralized & fully onchain forms.",
    "website": "https://formyfi.io",
    "tags": [
      "Tools / Infrastructure"
    ],
    "github": "https://github.com/Talentum-id/formify",
    "description": "Decentralized & fully onchain forms. Toolset for conducting surveys in Web3, ensuring security and completeness of data.",
    "usesInternetIdentity": true,
    "display": "Normal",
    "logo": "/img/showcase/formify_logo.jpeg",
    "submittableId": "44539692"
  },
  {
    "id": "blendsafe",
    "name": "Blendsafe",
    "oneLiner": "A MultiSignature wallet and omnichain module designed for cross-chain message signing, suitable for multiple blockchain ecosystems.",
    "website": "https://blendsafe.com/",
    "tags": [
      "Tools / Infrastructure",
      "Wallet",
      "Ethereum",
      "Chain Fusion"
    ],
    "github": "https://github.com/deep-ink-ventures/blend-safe",
    "description": "A MultiSignature wallet and omnichain module designed for cross-chain message signing, suitable for multiple blockchain ecosystems.",
    "usesInternetIdentity": true,
    "display": "Normal",
    "logo": "/img/showcase/blendsafe.svg",
    "submittableId": "44514818"
  },
  {
    "id": "pado",
    "name": "PADO",
    "oneLiner": "Decentralized computation network based on zkFHE",
    "website": "https://bupby-pqaaa-aaaam-abykq-cai.icp0.io/",
    "tags": [
      "Tools / Infrastructure"
    ],
    "github": "https://github.com/pado-labs/pado-icp",
    "twitter": "https://twitter.com/padolabs",
    "discord": "https://discord.com/invite/FQZFGGq7zv",
    "description": "A zk-attestation and computation network that breaks down barriers between datasets, enriches smart contract functionalities, and enables secure monetization of personal data within privacy-protected data flows.",
    "usesInternetIdentity": false,
    "stats": "25,000+ users",
    "display": "Normal",
    "logo": "/img/showcase/pado_logo.webp",
    "submittableId": "43873751"
  },
  {
    "id": "openfpl",
    "name": "OpenFPL",
    "oneLiner": "Decentralised Fantasy Football.",
    "website": "https://openfpl.xyz/",
    "tags": [
      "SocialFi",
      "DAO"
    ],
    "github": "https://github.com/jamesbeadle/OpenFPL",
    "twitter": "https://twitter.com/OpenFPL_DAO",
    "description": "Decentralised Fantasy Football",
    "usesInternetIdentity": true,
    "display": "Normal",
    "logo": "/img/showcase/openfpl_logo.png"
  },
  {
    "id": "icghost",
    "name": "ICGhost",
    "oneLiner": "The First Decentralized Meme Coin on IC",
    "website": "https://yadjb-mqaaa-aaaan-qaqlq-cai.icp0.io/",
    "tags": [
      "DeFi",
      "DAO"
    ],
    "description": "The First Decentralized Meme Coin on IC",
    "usesInternetIdentity": false,
    "display": "Normal",
    "logo": "/img/showcase/icghost.png"
  },
  {
    "id": "sneed",
    "name": "sneed",
    "oneLiner": "The Blank Canvas DAO on the Internet Computer.",
    "website": "https://icsneed.com/?wp=sneed",
    "tags": [
      "DeFi",
      "DAO"
    ],
    "description": "The Blank Canvas DAO on the Internet Computer.",
    "usesInternetIdentity": false,
    "display": "Normal",
    "logo": "/img/showcase/sneed.png"
  },
  {
    "id": "windoge98",
    "name": "Windoge98",
    "oneLiner": "The retro flavored utility meme.",
    "website": "https://windoge98.com",
    "twitter": "https://x.com/windoge_98",
    "tags": [
      "DeFi",
      "DAO"
    ],
    "description": "Windoge98 is a retro flavored utility meme. A nostalgic portal to the Internet Computer.",
    "usesInternetIdentity": false,
    "display": "Normal",
    "logo": "/img/showcase/w98.webp"
  },
  {
    "id": "gitcoin-passport-client",
    "name": "Gitcoin Passport Client",
    "oneLiner": "A UI that securely retrieves anti-Sybil scoring data from Gitcoin Passport and stores it in a DB.",
    "tags": [
      "Tools / Infrastructure",
      "Ethereum",
      "Chain Fusion"
    ],
    "website": "https://internet-computer.vporton.name/gitcoin-passport-client/",
    "github": "https://github.com/vporton/passport-client-dfinity",
    "description": "A UI that securely retrieves anti-Sybil scoring data from Gitcoin Passport and stores it in a DB.",
    "usesInternetIdentity": true,
    "display": "Normal",
    "logo": "/img/showcase/gitcoin-client.png"
  },
  {
    "id": "gamebloc",
    "name": "Game Bloc",
    "oneLiner": "A decentralized platform empowering gamers and gaming organizations to create, manage, and participate in game tournaments.",
    "website": "https://cv4ma-4qaaa-aaaal-adntq-cai.icp0.io/",
    "github": "https://github.com/Game-Bloc/Gamebloc-ICP",
    "twitter": "https://twitter.com/game_bloc",
    "discord": "https://discord.gg/wgRuenwTEK",
    "youtube": "https://www.youtube.com/@Game_bloc",
    "tags": [
      "Games",
      "SocialFi"
    ],
    "description": "A decentralized platform empowering gamers and gaming organizations to create, manage, and participate in game tournaments.",
    "usesInternetIdentity": true,
    "display": "Normal",
    "logo": "/img/showcase/gamebloc_logo.png",
    "submittableId": "44503915"
  },
  {
    "id": "dmail-network",
    "name": "Dmail Network",
    "oneLiner": "AI-powered decentralized messaging infrastructure.",
    "website": "https://dmail.ai",
    "tags": [
      "NFT",
      "SocialFi",
      "AI",
      "Enterprise",
      "Tools / Infrastructure"
    ],
    "twitter": "https://twitter.com/Dmailofficial",
    "discord": "https://discord.gg/dmailofficial",
    "description": "Dmail Network is an AI-powered decentralized communication infrastructure built to provide encrypted emails, unified notifications, and targeted marketing across multiple chains and dApps for users, developers, marketers and influencers",
    "usesInternetIdentity": true,
    "stats": "9,000,000+ users",
    "display": "Normal",
    "logo": "/img/showcase/dmail-network_logo.png"
  },
  {
    "id": "datapond",
    "name": "Datapond",
    "oneLiner": "A hub for exposing and tracing data used by AI to generate results.",
    "website": "https://recheck.io/",
    "tags": [
      "Tools / Infrastructure",
      "Enterprise",
      "AI"
    ],
    "twitter": "https://twitter.com/recheck_io",
    "github": "https://github.com/ReCheck-io/icp-datapond-integration",
    "description": "DataPond is a hub for exposing and tracing data used by AI to generate results. It enables end users and businesses to store files on Internet Computer and to control how they are consumed by AI tools as input for training, reasoning, or producing answers. DataPond is available as an open-source toolbox for developers who want to bridge their decentralized applications with AI transparently and efficiently.",
    "usesInternetIdentity": true,
    "display": "Normal",
    "logo": "/img/showcase/ReCheck_logo.png",
    "submittableId": "44626241"
  },
  {
    "id": "b4b",
    "name": "B4B",
    "oneLiner": "A Web3 influencer marketing protocol that brings transparency, ownership, escrow, and onchain history from all socials.",
    "website": "https://b4b.world",
    "tags": [
      "Tools / Infrastructure",
      "Enterprise",
      "SocialFi"
    ],
    "twitter": "https://twitter.com/b4b_world",
    "description": "B4B.app is a Web3 influencer marketing protocol that brings transparency, ownership, escrow, and onchain history from all socials",
    "usesInternetIdentity": true,
    "stats": "400+ influencers",
    "display": "Normal",
    "logo": "/img/showcase/b4b_logo.png",
    "submittableId": "44548318"
  },
  {
    "id": "pochi",
    "name": "pochi",
    "oneLiner": "Fully onchain decentralized human resource management software.",
    "tags": [
      "Bitcoin",
      "DeFi",
      "Chain Fusion"
    ],
    "github": "https://github.com/cosmasken/ic-payroll",
    "description": "Fully onchain decentralized human resource management software.",
    "usesInternetIdentity": true,
    "display": "Normal",
    "logo": "/img/showcase/pochi_logo.png",
    "submittableId": "44311024"
  },
  {
    "id": "frontrow",
    "name": "Front Row",
    "oneLiner": "Decentralised ticketing platform offering fully onchain, dynamic and tradable digital ticketing to event organisers.",
    "website": "https://xw7l2-viaaa-aaaal-qditq-cai.icp0.io/",
    "tags": [
      "NFT"
    ],
    "twitter": "https://twitter.com/FrontRowIC",
    "description": "Decentralised ticketing platform offering fully onchain, dynamic and tradable digital ticketing to event organisers.",
    "usesInternetIdentity": false,
    "display": "Normal",
    "logo": "/img/showcase/frontrow_logo.png",
    "submittableId": "43814286"
  },
  {
    "id": "icto",
    "name": "ICTO",
    "oneLiner": "ICTO is a one-stop platform automating token operations on the Internet Computer.",
    "tags": [
      "Tools / Infrastructure",
      "NFT",
      "DAO",
      "DeFi"
    ],
    "description": "ICTO is an automated token management platform that simplifies vesting schedules, recurring payroll distributions, token lock and tokenized crowdfunding for projects building on the Internet Computer. It provides modular smart contracts, allowing any project to transparently handle token operations without technical friction.",
    "usesInternetIdentity": true,
    "website": "https://icto.app",
    "github": "https://github.com/ICTO-Labs",
    "twitter": "https://twitter.com/icto_app",
    "display": "Large",
    "logo": "/img/showcase/icto_logo.png",
    "screenshots": [
      "/img/showcase/icto_screenshot_0.png"
    ],
    "submittableId": "45095733"
  },
  {
    "id": "appicdao",
    "name": "AppIC DAO",
    "oneLiner": "First-ever infrastructure layer that allows transferring and swapping of tokens between ICP and blockchains such as Bitcoin, Ethereum, and Solana.",
    "tags": [
      "Tools / Infrastructure",
      "Bitcoin",
      "Ethereum",
      "DeFi",
      "Chain Fusion"
    ],
    "description": "First-ever infrastructure layer that allows transferring and swapping of tokens between ICP and blockchains such as Bitcoin, Ethereum, and Solana.",
    "usesInternetIdentity": true,
    "website": "https://app.appic.solutions/",
    "github": "https://github.com/Appic-Solutions",
    "display": "Normal",
    "logo": "/img/showcase/appic_logo.png",
    "submittableId": "44626035"
  },
  {
    "id": "optigames",
    "name": "OptiGames",
    "oneLiner": "Flexible framework for fully onchain multiplayer turn-based games. Bulldog Blast is a semi-realtime multiplayer arcade combat game.",
    "tags": [
      "Tools / Infrastructure",
      "Games"
    ],
    "description": "Flexible framework for fully onchain multiplayer turn-based games. Bulldog Blast is a semi-realtime multiplayer arcade combat game.",
    "usesInternetIdentity": true,
    "website": "https://tpxio-7yaaa-aaaak-qdbaa-cai.icp0.io/",
    "github": "https://github.com/OptiSwapGames/optiswapgames",
    "display": "Normal",
    "logo": "/img/showcase/Optigames_logo.svg",
    "submittableId": "39903719"
  },
  {
    "id": "zokshpay",
    "name": "Zoksh Pay",
    "oneLiner": "A non-custodial payment solution that enables businesses to accept over 1000 currencies across 17 blockchains.",
    "tags": [
      "DeFi"
    ],
    "description": "A non-custodial payment solution that enables businesses to accept over 1000 currencies across 17 blockchains.",
    "usesInternetIdentity": false,
    "website": "https://zoksh.com/",
    "twitter": "https://twitter.com/zokshpay",
    "display": "Normal",
    "logo": "/img/showcase/Zoksh_logo.jpg",
    "stats": "Over 1 million USD in volume",
    "submittableId": "43963890"
  },
  {
    "id": "secureguardescrow",
    "name": "Secure Guard Escrow",
    "oneLiner": "A solution in making online transactions safe and sound.",
    "tags": [
      "DeFi"
    ],
    "description": "A solution in making online transactions safe and sound.",
    "usesInternetIdentity": false,
    "website": "https://cojoz-raaaa-aaaao-a3b7q-cai.icp0.io/",
    "github": "https://github.com/bix-tech/secure-guard-escrow",
    "display": "Normal",
    "logo": "/img/showcase/secure_guard_escrow_logo.png",
    "submittableId": "44880325"
  },
  {
    "id": "icapproject",
    "name": "Internet Computer Analytics Platform",
    "oneLiner": "A framework for users to query and analyze data from various sources in the ICP ecosystem.",
    "tags": [
      "Tools / Infrastructure"
    ],
    "description": "A framework for users to query and analyze data from various sources in the ICP ecosystem.",
    "usesInternetIdentity": false,
    "github": "https://github.com/mobr-ai/icap",
    "display": "Normal",
    "logo": "/img/showcase/ICAP_logo.png",
    "submittableId": "44300129"
  },
  {
    "id": "swimmingpool",
    "name": "Swimming Pool",
    "oneLiner": "Fully onchain permissionless stablecoin protocol, collateralizing your BTC, ETH and other crypto assets.",
    "tags": [
      "Bitcoin",
      "Ethereum",
      "DeFi",
      "Chain Fusion"
    ],
    "description": "Fully onchain permissionless stablecoin protocol, collateralizing your BTC, ETH and other crypto assets.",
    "usesInternetIdentity": false,
    "website": "https://swmpool.xyz",
    "twitter": "https://twitter.com/swmpool_finance",
    "github": "https://github.com/SWMPool/SwimmingPool",
    "display": "Normal",
    "logo": "/img/showcase/swimming_pool_logo.png"
  },
  {
    "id": "icpnftcreater",
    "name": "ICP NFT Creater",
    "oneLiner": "Shopify app designed to streamline the process of creating and launching NFT collections, product certificates, and more on ICP.",
    "tags": [
      "NFT"
    ],
    "description": "Shopify app designed to streamline the process of creating and launching NFT collections, product certificates, and more on ICP.",
    "usesInternetIdentity": false,
    "github": "https://github.com/tuminfei/ic_nft_creater",
    "display": "Normal",
    "logo": "/img/showcase/ic_nft_creater_logo.png",
    "submittableId": "44503669"
  },
  {
    "id": "codegov",
    "name": "codegov",
    "oneLiner": "Advancing decentralization of ICP through NNS Replica Version Management proposal reviews, informed, independent voting, and NNS tooling.",
    "tags": [
      "DAO"
    ],
    "description": "Advancing decentralization of ICP through NNS Replica Version Management proposal reviews, informed, independent voting, and NNS tooling.",
    "usesInternetIdentity": false,
    "website": "https://www.codegov.org/",
    "twitter": "https://twitter.com/codegovorg",
    "github": "https://github.com/CodeGov-org/codegov-website",
    "display": "Normal",
    "logo": "/img/showcase/codegov_logo.jpg"
  },
  {
    "id": "deaichat",
    "name": "DeAI Chat",
    "oneLiner": "A chat and API interface allowing communication with an AI model.",
    "tags": [
      "AI",
      "SocialFi"
    ],
    "description": "A chat and API interface allowing communication with an AI model.",
    "usesInternetIdentity": false,
    "website": "https://deai.chat/",
    "twitter": "https://twitter.com/deai_chat",
    "display": "Normal",
    "logo": "/img/showcase/deai_chat_logo.jpeg"
  },
  {
    "id": "onicai",
    "name": "Onicai",
    "oneLiner": "A B2B Platform for configuring Generative AI white label solutions.",
    "tags": [
      "AI"
    ],
    "description": "A B2B Platform for configuring Generative AI white label solutions.",
    "usesInternetIdentity": false,
    "website": "https://onicai.com/",
    "github": "https://github.com/onicai",
    "display": "Normal",
    "logo": "/img/showcase/onicai_logo.png"
  },
  {
    "id": "entrepot",
    "name": "Entrepot",
    "oneLiner": "ICP's most popular NFT marketplace",
    "website": "https://entrepot.app/",
    "tags": [
      "NFT"
    ],
    "twitter": "https://twitter.com/toniqlabs",
    "description": "Entrepot is a decentralized NFT marketplace developed by ToniqLabs, the creators behind Rise of the Magni, Stoic Wallet, Cronic NFTs, and Exponent. Entrepot provides users with tools and onchain services to design, deploy, and manage NFTs and traditional tokens.",
    "usesInternetIdentity": false,
    "stats": "1,000,000+ ICP volume",
    "display": "Normal",
    "logo": "/img/showcase/entrepot_logo.webp",
    "screenshots": [
      "/img/showcase/entrepot_screenshot.webp"
    ]
  },
  {
    "name": "ICPanda DAO",
    "description": "ICPanda DAO is dedicated to building the Panda meme brand across the Internet Computer's decentralized ecosystem. They have developed a chatbot based on Qwen, E2EE messaging app, and more.",
    "website": "https://panda.fans/",
    "logo": "/img/showcase/icpanda-dao_logo.webp",
    "screenshots": [
      "/img/showcase/icpanda-dao_screenshot.webp"
    ],
    "display": "Normal",
    "id": "icpanda-dao",
    "oneLiner": "A decentralized Panda meme brand built on the Internet Computer.",
    "stats": "50,000+ users",
    "tags": [
      "DAO",
      "SocialFi",
      "NFT",
      "AI"
    ],
    "usesInternetIdentity": true,
    "github": "https://github.com/ldclabs/ic-panda",
    "twitter": "https://twitter.com/ICPandaDAO"
  },
  {
    "id": "odoc",
    "name": "odoc",
    "oneLiner": "Tasks managment, documentations, and smart contracts for online workers and freelancers.",
    "tags": [
      "Tools / Infrastructure"
    ],
    "description": "Odoc is a place where you can hire and work. It is empowering freelancers with transparent and liberating smart contracts on the blockchain.",
    "usesInternetIdentity": true,
    "website": "https://lwdq3-vqaaa-aaaal-acwda-cai.icp0.io/",
    "twitter": "https://twitter.com/odoc_icp",
    "github": "https://github.com/aliscie/odoc",
    "display": "Normal",
    "logo": "/img/showcase/odoc_logo.png"
  },
  {
    "id": "zkcross-icp-bridge",
    "name": "ZkCross",
    "oneLiner": "One-click limitless liquidity across blockchains.",
    "tags": [
      "DeFi"
    ],
    "description": "One-click limitless liquidity across blockchains.",
    "usesInternetIdentity": true,
    "website": "https://zkcross.network/",
    "github": "https://github.com/zkCross-Network/zkCross-ICP",
    "twitter": "https://twitter.com/ZkCrossNetwork",
    "display": "Normal",
    "logo": "/img/showcase/zkCross_logo.svg"
  },
  {
    "id": "icpexchange",
    "name": "ICPEx",
    "oneLiner": "A fully on-chain decentralized exchange powered by the Proactive Market Maker (PMM) algorithm.",
    "tags": [
      "DeFi"
    ],
    "description": "A fully on-chain decentralized exchange powered by the Proactive Market Maker (PMM) algorithm that is committed to becoming the leading decentralized financial hub serving Web3.",
    "usesInternetIdentity": true,
    "website": "https://icpex.org/",
    "github": "https://github.com/ICPExchange",
    "twitter": "https://twitter.com/ICPExchange",
    "youtube": "https://www.youtube.com/@ICPExchange",
    "display": "Normal",
    "stats": "229 tokens and 90 liquidity pools created",
    "logo": "/img/showcase/icpex_logo.png",
    "submittableId": "44773760"
  },
  {
    "id": "candb",
    "name": "CanDB",
    "oneLiner": "Flexible and truly horizontally scalable NoSQL database built for ICP.",
    "tags": [
      "Tools / Infrastructure"
    ],
    "description": "Flexible and truly horizontally scalable NoSQL database built for ICP.",
    "usesInternetIdentity": false,
    "website": "https://ykgs2-ziaaa-aaaak-qcfya-cai.icp0.io/",
    "github": "https://github.com/ORIGYN-SA/CanDB",
    "display": "Normal",
    "logo": "/img/showcase/candb_logo.png"
  },
  {
    "id": "personal-dao",
    "name": "Personal DAO",
    "oneLiner": "A web3 app that functions as a gated DAO, treasury, data storage solution, and more.",
    "tags": [
      "DAO"
    ],
    "description": "A web3 app that functions as a gated DAO, treasury, data storage solution, and more.",
    "usesInternetIdentity": true,
    "website": "https://fkkq7-siaaa-aaaap-qaaya-cai.ic0.app/",
    "twitter": "https://x.com/Personal_DAO",
    "discord": "https://discord.gg/r85DtR2TjG",
    "display": "Normal",
    "logo": "/img/showcase/personal_dao_logo.png"
  },
  {
    "id": "icp-canister-bridge",
    "name": "ICP Canister Bridge",
    "oneLiner": "A bridge powered by ICP that enables seamless swaps between the Lightning Network and EVM-compatible chains.",
    "tags": [
      "Bitcoin",
      "Ethereum",
      "Tools / Infrastructure",
      "Chain Fusion"
    ],
    "description": "A bridge powered by ICP that enables seamless swaps between the Lightning Network and EVM-compatible chains.",
    "usesInternetIdentity": false,
    "website": "https://vue2j-giaaa-aaaam-ab4bq-cai.icp0.io",
    "github": "https://github.com/Bitcoin-AI/icp-canister-bridge",
    "display": "Normal",
    "logo": "/img/showcase/icp_canister_bridge_logo.png"
  },
  {
    "id": "communities-ooo",
    "name": "Communities.ooo",
    "oneLiner": "A tool that creates online communities as NFTs owned by the creators.",
    "tags": [
      "SocialFi",
      "NFT"
    ],
    "description": "A tool that creates online communities as NFTs owned by the creators",
    "usesInternetIdentity": false,
    "website": "https://www.communities.ooo/",
    "github": "https://github.com/LiveDuo/communities",
    "youtube": "https://www.youtube.com/watch?v=GqROYKOaFv4",
    "display": "Normal",
    "logo": "/img/showcase/communities_ooo_logo.png"
  },
  {
    "id": "ic-footprint",
    "name": "IC Footprint",
    "oneLiner": "A blockchain ESG platform that tracks ICP environmental metrics and provides tooling to reduce the environmental impact of the network.",
    "tags": [
      "Tools / Infrastructure"
    ],
    "description": "A blockchain ESG platform that tracks ICP environmental metrics and provides tooling to reduce the environmental impact of the network.",
    "usesInternetIdentity": true,
    "website": "https://owqnd-biaaa-aaaak-qidaq-cai.icp0.io/",
    "twitter": "https://twitter.com/icfootprint",
    "display": "Normal",
    "logo": "/img/showcase/ic_footprint_logo.svg"
  },
  {
    "id": "galactic-bridge",
    "name": "Galactic Bridge",
    "oneLiner": "A cross-chain bridge that allows users to move between Solana and ICP.",
    "tags": [
      "DeFi"
    ],
    "description": "A cross-chain bridge that allows users to move between Solana and ICP.",
    "usesInternetIdentity": false,
    "website": "https://galactic-bridge-tzbjl.ondigitalocean.app/",
    "github": "https://github.com/weichain/galactic-bridge-icp",
    "display": "Normal",
    "logo": "/img/showcase/gBridge_logo.png"
  },
  {
    "id": "amplify-e2e-platform",
    "name": "Amplify Platform",
    "oneLiner": "A platform that enables Twitter (X) accounts to boost post engagement by rewarding interacting users with ICP and select ICRC tokens.",
    "tags": [
      "SocialFi"
    ],
    "description": "A platform that enables Twitter (X) accounts to boost post engagement by rewarding interacting users with ICP and select ICRC tokens.",
    "usesInternetIdentity": false,
    "website": "https://amplify-icp.com/",
    "twitter": "https://twitter.com/Amplify_ICP",
    "display": "Normal",
    "logo": "/img/showcase/amplify_logo.png"
  },
  {
    "id": "obsidian-tears",
    "name": "Obsidian Tears",
    "oneLiner": "Obsidian Tears is a 2D RPG similar to old-time classics, complete with NFT and blockchain integration on the Internet Computer.",
    "website": "https://obsidiantears.xyz/",
    "tags": [
      "Games",
      "NFT",
      "Metaverse"
    ],
    "description": "Obsidian Tears is a 2D adventure featuring original art, story, music, and over 50 collectible NFT artifacts. Our mission is to make a great story after our favorite old-time classics, and to empower others to do the same.",
    "logo": "/img/showcase/obsidian-tears-logo.webp",
    "display": "Normal",
    "usesInternetIdentity": false,
    "github": "https://github.com/obsidian-tears",
    "youtube": "https://youtu.be/PqlVY9Qy74M",
    "twitter": "https://twitter.com/obsidian__tears",
    "screenshots": [
      "/img/showcase/obsidian-tears-screenshot0.webp"
    ],
    "video": "/img/showcase/obsidian-tears-trailer.mp4",
    "videoContentType": "video/mp4",
    "submittableId": "25983021"
  },
  {
    "id": "b3wallet",
    "name": "B3Wallet",
    "oneLiner": "A decentralized, multi-chain wallet with unique support for Bitcoin, Ethereum, using Internet Computer's threshold ECDSA.",
    "tags": [
      "Tools / Infrastructure",
      "Bitcoin",
      "Ethereum",
      "Chain Fusion"
    ],
    "description": "A decentralized, multi-chain wallet with unique support for Bitcoin, Ethereum, using Internet Computer's threshold ECDSA.",
    "usesInternetIdentity": true,
    "website": "https://sehgq-cqaaa-aaaap-ahc4q-cai.icp0.io",
    "github": "https://github.com/B3Pay/B3Wallet",
    "display": "Normal",
    "logo": "/img/showcase/b3pay_logo.png"
  },
  {
    "id": "pass",
    "name": "Pass",
    "oneLiner": "First blockchain password manager.",
    "tags": [
      "Tools / Infrastructure"
    ],
    "description": "First blockchain password manager.",
    "usesInternetIdentity": true,
    "website": "https://www.ic-pass.app/",
    "github": "https://github.com/IC-Pass",
    "twitter": "https://twitter.com/pass_ic",
    "display": "Normal",
    "logo": "/img/showcase/pass_logo.svg"
  },
  {
    "id": "hamster",
    "name": "Hamster",
    "oneLiner": "One-stop infrastructure, developer toolkit and middleware DevOps service platform",
    "tags": [
      "Tools / Infrastructure"
    ],
    "description": "One-stop infrastructure, developer toolkit and middleware DevOps service platform",
    "usesInternetIdentity": true,
    "website": "https://hamsternet.io/",
    "twitter": "https://twitter.com/Hamsternetio",
    "display": "Normal",
    "logo": "/img/showcase/hamster_logo.svg"
  },
  {
    "name": "MSQ - Safe ICP Wallet",
    "description": "MSQ is a MetaMask extension that enables your wallet to work with the Internet Computer (ICP) blockchain. Buy goods, tip for services, donate to charities, and gift coins to your loved ones.",
    "website": "https://icp.msq.tech",
    "logo": "/img/showcase/msq-safe-icp-wallet_logo.svg",
    "screenshots": [
      "/img/showcase/msq-safe-icp-wallet_screenshot.webp"
    ],
    "video": "/img/showcase/msq-safe-icp-wallet_video.mp4",
    "display": "Normal",
    "id": "msq-safe-icp-wallet",
    "oneLiner": "Use the Internet Computer with MetaMask",
    "tags": [
      "Wallet"
    ],
    "usesInternetIdentity": false,
    "github": "https://github.com/fort-major/msq",
    "twitter": "https://twitter.com/msqwallet",
    "youtube": "",
    "submittableId": "45381706",
    "videoContentType": "video/mp4"
  },
  {
    "id": "riide",
    "name": "RIIDE",
    "description": "A community-owned Web3 application that primarily offers taxi, delivery, and courier services.",
    "website": "https://riide.org/",
    "logo": "/img/showcase/riide_logo.png",
    "display": "Normal",
    "oneLiner": "A community-owned Web3 application that primarily offers taxi, delivery, and courier services.",
    "stats": "5000 waitlist signups",
    "tags": [
      "SocialFi"
    ],
    "usesInternetIdentity": true,
    "twitter": "https://twitter.com/RiideDapp"
  },
  {
    "id": "chainkeyx",
    "name": "ChainkeyX",
    "description": "A crypto neobank that offers fully onchain bitcoin borrowing and lending on ICP.",
    "website": "https://www.chainkeyx.com",
    "logo": "/img/showcase/chainkeyx_logo.png",
    "display": "Normal",
    "oneLiner": "A crypto neobank that offers fully onchain bitcoin borrowing and lending on ICP.",
    "tags": [
      "Bitcoin",
      "DeFi",
      "Chain Fusion"
    ],
    "usesInternetIdentity": true,
    "twitter": "https://twitter.com/ckexchange",
    "github": "https://github.com/CKX-dev/CKX_Swap"
  },
  {
    "id": "konecta-protocol",
    "name": "Konectª",
    "description": "A new protocol that gathers notifications and events from all your apps implementing it, and compiles them into a user-specific canister.",
    "website": "https://qmtwu-wqaaa-aaaan-qlrya-cai.icp0.io/",
    "logo": "/img/showcase/konecta_logo.svg",
    "display": "Normal",
    "oneLiner": "A new protocol that gathers notifications and events from all your apps implementing it, and compiles them into a user-specific canister.",
    "tags": [
      "SocialFi"
    ],
    "usesInternetIdentity": true,
    "twitter": "https://twitter.com/konectA_Dao",
    "github": "https://github.com/sagcryptoicp/konnectA_canisters"
  },
  {
    "id": "estatedao",
    "name": "EstateDAO",
    "description": "A vacation real estate tokenization and rental platform on ICP, enabling users to invest in vacation real estate with investments as low as USD 100.",
    "website": "https://wbdy5-yyaaa-aaaap-abysq-cai.icp0.io/",
    "logo": "/img/showcase/estatedao_logo.png",
    "display": "Normal",
    "oneLiner": "A vacation real estate tokenization and rental platform on ICP, enabling users to invest in vacation real estate with investments as low as USD 100.",
    "tags": [
      "SocialFi",
      "DAO"
    ],
    "usesInternetIdentity": true,
    "twitter": "https://twitter.com/estatedao_icp",
    "github": "https://github.com/Estate-DAO/estate-nft-marketplace"
  },
  {
    "id": "motoko-sns",
    "name": "Motoko SNS",
    "description": "A community initiative aiming to drive awareness of the Motoko branding.",
    "website": "https://2uktw-yiaaa-aaaah-adwxq-cai.icp0.io/",
    "logo": "/img/showcase/motoko_sns_logo.png",
    "display": "Normal",
    "oneLiner": "A community initiative aiming to drive awareness of the Motoko branding.",
    "tags": [
      "SocialFi",
      "DAO"
    ],
    "usesInternetIdentity": false
  },
  {
    "id": "motdex",
    "name": "Motoko SNS",
    "description": "A game where users participate in motorcycle races, develop their riders and improve high-speed tracks.",
    "website": "https://motodex.dexstudios.games",
    "logo": "/img/showcase/motoko_sns_logo.png",
    "display": "Normal",
    "oneLiner": "A game where users participate in motorcycle races, develop their riders and improve high-speed tracks.",
    "tags": [
      "Games"
    ],
    "usesInternetIdentity": false
  },
  {
    "id": "distrikt",
    "name": "distrikt",
    "oneLiner": "Censorship-resistant fully onchain social media platform",
    "website": "https://distrikt.app",
    "tags": [
      "SocialFi"
    ],
    "twitter": "https://twitter.com/DistriktApp?s=20&t=FIuSJzaUxndtjKLTpwmCEw",
    "description": "Distrikt is a completely decentralized, community-owned Web3 social media platform. Users of the platform will soon be able to vote on upgrades, and no user data will ever be mined or sold. Create your account, secured by Internet Identity today.",
    "usesInternetIdentity": true,
    "authOrigins": [
      "https://distrikt.app",
      "https://az5sd-cqaaa-aaaae-aaarq-cai.ic0.app/"
    ],
    "display": "Normal",
    "stats": "110,000+ users",
    "logo": "/img/showcase/distrikt_logo.webp",
    "screenshots": [
      "/img/showcase/distrikt_screenshot.webp"
    ]
  },
  {
    "id": "bipquantum",
    "name": "bipquantum",
    "oneLiner": "An AI IP assistant and virtual lawyer that uses ICP to mint IP certificates, including licenses and ownership details.",
    "website": "https://gdjoy-siaaa-aaaap-qhh2q-cai.icp0.io/",
    "tags": [
      "Tools / Infrastructure",
      "AI"
    ],
    "twitter": "https://twitter.com/BipQuantum",
    "description": "An AI IP assistant and virtual lawyer that uses ICP to mint IP certificates, including licenses and ownership details.",
    "usesInternetIdentity": false,
    "display": "Normal",
    "logo": "/img/showcase/bipQuantum_logo.jpg"
  },
  {
    "id": "ICPCC",
    "name": "ICPCC DAO LLC",
    "oneLiner": "A community-owned and fully self-sustaining decentralized conference event series devoted to highlighting the ICP's technology and ecosystem.",
    "website": "https://osjzm-oaaaa-aaaal-ajcoq-cai.icp0.io/",
    "tags": [
      "DAO"
    ],
    "twitter": "https://twitter.com/icp_cc",
    "description": "A community-owned and fully self-sustaining decentralized conference event series devoted to highlighting the ICP's technology and ecosystem.",
    "usesInternetIdentity": false,
    "display": "Normal",
    "logo": "/img/showcase/icpcc_logo.png"
  },
  {
    "id": "clpfinance",
    "name": "CLP Finance",
    "oneLiner": "A liquidity protocol and native stablecoin that allows users to deposit assets, borrow stablecoins at zero interest.",
    "website": "https://www.clp.finance/",
    "tags": [
      "DeFi",
      "Bitcoin",
      "Ethereum",
      "Chain Fusion"
    ],
    "stats": "5,000 accounts",
    "twitter": "https://twitter.com/CLPFinance721",
    "description": "A liquidity protocol and native stablecoin that allows users to deposit assets, borrow stablecoins at zero interest.",
    "usesInternetIdentity": true,
    "display": "Normal",
    "logo": "/img/showcase/clpfinance_logo.png"
  },
  {
    "id": "sns-rewards-dashboard",
    "name": "SNS Rewards Dashboard by PYOR",
    "oneLiner": "A data dashboard that displays metrics and charts related to the rewards distributed within the SNS ecosystem.",
    "website": "https://shrny-laaaa-aaaag-alckq-cai.icp0.io/",
    "tags": [
      "Tools / Infrastructure",
      "DAO"
    ],
    "twitter": "https://twitter.com/pyorxyz",
    "description": "A data dashboard that displays metrics and charts related to the rewards distributed within the SNS ecosystem.",
    "usesInternetIdentity": false,
    "display": "Normal",
    "logo": "/img/showcase/pyor_logo.png"
  },
  {
    "id": "replicatr",
    "name": "Replicatr",
    "oneLiner": "Nostr relay using ICP for inter-relay synchronization.",
    "website": "https://replicatr.dev/",
    "tags": [
      "Tools / Infrastructure",
      "SocialFi"
    ],
    "twitter": "https://twitter.com/pyorxyz",
    "github": "https://github.com/Hubmakerlabs/replicatr",
    "description": "Nostr relay using ICP for inter-relay synchronization.",
    "usesInternetIdentity": false,
    "display": "Normal",
    "logo": "/img/showcase/replicator_logo.jpg"
  },
  {
    "id": "dotmeet",
    "name": "Dotmeet",
    "oneLiner": "A city-based events calendar app helping web3 communities and companies in effectively reaching their target audience within cities.",
    "website": "https://dotmeet.app/",
    "tags": [
      "SocialFi"
    ],
    "stats": "4,000 users",
    "twitter": "https://twitter.com/dotmeetapp",
    "github": "https://github.com/dotmeet/dotmeet-icp",
    "description": "A city-based events calendar app helping web3 communities and companies in effectively reaching their target audience within cities.",
    "usesInternetIdentity": true,
    "display": "Normal",
    "logo": "/img/showcase/dotmeet_logo.svg"
  },
  {
    "id": "syron",
    "name": "Syron",
    "oneLiner": "A USD-pegged stablecoin, overcollateralized with Bitcoin and powered by Chain Fusion.",
    "website": "https://tyrondao.org",
    "tags": [
      "Chain Fusion",
      "Bitcoin"
    ],
    "twitter": "https://twitter.com/tyrondao_org",
    "github": "https://github.com/tyrondao/tyron-icp",
    "description": "A USD-pegged stablecoin, overcollateralized with Bitcoin and powered by Chain Fusion.",
    "usesInternetIdentity": true,
    "display": "Normal",
    "logo": "/img/showcase/syron_logo.png"
  },
  {
    "id": "doxa",
    "name": "Doxa",
    "oneLiner": "A multi-stablecoin plartform with the doxa dollar.",
    "website": "https://i7m4z-gqaaa-aaaak-qddtq-cai.icp0.io/",
    "tags": [
      "Chain Fusion",
      "DeFi"
    ],
    "twitter": "https://twitter.com/doxa_dollar",
    "github": "https://github.com/DoxaFoundation/doxa-v3",
    "description": "A multi-stablecoin plartform with the doxa dollar.",
    "usesInternetIdentity": true,
    "display": "Normal",
    "logo": "/img/showcase/doxa_logo.jpeg"
  },
  {
    "id": "tezsign",
    "name": "Tezsign",
    "oneLiner": "A digital signing platform that offers a seamless signing experience for individuals and enterprises.",
    "website": "https://www.tezsign.com/",
    "tags": [
      "Enterprise",
      "Tools / Infrastructure"
    ],
    "twitter": "https://twitter.com/TezSign/",
    "description": "A digital signing platform that offers a seamless signing experience for individuals and enterprises.",
    "usesInternetIdentity": false,
    "display": "Normal",
    "logo": "/img/showcase/tezsign_logo.png"
  },
  {
    "id": "momint",
    "name": "Momint",
    "oneLiner": "Momint enables fractional trade of renewable energy projects through its Asset Marketplace.",
    "website": "https://www.momint.so",
    "tags": [
      "DeFi",
      "NFT"
    ],
    "stats": "53,000 users",
    "twitter": "https://twitter.com/Momint_official",
    "description": "Momint enables fractional trade of renewable energy projects through its Asset Marketplace.",
    "usesInternetIdentity": false,
    "display": "Normal",
    "logo": "/img/showcase/momint_logo.png"
  },
  {
    "id": "icsi",
    "name": "ICP Subaccount Indexer (ICSI) by Jagad",
    "oneLiner": "A tool designed to manage and track ICP sub-accounts on the Internet Computer.",
    "website": "https://jagad.to/",
    "tags": [
      "Tools / Infrastructure"
    ],
    "twitter": "https://twitter.com/Jagad_Official",
    "github": "https://github.com/garudaidr/icp-subaccount-indexer",
    "description": "A tool designed to manage and track ICP sub-accounts on the Internet Computer.",
    "usesInternetIdentity": false,
    "display": "Normal",
    "logo": "/img/showcase/jagad_logo.png"
  },
  {
    "id": "ic-side-services",
    "name": "IC Side Services",
    "oneLiner": "Enabling DAOs to deploy the services they depend upon and that are currently run on AWS.",
    "tags": [
      "Tools / Infrastructure",
      "DAO"
    ],
    "github": "https://github.com/omnia-network/ic_akash",
    "description": "Enabling DAOs to deploy the services they depend upon and that are currently run on AWS.",
    "usesInternetIdentity": false,
    "display": "Normal",
    "logo": "/img/showcase/omnia_logo.png"
  },
  {
    "id": "raters",
    "name": "Raters",
    "oneLiner": "A SocialFi blockchain-powered platform designed for movie lovers, offering a space to share reviews, ratings, and discover films.",
    "tags": [
      "SocialFi"
    ],
    "website": "https://ratersapp.com/",
    "twitter": "https://twitter.com/raters_app",
    "description": "A SocialFi blockchain-powered platform designed for movie lovers, offering a space to share reviews, ratings, and discover films.",
    "usesInternetIdentity": false,
    "display": "Normal",
    "logo": "/img/showcase/Raters_logo.png"
  },
  {
    "id": "incheon-universe",
    "name": "Incheon Universe",
    "oneLiner": "Empowering citizens with NFT-based civic rights and DAO-driven participation, collaboration, and rewards for urban development.",
    "tags": [
      "SocialFi",
      "DAO",
      "NFT"
    ],
    "website": "https://incheon.world/#/main",
    "twitter": "https://twitter.com//incheon_heroes",
    "description": "Empowering citizens with NFT-based civic rights and DAO-driven participation, collaboration, and rewards for urban development.",
    "usesInternetIdentity": false,
    "display": "Normal",
    "logo": "/img/showcase/incheonuniverse_logo.png"
  },
  {
    "id": "idempotent-proxy",
    "name": "Idempotent Proxy",
    "oneLiner": "Reverse proxy server with build-in idempotency support written in Rust & Cloudflare Worker.",
    "tags": [
      "Tools / Infrastructure"
    ],
    "github": "https://github.com/ldclabs/idempotent-proxy",
    "twitter": "https://twitter.com//icpandadao",
    "description": "Reverse proxy server with build-in idempotency support written in Rust & Cloudflare Worker.",
    "usesInternetIdentity": false,
    "display": "Normal",
    "logo": "/img/showcase/idempotent_proxy_logo.png"
  },
  {
    "id": "panorama-block",
    "name": "Panorama Block",
    "oneLiner": "AI-powered cross-chain analytics. Offering real-time blockchain data, starting with Bitcoin.",
    "tags": [
      "Tools / Infrastructure",
      "Bitcoin"
    ],
    "website": "https://panoramablock.com",
    "github": "https://github.com/Panorama-Block/panorama-block-icp",
    "twitter": "https://twitter.com/panoramablock",
    "description": "AI-powered cross-chain analytics. Offering real-time blockchain data, starting with Bitcoin.",
    "usesInternetIdentity": false,
    "display": "Normal",
    "logo": "/img/showcase/PanoramaBlock_Logo.png"
  },
  {
    "id": "dappradar",
    "name": "Dapp Radar",
    "oneLiner": "A dapp discovery portal for blockchain users, provides insights for investors and analysts, and educates visitors about vital blockchain networks.",
    "tags": [
      "Tools / Infrastructure"
    ],
    "website": "https://dappradar.com/",
    "twitter": "https://twitter.com/dappradar",
    "description": "A dapp discovery portal for blockchain users, provides insights for investors and analysts, and educates visitors about vital blockchain networks.",
    "usesInternetIdentity": false,
    "display": "Normal",
    "logo": "/img/showcase/dappradar_logo.png"
  },
  {
    "id": "motodex",
    "name": "Motodex",
    "oneLiner": "A hyper-casual, motorcycle race game where players develop their riders and improve high-speed tracks.",
    "tags": [
      "Games",
      "NFT"
    ],
    "website": "https://motodex.dexstudios.games/",
    "twitter": "https://twitter.com/openbisea",
    "description": "A hyper-casual, motorcycle race game where players develop their riders and improve high-speed tracks.",
    "usesInternetIdentity": true,
    "display": "Normal",
    "logo": "/img/showcase/motodex_logo.png"
  },
  {
    "id": "fomowell",
    "name": "Fomowell",
    "oneLiner": "The fairest Web3 project launch platform.",
    "tags": [
      "SocialFi"
    ],
    "stats": "300 users, daily transactions of $3k",
    "website": "https://fomowell.com/",
    "twitter": "https://twitter.com/fomowell",
    "description": "The fairest Web3 project launch platform.",
    "usesInternetIdentity": true,
    "display": "Normal",
    "logo": "/img/showcase/fomowell_logo.png"
  },
  {
    "id": "metaviz",
    "name": "Metaviz",
    "oneLiner": "A visual project collaboration workspace.",
    "tags": [
      "Tools / Infrastructure"
    ],
    "website": "https://www.metaviz.net/",
    "github": "https://github.com/dariuszdawidowski/metaviz-server-juno",
    "twitter": "https://twitter.com/metavizofficial",
    "description": "A visual project collaboration workspace.",
    "usesInternetIdentity": true,
    "display": "Normal",
    "logo": "/img/showcase/metaviz_logo.png"
  },
  {
    "id": "alpcafi",
    "name": "Alpcafi",
    "oneLiner": "Tools that bring ICP to everyone including AlpacaFi (CoinMarketCap for ICP tokens) and PacaBot (Telegram Trading Bot).",
    "tags": [
      "Tools / Infrastructure"
    ],
    "website": "https://alpacafi.xyz",
    "twitter": "https://x.com/alpacafi_icp",
    "description": "Tools that bring ICP to everyone including AlpacaFi (CoinMarketCap for ICP tokens) and PacaBot (Telegram Trading Bot).",
    "usesInternetIdentity": false,
    "display": "Normal",
    "logo": "/img/showcase/alpacafi_logo.png"
  },
  {
    "id": "Caniplay",
    "name": "Caniplay",
    "oneLiner": "The world's First NFT Broadcast Station",
    "tags": [
      "NFT",
      "SocialFi"
    ],
    "description": "Introducing CaniPlay (Can I Play), the pioneering, fully onchain NFT broadcast station. Submit your audio or video content, reach a global audience, and receive recognition and rewards from your listeners. As a listener, enjoy airdrops for actively participating in curating content",
    "usesInternetIdentity": true,
    "github": "https://github.com/orgs/Canistore",
    "twitter": "https://twitter.com/canistore",
    "display": "Normal",
    "logo": "/img/showcase/CaniPlay_logo.png",
    "screenshots": [
      "/img/showcase/CaniPlay_SS.webp"
    ],
    "submittableId": "41319392"
  },
  {
    "id": "cyclestransferstation",
    "name": "CYCLES-TRANSFER-STATION",
    "oneLiner": "An onchain order-book market, where the market tokens trade against the stable CYCLES. Mint, hold, transfer, and trade the CYCLES at the CTS market.",
    "tags": [
      "DeFi",
      "DAO"
    ],
    "website": "https://cycles-transfer-station.com",
    "description": "The CYCLES-TRANSFER-STATION is an onchain order-book market trade platform for ICRC-1 tokens on the world-computer. The key is that the market tokens trade against the native CYCLES, creating a stable trading scenario, and facilitating the general trade of the CYCLES.",
    "usesInternetIdentity": true,
    "display": "Normal",
    "logo": "/img/showcase/cyclestransferstation_logo.png"
  },
  {
    "id": "relation",
    "name": "Relation",
    "oneLiner": "Web3 social graph using a graph database built on ICP.",
    "tags": [
      "Tools / Infrastructure",
      "SocialFi"
    ],
    "website": "https://relationlabs.ai/home",
    "github": "https://github.com/relationlabs/relation-graph-icp",
    "twitter": "https://twitter.com/relationlabs",
    "description": "Web3 social graph using a graph database built on ICP.",
    "usesInternetIdentity": false,
    "display": "Normal",
    "logo": "/img/showcase/relation_logo.png"
  },
  {
    "id": "meddle",
    "name": "Meddle",
    "oneLiner": "A software-IoT product that deals with data collection from sensors and industrial machinery.",
    "tags": [
      "Tools / Infrastructure",
      "Enterprise"
    ],
    "website": "https://meddleconnect.com",
    "github": "https://github.com/quinck-io/meddle-icp-be/",
    "description": "A software-IoT product that deals with data collection from sensors and industrial machinery.",
    "usesInternetIdentity": false,
    "display": "Normal",
    "logo": "/img/showcase/Meddle_Logo.png"
  },
  {
    "id": "staexvts",
    "name": "Staex VTS",
    "oneLiner": "A vehicle tracking system that serves as an infrastructure to track and invoice vehicles.",
    "tags": [
      "Tools / Infrastructure",
      "Enterprise"
    ],
    "website": "https://staex.io",
    "github": "https://github.com/staex-io/vts",
    "twitter": "https://twitter.com/staex_io",
    "description": "A vehicle tracking system that serves as an infrastructure to track and invoice vehicles.",
    "usesInternetIdentity": true,
    "display": "Normal",
    "logo": "/img/showcase/staex_logo.png"
  },
  {
    "id": "rolodex",
    "name": "rolodex",
    "oneLiner": "A self-sovereign directory, giving YOU control of your contact information.",
    "tags": [
      "Tools / Infrastructure",
      "Enterprise"
    ],
    "website": "https://rolodex.weavechain.com/",
    "github": "https://github.com/weavechain/rolodex3",
    "twitter": "https://twitter.com/WeavechainWeb3",
    "description": "A self-sovereign directory, giving YOU control of your contact information.",
    "usesInternetIdentity": false,
    "display": "Normal",
    "logo": "/img/showcase/rolodex_logo.png"
  },
  {
    "id": "zon",
    "name": "Zon Social Media",
    "oneLiner": "A fusion of social network, marketplace, and Web directory.",
    "website": "https://zoncircle.com",
    "tags": [
      "SocialFi"
    ],
    "description": "A fusion of social network, marketplace, and Web directory. World as items in folders. On the mission to overcome network effect - well suited for indie authors.",
    "logo": "/img/showcase/zon_logo.webp",
    "usesInternetIdentity": true,
    "authOrigins": "https://zoncircle.com",
    "github": "https://github.com/vporton/zondirectory2",
    "twitter": "https://x.com/ZonDirectory"
  },
  {
    "id": "neuronpool",
    "name": "NeuronPool",
    "oneLiner": "Stake your ICP, join the pool and win big rewards!",
    "website": "https://neuronpool.com/",
    "tags": [
      "DeFi"
    ],
    "description": "Stake your ICP, join the pool and win big rewards!",
    "logo": "/img/showcase/neuronpool_logo.svg",
    "usesInternetIdentity": true,
    "stats": "Open-source DeFi",
    "authOrigins": [
      "https://stake.neuronpool.com",
      "https://t3c6p-zqaaa-aaaar-qafuq-cai.icp0.io"
    ],
    "github": "https://github.com/neuronpool-technologies",
    "twitter": "https://x.com/NeuronPool"
  },
  {
    "id": "fort-major-dao",
    "name": "Fort Major DAO",
    "oneLiner": "Fair, Open, Robust and Transparent digital organization with an uplifting vibe.",
    "website": "https://fort-major.org",
    "tags": [
      "DAO"
    ],
    "description": "Let's build something nice together and share the benefits fairly! Sign in, find a task you can tackle, solve it and claim your rewards.",
    "stats": "150+ Tasks Already Solved",
    "logo": "/img/showcase/fort-major-dao_logo.svg",
    "twitter": "https://x.com/msqwallet",
    "github": "https://github.com/fort-major/dao"
  },
  {
    "id": "bit10",
    "name": "BIT10",
    "oneLiner": "BIT10 is the S&P500 of Bitcoin DeFi Assets",
    "description": "BIT10 is an asset manager which gives it's users the opportunity to buy our Index which tracks the biggest crypto tokens, ordinals and BRC-20's in the Bitcoin DeFi ecosystem. BIT10 offers a pre-picked basket of assets that the user can hold simply buying one token.",
    "website": "https://www.bit10.app",
    "logo": "/img/showcase/bit10_logo.webp",
    "screenshots": [
      "/img/showcase/bit10_screenshot.webp"
    ],
    "video": "/img/showcase/bit10_video.mp4",
    "display": "Normal",
    "stats": "500+ user signups",
    "tags": [
      "Bitcoin",
      "DeFi"
    ],
    "usesInternetIdentity": true,
    "github": "https://github.com/ZeyaRabani/BIT10",
    "twitter": "https://x.com/bit10startup",
    "youtube": "https://www.youtube.com/watch?v=XBAx1-Py9Oo",
    "submittableId": "46826692",
    "videoContentType": "video/mp4"
  },
  {
    "id": "icecube",
    "name": "icecube",
    "oneLiner": "An open-source, 100% onchain social network.",
    "description": "Ice Cube is an open-source, 100% onchain social network.",
    "website": "https://mjlwf-iqaaa-aaaan-qmtna-cai.icp0.io/home",
    "logo": "/img/showcase/icecube_logo.png",
    "display": "Normal",
    "tags": [
      "SocialFi"
    ],
    "usesInternetIdentity": true,
    "github": "https://github.com/NeutronStarDAO/icecube",
    "twitter": "https://x.com/icecubeapp"
  },
  {
    "id": "event-hub-attention-dao",
    "name": "Event Hub",
    "oneLiner": "Event Hub Broadcaster is an event-driven system managed by Attention DAO for connecting ecosystem projects on ICP.",
    "description": "Event Hub Broadcaster is an event-driven system managed by Attention DAO for connecting ecosystem projects on ICP.",
    "website": "https://attentiondao.app/dao",
    "logo": "/img/showcase/eventhub_logo.png",
    "display": "Normal",
    "tags": [
      "Tools / Infrastructure",
      "DAO"
    ],
    "usesInternetIdentity": true,
    "github": "https://github.com/Vitiv/event-broadcaster/"
  },
  {
    "id": "gate23",
    "name": "Gate23",
    "oneLiner": "Gate23 is an advanced point-of-sale (POS) and business software designed specifically for the food and beverage, e-commerce, and retail industries.",
    "description": "Gate23 is an advanced point-of-sale (POS) and business software designed specifically for the food and beverage, e-commerce, and retail industries.",
    "website": "https://alpha-gate23.bridge23.app/",
    "logo": "/img/showcase/Gate23_logo.png",
    "display": "Normal",
    "tags": [
      "Tools / Infrastructure",
      "Enterprise",
      "Ethereum"
    ],
    "usesInternetIdentity": true,
    "github": "https://github.com/bridge-23/Gate23",
    "twitter": "https://x.com/bridge23inc"
  },
  {
    "id": "IC-PayPortal",
    "name": "IC PayPortal",
    "oneLiner": "The IC-PayPortal Motoko by Expeera is a library that provides developers with a set of functions for managing fiat payments on ICP.",
    "description": "The IC-PayPortal Motoko is a library that provides developers with a set of functions for managing fiat payments on ICP.",
    "website": "https://3356i-cqaaa-aaaao-axdqa-cai.icp0.io/",
    "logo": "/img/showcase/expeera_logo.jpeg",
    "display": "Normal",
    "tags": [
      "Tools / Infrastructure"
    ],
    "usesInternetIdentity": false,
    "github": "https://github.com/Expeera/IC-PayPortal/tree/phase-3"
  },
  {
    "name": "Aegis Finance",
    "description": "The Aegis Finance is an all-in-one exchange for trading, deposits, and withdrawals.",
    "website": "https://aegis-finance.vercel.app/",
    "logo": "/img/showcase/aegis-finance_logo.webp",
    "screenshots": [
      "/img/showcase/aegis-finance_screenshot.webp"
    ],
    "video": "",
    "display": "Normal",
    "id": "aegis-finance",
    "oneLiner": "Unlocking financial freedom, block by block.",
    "stats": "100k+ $AEGIS TVL",
    "tags": [
      "Bitcoin",
      "Ethereum",
      "DeFi"
    ],
    "usesInternetIdentity": true,
    "github": "https://github.com/AegisFinance",
    "twitter": "https://x.com/icpdelta",
    "youtube": "",
    "submittableId": ""
  },
  {
    "id": "Moonshift",
    "name": "Moonshift",
    "description": "Gamified quest board where projects can create “Shifts” or marketing bounties for their community to collect.",
    "website": "https://moonshift.app",
    "logo": "/img/showcase/moonshift_logo.png",
    "display": "Normal",
    "oneLiner": "Gamified quest board where projects can create “Shifts” or marketing bounties for their community to collect.",
    "tags": [
      "SocialFi"
    ],
    "usesInternetIdentity": true,
    "github": "https://github.com/MemeFighterCo/Moonshift",
    "twitter": "https://x.com/moonshiftapp"
  },
  {
    "id": "ICPDA",
    "name": "InternetComputer DA",
    "description": "Using canisters and threshold signature to build a DA layer compatible with EigenDA.",
    "logo": "/img/showcase/icda_logo.png",
    "display": "Normal",
    "oneLiner": "Using canisters and threshold signature to build a DA layer compatible with EigenDA.",
    "tags": [
      "Tools / Infrastructure"
    ],
    "usesInternetIdentity": false,
    "github": "https://github.com/C-B-Elite/ICDA"
  },
  {
    "id": "PlexiMail",
    "name": "PlexiMail",
    "description": "The end-to-end encrypted, ICP canister-based, trustless secure email service.",
    "logo": "/img/showcase/pleximail_logo.png",
    "display": "Normal",
    "oneLiner": "The end-to-end encrypted, ICP canister-based, trustless secure email service.",
    "tags": [
      "Tools / Infrastructure"
    ],
    "usesInternetIdentity": true,
    "website": "https://ai-fi.cc"
  },
  {
    "name": "ASPPIBRA-DAO",
    "description": "ASPPIBRA - Association of Property Owners and Possessors in Brazil is a non-profit civil association, founded on April 9, 2016, in the State of Rio de Janeiro-RJ. It is composed of professionals and citizens committed to the technological and socioeconomic development of modern society.",
    "website": "https://www.asppibra.com.br/",
    "logo": "/img/showcase/BR-DAO_logo.svg",
    "screenshots": [
      "/img/showcase/BR-DAO_screenshot.webp"
    ],
    "video": "",
    "display": "Normal",
    "id": "BR-DAO",
    "oneLiner": "Technology for Sustainable Development.",
    "stats": "300K+ Estate records",
    "tags": [
      "DAO"
    ],
    "usesInternetIdentity": false,
    "github": "https://github.com/ASPPIBRA-DAO",
    "twitter": "https://x.com/ASPPIBRA_ORG",
    "youtube": "https://www.youtube.com/@ASPPIBRA-DAO/videos",
    "submitta,bleId": ""
  },
  {
    "id": "Blueband",
    "name": "Blueband",
    "description": "A vector database built based on Vectra, a local vector database for Node.js.",
    "logo": "/img/showcase/blueband_logo.png",
    "display": "Normal",
    "oneLiner": "A vector database built based on Vectra, a local vector database for Node.js",
    "tags": [
      "AI"
    ],
    "usesInternetIdentity": false,
    "github": "https://github.com/highfeast/ic-blueband-db"
  },
  {
    "id": "Cipher-AI-Vault",
    "name": "Cipher AI Vault",
    "description": "Azle-based proof-of-concept designed integrating in-memory VectorDB and LLM.",
    "logo": "/img/showcase/cipherAI_logo.jpeg",
    "display": "Normal",
    "oneLiner": "Azle-based proof-of-concept designed integrating in-memory VectorDB and LLM.",
    "tags": [
      "AI"
    ],
    "usesInternetIdentity": true,
    "github": "https://github.com/supaIC/Cipher-AI-Vault",
    "website": "https://qehbq-rqaaa-aaaan-ql2iq-cai.icp0.io/"
  },
  {
    "id": "zkLama",
    "name": "zkLama",
    "description": "Originally known as yllama.oc, zkLama is a framework that can generate programmable ICP canister smart contracts using text-based prompts.",
    "logo": "/img/showcase/zkllama_logo.png",
    "display": "Normal",
    "oneLiner": "Originally known as yllama.oc, zkLama is a framework that can generate programmable ICP canister smart contracts using text-based prompts.",
    "tags": [
      "AI",
      "Tools / Infrastructure"
    ],
    "usesInternetIdentity": false,
    "github": "https://github.com/gip/yllama.oc",
    "submittableId": "47012670"
  },
  {
    "id": "upas",
    "name": "User Public Achievement Standard (UPAS)",
    "description": "A decentralized open-source reputation standard that utilizes ICP securely and autonomously verify user achievements and issue credentials.",
    "logo": "/img/showcase/upas_logo.png",
    "display": "Normal",
    "oneLiner": "A decentralized open-source reputation standard that utilizes ICP securely and autonomously verify user achievements and issue credentials.",
    "tags": [
      "SocialFi",
      "Tools / Infrastructure"
    ],
    "usesInternetIdentity": true,
    "github": "https://github.com/relinkd/UPAS",
    "website": "https://5j4ti-jqaaa-aaaaj-qncma-cai.icp0.io/",
    "submittableId": "45854414"
  },
  {
    "id": "civic",
    "name": "Civic Pass",
    "description": "A digital identity platform enabling developers to quickly leverage a variety of verification services and provide users with a reusable identity to more quickly onboard into new applications.",
    "logo": "/img/showcase/civic_logo.png",
    "display": "Normal",
    "oneLiner": "A leading provider of identity and access management solutions.",
    "tags": [
      "Tools / Infrastructure"
    ],
    "usesInternetIdentity": true,
    "github": "https://github.com/civicteam/civic-icp-canister",
    "website": "https://www.civic.com",
    "submittableId": "45489206"
  },
  {
    "id": "toyoworld",
    "name": "Toyoworld",
    "description": "Collect, battle and track down mythical creatures in this open world adventure game!",
    "logo": "/img/showcase/toyoworld_logo.png",
    "display": "Normal",
    "oneLiner": "Collect, battle and track down mythical creatures in this open world adventure game!",
    "tags": [
      "Games"
    ],
    "usesInternetIdentity": false,
    "website": "https://gi72u-lqaaa-aaaal-ac3ga-cai.raw.icp0.io/",
    "submittableId": "44404548"
  },
  {
    "id": "satoshinotes",
    "name": "Satoshi Notes",
    "description": "A free note taking software that allows you to sell your valuable notes for Bitcoin, and also keeps your files secure in your PC or the blockchain.",
    "logo": "/img/showcase/satoshi_notes_logo.png",
    "display": "Normal",
    "oneLiner": "A free note taking software that allows you to sell your valuable notes for Bitcoin, and also keeps your files secure in your PC or the blockchain.",
    "tags": [
      "Bitcoin"
    ],
    "usesInternetIdentity": false,
    "website": "https://satoshinotes.org/",
    "twitter": "https://x.com/satoshinotesbtc",
    "submittableId": "44404548"
  },
  {
    "id": "PHASMA",
    "name": "PHASMA",
    "description": "Explore a curated collection of ghostly NFTs, where art meets the ethereal.",
    "logo": "/img/showcase/phasma_logo.webp",
    "display": "Normal",
    "tags": [
      "NFT"
    ],
    "twitter": "https://x.com/phasmafuture",
    "website": "https://entrepot.app/marketplace/phasma"
  },
  {
    "id": "medblock",
    "name": "Medblock",
    "description": "Medblock is a secure mobile app that puts medical records in patients' hands while helping hospitals manage healthcare data efficiently through blockchain technology.",
    "logo": "/img/showcase/medblock.svg",
    "display": "Normal",
    "tags": [
      "Enterprise"
    ],
    "github": "https://github.com/baliola/Medblock",
    "twitter": "https://x.com/medblockid",
    "website": "https://medblock.id",
    "submittableId": "44389918"
  },
  {
    "id": "tap-protocol",
    "name": "Tap Protocol",
    "description": "Tap is the most programmable layer 1 Bitcoin protocol, enabling full smart-contract functionality without having to wrap or bridge any assets, and without the need for any L2 infrastructure.",
    "logo": "/img/showcase/tapprotocol_logo.svg",
    "display": "Normal",
    "tags": [
      "Bitcoin",
      "DeFi",
      "Tools / Infrastructure"
    ],
    "twitter": "https://x.com/tap_protocol",
    "website": "https://www.tap-protocol.com"
  },
  {
    "id": "ic-toolkit",
    "name": "IC Toolkit",
    "description": "IC Toolkit simplifies canister management, project collaboration, and decentralized governance on ICP.",
    "logo": "/img/showcase/ictoolkit_logo.png",
    "display": "Normal",
    "tags": [
      "DAO",
      "Tools / Infrastructure"
    ],
    "usesInternetIdentity": true,
    "twitter": "https://x.com/ic_toolkit",
    "website": "https://ic-toolkit.app"
  },
  {
    "id": "nfid-identitykit",
    "name": "NFID IdentityKit",
    "description": "NFID IdentityKit is the best way to connect an ICP wallet to your dapp.",
    "logo": "/img/showcase/nfididentitykit_logo.svg",
    "display": "Normal",
    "tags": [
      "Tools / Infrastructure"
    ],
    "github": "https://github.com/internet-identity-labs/identitykit",
    "twitter": "https://x.com/NFIDIdentityKit",
    "website": "https://www.identitykit.xyz/"
  },
  {
    "id": "dfxdashboard",
    "name": "DFX Dashboard",
    "description": "DFX Dashboard is a GUI for using dfx, the CLI tool for ICP development.",
    "logo": "/img/showcase/dfxdashboard_logo.svg",
    "display": "Normal",
    "tags": [
      "Tools / Infrastructure"
    ],
    "github": "https://github.com/tolgayayci/dfx-dashboard",
    "website": "https://dfx-dashboard-docs.netlify.app/"
  },
  {
    "id": "icptokens",
    "name": "ICP Tokens",
    "tags": [
      "Tools / Infrastructure"
    ],
    "stats": "15,000+ users",
    "website": "https://icptokens.net",
    "github": "https://github.com/CyberNinjasLab",
    "youtube": "https://www.youtube.com/watch?v=2hKfVcJviTM",
    "twitter": "https://x.com/ICPTokens",
    "description": "Advanced tool for tracking ICP tokens, designed to simplify the way you monitor, analyze, and manage tokens within the Internet Computer DeFi ecosystem. Portfolio insights, advanced charts and bubble maps for visual insights.",
    "usesInternetIdentity": true,
    "display": "Normal",
    "logo": "/img/showcase/icptokens_logo.svg"
  }
]<|MERGE_RESOLUTION|>--- conflicted
+++ resolved
@@ -339,12 +339,8 @@
       "SocialFi",
       "DAO"
     ],
-<<<<<<< HEAD
     "description": "Catalyze is building the new Web3 social learning hub: Communities, Events & Seamless Token Transfer, all in one place.",
-=======
     "twitter": "https://x.com/catalyze_one",
-    "description": "Catalyze is building the new Web3 social learning hub: Communities, Events & Seamless Token Transfer. Now onboarding KOLs.",
->>>>>>> c98b33c5
     "usesInternetIdentity": true,
     "oneLiner": "Manage your Web3 communities and events",
     "display": "Large",
