[
  {
    "id": "dscvr",
    "name": "DSCVR",
    "oneLiner": "Social portals, community airdrops, crypto tipping on-chain",
    "website": "https://dscvr.one/",
    "tags": [
      "SocialFi",
      "Ethereum"
    ],
    "twitter": "https://twitter.com/DSCVR1?s=20&t=qrUKGHeyFLGiBQjpj3iI9A",
    "description": "DSCVR is an end-to-end decentralized Web3 social media platform that allows communities to form into groups called Portals. These Portals can be NFT gated, airdrop fungible and non-fungible tokens to their members and much more. DSCVR also allows for tipping posts in a growing number of cryptos, supporting ckBTC, a Bitcoin twin living on the Internet Computer.",
    "usesInternetIdentity": true,
    "stats": "200,000+ users",
    "display": "Large",
    "logo": "/img/showcase/dscvr_logo.webp",
    "screenshots": [
      "/img/showcase/dscvr_screenshot.webp"
    ]
  },
  {
    "id": "bioniq",
    "name": "Bioniq",
    "oneLiner": "The fastest Ordinals marketplace",
    "website": "https://bioniq.io/",
    "tags": [
      "Bitcoin",
      "Enterprise",
      "NFT"
    ],
    "description": "Bioniq is the fastest Ordinals marketplace. Buy, sell, and trade with no gas fees, near-instant finality, and decentralized secure token bridging..",
    "display": "Large",
    "logo": "/img/showcase/bioniq-logo.jpeg",
    "screenshots": [
      "/img/showcase/bioniq-screenshot-min.png"
    ]
  },
  {
    "id": "openchat",
    "name": "OpenChat",
    "oneLiner": "Decentralized alternative to WhatsApp",
    "website": "https://oc.app/",
    "tags": [
      "SocialFi",
      "Bitcoin",
      "DAO"
    ],
    "description": "OpenChat is a fully decentralized real-time messaging service that is indistinguishable from Web2 chat apps while living 100% on the blockchain. This allows users to send crypto to each other - including Bitcoin - and own a part of OpenChat through CHAT tokens.",
    "usesInternetIdentity": true,
    "display": "Large",
    "stats": "80,000+ users",
    "logo": "/img/showcase/openchat_logo.webp",
    "screenshots": [
      "/img/showcase/openchat-screenshot.webp"
    ]
  },
  {
    "id": "icpswap",
    "name": "ICPSwap",
    "website": "https://icpswap.com",
    "tags": [
      "DeFi",
      "Wallet",
      "Bitcoin",
      "Ethereum"
    ],
    "description": "ICPSwap is DEX built completely end-to-end on-chain. By building the ability for anyone to swap tokens through ICPSwap leveraging the Internet Computer blockchain as the high-speed, scalable, low-cost infrastructure makes ICPSwap a first-to-market in the growing Internet Computer DeFi ecosystem.",
    "usesInternetIdentity": true,
    "logo": "/img/showcase/icpswap_logo.webp",
    "screenshots": [
      "/img/showcase/icpswap_screenshot_0.webp"
    ]
  },
  {
    "id": "funded",
    "name": "Funded",
    "oneLiner": "Fund your favorite projects and get NFT rewards",
    "website": "https://funded.app/",
    "tags": [
      "SocialFi",
      "DeFi",
      "Bitcoin",
      "Ethereum"
    ],
    "twitter": "https://twitter.com/funded_app",
    "description": "Web3 crowdfunding! Thanks to ICP's low transaction fees and advanced smart contract technology, you can participate in crowdfunding with ICP, BTC and ETH without worrying about losing money on gas fees.",
    "usesInternetIdentity": true,
    "stats": "83,000+ ICP funded",
    "display": "Normal",
    "logo": "/img/showcase/funded_logo.webp",
    "screenshots": []
  },
  {
    "id": "nfid",
    "name": "NFID",
    "oneLiner": "Your digital identity for the modern world.",
    "website": "https://nfid.one/",
    "tags": [
      "Wallet",
      "Ethereum"
    ],
    "twitter": "https://twitter.com/IdentityMaxis",
    "description": "Embrace the new era of personal empowerment with NFID, the most advanced digital identity to keep your personal information private and digital assets secure.",
    "usesInternetIdentity": true,
    "logo": "/img/showcase/nfid_logo.webp"
  },
  {
    "id": "trax",
    "name": "Trax",
    "oneLiner": "Trax is the world's first artist and fan-owned music platform.",
    "website": "https://trax.so/",
    "tags": [
      "SocialFi",
      "DAO"
    ],
    "twitter": "https://twitter.com/onlyontrax",
    "description": "Trax is the world's first artist and fan-owned music platform.",
    "usesInternetIdentity": true,
    "logo": "/img/showcase/trax_logo.jpeg"
  },
  {
    "id": "golddao",
    "name": "Gold DAO",
    "oneLiner": "Gold DAO governs Gold Token (GLDT), a fungible token allowing fractional gold ownership; and a USD-pegged stablecoin (USDG), backed by gold (GLDT).",
    "website": "https://www.gold-dao.org/",
    "tags": [
      "DeFi",
      "DAO"
    ],
    "twitter": "https://twitter.com/gldrwa",
    "description": "Gold DAO governs Gold Token (GLDT), a fungible token allowing fractional gold ownership; and a USD-pegged stablecoin (USDG), backed by gold (GLDT).",
    "logo": "/img/showcase/golddao_logo.png"
  },
  {
    "id": "dragginz",
    "name": "dragginz",
    "oneLiner": "Dragginz is a virtual pets game from the creators of Neopets. Hatch and raise Dragginz to accompany you on your adventures.",
    "website": "https://dragginz.io/",
    "tags": [
      "SocialFi",
      "Games",
      "DAO"
    ],
    "twitter": "https://twitter.com/dragginzgame",
    "description": "Dragginz is a virtual pets game from the creators of Neopets. Hatch and raise Dragginz to accompany you on your adventures..",
    "logo": "/img/showcase/dragginz_logo.png"
  },
  {
    "id": "dmail",
    "name": "Dmail",
    "oneLiner": "Web3 Decentralized Email Client",
    "website": "https://dmail.ai/",
    "tags": [
      "NFT",
      "SocialFi"
    ],
    "description": "Dmail is the Web3 replacement for e-mail. Hosted completely on-chain and built on the Internet Computer, this dapp enables users to send and receive blockchain-backed, encrypted messages. In addition, Dmail addresses are owned by users as NFT assets - there is a natively built marketplace. Dmail was the winner of the 2021 Warpspeed ICP Hackathon in China and saw an immediate round of funding netting a $10M valuation. ",
    "usesInternetIdentity": true,
    "github": "https://github.com/dmailofficial",
    "display": "Normal",
    "logo": "/img/showcase/dmail_logo.webp",
    "screenshots": [
      "/img/showcase/dmail_screenshot_0.webp"
    ]
  },
  {
    "id": "icdex",
    "name": "ICDex",
    "website": "https://avjzx-pyaaa-aaaaj-aadmq-cai.raw.ic0.app/ICDex",
    "tags": [
      "DeFi",
      "Bitcoin"
    ],
    "description": "ICDex is the flagship product by ICLighthouse, an orderbook-based DEX that runs 100% on-chain. The world's first order book DEX - made possible by advanced ICP smart contracts",
    "usesInternetIdentity": true,
    "twitter": "https://twitter.com/ICLighthouse",
    "display": "Normal",
    "logo": "/img/showcase/icdex_logo.webp",
    "screenshots": []
  },
  {
    "id": "helix",
    "name": "Helix Markets",
    "oneLiner": "Bringing true ownership and full transparency to crypto trading",
    "website": "https://t.co/OcdISW1Xww",
    "tags": [
      "Ethereum",
      "DeFi"
    ],
    "twitter": "https://twitter.com/HelixMarkets",
    "description": "Helix Markets is a decentralized exchange that aims to bring true ownership and full transparency to crypto trading.",
    "usesInternetIdentity": true,
    "logo": "/img/showcase/helix_logo.webp"
  },
  {
    "id": "distrikt",
    "name": "distrikt",
    "oneLiner": "Censorship-resistant fully on-chain social media platform",
    "website": "https://distrikt.app",
    "tags": [
      "SocialFi"
    ],
    "twitter": "https://twitter.com/DistriktApp?s=20&t=FIuSJzaUxndtjKLTpwmCEw",
    "description": "Distrikt is a completely decentralized, community-owned Web3 social media platform. Users of the platform will soon be able to vote on upgrades, and no user data will ever be mined or sold. Create your account, secured by Internet Identity today.",
    "usesInternetIdentity": true,
    "authOrigins": [
      "https://distrikt.app",
      "https://az5sd-cqaaa-aaaae-aaarq-cai.ic0.app/"
    ],
    "display": "Large",
    "stats": "110,000+ users",
    "logo": "/img/showcase/distrikt_logo.webp",
    "screenshots": [
      "/img/showcase/distrikt_screenshot.webp"
    ]
  },
  {
    "id": "hot-or-not",
    "name": "Hot or Not",
    "oneLiner": "Token rewards for both content creators and lurkers",
    "website": "https://hotornot.wtf/",
    "tags": [
      "SocialFi",
      "DAO"
    ],
    "description": "Hot or Not is a decentralized short-form video-based social media platform, which integrates prediction markets for content. In addition to sharing their own videos, users can also speculate on videos of other users by staking tokens and voting whether a video will become 'Hot' or 'Not' to earn rewards.",
    "usesInternetIdentity": true,
    "stats": "55,000+ users",
    "logo": "/img/showcase/hot_or_not_logo.png",
    "screenshots": [
      "/img/showcase/hot_or_not_screenshot_0.jpg"
    ],
    "videoContentType": "video/mp4",
    "video": "/img/showcase/hot_or_not_video.mp4"
  },
  {
    "id": "bitfinity-evm",
    "name": "Bitfinity EVM",
    "website": "https://bitfinity.network/",
    "tags": [
      "DeFi",
      "Tools / Infrastructure",
      "Ethereum"
    ],
    "twitter": "https://twitter.com/bitfinitynet",
    "description": "Bitfinity is the EVM compatibility layer for the IC. Using Bitfinity, you can deploy your Solidity smart contracts to the Internet Computer, taking advantage of its many advantageous DeFi capabilities: HTTP Outcalls, the BTC integration, and more.",
    "usesInternetIdentity": true,
    "stats": "1,000+ TPS",
    "display": "Large",
    "logo": "/img/showcase/bitfinity_evm.png",
    "screenshots": [
      "/img/showcase/bitfinity_showcase.webp"
    ]
  },
  {
    "id": "iclighthouse",
    "name": "ICLightHouse",
    "description": "Incubating true web3 DeFi infrastructure on the Internet Computer. Defi development framework and Defi ecosystem on IC blockchain.",
    "tags": [
      "DeFi",
      "Tools / Infrastructure",
      "Bitcoin",
      "Ethereum"
    ],
    "website": "https://iclight.house/",
    "twitter": "https://twitter.com/ICLighthouse?s=20&t=hL-7QAUfiWo75L8pZzJ7fw",
    "discord": "https://discord.com/invite/FQZFGGq7zv",
    "logo": "/img/showcase/iclighthouse_logo.webp"
  },
  {
    "id": "astrox",
    "name": "AstroX ME",
    "oneLiner": "A powerful multichain wallet",
    "website": "https://astrox.me/#/",
    "tags": [
      "Tools / Infrastructure",
      "Wallet",
      "Bitcoin",
      "NFT",
      "Ethereum"
    ],
    "description": "ME wallet securing your assets without seed phrase across any devices.",
    "github": "https://github.com/AstroxNetwork",
    "twitter": "https://twitter.com/astrox_network",
    "logo": "/img/showcase/astroxme_logo.webp",
    "display": "Large",
    "screenshots": [
      "/img/showcase/astrox_me_screenshot.webp"
    ]
  },
  {
    "id": "yumi",
    "name": "Yumi",
    "oneLiner": "NFT marketplace for digital and physical assets",
    "website": "https://tppkg-ziaaa-aaaal-qatrq-cai.raw.ic0.app/",
    "tags": [
      "NFT"
    ],
    "twitter": "https://twitter.com/YumiMarketplace",
    "description": "Yumi is a high-speed, low-cost, and fully decentralized NFT marketplace built on the Internet Computer. All digital collectibles available on Yumi are hosted fully on-chain. The minting of NFTs is completely free for creators (no gas fees).",
    "usesInternetIdentity": true,
    "stats": "130,000+ ICP volume",
    "display": "Large",
    "logo": "/img/showcase/yumi_logo.webp",
    "screenshots": [
      "/img/showcase/yumi-screenshot.webp"
    ]
  },
  {
    "id": "entrepot",
    "name": "Entrepot",
    "oneLiner": "ICP's most popular NFT marketplace",
    "website": "https://entrepot.app/",
    "tags": [
      "NFT"
    ],
    "twitter": "https://twitter.com/toniqlabs",
    "description": "Entrepot is a decentralized NFT marketplace developed by ToniqLabs, the creators behind Rise of the Magni, Stoic Wallet, Cronic NFTs, and Exponent. Entrepot provides users with tools and on-chain services to design, deploy, and manage NFTs and traditional tokens.",
    "usesInternetIdentity": false,
    "stats": "1,000,000+ ICP volume",
    "display": "Large",
    "logo": "/img/showcase/entrepot_logo.webp",
    "screenshots": [
      "/img/showcase/entrepot_screenshot.webp"
    ]
  },
  {
    "id": "sonic-dex",
    "name": "Sonic DEX",
    "oneLiner": "Sonic DEX is an AMM and Perpetual trading platform",
    "website": "https://sonic.ooo/",
    "tags": [
      "Ethereum",
      "DeFi",
      "DAO"
    ],
    "description": "Sonic DEX, a multichain decentralized exchange built on the Internet Computer Protocol (ICP), offers a wide range of DeFi services. Users can easily trade tokens and perpetuals, provide liquidity, and participate in the LBP token sale. Users can engage in DAO governance, stake for rewards, and vote on platform decisions.",
    "usesInternetIdentity": true,
    "github": "https://github.com/sonicdex/sonic-v1",
    "twitter": "https://twitter.com/sonic_ooo",
    "stats": "$10M+ Trade Volume",
    "display": "Normal",
    "logo": "/img/showcase/sonic-dex_logo.webp",
    "screenshots": [
      "/img/showcase/sonic-dex_screenshot.webp"
    ]
  },
  {
    "id": "plug",
    "name": "Plug",
    "oneLiner": "Decentralized Wallet for the Internet Computer",
    "website": "https://plugwallet.ooo/",
    "tags": [
      "Wallet",
      "NFT",
      "Tools / Infrastructure",
      "Bitcoin",
      "Ethereum"
    ],
    "description": "Plug Wallet, built and open-sourced by Fleek, is a browser extension that allows you to access your ICP, Cycles and other tokens - as well as log into Internet Computer dapps with one click.",
    "github": "https://github.com/Psychedelic/plug",
    "stats": "100,000+ users",
    "display": "Normal",
    "logo": "/img/showcase/plug_logo.webp",
    "video": "/img/showcase/plug_video.mp4",
    "videoContentType": "video/mp4",
    "screenshots": [
      "/img/showcase/plug_screenshot_0.webp"
    ]
  },
  {
    "id": "infinityswap",
    "name": "InfinitySwap",
    "website": "https://infinityswap.one/",
    "tags": [
      "DeFi",
      "Wallet",
      "Ethereum"
    ],
    "twitter": "https://twitter.com/infinity_swap",
    "description": "InfinitySwap is a platform to create, stake, and swap tokens on the Internet Computer. Backed by Polychain Capital and 9YardsCapital (amongst others) - InfinitySwap offers users the ability to swap tokens cheaply with their novel technology, built on the ICP blockchain.",
    "stats": "$1.5M Invested PolyChain Capital + a16z",
    "logo": "/img/showcase/infinityswap_logo.webp",
    "screenshots": [
      "/img/showcase/infinityswap_screenshot_0.webp"
    ]
  },
  {
    "id": "bitfinitywallet",
    "name": "Bitfinity Wallet",
    "oneLiner": "A wallet to store and manage NFTs, Tokens, and connect to dapps on the Internet Computer.",
    "website": "https://wallet.infinityswap.one/",
    "tags": [
      "Wallet",
      "Bitcoin",
      "Ethereum"
    ],
    "description": "The Bitfinity Wallet is a multi-chain wallet built and open-sourced by InfinitySwap. It is a browser extension that allows you to store and transfer your BTC, ICP, SNS-1, NFT, and other tokens - as well as log into Internet Computer dapps with a single click. The InfinitySwap Wallet also supports Internet Identity, the powerful authentication framework provided by the Internet Computer.",
    "display": "Large",
    "logo": "/img/showcase/bitfinitywallet_logo.webp",
    "videoContentType": "video/mp4",
    "screenshots": [
      "/img/showcase/bitfinitywallet_screenshot.webp"
    ]
  },
  {
    "id": "stoicwallet",
    "name": "Stoic Wallet",
    "website": "https://www.stoicwallet.com/",
    "tags": [
      "Wallet",
      "Ethereum"
    ],
    "description": "Stoic Wallet by Toniq Labs allows anyone to create a digital wallet, authenticating users through a variety of methods, one of those being Internet Identity. Create accounts, keep an address book, and more. ",
    "usesInternetIdentity": true,
    "logo": "/img/showcase/stoicwallet_logo.webp",
    "screenshots": [
      "/img/showcase/stoicwallet_screenshot_0.webp"
    ]
  },
  {
    "id": "kleverio",
    "name": "Klever.io",
    "website": "https://klever.io/",
    "tags": [
      "Wallet",
      "DeFi",
      "Ethereum"
    ],
    "description": "Klever.io is a non-custodial mobile wallet that supports dozens of protocols and is tying them all together with the Internet Computer blockchain. Manage, store, stake, transfer, and in the future, swap ICP right within Klever.io. Klever has integrated with the Internet Computer's Network Nervous System in order to support staking with voting rewards. ",
    "logo": "/img/showcase/kleverio_logo.webp",
    "screenshots": [
      "/img/showcase/kleverio_screenshot_0.webp"
    ]
  },
  {
    "id": "nnsfront-enddapp",
    "name": "NNS Dapp",
    "oneLiner": "Dapp for Staking Neurons + Voting On-Chain",
    "website": "https://nns.ic0.app",
    "github": "https://github.com/dfinity/nns-dapp",
    "tags": [
      "Wallet",
      "Tools / Infrastructure",
      "Bitcoin",
      "Ethereum"
    ],
    "description": "The NNS front-end dapp allows anyone to interact with the Internet Computer's Network Nervous System with a user-friendly UI. Served completely end-to-end through blockchain, this dapp allows you to manage ICP, stake neurons, participate in voting, and earn governance rewards.",
    "usesInternetIdentity": true,
    "logo": "/img/showcase/nnsfront-enddapp_logo-dark.webp"
  },
  {
    "id": "oisy",
    "name": "Oisy Wallet",
    "oneLiner": "A novel Ethereum wallet hosted on the Internet Computer",
    "website": "https://oisy.com",
    "github": "https://github.com/dfinity/oisy-wallet",
    "tags": [
      "Ethereum",
      "DeFi",
      "Wallet"
    ],
    "description": "Crafted for the Internet Computer, Oisy is a unique Ethereum wallet that operates directly within your browser. It is entirely on-chain and secured by chain-key cryptography and Internet Identity.",
    "usesInternetIdentity": true,
    "logo": "/img/showcase/oisy_logo.svg"
  },
  {
    "id": "liquityfrontend",
    "name": "Liquity Frontend on ICP",
    "description": "Liquity is a decentralized borrowing protocol that allows users to draw interest-free loans against Ether used as collateral. Liquity now has a fully decentralized, immutable frontend hosted on the Internet Computer.",
    "website": "https://imtbl.top/#/",
    "tags": [
      "Ethereum",
      "DeFi"
    ],
    "twitter": "https://twitter.com/LiquityProtocol",
    "usesInternetIdentity": false,
    "display": "Normal",
    "logo": "/img/showcase/liquity.webp",
    "screenshots": []
  },
  {
    "id": "w3ns",
    "name": "W3NS - Multichain",
    "oneLiner": "An omnichannel notification service on the Internet Computer for any IC, EVM or off-chain application",
    "website": "https://www.argonstudios.xyz",
    "tags": [
      "Tools / Infrastructure",
      "Ethereum"
    ],
    "description": "A service to support sending of email, SMS and push notifications (both mobile and web) via Internet Computer for IC, EVM (currently supports Polygon, more to come) and off-chain applications wanting to use a distributed and open source sending mechanism. Simply integrate our Polygon contract, or our IC canister, to use it today...",
    "stats": "3 early launch partners sending notifications from Polygon",
    "logo": "/img/showcase/w3ns_logo.png",
    "usesInternetIdentity": false,
    "github": "https://github.com/miguelToscano/w3ns",
    "youtube": "https://www.youtube.com/@argonstudios",
    "twitter": "https://twitter.com/ArgonStudiosXYZ"
  },
  {
    "id": "ethereum-canister",
    "name": "Ethereum Canister",
    "website": "https://www.eiger.co/",
    "oneLiner": "A fully trustless access to the Ethereum blockchain data.",
    "tags": [
      "Ethereum",
      "Tools / Infrastructure"
    ],
    "description": "The Ethereum canister offers a secure and trustless way to access Ethereum blockchain data within the ICP ecosystem. Behind the scenes, it leverages the helios light Ethereum client which is equipped with the capability to validate the authenticity of fetched data.",
    "stats": "17M+ blocks",
    "usesInternetIdentity": false,
    "github": "https://github.com/eigerco/ethereum-canister",
    "logo": "/img/ethereum.svg",
    "screenshots": [],
    "video": "",
    "videoContentType": "video/mp4",
    "submittableId": "40732752"
  },
  {
    "id": "origyn",
    "name": "Origyn",
    "oneLiner": "NFT-Based Authentication for Luxury Goods ",
    "website": "https://www.origyn.com/",
    "tags": [
      "NFT",
      "Tools / Infrastructure"
    ],
    "twitter": "https://twitter.com/ORIGYNTech",
    "description": "The Origyn Foundation is blending luxury goods with NFTs by providing digital verifications for physical objects. Only possible on the Internet Computer. ",
    "github": "https://github.com/origyn-sa",
    "logo": "/img/showcase/origyn_logo.webp",
    "screenshots": [
      "/img/showcase/origyn_screenshot_0.webp"
    ]
  },
  {
    "id": "finterest",
    "name": "Finterest",
    "website": "https://tyhcm-sqaaa-aaaah-abjya-cai.raw.ic0.app/#/",
    "tags": [
      "DeFi",
      "Bitcoin"
    ],
    "twitter": "https://twitter.com/finterestICP",
    "description": "Lend and borrow against your crypto without bridging it across chains. Yes, even Bitcoin",
    "stats": "$1.5M+ Raised",
    "logo": "/img/showcase/finterest_logo.webp",
    "screenshots": [
      "/img/showcase/finterest_screenshot_0.webp"
    ]
  },
  {
    "id": "boom-dao",
    "name": "Boom DAO",
    "oneLiner": "Powering the next generation of fully on-chain games, and providing a collaborative hub for all things web3 gaming.",
    "website": "https://boomdao.xyz/",
    "tags": [
      "Games",
      "DAO",
      "Tools / Infrastructure",
      "NFT",
      "Metaverse"
    ],
    "description": "BOOM DAO is an all-in-one web3 game platform and protocol running 100% on-chain on the Internet Computer. We are on a mission to build the gaming vertical of the Internet Computer blockchain, power the next generation of fully on-chain games on ICP, and provide a collaborative hub for all things web3 gaming.",
    "stats": "23,000+ DAO Members",
    "logo": "/img/showcase/boom-dao-logo.webp",
    "display": "Large",
    "usesInternetIdentity": true,
    "github": "https://github.com/BoomDAO/",
    "youtube": "https://www.youtube.com/watch?v=LHVVi4pN6CI",
    "twitter": "https://twitter.com/boomdaosns",
    "screenshots": [
      "/img/showcase/boom-dao-screenshot0.webp"
    ],
    "video": "/img/showcase/boom-dao-video.mp4",
    "videoContentType": "video/mp4",
    "submittableId": ""
  },
  {
    "id": "plethora",
    "name": "Plethora",
    "website": "https://plethora.game/",
    "tags": [
      "Games",
      "Metaverse",
      "NFT"
    ],
    "twitter": "https://twitter.com/PlethoraGame",
    "description": "Plethora is a Web3 platformer with the goal of rewarding users both with fun gameplay and NFTs. Plethora empowers NFT projects to launch their collections with immersive experiences customized for you. Play now to compete, have fun, and earn rewards.",
    "oneLiner": "3D platformer meets Web3 with NFT rewards",
    "display": "Large",
    "stats": "10,000+ users",
    "logo": "/img/showcase/plethora_logo.webp",
    "screenshots": [
      "/img/showcase/plethora_screenshot.webp"
    ]
  },
  {
    "id": "orally-network",
    "name": "Orally",
    "oneLiner": "The fully on-chain oracles for secure and reliable decentralized data feeding and automation across multiple chains.",
    "tags": [
      "Tools / Infrastructure",
      "DeFi"
    ],
    "description": "The fully on-chain oracles for secure and reliable decentralized data feeding and automation across multiple chains. Experience seamless real-world data integration across various blockchains, powering dynamic, secure, and efficient dapps. Elevate your blockchain journey with us!",
    "usesInternetIdentity": false,
    "website": "https://orally.network",
    "github": "https://github.com/orally-network",
    "youtube": "https://youtu.be/1ZDEyllqUcA",
    "twitter": "https://twitter.com/orally_network",
    "display": "Large",
    "logo": "/img/showcase/orally-network_logo.png",
    "screenshots": [
      "/img/showcase/orally-network_screenshot_0.webp"
    ],
    "submittableId": "35782696"
  },
  {
    "id": "kinic",
    "name": "Kinic",
    "oneLiner": "The world's first Web3 search engine",
    "website": "https://74iy7-xqaaa-aaaaf-qagra-cai.ic0.app/",
    "tags": [
      "Tools / Infrastructure",
      "DAO"
    ],
    "twitter": "https://twitter.com/kinic_app?s=20&t=PVKALcCRCdZIgr0U4sDWeg",
    "description": "The world’s first Web3 search engine indexing all Internet Computer-based dapps.",
    "stats": "3,000,000+ searches",
    "display": "Large",
    "usesInternetIdentity": true,
    "logo": "/img/showcase/kinic_logo.webp",
    "screenshots": [
      "/img/showcase/kinic_screenshot.webp"
    ]
  },
  {
    "id": "modclub",
    "name": "Modclub",
    "oneLiner": "The world's first AI-powered Web3 crowdwork platform",
    "website": "https://modclub.ai",
    "twitter": "https://twitter.com/ModclubApp",
    "tags": [
      "SocialFi",
      "Tools / Infrastructure"
    ],
    "stats": "20,000+ tasks completed",
    "description": "Modclub is an AI-enhanced decentralized crowdwork platform that handles resource-intensive tasks such as moderation, user verification and data labeling.",
    "usesInternetIdentity": true,
    "logo": "/img/showcase/modclub_logo.webp",
    "screenshots": [
      "/img/showcase/modclub_screenshot_0.webp"
    ],
    "github": "https://github.com/modclub-app"
  },
  {
    "id": "querio",
    "name": "Querio",
    "website": "https://querio.io/",
    "tags": [
      "Tools / Infrastructure"
    ],
    "description": "Querio is the most advanced web3.0 search engine of exceptional speed and accuracy, that empowers its users to search over the Internet Computer.",
    "logo": "/img/showcase/Querio_Logo.webp",
    "screenshots": []
  },
  {
    "id": "cubetopia",
    "name": "Cubetopia",
    "oneLiner": "Build and own an NFT World on the blockchain",
    "website": "https://kqwp7-2yaaa-aaaah-abyna-cai.raw.ic0.app/",
    "tags": [
      "Games",
      "Metaverse"
    ],
    "twitter": "https://twitter.com/TheCubetopia",
    "description": "Cubetopia is a Web3 building game where players can create anything on unique blocky islands. Each island is a mutable NFT stored on the Internet Computer blockchain. Anyone can visit these islands on-chain, while the owner of the NFT ownership handles building permissions.",
    "stats": "32,500+ ICP volume",
    "display": "Large",
    "logo": "/img/showcase/cubetopia_logo.webp",
    "screenshots": [
      "/img/showcase/cubetopia_screenshot.webp"
    ]
  },
  {
    "id": "itoka",
    "name": "ITOKA",
    "oneLiner": "A Leading Infrastructure for Music3.0",
    "website": "https://www.itoka.xyz/",
    "tags": [
      "NFT",
      "SocialFi"
    ],
    "description": "The ITOKA project seeks to disrupt the centralized music industry by offering a complete infrastructure solution for the web3 music industry. This includes creation tools, data storage, and music streaming services. The goal of ITOKA is to transform the music industry into a decentralized ecosystem, empowering creators with greater control over their content and a fairer share of revenue.",
    "usesInternetIdentity": false,
    "github": "https://github.com/Itoka-DAO",
    "twitter": "https://twitter.com/itokamusic",
    "stats": "3M+ minutes on-chain streaming",
    "logo": "/img/showcase/itoka_logo.svg",
    "video": "/img/showcase/itoka_video.mp4",
    "videoContentType": "video/mp4",
    "display": "Large",
    "screenshots": [
      "/img/showcase/itoka_screanshot.svg"
    ]
  },
  {
    "id": "taggr",
    "name": "TAGGR",
    "website": "https://taggr.link",
    "tags": [
      "SocialFi",
      "Tools / Infrastructure"
    ],
    "twitter": "https://twitter.com/TaggrNetwork",
    "description": "Fully on-chain and fully autonomous SocialFi network. A simple way to publish content on a public compute infrastructure. No Ponzinomics - TAGGR has a sustainable tokenomics model that rewards quality posts and removes the incentive to spam.",
    "usesInternetIdentity": true,
    "authOrigins": [
      "https://taggr.link",
      "https://6qfxa-ryaaa-aaaai-qbhsq-cai.ic0.app"
    ],
    "display": "Normal",
    "stats": "24,000+ posts",
    "logo": "/img/showcase/taggr_logo.webp",
    "oneLiner": "Blending forums and blogs - controlled by a DAO",
    "screenshots": [
      "/img/showcase/taggr_screenshot_0.webp"
    ]
  },
  {
    "id": "airgap",
    "name": "AirGap",
    "oneLiner": "Self custody made simple and secure. Turn a spare smartphone into a cold wallet.",
    "description": "Self-custody made simple and secure. Turn a spare smartphone into a cold wallet that can store a plethora of tokens including ICP and ckBTC. Using AirGap, you can stake ICP directly on the NNS and participate in governance.",
    "website": "https://airgap.it/",
    "tags": [
      "Wallet"
    ],
    "usesInternetIdentity": false,
    "logo": "/img/showcase/airgap_logo.webp"
  },
  {
    "id": "evmonicp",
    "name": "EVM on ICP",
    "website": "https://fxa77-fiaaa-aaaae-aaana-cai.raw.ic0.app/evm/",
    "tags": [
      "Tools / Infrastructure",
      "Ethereum"
    ],
    "description": "An Ethereum Virtual Machine (EVM) demo built and hosted on the Internet Computer blockchain. P.S. There is a hidden game in the demo. ",
    "display": "Normal",
    "logo": "/img/showcase/evmonicp_logo.webp",
    "screenshots": [
      "/img/showcase/evmonicp_screenshot_0.webp"
    ]
  },
  {
    "name": "Taurus",
    "description": "A platform that offers banking-grade custody and everything needed for managing any digital asset.",
    "website": "https://www.taurushq.com/",
    "logo": "/img/showcase/taurus_logo.png",
    "screenshots": [],
    "video": "",
    "display": "Normal",
    "id": "taurus",
    "oneLiner": "Banking-grade custody for digital asset management.",
    "stats": "Powering 15+ banks",
    "tags": [
      "Wallet",
      "Tools / Infrastructure",
      "Enterprise"
    ],
    "usesInternetIdentity": false,
    "github": "",
    "twitter": "",
    "youtube": "",
    "submittableId": ""
  },
  {
    "id": "omnic",
    "name": "Omnic",
    "oneLiner": "Crosschain Messaging Protocol & Token Bridge Between the Internet Computer and EVM Chains",
    "website": "https://omnic.network",
    "tags": [
      "Tools / Infrastructure",
      "DeFi"
    ],
    "description": "Omnic is a Crosschain messaging protocol built on the Internet Computer, Omnic Token Bridge helps bring liquidity on EVM networks to the Internet Computer",
    "usesInternetIdentity": false,
    "logo": "/img/showcase/omnic_logo.webp",
    "screenshots": [
      "/img/showcase/omnic_screenshot_0.webp"
    ],
    "videoContentType": "video/mp4",
    "video": "/img/showcase/omnic_video.mp4"
  },
  {
    "id": "autoroyale",
    "name": "AutoRoyale",
    "website": "https://cm6iy-sqaaa-aaaam-abmxq-cai.icp0.io/",
    "tags": [
      "Games"
    ],
    "twitter": "",
    "description": "Jump into this proof of concept battle royale 2D shooter on ICP. Grab gear, outplay the competition, and stay alive as the battleground shrinks. It's all about thinking a few steps ahead. Upgrade weapons, toss grenades, and pull off sneaky ambushes. Invite your pals for a quick match and make sure you play the tutorial to get used to the mechanics.",
    "usesInternetIdentity": true,
    "display": "Large",
    "stats": "",
    "logo": "/img/showcase/autoroyale_logo.png",
    "oneLiner": "A fast-paced 2D multiplayer shooter game",
    "screenshots": [],
    "video": "/img/showcase/autoroyale_video.mp4",
    "videoContentType": "video/mp4"
  },
  {
    "id": "azle",
    "name": "Azle",
    "oneLiner": "TypeScript CDK for the Internet Computer",
    "website": "https://demergent-labs.github.io/azle/azle.html",
    "tags": [
      "Tools / Infrastructure"
    ],
    "description": "Azle is a TypeScript Canister Development Kit (CDK) for the Internet Computer. In other words, it's a TypeScript/JavaScript runtime for building applications on the IC.",
    "usesInternetIdentity": false,
    "logo": "/img/showcase/azle_logo.svg",
    "github": "https://github.com/demergent-labs/azle",
    "screenshots": [
      "/img/showcase/azle_screenshot_0.jpg"
    ]
  },
  {
    "id": "catalyze",
    "name": "Catalyze",
    "website": "https://aqs24-xaaaa-aaaal-qbbea-cai.ic0.app/",
    "tags": [
      "SocialFi"
    ],
    "description": "Catalyze is a decentralized social and community-building platform designed to host engaged and thriving Web3 communities. With a unique and customized engagement economy, Catalyze communities and their members will be rewarded for their participation and contribution. Main features include: direct communication, event & task management, integrated Web3 wallets, NFT Gating, NFT airdrop & sales management.",
    "usesInternetIdentity": true,
    "oneLiner": "Manage your Web3 communities and events",
    "display": "Large",
    "stats": "275+ groups",
    "logo": "/img/showcase/catalyze_logo.webp",
    "screenshots": [
      "/img/showcase/catalyze_screenshot.webp"
    ]
  },
  {
    "id": "juno",
    "name": "Juno",
    "oneLiner": "Build Web3 dApps like Web2",
    "website": "https://juno.build",
    "tags": [
      "Tools / Infrastructure"
    ],
    "twitter": "https://twitter.com/junobuild",
    "github": "https://github.com/junobuild/juno",
    "description": "Juno is an open-source platform that combines the power of Web3 with the ease and simplicity of Web2 development, enabling programmers to build decentralized apps faster and easier than ever before.",
    "display": "Large",
    "usesInternetIdentity": true,
    "authOrigins": [
      "https://console.juno.build"
    ],
    "logo": "/img/showcase/juno_logo.svg",
    "screenshots": [
      "/img/showcase/juno_social_image.png"
    ]
  },
  {
    "id": "internetidentity",
    "name": "Internet Identity",
    "oneLiner": "Decentralized Anonymous Blockchain Authentication",
    "website": "https://identity.ic0.app/",
    "tags": [
      "Tools / Infrastructure"
    ],
    "description": "Internet Identity is a privacy-enhancing authentication framework for applications on the Internet Computer. It provides users with a easy-to-use and secure anonymizing login to Web3 services running on ICP without being tracked across dapps.",
    "github": "https://github.com/dfinity/internet-identity",
    "usesInternetIdentity": true,
    "stats": "1,000,000+ users",
    "logo": "/img/showcase/internetidentity_logo.webp",
    "screenshots": [
      "/img/showcase/internetidentity_screenshot_0.gif"
    ]
  },
  {
    "id": "Arth",
    "name": "Arth",
    "oneLiner": "Arth ckBTC wallet and swap btc<>ckBtc",
    "tags": [
      "DeFi",
      "Wallet",
      "Bitcoin"
    ],
    "description": "Introducing Arth - the mobile payments app that combines the power of Bitcoin with the convenience of mobile payments. With ckBTC, you can easily swap ckBTC from Bitcoin, view balances, and seamlessly make payments using QR codes. more features coming soon",
    "usesInternetIdentity": true,
    "website": "https://play.google.com/store/apps/details?id=com.foo.arth&pli=1",
    "github": "https://github.com/s1dc0des/arth_app",
    "display": "Normal",
    "logo": "/img/showcase/arth_logo.png",
    "screenshots": [
      "/img/showcase/arth_ss.webp"
    ],
    "submittableId": "36143434"
  },
  {
    "name": "Signals",
    "description": "Signals is a location based chat app for making connections, creating communities, and discovering events. ",
    "website": "https://signalsicp.com/",
    "logo": "/img/showcase/signals_logo.webp",
    "screenshots": [
      "/img/showcase/signals_screenshot.webp"
    ],
    "display": "Normal",
    "id": "signals",
    "oneLiner": "A location based app for empowering local communities",
    "stats": "5,000+ users",
    "tags": [
      "SocialFi"
    ],
    "usesInternetIdentity": true,
    "twitter": "https://twitter.com/signalsicp",
    "submittableId": "35639473"
  },
  {
    "id": "stakedicp",
    "name": "StakedICP",
    "oneLiner": "Non-custodial liquid staking for ICP",
    "tags": [
      "DeFi"
    ],
    "description": "StakedICP is the liquid-staking protocol revolutionizing staking on the Internet Computer, putting control in investors' hands. ICP is staked in the NNS DAO, and stakers receive rewards just by holding the stICP token. The stICP token is DeFi-compatible, to support protocols building on the Internet Computer, and always fully-backed by ICP staked in the NNS.",
    "usesInternetIdentity": false,
    "website": "https://stakedicp.com",
    "github": "https://github.com/AegirFinance/StakedICP",
    "twitter": "https://twitter.com/StakedICP",
    "display": "Normal",
    "logo": "/img/showcase/stakedicp_logo.webp",
    "screenshots": []
  },
  {
    "id": "canscale",
    "name": "CanScale",
    "description": "Worried about data being persisted or how your data structure will scale across canisters? CanScale can help you focus more on building out your vision, and spend less time thinking about how to scale out your multi-canister architecture on the IC.",
    "tags": [
      "Tools / Infrastructure"
    ],
    "website": "https://www.canscale.dev",
    "twitter": "https://twitter.com/can_scale",
    "logo": "/img/showcase/canscale_logo.webp",
    "submittableId": "34140445"
  },
  {
    "id": "canistergeek",
    "name": "Canistergeek",
    "oneLiner": "IC canister management tool",
    "description": "Top up your canisters, monitor cycles, memory, logs, and get your monthly reports in one place.",
    "tags": [
      "Tools / Infrastructure"
    ],
    "usesInternetIdentity": true,
    "website": "https://canistergeek.app/",
    "github": "https://github.com/usergeek/canistergeek_ic_rust",
    "twitter": "https://twitter.com/theUSERGEEK",
    "discord": "https://discord.gg/CvTpv2TeKs",
    "logo": "/img/showcase/canistergeek_logo.webp",
    "submittableId": "33310242"
  },
  {
    "name": "Mops",
    "description": "On-chain package manager for Motoko. Mops makes it easy to discover, install, and publish Motoko packages.",
    "website": "https://mops.one",
    "logo": "/img/showcase/mops_logo.webp",
    "screenshots": [],
    "video": "",
    "display": "Normal",
    "id": "mops",
    "oneLiner": "On-chain package manager for Motoko",
    "stats": "100,000+ downloads",
    "tags": [
      "Tools / Infrastructure"
    ],
    "usesInternetIdentity": false,
    "github": "https://github.com/ZenVoich/mops",
    "twitter": "https://twitter.com/mops_one",
    "youtube": "",
    "submittableId": ""
  },
  {
    "id": "beamfi",
    "name": "BeamFi",
    "oneLiner": "Real Time Micro Payments solution for creators",
    "website": "https://beamfi.app",
    "tags": [
      "DeFi"
    ],
    "description": "BeamFi is an open source DeFi protocol, bringing Autonomous Stream Payment solution to Internet Computer, allowing users to send or receive a constant stream of ICP or XTC in BeamFi DApp or BeamFi Meeting App in Zoom while a meeting is in progress",
    "usesInternetIdentity": false,
    "logo": "/img/showcase/beamfi_logo.webp",
    "github": "https://github.com/BeamFi/BeamFiProtocol",
    "youtube": "https://youtu.be/85TWP4QHHBg",
    "twitter": "https://twitter.com/BeamFiApp",
    "screenshots": [
      "/img/showcase/beamfi_screenshot_0.webp"
    ],
    "submittableId": "33086681"
  },
  {
    "id": "eimolad",
    "name": "Eimolad",
    "description": "This is an amazing world inhabited by humans, dwarves, orcs, elves, and other fantastic creatures. This is a world of magic and valor. This world is full of mysteries, dangers, and incredible adventures. ",
    "tags": [
      "Games"
    ],
    "website": "https://eimolad.com/",
    "twitter": "https://twitter.com/eimolad",
    "discord": "https://discord.gg/qD3R5nDXDZ",
    "logo": "/img/showcase/eimolad_logo.webp",
    "submittableId": "28118212"
  },
  {
    "id": "mora",
    "name": "MORA",
    "oneLiner": "A Web3 space for writers to express autonomy of thought ",
    "website": "https://mora.app",
    "tags": [
      "SocialFi"
    ],
    "description": "Mora allows users to create a unique Web3 space where they can have independent content data, subscription relationships, financial information, and even complex algorithms. From its inception, a planet will be monitored by Launch Trail to ensure compliance with the protocol and establish trust. The Launch Trail will be controlled by the Mora Dao Canister.",
    "usesInternetIdentity": true,
    "stats": "2,000+ articles",
    "logo": "/img/showcase/mora_logo.png",
    "screenshots": [
      "/img/showcase/mora_banner.jpg"
    ],
    "youtube": "https://www.youtube.com/watch?v=rQIGanE7WxA",
    "twitter": "https://twitter.com/Mora_App"
  },
  {
    "id": "dsocial",
    "name": "DSocial",
    "website": "https://DSocial.app",
    "tags": [
      "SocialFi"
    ],
    "description": "DSocial is a decentralized version of YouTube -- enabling content creators to be fairly rewarded for their work, and engagement. This Web3 media platform is hosted end-to-end on the Internet Computer interoperating with Arweave for decentralized video content.",
    "usesInternetIdentity": true,
    "display": "Normal",
    "logo": "/img/showcase/dsocial_logo.webp",
    "video": "/img/showcase/dsocial_video.mp4",
    "videoContentType": "video/mp4",
    "screenshots": []
  },
  {
    "id": "unfoldvr",
    "name": "UnfoldVR",
    "oneLiner": "Decentralizing asset Creation and Discovery for the Metaverse",
    "website": "https://jmorc-qiaaa-aaaam-aaeda-cai.ic0.app/",
    "tags": [
      "Metaverse",
      "NFT",
      "Tools / Infrastructure"
    ],
    "twitter": "https://twitter.com/unfold_vr",
    "description": "UnfoldVR empowers creators to author 3D NFTs using easy-to-use tools both on the Web and in Virtual Reality.",
    "usesInternetIdentity": true,
    "display": "Normal",
    "logo": "/img/showcase/unfoldvr_logo.webp",
    "video": "/img/showcase/unfoldvr_video.mp4",
    "videoContentType": "video/mp4",
    "screenshots": []
  },
  {
    "id": "kawak",
    "name": "KawaK",
    "description": "A forum for critical thinkers, builders and writers. Earn by providing human-to-human feedback.  ",
    "website": "https://3ysab-rqaaa-aaaan-qaewq-cai.ic0.app/",
    "logo": "/img/showcase/kawak_logo.webp",
    "screenshots": [
      "/img/showcase/kawak_screenshot.webp"
    ],
    "video": "/img/showcase/kawak_video.mp4",
    "videoContentType": "video/mp4",
    "display": "Normal",
    "oneLiner": "Acess real human feedback. Earn while helping others",
    "stats": "100+ Topics ",
    "tags": [
      "Tools / Infrastructure"
    ],
    "usesInternetIdentity": false,
    "github": "https://github.com/kawak-org/Kawak-2.0",
    "twitter": "https://twitter.com/KawaK_ICP",
    "youtube": "",
    "submittableId": "35943161"
  },
  {
    "id": "seers",
    "name": "Seers",
    "website": "https://seers.social/",
    "tags": [
      "SocialFi"
    ],
    "description": "What if there was decentralized Twitter that included prediction markets? Seers is a Web3 social media platform hosted 100% on-chain combining social media features with prediction markets.",
    "usesInternetIdentity": true,
    "stats": "10,000 users + TVL",
    "display": "Normal",
    "logo": "/img/showcase/seers_logo.webp",
    "screenshots": []
  },
  {
    "id": "pokedstudiobots",
    "name": "PokedStudio Bots",
    "website": "https://entrepot.app/marketplace/poked",
    "tags": [
      "NFT"
    ],
    "description": "PokedStudio Bots is a collection of 10,000 unique bots designed by acclaimed digital artist, Jonathan Ball. The Ultimate Master Bot which sold for 3,000 ICP (~$172,140), marks the largest single NFT purchase on the Internet Computer and is one of the largest across all blockchain projects to date. The NFT Bots are all unique and possess differing rarities and attributes that will transfer into a future metaverse gaming experience in beautiful technicolor.",
    "oneLiner": "Record Highest Selling NFT",
    "display": "Large",
    "logo": "/img/showcase/pokedstudiobots_logo.webp",
    "screenshots": [
      "/img/showcase/pokedstudio-bots.webp"
    ]
  },
  {
    "id": "Caniplay",
    "name": "Caniplay",
    "oneLiner": "The world's First NFT Broadcast Station",
    "tags": [
      "NFT",
      "SocialFi"
    ],
    "description": "Introducing CaniPlay (Can I Play), the pioneering, fully on-chain NFT broadcast station. Submit your audio or video content, reach a global audience, and receive recognition and rewards from your listeners. As a listener, enjoy airdrops for actively participating in curating content",
    "usesInternetIdentity": false,
    "website": "https://es7e3-taaaa-aaaan-qakqq-cai.icp0.io",
    "github": "https://github.com/orgs/Canistore",
    "twitter": "https://twitter.com/canistore",
    "display": "Large",
    "logo": "/img/showcase/CaniPlay_logo.png",
    "screenshots": [
      "/img/showcase/CaniPlay_SS.webp"
    ],
    "submittableId": "34838526"
  },
  {
    "id": "nuance",
    "name": "Nuance",
    "website": "https://exwqn-uaaaa-aaaaf-qaeaa-cai.ic0.app/",
    "tags": [
      "SocialFi"
    ],
    "description": "Nuance is a Web3.0 blogging platform that is hosted on-chain end-to-end on the Internet Computer. Developed by Aikin Dapps, the alpha of the world's first blogging platform to be hosted entirely on a blockchain has now launched. Nuance aims to bring NFTs into the world of editorial content ownership.",
    "usesInternetIdentity": true,
    "logo": "/img/showcase/nuance_logo.webp",
    "screenshots": [
      "/img/showcase/nuance_screenshot_0.webp"
    ]
  },
  {
    "id": "rubaru",
    "name": "RuBaRu",
    "oneLiner": "Building On-Chain Regenerative Creator-Consumer Economy",
    "website": "https://rubaru.app/",
    "tags": [
      "SocialFi"
    ],
    "description": "RuBaRu aims to create a vibrant 100% On-Chain DAO-based tokenized economy owned & governed by the community, where creators, influencers, consumers, and brands coexist harmoniously. By doing so, we unlock new opportunities, reshape digital creativity, drive economic growth, and foster a thriving ecosystem of shared prosperity.",
    "logo": "/img/showcase/rubaru_logo.png",
    "display": "Large",
    "usesInternetIdentity": true,
    "youtube": "https://youtu.be/CBumSMJRV08",
    "twitter": "https://twitter.com/RuBaRu_app",
    "screenshots": [
      "/img/showcase/rubaru_dapp_screenshots.png"
    ],
    "video": "/img/showcase/rubaru_video.mp4",
    "videoContentType": "video/mp4",
    "submittableId": "39223821"
  },
  {
    "id": "ntagle",
    "name": "ntagle",
    "oneLiner": "Proof of Physical Ownership Platform",
    "tags": [
      "Tools / Infrastructure",
      "Wallet",
      "Bitcoin"
    ],
    "description": "ntagle connects inexpensive physical NFC tags to canisters, giving IC dapp developers the ability to create transferrable HW wallets, Physical NFTs, etc. Any tag can use any integration, meaning dapps can make web3 phygital experiences available to all ntagle owners with a single deploy.",
    "usesInternetIdentity": false,
    "logo": "/img/showcase/ntagle_icon.webp",
    "github": "https://github.com/InternetComputerOG/ntagle-core",
    "twitter": "https://twitter.com/ntagled",
    "website": "https://github.com/InternetComputerOG/ntagle-core",
    "screenshots": []
  },
  {
    "id": "cosmicrafts",
    "name": "Cosmicrafts",
    "oneLiner": "Blast through the metaverse with Cosmicrafts, where interstellar mayhem meets epic battles for the ultimate cosmic showdown!",
    "website": "https://cosmicrafts.com/",
    "tags": [
      "Games",
      "Metaverse"
    ],
    "twitter": "https://twitter.com/cosmicrafts",
    "description": "Unleash your inner commander and dominate the metaverse in the action-packed universe of Cosmicrafts. Engage in thrilling interstellar battles, strategize with allies, and conquer the cosmos. Are you ready to claim your place among the stars?",
    "usesInternetIdentity": true,
    "stats": "10,000+ users",
    "logo": "/img/showcase/cosmicrafts_logo.webp",
    "video": "/img/showcase/cosmicrafts_video.mp4",
    "videoContentType": "video/mp4",
    "screenshots": [
      "/img/showcase/cosmicrafts_screenshot1.jpg"
    ]
  },
  {
    "id": "kontribute",
    "name": "Kontribute",
    "oneLiner": "Web3 storytelling",
    "website": "https://kontribute.app",
    "tags": [
      "SocialFi",
      "NFT"
    ],
    "twitter": "https://twitter.com/TeamBonsai_ICP",
    "description": "Kontribute is a web3 creators platform that brings story writing and digital art collectibles together. Features include decentralized story storage, likes, tipping, polls, NFT marketplace, and NFT minting.",
    "github": "https://github.com/teambonsai/bonsai_dapp",
    "usesInternetIdentity": true,
    "stats": "1,000+ users",
    "display": "Normal",
    "logo": "/img/showcase/kontribute_logo.webp",
    "screenshots": [
      "/img/showcase/kontribute_screenshot_0.webp"
    ]
  },
  {
    "id": "dstar",
    "name": "Dstar",
    "website": "https://yunqk-aqaaa-aaaai-qawva-cai.ic0.app/",
    "tags": [
      "NFT"
    ],
    "description": "Dstar is an Internet Identity (II) trading marketplace. Since each II is unique, the ICP blockchain treats them as NFTs. Users can trade, purchase, or sell their anonymous blockchain-based authentication accounts on this community-built marketplace. Integrated with Plug wallet, users can search for and purchase any coveted Internet Identity numbers which may be up for auction.",
    "oneLiner": "Internet Identity Marketplace",
    "display": "Normal",
    "logo": "/img/showcase/dstar_logo.webp",
    "screenshots": [
      "/img/showcase/dstar_screenshot_0.webp"
    ]
  },
  {
    "id": "sudograph",
    "name": "Sudograph",
    "website": "https://i67uk-hiaaa-aaaae-qaaka-cai.raw.ic0.app/",
    "tags": [
      "Tools / Infrastructure"
    ],
    "description": "Sudograph is a GraphQL database for the Internet Computer. Its goal is to become the simplest way to develop applications for the IC by providing flexibility and out-of-the-box data management.",
    "github": "https://github.com/sudograph/sudograph",
    "logo": "/img/showcase/sudograph_logo.webp",
    "screenshots": [
      "/img/showcase/sudograph_screenshot_0.webp"
    ]
  },
  {
    "id": "dwitter",
    "name": "Dwitter",
    "oneLiner": "AI-powered social network",
    "website": "https://dwitter.me",
    "tags": [
      "SocialFi"
    ],
    "description": "Explore Dwitter! Decentralized social network like Twitter, integrated with OpenAI bots. View a shared global feed featuring user-chatbot interactions from around the world.",
    "usesInternetIdentity": false,
    "logo": "/img/showcase/dwitter_logo.png",
    "github": "https://github.com/azhuravel/Dwitter-Dfinity",
    "twitter": "https://twitter.com/DwitterWeb3",
    "screenshots": [],
    "submittableId": 21958145
  },
  {
    "id": "icdrive",
    "name": "IC Drive",
    "website": "https://rglue-kyaaa-aaaah-qakca-cai.ic0.app/",
    "tags": [
      "Tools / Infrastructure"
    ],
    "description": "A decentralized private file storage dapp built on the Internet Computer. Store and securely share any type from anywhere in the world with this decentralized version of Box, or Google Drive. ",
    "usesInternetIdentity": true,
    "logo": "/img/showcase/icdrive_logo.webp",
    "screenshots": [
      "/img/showcase/icdrive_screenshot_0.webp",
      "/img/showcase/icdrive_screenshot_1.webp"
    ]
  },
  {
    "id": "motokoplayground",
    "name": "Motoko Playground",
    "oneLiner": "Free IDE to Learn Motoko",
    "website": "https://m7sm4-2iaaa-aaaab-qabra-cai.raw.ic0.app/",
    "tags": [
      "Tools / Infrastructure"
    ],
    "description": "The Motoko Playground is an IDE for developers to learn Motoko - the native language for the Internet Computer blockchain. Deploy canister smart contracts for free, directly within a browser, without needing to download an SDK or set up a wallet.",
    "github": "https://github.com/dfinity/motoko-playground",
    "usesInternetIdentity": false,
    "display": "Normal",
    "logo": "/img/showcase/motokoplayground_logo.webp",
    "video": "/img/showcase/motokoplayground_video.mp4",
    "videoContentType": "video/mp4",
    "screenshots": []
  },
  {
    "id": "contentfly",
    "name": "Content Fly",
    "website": "https://contentfly.app/",
    "tags": [
      "SocialFi"
    ],
    "description": "Content Fly is a Web3 Job Management Tool & Marketplace. It allows content buyers & creators to work together with the security of an escrow payment and DAO based dispute resolution. IP is protected and transferred as an NFT.",
    "usesInternetIdentity": true,
    "display": "Normal",
    "logo": "/img/showcase/contentfly_logo.webp",
    "screenshots": [
      "/img/showcase/contentfly_screenshot_0.webp"
    ]
  },
  {
    "id": "scinet",
    "name": "SCINET",
    "description": "SCINET is a decentralized life sciences (“DeSci”) research and investment platform that revolutionizes the way people do and support science. Powered by blockchain technologies, SCINET allows retail and institutional investors to invest directly in life sciences research and technology with security and authenticity.",
    "tags": [
      "SocialFi",
      "Tools / Infrastructure"
    ],
    "usesInternetIdentity": false,
    "website": "https://www.scinet.one/",
    "twitter": "https://twitter.com/scinet_inc",
    "discord": "https://discord.com/invite/5uH6vpJjeB",
    "logo": "/img/showcase/scinet_logo.webp",
    "submittableId": "33285268"
  },
  {
    "id": "crowdgovorg",
    "name": "CrowdGov.org",
    "oneLiner": "The simplified, one-stop shop for IC Governance.",
    "website": "https://crowdgov.org",
    "tags": [
      "Tools / Infrastructure"
    ],
    "description": "The crowdgov.org website is dedicated to simplified governance for the internet computer. You will find information about how to participate in governance and how to maximize voting rewards. A variety of research tools are provided to help you learn more about NNS ecosystem participants and the current state of decentralization.",
    "usesInternetIdentity": true,
    "display": "Normal",
    "logo": "/img/showcase/crowdgovorg_logo.webp",
    "screenshots": [
      "/img/showcase/crowdgovorg_screenshot_0.webp"
    ]
  },
  {
    "id": "faefolk",
    "name": "FaeFolk",
    "description": "FaeFolk is a multiplayer, slice of life, NFT role-playing game where you use your NFTs to craft tools, and equipment, and train your skills",
    "tags": [
      "Games",
      "NFT"
    ],
    "website": "https://medium.com/faefolk",
    "github": "https://github.com/ICCards/faefolk",
    "twitter": "https://twitter.com/_faefolk",
    "discord": "https://discord.gg/Fe5qYRZrGp",
    "logo": "/img/showcase/faefolk_logo.webp",
    "submittableId": "32841408"
  },
  {
    "id": "factland",
    "name": "Factland DAO",
    "oneLiner": "A Web3 community building decentralized trust in the age of misinformation",
    "website": "https://factland.org",
    "tags": [
      "Tools / Infrastructure"
    ],
    "description": "Factland is a Web3 DAO with a mission to slow the spread of misinformation online. Factland makes it easy for anyone to flag untrustworthy claims and have them promptly adjudicated by a decentralized community of fact-checkers rewarded in crypto.",
    "usesInternetIdentity": true,
    "stats": "50+ claims adjudicated",
    "logo": "/img/showcase/factland_logo.png",
    "github": "https://github.com/Factland",
    "youtube": "https://www.youtube.com/channel/UCriPbgLAQ6x5C2Hugfho37Q",
    "twitter": "https://twitter.com/factlanddao",
    "screenshots": [],
    "video": "/img/showcase/factland_video.mp4",
    "videoContentType": "video/mp4",
    "submittableId": 32780428
  },
  {
    "id": "sagatarot",
    "name": "Saga Tarot",
    "website": "https://5nl7c-zqaaa-aaaah-qaa7a-cai.raw.ic0.app/",
    "tags": [
      "Games"
    ],
    "description": "Have your fortune told on the Internet Computer. Saga Tarot gives you a tarot reading in one click. The user-friendly dapp is built completely on the Internet Computer, accessible from any browser. What will the future hold for you?",
    "usesInternetIdentity": true,
    "display": "Normal",
    "logo": "/img/showcase/sagatarot_logo.webp",
    "video": "/img/showcase/sagatarot_video.mp4",
    "videoContentType": "video/mp4",
    "screenshots": []
  },
  {
    "id": "ember-cli-dfinity",
    "name": "ember-cli-dfinity",
    "description": "An add-on for using the Internet Computer in your EmberJS app.",
    "website": "https://vkx2r-zaaaa-aaaap-aa55a-cai.icp0.io/",
    "tags": [
      "Tools / Infrastructure"
    ],
    "usesInternetIdentity": false,
    "logo": "/img/showcase/ember-cli-dfinity.png",
    "github": "https://github.com/onehilltech/ember-cli-dfinity"
  },
  {
    "id": "kybra",
    "name": "Kybra",
    "oneLiner": "Python CDK for the Internet Computer",
    "website": "https://github.com/demergent-labs/kybra",
    "tags": [
      "Tools / Infrastructure"
    ],
    "description": "Kybra is a Python Canister Development Kit (CDK) for the Internet Computer. In other words, it's a Python runtime for building applications on the IC.",
    "usesInternetIdentity": false,
    "logo": "/img/showcase/kybra_logo.svg",
    "screenshots": [
      "/img/showcase/kybra_screenshot_0.jpg"
    ]
  },
  {
    "id": "icpipeline",
    "name": "ICPipeline",
    "website": "https://www.icpipeline.com",
    "tags": [
      "Tools / Infrastructure"
    ],
    "description": "ICPipeline is your self-contained, n-tiered development and testing platform, designed and built specifically for the Internet Computer ecosystem. On-demand dev tooling for the next generation of IC/Web3 applications.\n",
    "github": "https://github.com/icpipeline-framework",
    "usesInternetIdentity": false,
    "display": "Normal",
    "logo": "/img/showcase/icpipeline_logo.webp",
    "screenshots": [
      "/img/showcase/icpipeline_screenshot_0.webp"
    ]
  },
  {
    "id": "icme",
    "name": "ICME",
    "website": "https://sygsn-caaaa-aaaaf-qaahq-cai.raw.ic0.app/",
    "tags": [
      "Tools / Infrastructure"
    ],
    "description": "ICME is a no-code tool that makes it easy for anyone to build and deploy beautiful websites on the Internet Computer. Launch your blog or business's website on the Internet Computer today.",
    "usesInternetIdentity": true,
    "logo": "/img/showcase/icme_logo.webp",
    "screenshots": [
      "/img/showcase/icme_screenshot_0.webp",
      "/img/showcase/icme_screenshot_1.webp"
    ]
  },
  {
    "id": "iknows",
    "name": "iKnows",
    "oneLiner": "Explore unlimited knowledge, with Q&A interaction between you and me!",
    "website": "https://ffxwx-3yaaa-aaaah-qajua-cai.ic0.app",
    "tags": [
      "SocialFi"
    ],
    "description": "iKnows is a decentralized application platform built on the Internet Computer (IC), based on the IC network, with knowledge as the core, and through a social approach.",
    "usesInternetIdentity": true,
    "logo": "/img/showcase/iknows_logo.png",
    "github": "https://github.com/iKnowsDAO/rights-dao",
    "twitter": "https://twitter.com/iKnowsDAO",
    "submittableId": "32909645"
  },
  {
    "id": "metamob",
    "name": "Metamob",
    "oneLiner": "Together we can change the world! One campaign at time.",
    "description": "A decentralized web3 app, running 100% on-chain on the Internet Computer, that lets any user start mobilizations by creating campaigns of four different kinds: donations, votes, signatures, and fundraising.",
    "tags": [
      "SocialFi"
    ],
    "website": "https://site.metamob.app/",
    "github": "https://github.com/av1ctor/metamob",
    "twitter": "https://twitter.com/metamob_app",
    "discord": "https://discord.com/invite/8zhj7umRpD",
    "logo": "/img/showcase/metamob_logo.webp",
    "screenshots": [
      "/img/showcase/metamob_screenshot_0.webp"
    ],
    "submittableId": 32331652
  },
  {
    "id": "sandbless",
    "name": "Sand Bless",
    "oneLiner": "Sandblasting and serigraphy artworks",
    "website": "https://qob3k-7yaaa-aaaao-aahdq-cai.ic0.app/",
    "tags": [
      "Tools / Infrastructure"
    ],
    "description": "Sandblasting and glass serigraphy. Artistic and craftsmen artworks signed with unique verifiable mark numbers and linked imprints using Internet Computer Canisters technology.",
    "github": "https://github.com/branciard/SandBlessCanisters",
    "usesInternetIdentity": false,
    "logo": "/img/showcase/sandbless_logo.webp",
    "screenshots": [
      "/img/showcase/sandbless_screenshot_0.webp"
    ]
  },
  {
    "id": "icpexplorer",
    "name": "ICP Explorer",
    "website": "https://www.icpexplorer.org/#/datacenters",
    "tags": [
      "Tools / Infrastructure"
    ],
    "description": "ICP Explorer, a project started in 2018, is an open-source, community-built dashboard and explorer for the Internet Computer, providing live information and statistics about the network, governance, and the ICP utility token, including account and transaction information.",
    "logo": "/img/showcase/icpexplorer_logo.webp",
    "video": "/img/showcase/icpexplorer_video.mp4",
    "videoContentType": "video/mp4",
    "screenshots": [
      "/img/showcase/icpexplorer_screenshot_0.webp"
    ]
  },
  {
    "id": "bitshop",
    "name": "Bitshop",
    "oneLiner": "Internet Computer blockchain as a Bitcoin e-shop",
    "website": "https://ughim-6qaaa-aaaah-qc7qa-cai.ic0.app/",
    "tags": [
      "Tools / Infrastructure",
      "Bitcoin"
    ],
    "description": "A proof of concept project that demonstrates capabilities of the Internet Computer blockchain to serve as a Bitcoin e-shop.",
    "usesInternetIdentity": false,
    "logo": "/img/showcase/bitshop_logo.webp",
    "screenshots": [
      "/img/showcase/bitshop.webp"
    ],
    "github": "https://github.com/lukasvozda/bitshop",
    "twitter": "https://twitter.com/bitshopicp"
  },
  {
    "id": "missionispossible",
    "name": "Mission Is Possible",
    "website": "https://to3ja-iyaaa-aaaai-qapsq-cai.raw.ic0.app/",
    "tags": [
      "Games"
    ],
    "description": "Mission is Possible - 3rd place winner of the DSCVR Hackathon Season 2 - is a PVP third-person shooter hosted on the Internet Computer blockchain. The John Wick-inspired game is built using the Unity 3D Game Engine and hosted on the IC enabling decentralized login with Internet Identity. ",
    "usesInternetIdentity": true,
    "oneLiner": "3rd Place DSCVR Hackathon",
    "display": "Normal",
    "logo": "/img/showcase/missionispossible_logo.webp",
    "screenshots": [
      "/img/showcase/missionispossible_screenshot_0.webp"
    ]
  },
  {
    "id": "canlista",
    "name": "Canlista",
    "oneLiner": "Internet Computer Canister Registry",
    "website": "https://k7gat-daaaa-aaaae-qaahq-cai.ic0.app/",
    "tags": [
      "Tools / Infrastructure"
    ],
    "description": "The Internet Computer community canister registry. Find, publish, and extend applications and services built on the Internet Computer. Log in with Internet Identity. ",
    "usesInternetIdentity": true,
    "logo": "/img/showcase/canlista_logo.webp",
    "screenshots": [
      "/img/showcase/canlista_screenshot_0.webp"
    ]
  },
  {
    "id": "nnscat",
    "name": "NNSCat",
    "website": "https://iz6s6-kqaaa-aaaae-qaakq-cai.ic0.app/",
    "tags": [
      "Tools / Infrastructure"
    ],
    "description": "An intuitive email-style inbox for NNS proposals",
    "logo": "/img/showcase/nnscat_logo.png",
    "screenshots": [
      "/img/showcase/nnscat_screenshot_0.jpg"
    ]
  },
  {
    "id": "aedile",
    "name": "aedile",
    "website": "https://aedile.io",
    "twitter": "https://twitter.com/aedile_ic",
    "tags": [
      "Tools / Infrastructure"
    ],
    "description": "Build and fund, 100% on chain aedile is the first open and decentralized service offering individuals, teams, and communities, an alternative to their favorite management tools.",
    "usesInternetIdentity": true,
    "logo": "/img/showcase/aedile_logo.webp",
    "screenshots": [
      "/img/showcase/aedile_screenshot_0.webp"
    ]
  },
  {
    "id": "icdevs.org",
    "name": "ICDevs.org ",
    "description": "ICDevs.org seeks to provide the general public with community organization, educational resources, funding, and scientific discovery",
    "tags": [
      "Tools / Infrastructure"
    ],
    "website": "https://icdevs.org",
    "github": "https://github.com/icdevs/Icdevs_fleeksite",
    "logo": "/img/showcase/icdevs.org_logo.webp",
    "submittableId": "33212854"
  },
  {
    "id": "uniswapfrontendontheic",
    "name": "Uniswap Frontend on ICP",
    "website": "https://yrog5-xqaaa-aaaap-qa5za-cai.ic0.app/#/swap",
    "github": "https://github.com/domwoe/uniswap_ui_on_ic",
    "tags": [
      "DeFi",
      "Ethereum"
    ],
    "description": "Uniswap's frontend hosted on the Internet Computer with canister-based wallet integration. Thanks to the Internet Computer, traditional DeFi solutions can now be completely decentralized, having their frontend hosted on ICP. There is no longer a need to include centralized cloud providers in a decentralized application.",
    "usesInternetIdentity": true,
    "oneLiner": "Front-End On-Chain",
    "display": "Normal",
    "logo": "/img/showcase/uniswapfrontendontheic_logo.webp",
    "video": "/img/showcase/uniswapfrontendontheic_video.mp4",
    "videoContentType": "video/mp4",
    "screenshots": []
  },
  {
    "id": "difibase",
    "name": "Difibase",
    "oneLiner": "Difibase - NoSQL database management system on the Internet Computer",
    "website": "https://7wwjw-5iaaa-aaaan-qbguq-cai.ic0.app/",
    "tags": [
      "Tools / Infrastructure"
    ],
    "description": "Difibase is a database provider (NoSQL). You can use the system's database or integrate your own!",
    "usesInternetIdentity": false,
    "display": "Normal",
    "logo": "/img/showcase/difibase_logo.webp",
    "screenshots": [
      "/img/showcase/difibase_screenshot_0.webp"
    ]
  },
  {
    "id": "nftanvil",
    "name": "NFTAnvil",
    "website": "https://nftanvil.com",
    "tags": [
      "NFT",
      "Games"
    ],
    "description": "NFTAnvil is a wallet, mint & marketplace in the Anvil ecosystem. It's built from scratch and has an alternative & genuine approach to NFTs. It uses Anvil's auto-scaling multi-canister token architecture.",
    "github": "https://github.com/infu/nftanvil",
    "usesInternetIdentity": true,
    "display": "Normal",
    "logo": "/img/showcase/nftanvil_logo.webp",
    "screenshots": [
      "/img/showcase/nftanvil_screenshot_0.webp"
    ]
  },
  {
    "id": "aviatelabs",
    "name": "Aviate Labs",
    "description": "Stop worrying about system failures and slow performance. Our data center standby team is here to keep your nodes running at top speed, with round-the-clock monitoring and troubleshooting. Currently managing 70 nodes in 3 datacenters.",
    "tags": [
      "Tools / Infrastructure",
      "Enterprise"
    ],
    "website": "https://www.aviatelabs.co/",
    "github": "https://github.com/aviate-labs?q=&type=all&language=go&sort=stargazers",
    "logo": "/img/showcase/aviatelabs_logo.webp",
    "submittableId": "25140378"
  },
  {
    "id": "goagent",
    "name": "Go Agent ",
    "website": "https://github.com/aviate-labs/agent-go",
    "tags": [
      "Tools / Infrastructure"
    ],
    "description": "Go Agent provides the toolbox needed to interact with the Internet Computer from Go. It is a collection of packages that can be used to build applications that interact with canister smart contracts.",
    "github": "https://github.com/aviate-labs/agent-go",
    "usesInternetIdentity": false,
    "logo": "/img/showcase/goagent_logo.png",
    "screenshots": []
  },
  {
    "id": "javaagent",
    "name": "Java Agent ",
    "website": "https://github.com/ic4j/ic4j-agent",
    "tags": [
      "Tools / Infrastructure"
    ],
    "description": "Java Agent for the Internet Computer is an open source library. This developer tool enables Java applications to connect remotely to any canister smart contract on the Internet Computer and execute query and update calls.",
    "github": "https://github.com/ic4j/ic4j-agent",
    "usesInternetIdentity": false,
    "logo": "/img/showcase/javaagent_logo.webp",
    "screenshots": [
      "/img/showcase/javaagent_screenshot_0.webp"
    ]
  },
  {
    "id": "icevent",
    "name": "ICEvent",
    "description": "Decentralized Calendar Solution (ticket, appointment, itinerary, schedule)",
    "website": "https://icevent.app/",
    "tags": [
      "Tools / Infrastructure"
    ],
    "usesInternetIdentity": true,
    "stats": "3,000+",
    "logo": "/img/showcase/icevent_logo_112x112.png",
    "screenshots": [
      "/img/showcase/icevent_screenshot.PNG"
    ],
    "twitter": "https://twitter.com/vansdaynet",
    "submittableId": "22168376"
  },
  {
    "id": "motoko-academy",
    "name": "Motoko Academy",
    "description": "An app that helps you learn about the Internet Computer and Motoko. It covers everything from the basics to the most obscure, advanced topics",
    "website": "https://motoko.academy/",
    "tags": [
      "Tools / Infrastructure"
    ],
    "usesInternetIdentity": false,
    "logo": "/img/showcase/motoko-academy.webp",
    "twitter": "https://twitter.com/MotokoAcademy"
  },
  {
    "id": "bink",
    "name": "Bink",
    "oneLiner": "Superior alternative to Linktree",
    "website": "https://b.ink",
    "tags": [
      "SocialFi"
    ],
    "description": "Connect, engage and inspire your audience while owning your data and your identity.",
    "usesInternetIdentity": true,
    "logo": "/img/showcase/bink_logo.webp"
  },
  {
    "id": "pythonagent",
    "name": "Python Agent",
    "website": "https://github.com/rocklabs-io/ic-py",
    "tags": [
      "Tools / Infrastructure"
    ],
    "description": "This Python Agent built for the Internet Computer opens the door for Python developers to more easily become Web3 builders. Featuring basic modules to interact with canisters on the Internet Computer, this Agent, still under development, was a prize winner at the Warpspeed Internet Computer ecosystem hackathon in China.",
    "github": "https://github.com/rocklabs-io/ic-py",
    "display": "Normal",
    "logo": "/img/showcase/pythonagent_logo.webp",
    "screenshots": [
      "/img/showcase/pythonagent_screenshot_0.webp"
    ]
  },
  {
    "id": "icpulse",
    "name": "ICPulse",
    "oneLiner": "Visual metrics for IC's software activity data",
    "website": "https://icpulse.io/",
    "tags": [
      "Tools / Infrastructure"
    ],
    "description": " ICPulse increases the transparency on ICP’s developer ecosystem by aggregating the activity data from GitHub and displaying visual metrics in an effective dashboard.",
    "usesInternetIdentity": false,
    "logo": "/img/showcase/icpulse_logo.svg",
    "github": "https://github.com/CrossChainLabs-ICP",
    "twitter": "https://twitter.com/CrossChain_Labs/status/1626495037734285312?s=20",
    "screenshots": [
      "static/img/showcase/ICPulse_screenshot.jpg"
    ],
    "submittableId": "32418389"
  },
  {
    "id": "sly",
    "name": "SLY",
    "oneLiner": "Seamless CLI for the Internet Computer",
    "website": "https://sly.ooo/",
    "tags": [
      "Tools / Infrastructure"
    ],
    "twitter": "https://twitter.com/psychedelicDAO",
    "description": "SLY, developed by PsychedelicDAO, is a seamless Command Line Interface (CLI) for the Internet Computer. SLY is an open-source, and collaborative CLI - providing abstractions, templates, and tools to kick-start and speed up Internet Computer development.",
    "github": "https://github.com/psychedelic/sly",
    "display": "Normal",
    "logo": "/img/showcase/sly_logo.svg",
    "screenshots": [
      "/img/showcase/sly_screenshot_0.webp"
    ]
  },
  {
    "id": "obsidian-tears",
    "name": "Obsidian Tears",
    "oneLiner": "Obsidian Tears is a 2D RPG similar to old-time classics, complete with NFT and blockchain integration on the Internet Computer.",
    "website": "https://obsidiantears.xyz/",
    "tags": [
      "Games",
      "NFT",
      "Metaverse"
    ],
    "description": "Obsidian Tears is a 2D adventure featuring original art, story, music, and over 50 collectible NFT artifacts. Our mission is to make a great story after our favorite old-time classics, and to empower others to do the same.",
    "logo": "/img/showcase/obsidian-tears-logo.webp",
    "display": "Large",
    "usesInternetIdentity": false,
    "github": "https://github.com/obsidian-tears",
    "youtube": "https://youtu.be/PqlVY9Qy74M",
    "twitter": "https://twitter.com/obsidian__tears",
    "screenshots": [
      "/img/showcase/obsidian-tears-screenshot0.webp"
    ],
    "video": "/img/showcase/obsidian-tears-trailer.mp4",
    "videoContentType": "video/mp4",
    "submittableId": "25983021"
  },
  {
    "id": "polycrypt",
    "name": "PolyCrypt",
    "description": "We develop cryptographic decentralized off-chain solutions which tackle scalability challenges enabling mass adoption of blockchains.",
    "tags": [
      "Tools / Infrastructure"
    ],
    "website": "https://perun.network",
    "github": "https://github.com/perun-network/perun-icp-canister",
    "twitter": "https://twitter.com/PolyCrypt_",
    "logo": "/img/showcase/polycrypt_logo.webp",
    "submittableId": "23715256"
  },
  {
    "id": "codebase",
    "name": "CODEBASE",
    "description": "Decentralized Git hosting and software collaboration, powered by permissionless protocols.",
    "tags": [
      "Tools / Infrastructure"
    ],
    "website": "https://codebase.org/",
    "github": "https://github.com/paulyoung/icfs",
    "twitter": "https://twitter.com/CodebaseLabs",
    "logo": "/img/showcase/codebase_logo.webp"
  },
  {
    "id": "usergeek",
    "name": "Usergeek",
    "oneLiner": "Product analytics for IC dapps",
    "description": "See your product main metrics, such as DAU, WAU, MAU, new users, retention, and usage frequency.",
    "tags": [
      "Tools / Infrastructure"
    ],
    "usesInternetIdentity": true,
    "website": "https://usergeek.app/",
    "github": "https://github.com/usergeek/usergeek-ic-js",
    "twitter": "https://twitter.com/theUSERGEEK",
    "discord": "https://discord.gg/CvTpv2TeKs",
    "logo": "/img/showcase/usergeek_logo.webp"
  },
  {
    "id": "glue",
    "name": "glue",
    "oneLiner": "collab.land on the Internet Computer",
    "website": "https://r53d5-wyaaa-aaaae-qacxa-cai.ic0.app/",
    "tags": [
      "Tools / Infrastructure"
    ],
    "description": "NFT holder verification on Ethereum is commonplace, but was missing on the Internet Computer until now — glue is an easy-to-use solution for community leaders and members to perform NFT holder verification.",
    "usesInternetIdentity": false,
    "stats": "3,000+ users",
    "logo": "/img/showcase/glue_logo.png",
    "github": "https://github.com/glue-org",
    "twitter": "https://twitter.com/glue_org"
  },
  {
    "id": "configeek",
    "name": "Configeek",
    "oneLiner": "Remote configuration tool",
    "description": "Change the appearance and behaviour of your product in real-time.",
    "tags": [
      "Tools / Infrastructure"
    ],
    "usesInternetIdentity": true,
    "website": "https://configeek.app/",
    "github": "https://github.com/usergeek/configeek-ic-js",
    "twitter": "https://twitter.com/theUSERGEEK",
    "discord": "https://discord.gg/CvTpv2TeKs",
    "logo": "/img/showcase/configeek_logo.webp"
  },
  {
    "id": "ics",
    "name": "ICS",
    "website": "https://internetcomputerservices.com/",
    "tags": [
      "Tools / Infrastructure"
    ],
    "description": "Build scalable DApps on internet computer with ease. Build, manage, and ship dapps with just a few clicks",
    "usesInternetIdentity": false,
    "display": "Normal",
    "logo": "/img/showcase/ics_logo.webp",
    "screenshots": [
      "/img/showcase/ics_screenshot_0.webp"
    ]
  },
  {
    "id": "thewall",
    "name": "The Wall",
    "website": "https://rivyl-6aaaa-aaaaf-qaapq-cai.raw.ic0.app/",
    "tags": [
      "Tools / Infrastructure"
    ],
    "description": "The Wall is a dapp built on the Internet Computer blockchain, which blends Ethereum's MetaMask authentication with the Internet Computer's native Internet Identity blockchain authentication system. This first example of ETH x ICP allows users to leave any message on the wall for all eternity.",
    "github": "https://github.com/kristoferlund/ic-wall",
    "logo": "/img/showcase/thewall_logo.webp",
    "screenshots": [
      "/img/showcase/thewall_screenshot_0.webp"
    ]
  },
  {
    "id": "canister-store",
    "name": "Canister Store",
    "oneLiner": "Empowering Users to Easily Deploy Canisters on the Internet Computer",
    "tags": [
      "Tools / Infrastructure",
      "NFT",
      "Wallet"
    ],
    "description": "Canister Store is a groundbreaking platform that empowers developers/users in the Internet Computer ecosystem and beyond. With its innovative self-deploy feature, users can effortlessly access and deploy canisters, including pre-built images such as Tokens, NFTs, dapps, and various other tools.",
    "usesInternetIdentity": true,
    "website": "https://canister.app",
    "github": "https://github.com/canister-app",
    "youtube": "https://youtu.be/pFgVswCqzdk",
    "twitter": "https://twitter.com/canister_app",
    "display": "Large",
    "logo": "/img/showcase/canister-store_logo.png",
    "screenshots": [
      "/img/showcase/canister-store_screenshot_0.png"
    ],
    "video": "/img/showcase/canister-store_video.mp4",
    "videoContentType": "video/mp4",
    "submittableId": "35750450"
  },
  {
    "name": "cyql.io",
    "description": "cyql.io is a curated list of decentralized applications and projects built on the Internet Computer. The main goal of the project is to be a common place to explore projects, along with providing information about the NFT collections and upcoming events. ",
    "website": "https://cyql.io/",
    "logo": "/img/showcase/cyqlio_logo.svg",
    "screenshots": [
      "/img/showcase/cyqlio_screenshot.webp"
    ],
    "video": "",
    "display": "Normal",
    "id": "cyqlio",
    "oneLiner": "Curated Internet Computer projects gallery.",
    "stats": "5,000+ users",
    "tags": [
      "Tools / Infrastructure"
    ],
    "usesInternetIdentity": true,
    "github": "https://github.com/tomkoom/cyql.io",
    "twitter": "https://twitter.com/cyqlio",
    "youtube": "",
    "submittableId": "34615263"
  },
  {
    "id": "dank",
    "name": "Dank",
    "oneLiner": "Decentralized Cycles Bank",
    "website": "https://dank.ooo/",
    "tags": [
      "Tools / Infrastructure"
    ],
    "twitter": "https://twitter.com/psychedelicDAO",
    "description": "Dank is the first Decentralized Bank built on the Internet Computer, developed by Fleek. Through a collection of Open Internet Services for users and developers, Dank makes cycles management seamless.",
    "logo": "/img/showcase/dank_logo.webp",
    "screenshots": [
      "/img/showcase/dank_screenshot_0.webp"
    ]
  },
  {
    "id": "icmojiorigins",
    "name": "ICmoji Origins",
    "oneLiner": "NFT Based Multiplayer Game On-Chain",
    "website": "https://icmojis.com/",
    "tags": [
      "Games",
      "NFT"
    ],
    "description": "ICmoji Origins is an NFT-based multiplayer game built end-to-end on-chain on the Internet Computer. The winner of the DSCVR Hackathon Season 2 features one of the first NFTs on the Internet Computer, ICMojis.",
    "usesInternetIdentity": false,
    "display": "Normal",
    "logo": "/img/showcase/icmojiorigins_logo.webp",
    "video": "/img/showcase/icmojiorigins_video.mp4",
    "videoContentType": "video/mp4",
    "screenshots": []
  },
  {
    "id": "dbox",
    "name": "Dbox",
    "description": "The decentralized inbox built on Internet Computer",
    "tags": [
      "Tools / Infrastructure"
    ],
    "usesInternetIdentity": true,
    "website": "https://dbox.foundation/",
    "twitter": "https://twitter.com/DBOXFoundation?s=20&t=AlMLUWAfM1UU2f_mRzwqCg",
    "discord": "https://discord.gg/rEN6ygpCxK",
    "logo": "/img/showcase/dbox_logo.webp",
    "submittableId": "22737412"
  },
  {
    "id": "icnaming",
    "name": "ICNaming",
    "website": "https://app-testnet.icnaming.com/",
    "tags": [
      "Tools / Infrastructure"
    ],
    "description": "ICNaming is a testnet that is enabling the Internet Computer ecosystem to register domain names on the Internet Computer Name Service. Similar to the Ethereum Name Servce (ENS), ICNaming aims to offer a decentralized name service for users to pseudonomize their wallet addresses on ICP, as well as domain names, and canister smart contract IDs. ",
    "github": "https://github.com/IC-Naming",
    "usesInternetIdentity": true,
    "display": "Normal",
    "logo": "/img/showcase/icnaming_logo.webp",
    "screenshots": []
  },
  {
    "id": "icadashboard",
    "name": "ICA Dashboard",
    "website": "https://dashboard.internetcomputer.org/",
    "tags": [
      "Tools / Infrastructure"
    ],
    "description": "The Internet Computer Association maintains a public dashboard where anyone can track the latest statistics for the Internet Computer blockchain. Tracking everything from blocks per second, to NNS proposals and their information and voting record, as well the latest state of the network, and transaction data. ",
    "oneLiner": "ICA Official Dashboard",
    "display": "Normal",
    "logo": "/img/showcase/icadashboard_logo.webp",
    "screenshots": []
  },
  {
    "id": "icpcoins",
    "name": "ICP Coins",
    "oneLiner": "DEX stats aggregator",
    "website": "https://icpcoins.com",
    "tags": [
      "Tools / Infrastructure",
      "DeFi"
    ],
    "description": "IC coins by market cap. Aggregates stats from all Internet Computer based DEXes. Price, Volume & liquidity score charts.",
    "usesInternetIdentity": false,
    "stats": "1,000+ users",
    "logo": "/img/showcase/icpcoins_logo.png",
    "github": "https://github.com/vvv-interactive/icpcoins",
    "screenshots": [
      "/img/showcase/icpcoins_screenshot_0.jpg"
    ]
  },
  {
    "id": "internetcomputerorgwebsite",
    "name": "ICP website",
    "oneLiner": "Educational website for the Internet Computer",
    "website": "https://internetcomputer.org",
    "github": "https://github.com/dfinity/portal",
    "tags": [
      "Tools / Infrastructure"
    ],
    "description": "The website you're scrolling now, internetcomputer.org is itself a dapp hosted 100% on the Internet Computer - including images and videos.",
    "display": "Normal",
    "logo": "/img/showcase/internetcomputerorgwebsite_logo.webp",
    "screenshots": [
      "/img/showcase/internetcomputerorgwebsite_screenshot_0.webp"
    ]
  },
  {
    "id": "dgdg",
    "name": "DGDG",
    "oneLiner": "The most comprehensive browsing experience for NFTs. Sort & filter by price and rarity, expose floors, and much more.",
    "website": "https://www.dgastonia.com/nfts/collections/",
    "tags": [
      "NFT",
      "Tools / Infrastructure"
    ],
    "description": "The most comprehensive browsing experience for NFTs. Browse any NFT collection on the Internet Computer, sort & filter by price or rarity, expose floors, and much more.",
    "usesInternetIdentity": false,
    "logo": "/img/showcase/dgdg_logo.webp"
  },
  {
    "id": "jumpymotoko",
    "name": "Jumpy Motoko",
    "website": "https://65t4u-siaaa-aaaal-qbx4q-cai.ic0.app/",
    "tags": [
      "Games"
    ],
    "description": "Unity play to earn game on Internet Computer. Comes with code sample so you can deploy your own Unity play to earn game too.",
    "github": "https://github.com/therealbryanho/IC-Code-Sample-Unity-Play-to-Earn-Game",
    "display": "Normal",
    "logo": "/img/showcase/jumpymotoko_logo.webp",
    "screenshots": [
      "/img/showcase/jumpymotoko_screenshot.webp"
    ]
  },
  {
    "id": "windowsic",
    "name": "Windows IC",
    "website": "https://3ix2y-naaaa-aaaad-qap6a-cai.raw.ic0.app/",
    "tags": [
      "Tools / Infrastructure"
    ],
    "description": "Windows IC is a React Dapp built on the Internet Computer. Mimicking what a chromebook can do, but for a mimic of the Windows Operating System, this decentralized desktop allows anyone to access some of their favorite programs from any browser.",
    "logo": "/img/showcase/windowsic_logo.webp",
    "screenshots": [
      "/img/showcase/windowsic_screenshot_0.webp"
    ]
  },
  {
    "id": "tipjar",
    "name": "Tipjar",
    "website": "https://tipjar.rocks",
    "tags": [
      "Tools / Infrastructure"
    ],
    "description": "A tool to donate cycles to canisters as well as keep them monitored.",
    "github": "https://github.com/ninegua/tipjar",
    "usesInternetIdentity": true,
    "display": "Normal",
    "logo": "/img/showcase/tipjar_logo.webp",
    "screenshots": [
      "/img/showcase/tipjar_screenshot_0.webp"
    ]
  },
  {
    "id": "riseofthemagni",
    "name": "Rise of the Magni",
    "website": "https://riseofthemagni.com/",
    "tags": [
      "Games"
    ],
    "description": "Rise of the Magni, built by Toniq Labs, winner of the DSCVR hackathon for games on the Internet Computer. Buy, earn, and trade collectibles, compete in tactical battles online to earn in-game tokens, and venture through story mode to experience one of the first games built on the Internet Computer.",
    "usesInternetIdentity": true,
    "logo": "/img/showcase/riseofthemagni_logo.webp",
    "screenshots": [
      "/img/showcase/riseofthemagni_screenshot_0.webp"
    ]
  },
  {
    "id": "welcomeintothemetaverse",
    "name": "Welcome Into the Metaverse",
    "website": "https://lc7ip-3iaaa-aaaah-aafva-cai.ic0.app/",
    "tags": [
      "Games"
    ],
    "description": "Prize winner of the DSCVR hackathon for the Internet Computer - this game brings digital community into a unified virtual space. Find anecdotes from founding ecosystem members, and go through a series of quests.",
    "logo": "/img/showcase/welcomeintothemetaverse_logo.webp",
    "screenshots": [
      "/img/showcase/welcomeintothemetaverse_screenshot_0.webp"
    ]
  },
  {
    "id": "lo-fiplayer",
    "name": "Lo-Fi Player",
    "website": "https://hl2zz-gyaaa-aaaad-qas3a-cai.raw.ic0.app/",
    "tags": [
      "Games"
    ],
    "description": "Lo-Fi Player is a dapp hosted on the Internet Computer that lets users listen to relaxing beats delivered by blockchain. The back-end is using machine learning to build and develop the AI produced tunes, and users can interact within the player to change the sound to their liking. ",
    "logo": "/img/showcase/lo-fiplayer_logo.webp",
    "screenshots": [
      "/img/showcase/lo-fiplayer_screenshot_0.webp"
    ]
  },
  {
    "id": "reversi",
    "name": "Reversi",
    "website": "https://ivg37-qiaaa-aaaab-aaaga-cai.ic0.app/#!/play",
    "tags": [
      "Games"
    ],
    "description": "Reversi is one of the first canister smart contracts deployed to the Internet Computer and is a completely decentralized multiplayer game. Play against a friend (or foe) in real-time, from any browser, anywhere in the world. ",
    "github": "https://github.com/ninegua/reversi",
    "logo": "/img/showcase/reversi_logo.webp",
    "screenshots": [
      "/img/showcase/reversi_screenshot_0.webp"
    ]
  },
  {
    "id": "gooble",
    "name": "Goblin Studio",
    "description": "On-Chain Goblin Maker, Goblin Translator & Goblintown Travel Companion.",
    "website": "https://gooble.app/",
    "tags": [
      "SocialFi",
      "NFT"
    ],
    "usesInternetIdentity": false,
    "stats": "4,000+ goblins",
    "logo": "/img/showcase/gooble_logo.webp",
    "screenshots": [
      "/img/showcase/gooble_screenshot.webp"
    ],
    "twitter": "https://twitter.com/vger_ic"
  },
  {
    "id": "football-god",
    "name": "FootballGod",
    "description": "A weekly sweepstake where players predict Premier League scores.",
    "website": "https://43loz-3yaaa-aaaal-qbxrq-cai.ic0.app/",
    "tags": [
      "Games"
    ],
    "usesInternetIdentity": true,
    "logo": "/img/showcase/football-god_logo.webp",
    "screenshots": [
      "/img/showcase/football-god_screenshot.webp"
    ],
    "twitter": "https://twitter.com/beadle1989"
  },
  {
    "id": "EMC-Protocol",
    "name": "EMC Protocol",
    "description": "EMC (EdgeMatrix Computing blockchain) is a Layer-2 protocol on the Internet Computer Protocol (ICP) blockchain. It is an innovative decentralized computing network that is changing the way people use AI applications. EMC's vision is to eliminate the digital divide, eliminate centralized monopolies, and unlock the full potential of AI for everyone. The future of AI will be accessible to everyone, and everyone will be a part of it!",
    "website": "http://edgematrix.pro/",
    "tags": [
      "Tools / Infrastructure"
    ],
    "usesInternetIdentity": false,
    "logo": "/img/showcase/emc_logo.svg",
    "screenshots": [
      "/img/showcase/emc_screenshot.png"
    ],
    "github": "https://github.com/EMCprotocol/emc_java_sdk",
    "twitter": "https://twitter.com/EMCprotocol"
  },
  {
    "id": "PHASMA",
    "name": "PHASMA",
    "website": "https://toniq.io/marketplace/phasma",
    "tags": [
      "Metaverse",
      "NFT"
    ],
    "description": "curated collection of 1,500 unique NFTs on the Internet Computer.",
    "logo": "/img/showcase/phasma_logo.webp",
    "twitter": "https://twitter.com/phasmafuture"
  },
  {
    "id": "oneblock",
    "name": "One Block",
    "description": "Public profile(links, bio, inbox...) for individual/organization",
    "website": "https://oneblock.page/",
    "tags": [
      "Tools / Infrastructure"
    ],
    "usesInternetIdentity": true,
    "logo": "/img/showcase/oneblock.png",
    "screenshots": [],
    "github": "https://github.com/ICEvent/OneBlock"
  },
  {
    "id": "blocklist",
    "name": "Block List",
    "description": "Open fleet market for P2P trading by leveraging open escrow service",
    "website": "https://vfclb-tyaaa-aaaap-aawna-cai.ic0.app/",
    "tags": [
      "Tools / Infrastructure",
      "DeFi",
      "NFT"
    ],
    "usesInternetIdentity": true,
    "logo": "/img/showcase/blocklist.png",
    "github": "https://github.com/ICEvent/Escrow"
  },
  {
    "id": "vibeverse",
    "name": "Vibeverse",
    "oneLiner": "a learning mobile app that teaches ppl how to be creative with ai",
    "website": "https://vibeverse.xyz/",
    "tags": [
      "AI"
    ],
    "description": "Vibeverse is a vibrant digital playground where creators, filmmakers, and artists harness AI tools to craft, share, and celebrate unique content in a decentralized community.",
    "stats": "",
    "logo": "/img/showcase/vibeverse_logo.png",
    "usesInternetIdentity": true,
    "github": "https://github.com/vibeverse-team/vibeverse",
    "youtube": "https://youtu.be/8__wlPEDhWw",
    "twitter": "https://twitter.com/vibeverse_ai",
    "screenshots": [
      "/img/showcase/vibeverse_screenshot_0.jpg",
      "/img/showcase/vibeverse_screenshot_1.jpg"
    ],
    "submittableId": "41394313"
  },
  {
    "name": "DSign",
    "description": "Collaborative Product Design Innovation Hub",
    "website": "https://www.dsign.ooo",
    "logo": "/img/showcase/dsign_logo.webp",
    "screenshots": [
      "/img/showcase/dsign_screenshot.webp"
    ],
    "video": "",
    "display": "Normal",
    "id": "dsign",
    "oneLiner": "Collaborative Product Design Innovation Hub",
    "tags": [
      "Tools / Infrastructure"
    ],
    "usesInternetIdentity": true,
    "github": "https://github.com/cybrowl/dsign-components",
    "twitter": "",
    "youtube": "",
    "submittableId": "34425295"
  },
  {
    "id": "metaforo-icp",
    "name": "Metaforo ICP deployment",
    "oneLiner": "Deploy the frontend of a web3 forum system - metaforo.io on ICP",
    "website": "https://can1.metaforo.io/",
    "tags": [
      "SocialFi"
    ],
    "description": "Metaforo: a Web3 forum prioritizing decentralization, community ownership, and token-gated governance. By shifting the Front-End to IC, we boost reliability, security, and scalability, enabling a seamless user experience without intermediaries.",
    "stats": "1,000+ users",
    "logo": "/img/showcase/metaforo-icp_logo.png",
    "usesInternetIdentity": true,
    "github": "https://github.com/metaforo/metaforo-icp",
    "youtube": "https://www.youtube.com/watch?v=d5zHu3D0SQQ",
    "twitter": "https://twitter.com/realmetaforo",
    "screenshots": [
      "/img/showcase/metaforo-icp_screenshot_1.jpg",
      "/img/showcase/metaforo-icp_screenshot_2.jpg",
      "/img/showcase/metaforo-icp_screenshot_3.jpg"
    ],
    "video": "/img/showcase/metaforo-icp_video.mp4",
    "videoContentType": "video/mp4",
    "submittableId?": "35907100"
  },
  {
    "name": "Rakeoff",
    "description": "Rakeoff is a cryptocurrency staking rewards application built on the ICP blockchain. It offers an ICP wallet with simplified staking, real-time asset tracking, and a no-loss prize pool for staking rewards. Enhance your staking experience with achievement-based ICP bonuses, all within a compact, user-friendly application.",
    "stats": "$100k+ TVL",
    "website": "https://rakeoff.io/",
    "logo": "/img/showcase/rakeoff_logo.webp",
    "screenshots": [
      "/img/showcase/rakeoff_screenshot.webp"
    ],
    "display": "Normal",
    "id": "rakeoff",
    "oneLiner": "Rakeoff is a cryptocurrency staking rewards application built on the ICP blockchain.",
    "tags": [
      "DeFi",
      "Wallet"
    ],
    "usesInternetIdentity": true,
    "github": "https://github.com/rakeoff-labs",
    "twitter": "https://twitter.com/rakeoff_app"
  },
  {
    "id": "tswaanda",
    "name": "Tswaanda",
    "oneLiner": "Bridging farmers to profitable markets, empowering growth through trade and financing",
    "website": "https://tswaanda.com",
    "tags": [
      "DeFi"
    ],
    "description": "Tswaanda is revolutionizing African agriculture by connecting smallholder farmers to profitable markets, empowering growth through trade and financial inclusion.",
    "logo": "/img/showcase/tswaanda_logo.jpg",
    "usesInternetIdentity": true,
    "authOrigins": [
      "https://4qia7-eaaaa-aaaal-qb34a-cai.icp0.io"
    ],
    "github": "https://github.com/renegadec/marketplace",
    "youtube": "https://www.youtube.com/@tswaanda",
    "twitter": "https://twitter.com/tswaanda",
    "screenshots": [
      "/img/showcase/tswaanda_screenshot_0.png",
      "/img/showcase/tswaanda_screenshot_1.png"
    ],
    "video": "/img/showcase/tswaanda_video.mp4",
    "videoContentType": "video/mp4",
    "submittableId": "35804727"
  },
  {
    "id": "chainsight",
    "name": "Chainsight Demo",
    "oneLiner": "Interchain Data Processing Layer",
    "tags": [
      "Tools / Infrastructure"
    ],
    "description": "Chainsight is an interchain data processing layer that makes blockchain data available for decentralized applications. It allows time series analysis and forecasting based on historical data to be incorporated into on-chain application logic in a trustless manner.",
    "usesInternetIdentity": false,
    "website": "https://demo.chainsight.network",
    "github": "https://github.com/horizonx-tech",
    "twitter": "https://twitter.com/Chainsight_",
    "display": "Large",
    "logo": "/img/showcase/chainsight_logo.webp",
    "screenshots": [
      "/img/showcase/chainsight_screenshot.webp"
    ],
    "submittableId": "36057758"
  },
  {
    "id": "scoge",
    "name": "SCOGÉ Universe",
    "oneLiner": "T.A.O.S City’s finest distributor of Luxury Fashion and Consumer goods",
    "website": "https://uqjdj-siaaa-aaaag-aaoxq-cai.icp0.io",
    "tags": [
      "NFT",
      "Metaverse",
      "Games"
    ],
    "description": "SCOGÉ is a cutting-edge fashion-centric gamified metaverse platform that revolutionizes the way styles are born, stories are told, and interaction between users. Users embark on an enthralling journey, wielding unique powers to craft thrilling experiences while discovering T.A.O.S City and the evolving SCOGÉ Universe.",
    "logo": "/img/showcase/scoge_logo.webp",
    "display": "Large",
    "usesInternetIdentity": false,
    "twitter": "https://twitter.com/_scoge_",
    "screenshots": [
      "/img/showcase/scoge_screenshots.webp"
    ],
    "video": "/img/showcase/scoge_video.mp4",
    "videoContentType": "video/mp4",
    "submittableId": "34276514"
  },
  {
    "id": "d-vote",
    "name": "D-VOTE",
    "description": "Experience the transformative power of blockchain voting, where each vote becomes an immutable, transparent transaction on a decentralized network. This ensures tamper-resistant results, fostering trust and confidence in the integrity of the voting process.",
    "website": "https://7y3zv-rqaaa-aaaag-abswa-cai.icp0.io",
    "logo": "/img/showcase/d-vote_logo.webp",
    "screenshots": [],
    "video": "",
    "display": "Normal",
    "oneLiner": "Transparent, tamper-proof voting on blockchain.",
    "tags": [
      "Tools / Infrastructure"
    ],
    "usesInternetIdentity": true,
    "github": "https://github.com/NewbMiao/dvote",
    "twitter": "",
    "youtube": "",
    "submittableId": "41368058"
  },
  {
    "id": "icpp-pro",
    "name": "icpp-pro",
    "description": "C++ Canister Development Kit (CDK). Seamlessly develop, debug, test & deploy your C++ Canisters from Windows, Linux or Mac.",
    "website": "https://docs.icpp.world/",
    "logo": "/img/showcase/icpp-logo.dracula-cyan.112x112.png",
    "screenshots": [
      "/img/showcase/icpp-pro-screenshot.1024x576.png"
    ],
    "video": "",
    "display": "Normal",
    "oneLiner": "Seamlessly develop, debug, test & deploy your C++ Canisters from Windows, Linux or Mac.",
    "stats": "10,000 Downloads",
    "tags": [
      "Tools / Infrastructure"
    ],
    "usesInternetIdentity": false,
    "github": "",
    "twitter": "https://twitter.com/icpp_pro",
    "youtube": "",
    "submittableId": "31439157"
  },
  {
    "id": "nftstudio",
    "name": "NFT Studio",
    "website": "https://7xw5z-uqaaa-aaaad-qaqcq-cai.raw.ic0.app/",
    "tags": [
      "Metaverse",
      "NFT",
      "Tools / Infrastructure"
    ],
    "description": "NFT Studio is the first to develop 3D NFTs. This means that the NFTs themselves are living 3D code, as opposed to a .GIF recording of a 3D rendered image. This is only possible thanks to the ICP blockchain as NFTs can run code, not just link to an image. NFT Studio has had features in major media for the 3D NFT minting tools that are being built for global creators.",
    "display": "Normal",
    "logo": "/img/showcase/nftstudio_logo.webp",
    "video": "/img/showcase/nftstudio_video.mp4",
    "videoContentType": "video/mp4",
    "screenshots": []
  },
  {
    "id": "cycleops",
    "name": "CycleOps",
    "description": "Proactive, automated, no-code canister management for the Internet Computer.",
    "tags": [
      "Tools / Infrastructure"
    ],
    "website": "https://cycleops.dev",
    "twitter": "https://twitter.com/CycleOps",
    "logo": "/img/showcase/cycleops_logo.png",
    "submittableId": "36320431"
  },
  {
    "name": "NacDB",
    "description": "A distributed database that allows seamless scanning of items, because it is split into small databases, each fitting in a canister.",
    "website": "https://github.com/vporton/NacDB",
    "logo": "/img/showcase/nacdb-database_logo.webp",
    "screenshots": [],
    "video": "/img/showcase/nacdb-database_video.mp4",
    "display": "Normal",
    "id": "nacdb-database",
    "oneLiner": "A distributed database that allows seamless scanning",
    "tags": [
      "Tools / Infrastructure"
    ],
    "usesInternetIdentity": false,
    "github": "https://github.com/vporton/NacDB",
    "twitter": "https://twitter.com/NacDB_Database",
    "youtube": "",
    "submittableId": "37936909",
    "videoContentType": "video/mp4"
  },
  {
    "id": "fleek",
    "name": "Fleek",
    "oneLiner": "Blockchain Version of Netlify",
    "website": "https://fleek.co/",
    "tags": [
      "Tools / Infrastructure"
    ],
    "description": "Fleek brings decentralized web-hosting to the Internet Computer. With thousands of webpages deployed, Fleek enables anyone to deploy their content on Web3.0",
    "usesInternetIdentity": false,
    "stats": "1,000+ websites",
    "logo": "/img/showcase/fleek_logo.webp",
    "screenshots": [
      "/img/showcase/fleek_screenshot_0.webp"
    ]
  },
  {
    "id": "ichub",
    "name": "IC HUB",
    "oneLiner": "Your gateway to web3 apps: connect, chat and explore all in one place",
    "website": "https://md7ke-jyaaa-aaaak-qbrya-cai.ic0.app/",
    "tags": [
      "SocialFi"
    ],
    "description": "Welcome to IC Hub! Your dapp for connecting with friends, chatting, joining groups, and managing tokens & NFTs. For developers, register your projects easily without seeking permission. Empowering you to connect, transact, and build in a user-friendly ecosystem.",
    "usesInternetIdentity": true,
    "stats": "50+ Projects",
    "logo": "/img/showcase/ichub_logo.png",
    "screenshots": [
      "/img/showcase/ichub_screenshot_0.jpeg",
      "/img/showcase/ichub_screenshot_1.jpeg",
      "/img/showcase/ichub_screenshot_2.jpeg"
    ]
  },
  {
    "id": "hashkeydid",
    "name": "HashKey DID",
    "website": "http://icp.hashkey.id",
    "tags": [
      "SocialFi"
    ],
    "description": "The uniquely-designed DID is your passport in web3. Your data and assets will be connected to HashKey DID and your private information will be kept in your own hands.",
    "stats": "1,200,000 users, 3,200,000 Credentials, 30 Eco-members",
    "logo": "/img/showcase/hashkeydid_logo.svg",
    "usesInternetIdentity": false,
    "github": "https://github.com/hashkeydid/hashkeydid-icp",
    "twitter": "https://twitter.com/HashKeyDID"
  },
  {
    "id": "nnsdao",
    "name": "NnsDAO Protocol",
    "website": "https://www.nnsdao.org/",
    "tags": [
      "DAO",
      "Tools / Infrastructure",
      "Metaverse"
    ],
    "description": "The boundaryless autonomous organization.",
    "logo": "/img/showcase/nnsdao_logo.png",
    "usesInternetIdentity": false,
    "github": "https://github.com/NnsDao",
    "twitter": "https://twitter.com/nnsdaos",
    "submittableId": "27384913"
  },
  {
    "id": "ICpodcast",
    "name": "ICpodcast",
    "website": "https://looncast.com/",
    "oneLiner": "Launch a podcast and tap into web3.",
    "tags": [
      "NFT",
      "SocialFi"
    ],
    "description": "The Decentralized Podcast Protocol for Creators on the IC.",
    "stats": "10+ Podcaster",
    "usesInternetIdentity": false,
    "github": "https://github.com/NnsDao/podcast-fe",
    "twitter": "https://twitter.com/Looncasts",
    "display": "Large",
    "logo": "/img/showcase/icpodcast_logo.png",
    "screenshots": [
      "/img/showcase/icpodcast_screenshot.png"
    ],
    "video": "/img/showcase/icpodcast_demo.mp4",
    "videoContentType": "video/mp4",
    "submittableId": "33308492"
  },
  {
    "id": "motokopilot",
    "name": "MotokoPilot",
    "website": "https://d7dm6-sqaaa-aaaag-qcgma-cai.icp0.io/",
    "oneLiner": "Your AI-powered companion for simplifying and streamlining the Motoko coding experience.",
    "tags": [
      "Tools / Infrastructure"
    ],
    "description": "MotokoPilot is an AI-driven tool designed to streamline code completion, documentation, and debugging in Motoko. It simplifies the process for newcomers to Motoko development while enabling seasoned developers to write code with greater speed and efficiency.",
    "stats": "10,000+ lines of training data",
    "usesInternetIdentity": true,
    "github": "https://github.com/icpcs/motokopilot-vscode",
    "youtube": "https://www.youtube.com/@ICPCS",
    "twitter": "https://twitter.com/icpcsnft",
    "logo": "/img/showcase/motokopilot_logo.png",
    "screenshots": [
      "/img/showcase/motokopilot_screenshot.jpg"
    ],
    "submittableId": "35960849"
  },
  {
    "id": "agorapp",
    "name": "AgorApp",
    "oneLiner": "Learn how to build on ICP on an interactive platform that provides a browser-based IDE for all-things-web3-engineering.",
    "website": "https://agorapp.dev/",
    "tags": [
      "Tools / Infrastructure",
      "NFT"
    ],
    "description": "AgorApp is a Codecademy-style interactive coding environment where users can learn to develop smart contracts on ICP and, then, test their skills by participating in web3 CTFs and smart contract optimization contests.",
    "usesInternetIdentity": false,
    "stats": "600+ users",
    "logo": "/img/showcase/agorapp-logo-small.svg",
    "github": "https://github.com/agorapp-dao/",
    "twitter": "https://twitter.com/agorappDAO",
    "discord": "https://discord.gg/8ZwJZsxXhk",
    "submittableId": "35783156"
  },
  {
    "id": "zondax_unreal",
    "name": "Zondax Unreal",
    "oneLiner": "Enhancing Gaming development on IC.",
    "website": "https://zondax.ch/",
    "tags": [
      "Tools / Infrastructure",
      "Metaverse",
      "Games"
    ],
    "description": "Enabling game developer communities to integrate their C++ native projects with the IC interface on-chain, using our wrapper for seamless interaction. Easy deployment using Unreal Engine, or other C++ native projects. Our mission is to bridge the gap, enhancing IC's accessibility and inviting a broader community of creators. Using Zondax Unreal, game devs can fully unlock IC's potential. ",
    "logo": "/img/showcase/zondax-unreal_logo.webp",
    "screenshots": [
      "/img/showcase/zondax-unreal_screenshot_0.webp"
    ],
    "display": "Large",
    "usesInternetIdentity": false,
    "github": "https://github.com/Zondax/icp-client-cpp",
    "youtube": "https://www.youtube.com/watch?v=wdjql_lmooE",
    "twitter": "https://twitter.com/_zondax_",
    "submittableId": ""
  },
  {
    "id": "pluto",
    "name": "Pluto",
    "oneLiner": "HTTP router on blockchain",
    "website": "https://t5mcf-cqaaa-aaaag-qcjna-cai.raw.icp0.io/",
    "tags": [
      "Tools / Infrastructure"
    ],
    "description": "Pluton is an HTTP router implemented on the Internet Computer to facilitate working with HTTP. This router is a framework that allows you to write REST API applications on the blockchain in almost the same way as in Web 2",
    "logo": "/img/showcase/pluto_logo.webp",
    "usesInternetIdentity": false,
    "github": "https://github.com/pu0238/pluto",
    "submittableId": "36517192"
  },
  {
    "id": "motoko-book",
    "name": "The Motoko Programming Language Book",
    "oneLiner": "Writing Web3 Applications on the Internet Computer",
    "website": "https://web3.motoko-book.dev/",
    "tags": [
      "Tools / Infrastructure"
    ],
    "description": "This book guides beginners into the world of Web3 programming in Motoko on the Internet Computer. It covers a broad range of concepts from the very basics to advanced async programming.",
    "stats": "100 monthly users",
    "logo": "/img/showcase/motoko-book_logo.png",
    "usesInternetIdentity": "false",
    "github": "https://github.com/Web3NL/motoko-book",
    "submittableId": "34608505",
    "youtube": "https://www.youtube.com/watch?v=FktYj4UgBKU"
  },
  {
    "id": "infinitinote",
    "name": "InfinitiNote",
    "oneLiner": "InfinitiNote: Where the Unbounded Universe of Blockchain and AI Enhances Your Notes with Endless Insights.",
    "website": "https://jqajc-hiaaa-aaaak-qck5a-cai.icp0.io/#/",
    "tags": [
      "Tools / Infrastructure"
    ],
    "description": "InfinitiNote is an ICP-based AI-enabled Note taking application, that allows users to create Notebooks, store Notes, and collaboratively edit in real-time with the capability for file uploads and enhanced by LLAMA AI.",
    "logo": "/img/showcase/in_logo.jpg",
    "usesInternetIdentity": "true",
    "github": "https://github.com/hafezrouzati/infinitinote",
    "submittableId": "32966927",
    "youtube": "https://www.youtube.com/watch?v=XTDznhHdeOE"
  },
  {
    "name": "NOBLEBLOCKS",
    "description": "NobleBlocks, a DeSci project, aims to reshape scientific publishing using the Internet Computer's decentralized technology. We focus on fair and transparent reviewing and editing processes, guided by community-led DAOs. Our objective is to make scientific research more efficient and easily accessible to all.",
    "website": "https://www.nobleblocks.com",
    "logo": "/img/showcase/nobleblocks_logo.webp",
    "screenshots": [
      "/img/showcase/nobleblocks_screenshot.webp"
    ],
    "video": "",
    "display": "Normal",
    "id": "nobleblocks",
    "oneLiner": "A Community-Driven DeSci Project for Scientific Publishing",
    "stats": "",
    "tags": [
      "SocialFi",
      "Tools / Infrastructure"
    ],
    "usesInternetIdentity": true,
    "github": "",
    "twitter": "https://twitter.com/nobleblocks",
    "youtube": "",
    "submittableId": "36650737"
  },
  {
    "name": "Safenote",
    "description": "Safenote is an open-source service that enables secure exchange of the most sensitive communication and leaves no trace. It enables any user to encrypt their message and forward it to another, potentially insecure, platform. Safenote can be thought of as a self-destructible sticky notes system.",
    "website": "https://safenote.store",
    "logo": "/img/showcase/safenote_logo.webp",
    "screenshots": [
      "/img/showcase/safenote_screenshot.webp"
    ],
    "video": "",
    "display": "Normal",
    "id": "safenote",
    "oneLiner": "A tool for secure notes exchanging. Built with privacy in mind.",
    "tags": [
      "Tools / Infrastructure"
    ],
    "usesInternetIdentity": false,
    "github": "https://github.com/khejit/Safenote",
    "twitter": "",
    "youtube": "",
    "submittableId": "35796344"
  },
  {
    "name": "John Dao",
    "description": "John Dao is community community-controlled twitter/X account. You can post tweet proposals and vote on what the next tweet should be. If your tweet wins you get paid with ICP!",
    "website": "https://johndao.gg",
    "logo": "/img/showcase/john-dao_logo.webp",
    "screenshots": [
      "/img/showcase/john-dao_screenshot.webp"
    ],
    "video": "",
    "display": "Normal",
    "id": "john-dao",
    "oneLiner": "A Twitter/X account controlled by a DAO on the Internet Computer",
    "stats": "25.000+ views",
    "tags": [
      "SocialFi",
      "DAO"
    ],
    "usesInternetIdentity": true,
    "github": "",
    "twitter": "https://twitter.com/JohnDao_gg",
    "youtube": "",
    "submittableId": "35119262"
  },
  {
    "name": "IC based storage service",
    "description": "IC-based storage service to store and organize any kind of files that works with platform deployed on the IC.",
    "website": "https://dcm-swiss.com/",
    "logo": "/img/showcase/dcm_logo.svg",
    "screenshots": [],
    "video": "",
    "display": "Normal",
    "id": "ics2",
    "oneLiner": "store and organize your files in IC ecosystem",
    "stats": "100+ users",
    "tags": [
      "Tools / Infrastructure"
    ],
    "usesInternetIdentity": false,
    "github": "https://github.com/sergeybykov85/ic-storage-service/tree/main/ic-ss",
    "twitter": "",
    "youtube": "",
    "submittableId": "41213024"
  },
  {
    "name": "aVa",
    "description": "aVa: Action-Based Decentralized Reputation Landscape.\nEach step you take alters the collective reputation of projects, services, products, or individuals, all within a transparent and decentralized setting.\nImmerse in projects using Internet Identity, and observe your reputation escalate in tandem with your accomplishments.",
    "website": "https://ksayv-myaaa-aaaan-qedxq-cai.icp0.io",
    "logo": "/img/showcase/ava_logo.webp",
    "screenshots": [
      "/img/showcase/ava_screenshot.webp"
    ],
    "video": "",
    "display": "Normal",
    "id": "ava",
    "oneLiner": "aVa: Action-Based Decentralized Reputation Landscape.",
    "tags": [
      "Tools / Infrastructure"
    ],
    "usesInternetIdentity": true,
    "github": "https://github.com/ava-vs",
    "twitter": "https://twitter.com/ava_projects?t=-ZSMuS6rJLoUucHWynaLeg&s=09",
    "youtube": "https://www.youtube.com/@aVa_Verification",
    "submittableId": "41404317"
  },
  {
    "name": "Open Internet Metaverse",
    "description": "OIM is the 1st On-Chain 3D-Web. It allows you to create virtual spaces and host them like Websites on the Internet Computer - everything in 3D. You can include 3D objects, images, videos, and more in your spaces and thus make it your home on the 3D Web. By linking to others' spaces, you can create your personal virtual neighborhood in the \"Metaverse\" (aka Internet).",
    "website": "https://vdfyi-uaaaa-aaaai-acptq-cai.ic0.app",
    "logo": "/img/showcase/open-internet-metaverse_logo.webp",
    "screenshots": [],
    "video": "/img/showcase/open-internet-metaverse_video.mp4",
    "display": "Normal",
    "id": "open-internet-metaverse",
    "oneLiner": "Create Your Virtual Space as a 3D-Website on the Internet Computer",
    "tags": [
      "Tools / Infrastructure",
      "Metaverse"
    ],
    "usesInternetIdentity": true,
    "github": "https://github.com/Bebb-Protocol-and-Apps/PWS",
    "twitter": "",
    "youtube": "",
    "submittableId": "35648608",
    "videoContentType": "video/mp4"
  },
  {
    "id": "Faceless",
    "name": "Faceless Project",
    "oneLiner": "An infrastructure that brings Web 2.0 user experience to Web 3.0",
    "tags": [
      "Tools / Infrastructure",
      "SocialFi",
      "Enterprise"
    ],
    "logo": "/img/showcase/faceless_logo.png",
    "description": "Faceless provides a cross-platform private payment system based on human-readable identifiers in the IC ecosystem. It brings regulation-compliant financial services to users while still preserving users' privacy.",
    "usesInternetIdentity": true,
    "website": "https://faceless.live/",
    "github": "https://github.com/HeisenbergLin22/faceless_delivery_May",
    "youtube": "https://youtu.be/pFgVswCqzdk",
    "twitter": "https://twitter.com/Faceless_Proj",
    "submittableId": "35639090"
  },
  {
    "id": "fishverse",
    "name": "FishVerse",
    "description": "FishVerse is a revolutionary W2E fishing game that is an open world, decentralized, and built on ICP technology. It brings together fishing and GameFi enthusiasts inside of a vibrant community where people can monetize by catching and utilizing NFT fishes, competing in tournaments, missions, providing services, and more...",
    "website": "https://thefishverse.com/",
    "logo": "/img/showcase/fishverse_logo.webp",
    "screenshots": [
      "/img/showcase/fishverse_screenshot.webp"
    ],
    "display": "Normal",
    "oneLiner": "FishVerse is a W2E fishing game that is built on ICP technology",
    "stats": "5,000 players",
    "tags": [
      "NFT",
      "Metaverse",
      "Games"
    ],
    "usesInternetIdentity": true,
    "github": "https://github.com/mgmetastudio/fishverse_dashboard",
    "twitter": "https://twitter.com/TheFishverse",
    "youtube": "https://www.youtube.com/channel/UCdMLfGmuLAsQlVPg9QROfcQ",
    "submittableId": "32119235"
  },
  {
    "name": "Sama Network",
    "description": "SAMA network, with its original designed consensus and business sharding separation, builds a highly secure and private distributed computational system. It provides data security and computational power for the World Wide Web without altering users’ habits.",
    "website": "https://sama.network/",
    "logo": "/img/showcase/sama_network_logo.png",
    "display": "Normal",
    "id": "sama_network",
    "oneLiner": "A blockchain OS with high throughput, business data full-stack encryption, and distributed computing capabilities.",
    "stats": "Private alpha testnet has been launched; the network and user interface are ready for operation.",
    "tags": [
      "Tools / Infrastructure", "Enterprise"
    ],
    "usesInternetIdentity": false,
    "twitter": "https://twitter.com/sama_network",
    "youtube": "https://www.youtube.com/@sama_network",
    "submittableId": "40741075"
  },
  {
    "name": "221Bravo App",
    "description": "Home for ICP Data-Detectives. Token Stats, Visual Explorer, Account Searching and more.",
    "website": "https://221Bravo.app",
    "logo": "/img/showcase/bravo-app_logo.webp",
    "screenshots": [
      "/img/showcase/bravo-app_screenshot.webp"
    ],
    "video": "",
    "display": "Normal",
    "id": "bravo-app",
    "oneLiner": "Token Stats, Blockchain Visual Explorer, Account Searching and more..",
    "stats": "1,024 members",
    "tags": [
      "NFT",
      "Tools / Infrastructure",
      "DeFi"
    ],
    "usesInternetIdentity": false,
    "github": "https://github.com/SaorsaLabs/221BravoApp",
    "twitter": "https://twitter.com/221BravoApp",
    "youtube": "",
    "submittableId": "36556639"
  },
  {
    "name": "Tali AI",
    "description": "Tali is a Discord Support bot that answers common developer queries.",
    "website": "https://trytali.com",
    "logo": "/img/showcase/tali_logo.webp",
    "video": "/img/showcase/tali-ai_video.mp4",
    "display": "Normal",
    "id": "tali-ai",
    "oneLiner": "Tali is a Discord Support bot that answers common developer queries.",
    "stats": "100k+ devs",
    "tags": [
      "Tools / Infrastructure"
    ],
    "usesInternetIdentity": false,
    "twitter": "https://twitter.com/TryTaliAI",
    "submittableId": "38502751",
    "videoContentType": "video/mp4",
    "screenshots": []
  },
  {
    "name": "CARMANIA",
    "description": "Welcome to the adrenaline-fueled world of \"CARMANIA\" the ultimate automotive customization and racing experience!\nIn this immersive game, you can build-customize your dream car and compete against players from around the globe to dominate the leaderboards.",
    "website": "https://3tnyu-iiaaa-aaaal-aczcq-cai.raw.icp0.io/",
    "logo": "/img/showcase/carmania_logo.webp",
    "screenshots": [
      "/img/showcase/carmania_screenshot.webp"
    ],
    "video": "/img/showcase/carmania_video.mp4",
    "display": "Normal",
    "id": "carmania",
    "oneLiner": "The ultimate automotive customization and racing experience!",
    "stats": "10,000+ users",
    "tags": [
      "Games"
    ],
    "usesInternetIdentity": false,
    "twitter": "https://twitter.com/Carmania_Game",
    "youtube": "https://youtu.be/KM5Fc-OjTxU",
    "discord": "https://discord.gg/YTBhnN3N",
    "submittableId": "41292935",
    "videoContentType": "video/mp4"
  },
  {
    "name": "dFlow",
    "description": "BPMN workflows on ICP. Automate interactions between organizations. Build user forms, define scriptable decisions, schedule payments and more.",
    "website": "https://dcentra.io/dflow",
    "logo": "/img/showcase/dflow_logo.png",
    "screenshots": [
      "/img/showcase/dflow_screenshot.png"
    ],
    "video": "https://youtu.be/Ik9FSpgHREw?t=139",
    "display": "Normal",
    "id": "dflow",
    "oneLiner": "Automate interactions between organizations.",
    "stats": "",
    "tags": [
      "Tools / Infrastructure",
      "DeFi",
      "DAO",
      "SocialFi",
      "Enterprise"
    ],
    "usesInternetIdentity": true,
    "github": "https://github.com/dCentra-io/dflow-icp",
    "twitter": "",
    "youtube": "https://youtu.be/Ik9FSpgHREw?t=139",
    "submittableId": "26384395"
  },
  {
    "name": "DooCoins",
    "description": "Reward your kids with DooCoins for their good behaviour, completing chores, and personal achievements.\n",
    "website": "https://www.doo.co",
    "logo": "/img/showcase/doocoins_logo.webp",
    "screenshots": [
      "/img/showcase/doocoins_screenshot.webp"
    ],
    "display": "Normal",
    "id": "doocoins",
    "oneLiner": "Kids rewards dapp",
    "tags": [
      "Wallet",
      "Games"
    ],
    "usesInternetIdentity": true,
    "github": "https://github.com/jakepeg/doo-coins-parent-mvp",
    "twitter": "https://twitter.com/DooCoins",
    "youtube": "https://www.youtube.com/watch?v=erIM8kGC7iU&ab_channel=DooCoins",
    "submittableId": "20511180"
  },
  {
    "name": "IC WebSocket",
    "description": "IC WebSocket enables you to establish a WebSocket connection between your canister and any client, such as the user browsers. Finally, you can send updates to your users directly from the canister!",
    "website": "https://demo.icws.io",
    "logo": "/img/showcase/ic-websocket_logo.webp",
    "screenshots": [],
    "video": "",
    "display": "Normal",
    "id": "ic-websocket",
    "oneLiner": "Send updates from canisters to your users",
    "stats": "",
    "tags": [
      "Tools / Infrastructure"
    ],
    "usesInternetIdentity": true,
    "github": "https://github.com/omnia-network/ic-websocket-gateway",
    "twitter": "https://twitter.com/ic_websocket",
    "youtube": "https://www.youtube.com/@omnianetwork2947",
    "submittableId": "43839848"
  },
  {
    "name": "Flower Power DAO",
    "description": "An NFT Trilogy and community-curated garden inspired by the French Artist, Ludo.",
    "website": "https://fpdao.app",
    "logo": "/img/showcase/fpdao_logo.png",
    "screenshots": [
      "/img/showcase/fpdao_screenshot.png"
    ],
    "display": "Normal",
    "id": "fpdao",
    "oneLiner": "The story of blockchain, told in Art.",
    "tags": [
      "NFT",
      "DAO"
    ],
    "usesInternetIdentity": true,
    "github": "https://github.com/flowerpowerdao/",
    "twitter": "https://twitter.com/btcflower"
  },
  {
    "name": "CCAMP",
    "description": "An asset management protocol that leverages data-driven strategies to effectively manage and reallocate assets among various parties. It encompasses smart contracts residing on EVM blockchains (and eventually non-EVM blockchains), a trio of interconnected canisters for state maintenance and a bespoke data protocol to behave as inter-system glue.",
    "website": "https://go.usher.so/ccamp",
    "logo": "/img/showcase/ccamp_logo.webp",
    "screenshots": [
      "/img/showcase/ccamp_screenshot.webp"
    ],
    "video": "",
    "display": "Normal",
    "id": "ccamp",
    "oneLiner": "Modular, and custom data-driven Cross-chain Asset Management Protocol",
    "tags": [
      "Bitcoin",
      "Tools / Infrastructure",
      "DeFi"
    ],
    "usesInternetIdentity": false,
    "github": "https://github.com/usherlabs/ccamp",
    "twitter": "https://twitter.com/usher_web3",
    "youtube": "https://www.youtube.com/@usher_web3",
    "submittableId": "36108625"
  },
  {
    "name": "Isotopic Game Store",
    "description": "A new, Open and Cross-Platform Game Store, where games become ownable assets that can be traded, lent, resold, or otherwise repurposed. Find unlimited games that can be browsed, downloaded, and played, on the Isotopic Game Store.",
    "website": "https://isotopic.io/game-store",
    "logo": "/img/showcase/isotopic-game-store_logo.webp",
    "screenshots": [
      "/img/showcase/isotopic-game-store_screenshot.webp"
    ],
    "video": "",
    "display": "Normal",
    "id": "isotopic-game-store",
    "oneLiner": "The first Decentralized & Cross-Platform Game Store.",
    "tags": [
      "NFT",
      "Games"
    ],
    "usesInternetIdentity": false,
    "github": "https://github.com/IsotopicIO/icp-store",
    "twitter": "https://twitter.com/isotopic12",
    "youtube": "https://www.youtube.com/channel/UCrCMtg7PhCHX1tKpw5NIU7g",
    "submittableId": "44034269"
  },
  {
    "id": "taxlint",
    "name": "TaxLint",
    "oneLiner": "Your automated tax reporting IC assistant.",
    "website": "https://vresg-vyaaa-aaaag-qcj2q-cai.icp0.io/",
    "tags": [
      "Wallet",
      "DeFi"
    ],
    "description": "Auto Tax Report, taxLint helps users of ICP to count and manage tax information more easily.",
    "usesInternetIdentity": true,
    "logo": "/img/showcase/taxlint_logo.png",
    "github": "https://github.com/TaxLintDAO/taxlint",
    "twitter": "https://twitter.com/taxlint",
    "display": "Normal",
    "screenshots": [
      "/img/showcase/taxlint_screenshot.png"
    ],
    "submittableId": "43956470"
  },
  {
    "name": "InheritX",
    "description": "InheritX is a blockchain-based application developed on Internet Computer (ICP) that allows users to create a digital will and bequeath their assets to designated beneficiaries in the event of their death.",
    "website": "https://inherit-x.vercel.app/",
    "logo": "/img/showcase/inheritx_logo.webp",
    "screenshots": [
      "/img/showcase/inheritx_screenshot.webp"
    ],
    "video": "https://www.youtube.com/watch?v=S-VYBLeOoA0",
    "display": "Normal",
    "id": "inheritx",
    "oneLiner": "Empowers seamless & confident digital asset succession for individuals",
    "tags": [
      "Bitcoin",
      "DeFi"
    ],
    "usesInternetIdentity": false,
    "github": "https://github.com/mzurs/InheritX",
    "twitter": "https://twitter.com/icpdelta",
    "youtube": "https://www.youtube.com/@inheritX_0101",
    "submittableId": "41410724"
  },
  {
    "id": "icp-explorer",
    "name": "ICP Explorer",
    "website": "https://icp.footprint.network/",
    "tags": [
      "Tools / Infrastructure"
    ],
    "stats": "1000 users",
    "usesInternetIdentity": false,
    "description": "ICP Explorer is a Block Explorer and Analytics Platform for Internet Computer, a decentralized smart contracts platform.",
    "oneLiner": "Block Explorer for Internet Computer",
    "display": "Normal",
    "logo": "/img/showcase/icp-explorer_logo.webp",
    "screenshots": []
  },
  {
    "id": "icpsig",
    "name": "ICPsig",
    "oneLiner": "Multisig for Internet Computer",
    "website": "https://icpsig.in/",
    "tags": [
      "Wallet",
      "Bitcoin",
      "DAO"
    ],
    "twitter": "https://twitter.com/premiurly",
    "description": "ICPsig is multisig dapp for internet computer. ICPsig allows multiple principals to control funds in one address.",
    "usesInternetIdentity": true,
    "display": "Normal",
    "logo": "/img/showcase/icpsig_logo.png",
    "screenshots": [
      "/img/showcase/icpsig_screenshot.png"
    ],
    "submittableId": "41506799"
  },
  {
  "name": "BitBasel Art Marketplace",
  "description": "A curated marketplace for buying and selling digital artwork. Built on the Internet Computer leveraging the Bitcoin Ordinals Protocol",
  "website": "https://bitbasel.com/",
  "logo": "/img/showcase/bitbasel-art-marketplace_logo.webp",
  "screenshots": [
    "/img/showcase/bitbasel-art-marketplace_screenshot.webp"
  ],
  "display": "Normal",
  "id": "bitbasel-art-marketplace",
  "oneLiner": "A curated marketplace for buying and selling digital artwork.",
  "stats": "100+ artworks",
  "tags": [
    "Bitcoin",
    "NFT"
  ],
  "usesInternetIdentity": false,
  "github": "https://github.com/BitBasel",
  "twitter": "https://twitter.com/bitbaselart?ref_src=twsrc%5Egoogle%7Ctwcamp%5Eserp%7Ctwgr%5Eauthor",
  "submittableId": "41349769"
 }, 
 {
    "name": "Hobbi",
    "description": "With Hobbi, you can create a profile and record all the multimedia content you consume. Whether it's a movie, a book, or even a video game, register and share your profile with whomever you want.",
    "website": "https://hobbi.me",
    "logo": "/img/showcase/hobbi_logo.png",
    "screenshots": [
      "/img/showcase/hobbi_screenshot.png"
    ],
    "display": "Normal",
    "id": "hobbi",
    "oneLiner": "Hobbi, the web3 social platform",
    "stats": "100% on chain",
    "tags": [
      "SocialFi",
      "NFT"
    ],
    "usesInternetIdentity": true,
    "github": "https://github.com/Zona-Tres/Hobbi/",
    "submittableId": "36099620"
  },
  {
    "name": "Loka",
    "description": "Loka is a platform that enables retail investors to acquire BTC at better than market prices through co-investing with Bitcoin miners. The arrangement is based on a trustless non-custodial escrow solution, which eliminates any exposure to centralized party risk.",
    "website": "https://lokamining.com",
    "logo": "/img/showcase/loka_icon.png",
    "screenshots": [
      "/img/showcase/loka_screen.jpg"
    ],
    "display": "Normal",
    "id": "loka",
    "oneLiner": "Trustless Non-Custodial Bitcoin Mining Platform built on IC",
    "stats": "100+ users, 10+ global miners",
    "tags": [
      "Bitcoin",
      "Tools / Infrastructure",
      "DeFi"
    ],
    "usesInternetIdentity": false,
    "github": "https://github.com/lokaverse",
    "twitter": "https://twitter.com/lokamining",
    "youtube": "https://www.youtube.com/@LokaMining",
    "submittableId": "43890593"
  },
  {
    "name": "icRouter",
    "description": "icRouter is a cross-chain network of assets based on threshold signature technology, with no off-chain bridges, supporting Bitcoin, IC, and EVM networks (e.g., Ethereum).",
    "website": "https://iclight.io/account",
    "logo": "/img/showcase/icrouter_logo.webp",
    "screenshots": [
      "/img/showcase/icrouter_screenshot.webp"
    ],
    "video": "",
    "display": "Normal",
    "id": "icrouter",
    "oneLiner": "icRouter: A cross-chain network of assets",
    "stats": "",
    "tags": [
      "Bitcoin",
      "DeFi"
    ],
    "usesInternetIdentity": true,
    "github": "https://github.com/iclighthouse/icRouter",
    "twitter": "https://twitter.com/ICLighthouse",
    "youtube": "https://youtu.be/Z92o1oCH598",
    "submittableId": "41203767"
  },
  {
    "id": "vault-k8s",
    "name": "Vault k8s Canister",
    "website": "https://github.com/Zondax/vault-k8s-canister",
    "oneLiner": "IC-based secret sharing, ensuring flexible, secure management.",
    "tags": [
      "Tools / Infrastructure"
    ],
    "description": "POC of a decentralized secret management solution that leverages Internet Computer (IC) technology. It aims to provide a means for services to share secrets in a flexible, transparent, and secure way. It simplifies the flow of secret management between consumers in the cluster as well as rotate secrets based on config for added security.",
    "stats": "100% on chain ACL",
    "usesInternetIdentity": true,
    "github": "https://github.com/Zondax/vault-k8s-canister",
    "youtube": "https://youtu.be/99MahI1SO7c",
    "twitter": "https://twitter.com/_zondax_",
    "logo": "/img/showcase/zondax-logo.jpg",
    "screenshots": [
      "/img/showcase/vault-k8s.jpg"
    ],
    "submittableId": "40715473"
  },
  {
    "name": "The Asset App",
    "description": "The Asset App allows any user to generate their own file canister smart contract and visually manage their files on the Internet Computer without requiring any code.",
    "website": "https://h3cjw-syaaa-aaaam-qbbia-cai.ic0.app/",
    "logo": "/img/showcase/asset-app_logo.png",
    "screenshots": [
      "/img/showcase/asset-app.jpg"
    ],
    "id": "asset-app",
    "oneLiner": "Allows any user to generate their own file canister smart contract and visually manage their files on the Internet Computer without requiring any code",
    "tags": [
      "Tools / Infrastructure"
    ],
    "usesInternetIdentity": true,
    "github": "https://github.com/id-daniel-mccoy/asset-app"
  },
  {
    "id": "Outank NFT Rarity",
    "name": "Outrank",
    "oneLiner": "Working group with a vision to develop correct rarity metrics for all types of NFTs",
    "website": "https://www.outrank.io",
    "tags": [
      "NFT", 
      "Tools / Infrastructure"
    ],
    "description": "Open-source code, on-chain rarity calculator, and empirical research to allow users to better understand NFT rarity",
    "logo": "/img/showcase/Outrank_logo.jpg",
    "usesInternetIdentity": false,
    "github": "https://github.com/OutRankNFT",
    "youtube": "https://youtu.be/N8ap_FPNQv8",
    "twitter": "https://twitter.com/OutRankNFT",
    "submittableId": "35224577"
  },
  {
    "name": "user controlled mind and body canister",
    "id": "ic-mind-body-canister",
    "website": "https://github.com/blueberryxtech/ic-mind-body-canister",
    "oneLiner": "tooling for uploading and accessing mind and body data from a firebase API onto ICP canister, blueberry data as a reference example",
    "logo": "/img/showcase/ic-mind-body-canister.png",
    "tags": [
        "Tools / Infrastructure"
      ],
    "description": "POC of a decentralized mind and body data management tooling that leverages Internet Computer (IC) technology. This POC provides methods and interface to submit HTTP Outcall requests to a proxy API that interfaces with a Firebase FIrestore database. It provides an example front end react application that interacts with a motoko backend.",
    "usesInternetIdentity": true,
    "github": "https://github.com/blueberryxtech/ic-mind-body-canister",
    "submittableId": "44190088"
 },
 {
<<<<<<< HEAD
    "id": "icgpt",
    "name": "icgpt",
    "oneLiner": "A fun dApp to demonstrate on-chain LLMs",
    "website": "https://icgpt.icpp.world/",
    "description": "A llama2 LLM, trained on the tiny Stories dataset is running in a canister. You can interact with it via a ChatGPT style frontend, served from an IC canister. You provide the start of a story as the prompt, and the LLM will generate a tiny story.",
    "stats": "15M parameter llama2",
    "tags": [
      "Tools / Infrastructure"
    ],    
    "logo": "",
    "usesInternetIdentity": true,
    "github": "https://github.com/icppWorld/icgpt",
    "youtube": "https://youtu.be/2DhTpYrs-f0",
    "twitter": "https://twitter.com/icpp_pro",
    "submittableId": "43877997"
 }
=======
    "name": "Ping",
    "description": "Ping is a notification service that boosts ecosystem engagement by creating a direct communication channel between dapp developers and their respective users.",
    "website": "https://h7jna-pqaaa-aaaak-afgiq-cai.icp0.io/",
    "logo": "/img/showcase/ping_logo.webp",
    "display": "Normal",
    "id": "ping",
    "oneLiner": "Stay updated on ICP dapps with Ping!",
    "stats": "5 and counting!",
    "tags": [
      "Tools / Infrastructure"
    ],
    "usesInternetIdentity": true,
    "github": "https://github.com/QuezarHQ/pingICP",
    "twitter": "https://twitter.com/quezarHQ",
    "submittableId": "41431540"
  },
  {
  "name": "Alphaday",
  "description": "Alphaday is a powerful crypto workflow aggregator that pulls in news, on-chain data, social media, web3 services and much more into one customizable UI.",
  "website": "https://app.alphaday.com/b/dfinity/",
  "logo": "/img/showcase/Alphaday_logo.png",
  "screenshots": [
    "/img/showcase/Alphaday_screenshot.png"
  ],
  "video": "/img/showcase/Alphaday_video.mp4",
  "display": "Normal",
  "id": "alphaday",
  "oneLiner": "The one tool you need to stay up to date and with crypto.",
  "stats": "15,000+ Active Users",
  "tags": [
    "SocialFi",
    "Tools / Infrastructure"
  ],
  "usesInternetIdentity": false,
  "github": "https://github.com/AlphadayHQ ",
  "twitter": "https://twitter.com/AlphadayHQ ",
  "youtube": "https://www.youtube.com/watch?v=ThCd_W3rK_8 ",
  "submittableId": "34117398",
  "videoContentType": "video/mp4"
  },
  {
    "name": "glue",
    "description": "A easy to use solution for community leaders and members to perform holder verification of NFTs and tokens on discord.",
    "website": "https://github.com/glue-org",
    "logo": "/img/showcase/glue_logo.webp",
    "screenshots": [
      "/img/showcase/glue_screenshot.webp"
    ],
    "video": "/img/showcase/glue_video.mp4",
    "display": "Normal",
    "id": "glue",
    "oneLiner": "Holder verification for tokens and NFTs for discord.",
    "stats": "9000+ users",
    "tags": [
      "NFT",
      "Tools / Infrastructure",
      "DAO"
    ],
    "usesInternetIdentity": false,
    "github": "https://github.com/glue-org",
    "twitter": "https://twitter.com/glue_org",
    "youtube": "",
    "submittableId": "28043953",
    "videoContentType": "video/mp4"
  }
>>>>>>> 5269b2c3
]<|MERGE_RESOLUTION|>--- conflicted
+++ resolved
@@ -3324,7 +3324,6 @@
     "submittableId": "44190088"
  },
  {
-<<<<<<< HEAD
     "id": "icgpt",
     "name": "icgpt",
     "oneLiner": "A fun dApp to demonstrate on-chain LLMs",
@@ -3334,14 +3333,13 @@
     "tags": [
       "Tools / Infrastructure"
     ],    
-    "logo": "",
+    "logo": "/img/showcase/icpp-logo.dracula-cyan.112x112.png",
     "usesInternetIdentity": true,
     "github": "https://github.com/icppWorld/icgpt",
     "youtube": "https://youtu.be/2DhTpYrs-f0",
     "twitter": "https://twitter.com/icpp_pro",
     "submittableId": "43877997"
  }
-=======
     "name": "Ping",
     "description": "Ping is a notification service that boosts ecosystem engagement by creating a direct communication channel between dapp developers and their respective users.",
     "website": "https://h7jna-pqaaa-aaaak-afgiq-cai.icp0.io/",
@@ -3407,5 +3405,4 @@
     "submittableId": "28043953",
     "videoContentType": "video/mp4"
   }
->>>>>>> 5269b2c3
 ]