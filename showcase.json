[
  {
    "id": "dscvr",
    "name": "DSCVR",
    "oneLiner": "Social portals, community airdrops, crypto tipping on chain",
    "website": "https://dscvr.one/",
    "tags": [
      "SocialFi"
    ],
    "twitter": "https://twitter.com/DSCVR1?s=20&t=qrUKGHeyFLGiBQjpj3iI9A",
    "description": "DSCVR is an end-to-end decentralized Web3 social media platform that allows communities to form into groups called Portals. These Portals can be NFT gated, airdrop fungible and non-fungible tokens to their members and much more. DSCVR also allows for tipping posts in a growing number of cryptos, supporting ckBTC, a Bitcoin twin living on the Internet Computer.",
    "usesInternetIdentity": true,
    "stats": "200,000+ users",
    "display": "Large",
    "logo": "/img/showcase/dscvr_logo.webp",
    "screenshots": [
      "/img/showcase/dscvr_screenshot.webp"
    ]
  },

  {
    "id": "openchat",
    "name": "OpenChat",
    "oneLiner": "Decentralized alternative to WhatsApp",
    "website": "https://oc.app/",
    "tags": [
      "SocialFi",
      "Bitcoin",
      "DAO"    
    ],
    "description": "OpenChat is a fully decentralized real-time messaging service that is indistinguishable from Web2 chat apps, while living 100% on the blockchain. This allows users to send crypto to each other - including Bitcoin - and own a part of OpenChat through CHAT tokens.",
    "usesInternetIdentity": true,
    "display": "Large",
    "stats": "80,000+ users",
    "logo": "/img/showcase/openchat_logo.webp",
    "screenshots": [
      "/img/showcase/openchat-screenshot.webp"
    ]
  },

  {
    "id": "icpswap",
    "name": "ICPSwap",
    "website": "https://icpswap.com",
    "tags": [
      "DeFi",
      "Wallet",
      "Bitcoin"
    ],
    "description": "ICPSwap is DEX built completely end-to-end on-chain. By building the ability for anyone to swap tokens through ICPSwap leveraging the Internet Computer blockchain as the high-speed, scalable, low-cost infrastructure makes ICPSwap a first-to-market in the growing Internet Computer DeFi ecosystem.",
    "usesInternetIdentity": true,
    "logo": "/img/showcase/icpswap_logo.webp",
    "screenshots": [
      "/img/showcase/icpswap_screenshot_0.webp"
    ]
  },

{
    "id": "funded",
    "name": "Funded",
    "oneLiner": "Fund your favorite projects and get NFT rewards",
    "website": "https://funded.app/",
    "tags": [
      "SocialFi",
      "DeFi",
      "Bitcoin"
    ],
    "twitter": "https://twitter.com/funded_app",
    "description": "Web3 crowdfunding! Thanks to ICP's low transaction fees and advanced smart contract technology, you can participate in crowdfunding with ICP, BTC and ETH without worrying about losing money on gas fees.",
    "usesInternetIdentity": true,
    "stats": "83,000+ ICP funded",
    "display": "Normal",
    "logo": "/img/showcase/funded_logo.webp",
    "screenshots": []
  },

  {
    "id": "dmail",
    "name": "Dmail",
    "oneLiner": "Web3 Decentralized Email Client",
    "website": "https://dmail.ai/",
    "tags": [
      "NFT",
      "SocialFi"
    ],
    "description": "Dmail is the Web3 replacement for e-mail. Hosted completely on-chain and built on the Internet Computer, this dapp enables users to send and receive blockchain-backed, encrypted messages. In addition, Dmail addresses are owned by users as NFT assets - there is a natively built marketplace. Dmail was the winner of the 2021 Warpspeed ICP Hackathon in China, and saw an immediate round of funding netting a $10M valuation. ",
    "usesInternetIdentity": true,
    "github": "https://github.com/dmailofficial",
    "display": "Normal",
    "logo": "/img/showcase/dmail_logo.webp",
    "screenshots": [
      "/img/showcase/dmail_screenshot_0.webp"
    ]
  },

 {
    "id": "icdex",
    "name": "ICDex",
    "website": "https://avjzx-pyaaa-aaaaj-aadmq-cai.raw.ic0.app/ICDex",
    "tags": [
      "DeFi",
      "Bitcoin"
    ],
    "description": "ICDex is flagship product by ICLighthouse, an orderbook based DEX that runs 100% on-chain. The world's first orderbook DEX - made possible by advanced ICP smart contracts",
    "usesInternetIdentity": true,
    "twitter": "https://twitter.com/ICLighthouse",
    "display": "Normal",
    "logo": "/img/showcase/icdex_logo.webp",
    "screenshots": []
  },

  {
    "id": "distrikt",
    "name": "distrikt",
    "oneLiner": "Censorship-resistant fully on-chain social media platform",
    "website": "https://distrikt.app",
    "tags": [
      "SocialFi"
    ],
    "twitter": "https://twitter.com/DistriktApp?s=20&t=FIuSJzaUxndtjKLTpwmCEw",
    "description": "Distrikt is a completely decentralized, community-owned Web3 social media platform. Users of the platform will soon be able vote on upgrades, and no user data will ever be mined or sold. Create your account, secured by Internet Identity today.",
    "usesInternetIdentity": true,
    "authOrigins": ["https://distrikt.app", "https://az5sd-cqaaa-aaaae-aaarq-cai.ic0.app/"],
    "display": "Large",
    "stats": "110,000+ users",
    "logo": "/img/showcase/distrikt_logo.webp",
    "screenshots": [
      "/img/showcase/distrikt_screenshot.webp"
    ]
  },

  {
    "id": "hot-or-not",
    "name": "Hot or Not",
    "oneLiner": "Token rewards for both content creators and lurkers",
    "website": "https://hotornot.wtf/",
    "tags": [
      "SocialFi", "DAO"
    ],
    "description": "Hot or Not is a decentralized short-form video based social media platform, which integrates prediction markets for content. In addition to sharing their own videos, users can also speculate on videos of other users by staking tokens and voting whether a video will become 'Hot' or 'Not' to earn rewards.",
    "usesInternetIdentity": true,
    "stats": "55,000+ users",
    "logo": "/img/showcase/hot_or_not_logo.png",
    "screenshots": [
      "/img/showcase/hot_or_not_screenshot_0.jpg"
    ],
    "videoContentType": "video/mp4",
    "video": "/img/showcase/hot_or_not_video.mp4"
  },

  {
    "id": "bitfinity-evm",
    "name": "Bitfinity EVM",
    "website": "https://bitfinity.network/",
    "tags": [
      "DeFi",
      "Tools / Infrastructure",
      "Ethereum"
    ],
    "twitter": "https://twitter.com/bitfinitynet",
    "description": "Bitfinity is the EVM compatibility layer for the IC. Using Bitfinity, you can deploy your Solidity smart contracts to the Internet Computer, taking advantage of is many advantageous DeFi capabilities: HTTP Outcalls, the BTC integration and more.",
    "usesInternetIdentity": true,
    "stats": "1,000+ TPS",
    "display": "Large",
    "logo": "/img/showcase/bitfinity_evm.png",
    "screenshots": [
      "/img/showcase/bitfinity_showcase.webp"
    ]
  },

  {
    "id": "iclighthouse",
    "name": "ICLightHouse",
    "description": "Incubating true web3 DeFi infrastructure on the Internet Computer. Defi development framework and Defi ecosystem on IC blockchain.",
    "tags": [
      "DeFi",
      "Tools / Infrastructure",
      "Bitcoin"
    ],
    "website": "https://iclight.house/",
    "twitter": "https://twitter.com/ICLighthouse?s=20&t=hL-7QAUfiWo75L8pZzJ7fw",
    "discord": "https://discord.com/invite/FQZFGGq7zv",
    "logo": "/img/showcase/iclighthouse_logo.webp"
  },

  {
    "id": "astrox",
    "name": "AstroX ME",
    "oneLiner": "A powerful multichain wallet",
    "website": "https://astrox.me/#/",
    "tags": [
      "Tools / Infrastructure",
      "Wallet",
      "Bitcoin",
      "NFT",
      "Ethereum"
    ],
    "description": "ME wallet securing your assets without seed phrase across any devices.",
    "github": "https://github.com/AstroxNetwork",
    "twitter": "https://twitter.com/astrox_network",
    "logo": "/img/showcase/astroxme_logo.webp",
    "display": "Large",
    "screenshots": [
      "/img/showcase/astrox_me_screenshot.webp"
    ]
  },

  {
    "id": "yumi",
    "name": "Yumi",
    "oneLiner": "NFT marketplace for digital and physical assets",
    "website": "https://tppkg-ziaaa-aaaal-qatrq-cai.raw.ic0.app/",
    "tags": [
      "NFT"
    ],
    "twitter": "https://twitter.com/YumiMarketplace",
    "description": "Yumi is a high-speed, low-cost, and fully decentralized NFT marketplace built on the Internet Computer. All digital collectibles available on Yumi are hosted fully on-chain. The minting of NFTs is completely free for creators (no gas fees).",
    "usesInternetIdentity": true,
    "stats": "130,000+ ICP volume",
    "display": "Large",
    "logo": "/img/showcase/yumi_logo.webp",
    "screenshots": [
      "/img/showcase/yumi-screenshot.webp"
    ]
  },

  {
    "id": "entrepot",
    "name": "Entrepot",
    "oneLiner": "ICP's most popular NFT marketplace",
    "website": "https://entrepot.app/",
    "tags": [
      "NFT"
    ],
    "twitter": "https://twitter.com/toniqlabs",
    "description": "Entrepot is a decentralized NFT marketplace developed by ToniqLabs, the creators behind Rise of the Magni, Stoic Wallet, Cronic NFTs, and Exponent. Entrepot provides users with tools and on-chain services to design, deploy, and manage NFTs and traditional tokens. ",
    "usesInternetIdentity": false,
    "stats": "1,000,000+ ICP volume",
    "display": "Large",
    "logo": "/img/showcase/entrepot_logo.webp",
    "screenshots": [
      "/img/showcase/entrepot_screenshot.webp"
    ]
  },

    {
    "id": "sonic",
    "name": "Sonic",
    "oneLiner": "Swap-built end-to-end DeFi platform",
    "website": "https://sonic.ooo/",
    "tags": [
      "DeFi",
      "Wallet",
      "Bitcoin"
    ],
    "description": "Sonic is a DEX built end-to-end on-chain, on the Internet Computer. Sonic, built by PsychedelicDAO, currently run by Meme Cake enables users to swap tokens, earn fees as a liquidity provider, & build on the Internet Computer's AMM. Sonic takes advantage of the ICP blockchain's low fees, high-scalability, and reverse-gas model to deliver a seamless Web3 experience.",
    "github": "https://github.com/psychedelic",
    "stats": "$360,000+ TVL",
    "display": "Normal",
    "logo": "/img/showcase/sonic_logo.webp",
    "screenshots": [
      "/img/showcase/sonic_screenshot_0.webp"
    ]
  },

  {
    "id": "omnic",
    "name": "Omnic",
    "oneLiner": "Crosschain Messaging Protocol & Token Bridge Between the Internet Computer and EVM Chains",
    "website": "https://omnic.network",
    "tags": [
      "Tools / Infrastructure",
      "DeFi",
      "Ethereum"
    ],
    "description": "Omnic is a Crosschain messaging protocol built on the Internet Computer, Omnic Token Bridge helps bring liquidity on EVM networks to the Internet Computer",
    "usesInternetIdentity": false,
    "logo": "/img/showcase/omnic_logo.webp",
    "screenshots": [
      "/img/showcase/omnic_screenshot_0.webp"
    ],
    "videoContentType": "video/mp4",
    "video": "/img/showcase/omnic_video.mp4"
  },

  {
    "id": "origyn",
    "name": "Origyn",
    "oneLiner": "NFT-Based Authentication for Luxury Goods ",
    "website": "https://www.origyn.ch/",
    "tags": [
      "NFT", "Tools / Infrastructure"
    ],
    "twitter": "https://twitter.com/ORIGYNTech",
    "description": "The Origyn Foundation is blending luxury goods with NFTs by providing digital verifications for physical objects. Only possible on the Internet Computer. ",
    "github": "https://github.com/origyn-sa",
    "logo": "/img/showcase/origyn_logo.webp",
    "screenshots": [
      "/img/showcase/origyn_screenshot_0.webp"
    ]
  },

  {
    "id": "finterest",
    "name": "Finterest",
    "website": "https://tyhcm-sqaaa-aaaah-abjya-cai.raw.ic0.app/#/",
    "tags": [
      "DeFi",
      "Bitcoin"
    ],
    "twitter": "https://twitter.com/finterestICP",
    "description": "Lend and borrow against your crypto without bridging it across chains. Yes, even Bitcoin",
    "stats": "$1.5M+ Raised",
    "logo": "/img/showcase/finterest_logo.webp",
    "screenshots": [
      "/img/showcase/finterest_screenshot_0.webp"
    ]
  },

  {
    "id": "boom-dao",
    "name": "Boom DAO",
    "oneLiner": "Powering the next generation of fully on-chain games, and providing a collaborative hub for all things web3 gaming.",
    "website": "https://boomdao.xyz/",
    "tags": ["Games", "DAO", "Tools / Infrastructure", "NFT", "Metaverse"],
    "description": "BOOM DAO is an all-in-one web3 game platform and protocol running 100% on-chain on the Internet Computer. We are on a mission to build the gaming vertical of the Internet Computer blockchain, power the next generation of fully on-chain games on ICP, and provide a collaborative hub for all things web3 gaming.",
    "stats": "23,000+ DAO Members",
    "logo": "/img/showcase/boom-dao-logo.webp",
    "display": "Large",
    "usesInternetIdentity": true,
    "github": "https://github.com/BoomDAO/",
    "youtube": "https://www.youtube.com/watch?v=LHVVi4pN6CI",
    "twitter": "https://twitter.com/boomdaosns",
    "screenshots": ["/img/showcase/boom-dao-screenshot0.webp"],
    "video": "/img/showcase/boom-dao-video.mp4",
    "videoContentType": "video/mp4",
    "submittableId": ""
  },


  {
    "id": "plethora",
    "name": "Plethora",
    "website": "https://plethora.game/",
    "tags": [
      "Games",
      "Metaverse",
      "NFT"
    ],
    "twitter": "https://twitter.com/PlethoraGame",
    "description": "Plethora is a Web3 platformer with the goal of rewarding users both with fun gameplay and NFTs. Plethora empowers NFT projects to launch their collections with immersive experiences customized for you. Play now to compete, have fun, and earn rewards.",
    "oneLiner": "3D platformer meets Web3 with NFT rewards",
    "display": "Large",
    "stats": "10,000+ users",
    "logo": "/img/showcase/plethora_logo.webp",
    "screenshots": [
      "/img/showcase/plethora_screenshot.webp"
    ]
  },

  {
    "id": "kinic",
    "name": "Kinic",
    "oneLiner": "The world's first Web3 search engine",
    "website": "https://74iy7-xqaaa-aaaaf-qagra-cai.ic0.app/",
    "tags": [
      "Tools / Infrastructure", "DAO"
    ],
    "twitter": "https://twitter.com/kinic_app?s=20&t=PVKALcCRCdZIgr0U4sDWeg",
    "description": "The world’s first Web3 search engine indexing all Internet Computer based dapps.",
    "stats": "3,000,000+ searches",
    "display": "Large",
    "usesInternetIdentity": true,
    "logo": "/img/showcase/kinic_logo.webp",
    "screenshots": [
      "/img/showcase/kinic_screenshot.webp"
    ]
  },

   {
    "id": "modclub",
    "name": "Modclub",
    "oneLiner": "The world's first AI powered Web3 crowdwork platform",
    "website": "https://modclub.ai",
    "twitter": "https://twitter.com/ModclubApp",
    "tags": [
      "SocialFi", "Tools / Infrastructure"
    ],
    "stats": "20,000+ tasks completed",
    "description": "Modclub is an AI-enhanced decentralized crowdwork platform that handles resource-intensive tasks such as moderation, user verification and data labeling.",
    "usesInternetIdentity": true,
    "logo": "/img/showcase/modclub_logo.webp",
    "screenshots": [
      "/img/showcase/modclub_screenshot_0.webp"
    ],
    "github": "https://github.com/modclub-app"
  },
  
  {
    "id": "querio",
    "name": "Querio",
    "website": "https://querio.io/",
    "tags": [
      "Tools / Infrastructure"
    ],
    "description": "Querio is the most advanced web3.0 search engine of exceptional speed and accuracy, that empowers its users to search over the Internet Computer.",
    "logo": "/img/showcase/Querio_Logo.webp",
    "screenshots": []
  },

  {
    "id": "cubetopia",
    "name": "Cubetopia",
    "oneLiner": "Build and own an NFT World on the blockchain",
    "website": "https://kqwp7-2yaaa-aaaah-abyna-cai.raw.ic0.app/",
    "tags": [
      "Games",
      "Metaverse"
    ],
    "twitter": "https://twitter.com/TheCubetopia",
    "description": "Cubetopia is a Web3 building game where players can create anything on unique blocky islands. Each island is a mutable NFT stored on the Internet Computer blockchain. Anyone can visit these islands on chain, while the owner of the NFT ownership handles building permissions.",
    "stats": "32,500+ ICP volume",
    "display": "Large",
    "logo": "/img/showcase/cubetopia_logo.webp",
    "screenshots": [
      "/img/showcase/cubetopia_screenshot.webp"
    ]
  },

  {
    "id": "itoka",
    "name": "ITOKA",
    "oneLiner": "A Leading Infrastructure for Music3.0",
    "website": "https://www.itoka.xyz/",
    "tags": [
      "NFT",
      "SocialFi"
    ],
    "description": "The ITOKA project seeks to disrupt the centralized music industry by offering a complete infrastructure solution for the web3 music industry. This includes creation tools, data storage, and music streaming services. The goal of ITOKA is to transform the music industry into a decentralized ecosystem, empowering creators with greater control over their content and a fairer share of revenue.",
    "usesInternetIdentity": false,
    "github": "https://github.com/Itoka-DAO",
    "twitter": "https://twitter.com/itokamusic",
    "stats": "3M+ minutes on-chain streaming",
    "logo": "/img/showcase/itoka_logo.svg",
    "video": "/img/showcase/itoka_video.mp4",
    "videoContentType": "video/mp4",
    "display": "Large",
    "screenshots": [
      "/img/showcase/itoka_screanshot.svg"
    ]
  },

  {
    "id": "portal",
    "name": "Portal",
    "oneLiner": "Onchain Video Streaming Infrastructure",
    "website": "https://app.portal.one",
    "tags": [
      "Tools / Infrastructure",
      "NFT"
    ],
    "description": "Portal is a web3 video infrastructure platform built entirely on the Internet Computer blockchain. Portal enables developers to easily replace their current web2 video solutions with a native web3 video service at a fraction of the cost. Portal Channels give creators ownership and control over their video environment whilst offering fans great viewing experiences and real rewards like automatically generated digital collectibles that grant access to private video content.",
    "github": "https://github.com/NFT-Portal",
    "logo": "/img/showcase/portal_logo.webp",
    "video": "/img/showcase/portal_video.mp4",
    "videoContentType": "video/mp4",
    "screenshots": []
  },

  {
    "id": "taggr",
    "name": "TAGGR",
    "website": "https://taggr.link",
    "tags": [
      "SocialFi", "Tools / Infrastructure"
    ],
    "twitter": "https://twitter.com/TaggrNetwork",
    "description": "Fully on-chain and fully autonomous SocialFi network. A simple way to publish content on a public compute infrastructure. No Ponzinomics - TAGGR has a sustainable tokenomics model that rewards quality posts and removes incentive to spam.",
    "usesInternetIdentity": true,
    "authOrigins": ["https://taggr.link", "https://6qfxa-ryaaa-aaaai-qbhsq-cai.ic0.app"],
    "display": "Normal",
    "stats": "24,000+ posts",
    "logo": "/img/showcase/taggr_logo.webp",
    "oneLiner": "Blending forums and blogs - controlled by a DAO",
    "screenshots": [
      "/img/showcase/taggr_screenshot_0.webp"
    ]
  },

  {
    "id": "azle",
    "name": "Azle",
    "oneLiner": "TypeScript CDK for the Internet Computer",
    "website": "https://demergent-labs.github.io/azle/azle.html",
    "tags": [
      "Tools / Infrastructure"
    ],
    "description": "Azle is a TypeScript Canister Development Kit (CDK) for the Internet Computer. In other words, it's a TypeScript/JavaScript runtime for building applications on the IC.",
    "usesInternetIdentity": false,
    "logo": "/img/showcase/azle_logo.svg",
    "github": "https://github.com/demergent-labs/azle",
    "screenshots": [
      "/img/showcase/azle_screenshot_0.jpg"
    ]
  },

  {
    "id": "orally-network",
    "name": "Orally",
    "oneLiner": "The fully on-chain oracles for secure and reliable decentralized data feeding and automation across multiple chains.",
    "tags": ["Tools / Infrastructure", "DeFi", "Ethereum"],
    "description": "The fully on-chain oracles for secure and reliable decentralized data feeding and automation across multiple chains. Experience seamless real-world data integration across various blockchains, powering dynamic, secure and efficient dapps. Elevate your blockchain journey with us!",
    "usesInternetIdentity": false,
    "website": "https://orally.network",
    "github": "https://github.com/orally-network",
    "youtube": "https://youtu.be/1ZDEyllqUcA",
    "twitter": "https://twitter.com/orally_network",
    "display": "Large",
    "logo": "/img/showcase/orally-network_logo.png",
    "screenshots": [
      "/img/showcase/orally-network_screenshot_0.webp"
    ],
    "submittableId": "35782696"
  },

  {
    "id": "catalyze",
    "name": "Catalyze",
    "website": "https://aqs24-xaaaa-aaaal-qbbea-cai.ic0.app/",
    "tags": [
      "SocialFi"
    ],
    "description": "Catalyze is a decentralized social and community-building platform designed to host engaged and thriving Web3 communities. With a unique and customized engagement economy, Catalyze communities and their members will be rewarded for their participation and contribution. Main features include: direct communication, event & task management, integrated Web3 wallets, NFT Gating, NFT airdrop & sales management.",
    "usesInternetIdentity": true,
    "oneLiner": "Manage your Web3 communities and events",
    "display": "Large",
    "stats": "275+ groups",
    "logo": "/img/showcase/catalyze_logo.webp",
    "screenshots": [
      "/img/showcase/catalyze_screenshot.webp"
    ]
  },

  {
    "id": "juno",
    "name": "Juno",
    "oneLiner": "Build Web3 dApps like Web2",
    "website": "https://juno.build",
    "tags": [
      "Tools / Infrastructure"
    ],
    "twitter": "https://twitter.com/junobuild",
    "github": "https://github.com/junobuild/juno",
    "description": "Juno is an open-source platform that combines the power of Web3 with the ease and simplicity of Web2 development, enabling programmers to build decentralized apps faster and easier than ever before.",
    "display": "Large",
    "usesInternetIdentity": true,
    "authOrigins": ["https://console.juno.build"],
    "logo": "/img/showcase/juno_logo.svg",
    "screenshots": [
      "/img/showcase/juno_social_image.png"
    ]
  },

  {
    "id": "internetidentity",
    "name": "Internet Identity",
    "oneLiner": "Decentralized Anonymous Blockchain Authentication",
    "website": "https://identity.ic0.app/",
    "tags": [
      "Tools / Infrastructure"
    ],
    "description": "Internet Identity is a privacy-enhancing authentication framework for applications on the Internet Computer. It provides users with a easy-to-use and secure anonymizing login to Web3 services running on ICP without being tracked across dapps.",
    "github": "https://github.com/dfinity/internet-identity",
    "usesInternetIdentity": true,
    "stats": "1,000,000+ users",
    "logo": "/img/showcase/internetidentity_logo.webp",
    "screenshots": [
      "/img/showcase/internetidentity_screenshot_0.gif"
    ]
  },

  {
    "id": "Arth",
    "name": "Arth",
    "oneLiner": "Arth ckBTC wallet and swap btc<>ckBtc",
    "tags": [
      "DeFi",
      "Wallet", "Bitcoin"
    ],
    "description": "Introducing Arth - the mobile payments app that combines the power of Bitcoin with the convenience of mobile payments. With ckBTC, you can easily swap ckBTC from Bitcoin, view balances, and seamlessly make payments using QR codes. more features coming soon",
    "usesInternetIdentity": true,
    "website": "https://arth.foo",
    "github": "https://github.com/s1dc0des/arth_app",
    "twitter": "https://twitter.com/arth_foo",
    "display": "Large",
    "logo": "/img/showcase/arth_logo.png",
    "screenshots": [
      "/img/showcase/arth_ss.webp"
    ],
    "submittableId": "36143434"
  },

  {
    "name": "Signals",
    "description": "Signals is a location based chat app for making connections, creating communities and discovering events. ",
    "website": "https://signalsicp.com/",
    "logo": "/img/showcase/signals_logo.webp",
    "screenshots": [
      "/img/showcase/signals_screenshot.webp"
    ],
    "display": "Normal",
    "id": "signals",
    "oneLiner": "A location based app for empowering local communities",
    "stats": "5,000+ users",
    "tags": [
      "SocialFi"
    ],
    "usesInternetIdentity": true,
    "twitter": "https://twitter.com/signalsicp",
    "submittableId": "35639473"
  },

  {
    "id": "stakedicp",
    "name": "StakedICP",
    "oneLiner": "Non-custodial liquid staking for ICP",
    "tags": [
      "DeFi"
    ],
    "description": "StakedICP is the liquid-staking protocol revolutionizing staking on the Internet Computer, putting control in investors' hands. ICP is staked in the NNS DAO, and stakers receive rewards just by holding the stICP token. The stICP token is DeFi-compatible, to support protocols building on the Internet Computer, and always fully-backed by ICP staked in the NNS.",
    "usesInternetIdentity": false,
    "website": "https://stakedicp.com",
    "github": "https://github.com/AegirFinance/StakedICP",
    "twitter": "https://twitter.com/StakedICP",
    "display": "Normal",
    "logo": "/img/showcase/stakedicp_logo.webp",
    "screenshots": []
  },

  {
    "id": "plug",
    "name": "Plug",
    "oneLiner": "Decentralized Wallet for the Internet Computer",
    "website": "https://plugwallet.ooo/",
    "tags": [
      "Wallet",
      "NFT",
      "Tools / Infrastructure",
      "Bitcoin"
    ],
    "description": "Plug Wallet, built and open sourced by Fleek, is a browser extension that allows you to access your ICP, Cycles and other tokens - as well as log into Internet Computer dapps with one click.",
    "github": "https://github.com/Psychedelic/plug",
    "stats": "100,000+ users",
    "display": "Normal",
    "logo": "/img/showcase/plug_logo.webp",
    "video": "/img/showcase/plug_video.mp4",
    "videoContentType": "video/mp4",
    "screenshots": [
      "/img/showcase/plug_screenshot_0.webp"
    ]
  },

  {
    "id": "canscale",
    "name": "CanScale",
    "description": "Worried about data being persisted or how your data structure will scale across canisters? CanScale can help you focus more on building out your vision, and spend less time thinking about how to scale out your multi canister architecture on the IC.",
    "tags": [
      "Tools / Infrastructure"
    ],
    "website": "https://www.canscale.dev",
    "twitter": "https://twitter.com/can_scale",
    "logo": "/img/showcase/canscale_logo.webp",
    "submittableId": "34140445"
  },

  {
    "id": "canistergeek",
    "name": "Canistergeek",
    "oneLiner": "IC canister management tool",
    "description": "Top up your canisters, monitor cycles, memory, logs and get your monthly reports in one place.",
    "tags": [
      "Tools / Infrastructure"
    ],
    "usesInternetIdentity": true,
    "website": "https://canistergeek.app/",
    "github": "https://github.com/usergeek/canistergeek_ic_rust",
    "twitter": "https://twitter.com/theUSERGEEK",
    "discord": "https://discord.gg/CvTpv2TeKs",
    "logo": "/img/showcase/canistergeek_logo.webp",
    "submittableId": "33310242"
  },

  {
    "name": "Mops",
    "description": "On-chain package manager for Motoko. Mops makes it easy to discover, install and publish Motoko packages.",
    "website": "https://mops.one",
    "logo": "/img/showcase/mops_logo.webp",
    "screenshots": [],
    "video": "",
    "display": "Normal",
    "id": "mops",
    "oneLiner": "On-chain package manager for Motoko",
    "stats": "15,000+ downloads",
    "tags": [
      "Tools / Infrastructure"
    ],
    "usesInternetIdentity": false,
    "github": "https://github.com/ZenVoich/mops",
    "twitter": "https://twitter.com/mops_one",
    "youtube": "",
    "submittableId": ""
  },

  {
    "id": "beamfi",
    "name": "BeamFi",
    "oneLiner": "Real Time Micro Payments solution for creators",
    "website": "https://beamfi.app",
    "tags": [
      "DeFi"
    ],
    "description": "BeamFi is an open source DeFi protocol, bringing Autonomous Stream Payment solution to Internet Computer, allowing users to send or receive a constant stream of ICP or XTC in BeamFi DApp or BeamFi Meeting App in Zoom while a meeting is in progress",
    "usesInternetIdentity": false,
    "logo": "/img/showcase/beamfi_logo.webp",
    "github": "https://github.com/BeamFi/BeamFiProtocol",
    "youtube": "https://youtu.be/85TWP4QHHBg",
    "twitter": "https://twitter.com/BeamFiApp",
    "screenshots": [
      "/img/showcase/beamfi_screenshot_0.webp"
    ],
    "submittableId": "33086681"
  },

  {
    "id": "infinityswap",
    "name": "InfinitySwap",
    "website": "https://infinityswap.one/",
    "tags": [
      "DeFi",
      "Wallet"
    ],
    "twitter": "https://twitter.com/infinity_swap",
    "description": "InfinitySwap is a platform to create, stake, and swap tokens on the Internet Computer. Backed by Polychain Capital and 9YardsCapital (amongst others) - InfinitySwap offers users the ability to swap tokens cheaply with their novel technology, built on the ICP blockchain.",
    "stats": "$1.5M Invested PolyChain Capital + a16z",
    "logo": "/img/showcase/infinityswap_logo.webp",
    "screenshots": [
      "/img/showcase/infinityswap_screenshot_0.webp"
    ]
  },

  {
    "id": "eimolad",
    "name": "Eimolad",
    "description": "This is an amazing world inhabited by humans, dwarves, orcs, elves and other fantastic creatures. This is a world of magic and valor. This world is full of mysteries, dangers and incredible adventures. ",
    "tags": [
      "Games"
    ],
    "website": "https://eimolad.com/",
    "twitter": "https://twitter.com/eimolad",
    "discord": "https://discord.gg/qD3R5nDXDZ",
    "logo": "/img/showcase/eimolad_logo.webp",
    "submittableId": "28118212"
  },

  {
    "id": "mora",
    "name": "MORA",
    "oneLiner": "A Web3 space for writers to express autonomy of thought ",
    "website": "https://mora.app",
    "tags": [
      "SocialFi"
    ],
    "description": "Mora allows users to create a unique Web3 space where they can have independent content data, subscription relationships, financial information, and even complex algorithms. From its inception, a planet will be monitored by Launch Trail to ensure compliance with the protocol and establish trust. The Launch Trail will be controlled by the Mora Dao Canister.",
    "usesInternetIdentity": true,
    "stats": "2,000+ articles",
    "logo": "/img/showcase/mora_logo.png",
    "screenshots": [
      "/img/showcase/mora_banner.jpg"
    ],
    "youtube": "https://www.youtube.com/watch?v=rQIGanE7WxA",
    "twitter": "https://twitter.com/Mora_App"
  },

  {
    "id": "dsocial",
    "name": "DSocial",
    "website": "https://DSocial.app ",
    "tags": [
      "SocialFi"
    ],
    "description": "DSocial is a decentralized version of YouTube -- enabling content creators to be fairly rewarded for their work, and engagement. This Web3 media platform is hosted end-to-end on the Internet Computer interoperating with Arweave for decentralized video content.",
    "usesInternetIdentity": true,
    "display": "Normal",
    "logo": "/img/showcase/dsocial_logo.webp",
    "video": "/img/showcase/dsocial_video.mp4",
    "videoContentType": "video/mp4",
    "screenshots": []
  },

  {
    "id": "unfoldvr",
    "name": "UnfoldVR",
    "oneLiner": "Decentralizing asset Creation and Discovery for the Metaverse",
    "website": "https://jmorc-qiaaa-aaaam-aaeda-cai.ic0.app/",
    "tags": [
      "Metaverse",
      "NFT",
      "Tools / Infrastructure"
    ],
    "twitter": "https://twitter.com/unfold_vr",
    "description": "UnfoldVR empowers creators to author 3D NFTs using easy-to-use tools both on the Web and in Virtual Reality.",
    "usesInternetIdentity": true,
    "display": "Normal",
    "logo": "/img/showcase/unfoldvr_logo.webp",
    "video": "/img/showcase/unfoldvr_video.mp4",
    "videoContentType": "video/mp4",
    "screenshots": []
  },

  {
    "id": "airgap",
    "name": "AirGap",
    "oneLiner": "Self custody made simple and secure. Turn a spare smartphone into a cold wallet.",
    "description": "Self custody made simple and secure. Turn a spare smartphone into a cold wallet that can store a plethora of tokens including ICP and ckBTC. Using AirGap, you can stake ICP directly on the NNS and participate in governance.",
    "website": "https://airgap.it/",
    "tags": [
      "Wallet"
    ],
    "usesInternetIdentity": false,
    "logo": "/img/showcase/airgap_logo.webp"
  },

  {
    "id": "kawak",
    "name": "KawaK",
    "description": "A forum for critical thinkers, builders and writers. Earn by providing human to human feedback.  ",
    "website": "https://3ysab-rqaaa-aaaan-qaewq-cai.ic0.app/",
    "logo": "/img/showcase/kawak_logo.webp",
    "screenshots": [
      "/img/showcase/kawak_screenshot.webp"
    ],
    "video": "/img/showcase/kawak_video.mp4",
    "videoContentType": "video/mp4",
    "display": "Normal",
    "oneLiner": "Acess real human feedback. Earn while helping others",
    "stats": "100+ Topics ",
    "tags": [
      "Tools / Infrastructure"
    ],
    "usesInternetIdentity": false,
    "github": "https://github.com/kawak-org/Kawak-2.0",
    "twitter": "https://twitter.com/KawaK_ICP",
    "youtube": "",
    "submittableId": "35943161"    
  },

  {
    "id": "seers",
    "name": "Seers",
    "website": "https://seers.social/",
    "tags": [
      "SocialFi"
    ],
    "description": "What if there was decentralized Twitter that included prediction markets? Seers is Web3 social media platform hosted 100% on-chain combining social media features with prediction markets.",
    "usesInternetIdentity": true,
    "stats": "10,000 users + TVL",
    "display": "Normal",
    "logo": "/img/showcase/seers_logo.webp",
    "screenshots": []
  },

  {
    "id": "pokedstudiobots",
    "name": "PokedStudio Bots",
    "website": "https://entrepot.app/marketplace/poked",
    "tags": [
      "NFT"
    ],
    "description": "PokedStudio Bots are a collection of 10,000 unique bots designed by acclaimed digital artist, Jonathan Ball. The Ultimate Master Bot which sold for 3,000 ICP (~$172,140), marks the largest single NFT purchase on the Internet Computer, and is one of the largest across all blockchain projects to date. The NFT Bots are all unique and possess differing rarities and attributes that will transfer into a future metaverse gaming experience in beautiful technicolor.",
    "oneLiner": "Record Highest Selling NFT",
    "display": "Large",
    "logo": "/img/showcase/pokedstudiobots_logo.webp",
    "screenshots": [
      "/img/showcase/pokedstudio-bots.webp"
    ]
  },

  {
    "id": "Caniplay",
    "name": "Caniplay",
    "oneLiner": "The world's First NFT Broadcast Station",
    "tags": [
      "NFT",
      "SocialFi" ],
    "description": "Introducing CaniPlay (Can I Play), the pioneering, fully on-chain NFT broadcast station. Submit your audio or video content, reach a global audience receiving recognition and rewards from your listeners. As a listener, enjoy airdrops for actively participating in curating content",
    "usesInternetIdentity": false,
    "website": "https://es7e3-taaaa-aaaan-qakqq-cai.icp0.io",
    "github": "https://github.com/orgs/Canistore",
    "twitter": "https://twitter.com/canistore",
    "display": "Large",
    "logo": "/img/showcase/CaniPlay_logo.png",
    "screenshots": [
      "/img/showcase/CaniPlay_SS.webp"
    ],
    "submittableId": "34838526"
  },

  {
    "id": "nuance",
    "name": "Nuance",
    "website": "https://exwqn-uaaaa-aaaaf-qaeaa-cai.ic0.app/",
    "tags": [
      "SocialFi"
    ],
    "description": "Nuance is a Web3.0 blogging platform that is hosted on-chain end-to-end on the Internet Computer. Developed by Aikin Dapps, the alpha of the world's first blogging platform to be hosted entirely on a blockchain has now launched. Nuance aims to bring NFTs into the world of editorial content ownership.",
    "usesInternetIdentity": true,
    "logo": "/img/showcase/nuance_logo.webp",
    "screenshots": [
      "/img/showcase/nuance_screenshot_0.webp"
    ]
  },

  {
    "id": "spinnercash",
    "name": "Spinner.Cash",
    "description": "Private transactions for ICP and BTC",
    "tags": [
      "DeFi",
      "Tools / Infrastructure",
      "Bitcoin"
    ],
    "website": "https://spinner.cash/",
    "github": "https://github.com/spinner-cash/launch-trail",
    "twitter": "https://twitter.com/spnrapp",
    "logo": "/img/showcase/spinnercash_logo.webp"
  },
  {
    "id": "bitfinitywallet",
    "name": "Bitfinity Wallet",
    "oneLiner": "A wallet to store and manage NFTs, Tokens, and connect to dapps on the Internet Computer.",
    "website": "https://wallet.infinityswap.one/",
    "tags": [
      "Wallet",
      "Bitcoin", "Ethereum"
    ],
    "description": "The Bitfinity Wallet is a multi-chain wallet built and open sourced by InfinitySwap. It is a browser extension that allows you to store and transfer your BTC, ICP, SNS-1, NFT and other tokens - as well as log into Internet Computer dapps with a single click. The InfinitySwap Wallet also supports Internet Identity, the powerful authentication framework provided by the Internet Computer.",
    "display": "Large",
    "logo": "/img/showcase/bitfinitywallet_logo.webp",
    "videoContentType": "video/mp4",
    "screenshots": [
      "/img/showcase/bitfinitywallet_screenshot.webp"
    ]
  },

  {
    "id": "rubaru",
    "name": "RuBaRu",
    "oneLiner": "Building On-Chain Regenerative Creator-Consumer Economy",
    "website": "https://rubaru.app/",
    "tags": ["SocialFi"],
    "description": "RuBaRu aims to create a vibrant 100% On-Chain DAO-based tokenized economy owned & governed by the community, where creators, influencers, consumers, and brands coexist harmoniously. By doing so, we unlock new opportunities, reshape digital creativity, drive economic growth, and foster a thriving ecosystem of shared prosperity.",
    "logo": "/img/showcase/rubaru_logo.png",
    "display": "Large",
    "usesInternetIdentity": true,
    "youtube": "https://youtu.be/CBumSMJRV08", 
    "twitter": "https://twitter.com/RuBaRu_app",
    "screenshots": ["/img/showcase/rubaru_dapp_screenshots.png"], 
    "video": "/img/showcase/rubaru_video.mp4", 
    "videoContentType": "video/mp4",
    "submittableId": "39223821"
  },

  {
    "id": "ntagle",
    "name": "ntagle",
    "oneLiner": "Proof of Physical Ownership Platform",
    "tags": [
      "Tools / Infrastructure",
      "Wallet",
      "Bitcoin"
    ],
    "description": "ntagle connects inexpensive physical NFC tags to canisters, giving IC dapp developers the ability to create transferrable HW wallets, Physical NFTs, etc. Any tag can use any integration, meaning dapps can make web3 phygital experiences available to all ntagle owners with a single deploy.",
    "usesInternetIdentity": false,
    "logo": "/img/showcase/ntagle_icon.webp",
    "github": "https://github.com/InternetComputerOG/ntagle-core",
    "twitter": "https://twitter.com/ntagled",
    "website": "https://github.com/InternetComputerOG/ntagle-core",
    "screenshots": []
  },

  {
    "id": "cosmicrafts",
    "name": "Cosmicrafts",
    "oneLiner": "Blast through the metaverse with Cosmicrafts, where interstellar mayhem meets epic battles for the ultimate cosmic showdown!",
    "website": "https://cosmicrafts.com/",
    "tags": [
      "Games",
      "Metaverse"
    ],
    "twitter": "https://twitter.com/cosmicrafts",
    "description": "Unleash your inner commander and dominate the metaverse in the action-packed universe of Cosmicrafts. Engage in thrilling interstellar battles, strategize with allies, and conquer the cosmos. Are you ready to claim your place among the stars?",
    "usesInternetIdentity": true,
    "stats": "10,000+ users",
    "logo": "/img/showcase/cosmicrafts_logo.webp",
    "video": "/img/showcase/cosmicrafts_video.mp4",
    "videoContentType": "video/mp4",
    "screenshots": [
      "/img/showcase/cosmicrafts_screenshot1.jpg"
    ]
  },

  {
    "id": "kontribute",
    "name": "Kontribute",
    "oneLiner": "Web3 storytelling",
    "website": "https://kontribute.app",
    "tags": [
      "SocialFi",
      "NFT"
    ],
    "twitter": "https://twitter.com/TeamBonsai_ICP",
    "description": "Kontribute is a web3 creators platform that brings story writing and digital art collectibles together. Features include: decentralized story storage, likes, tipping, polls, NFT marketplace and NFT minting.",
    "github": "https://github.com/teambonsai/bonsai_dapp",
    "usesInternetIdentity": true,
    "stats": "1,000+ users",
    "display": "Normal",
    "logo": "/img/showcase/kontribute_logo.webp",
    "screenshots": [
      "/img/showcase/kontribute_screenshot_0.webp"
    ]
  },

  {
    "id": "dstar",
    "name": "Dstar",
    "website": "https://yunqk-aqaaa-aaaai-qawva-cai.ic0.app/",
    "tags": [
      "NFT"
    ],
    "description": "Dstar is an Internet Identity (II) trading marketplace. Since each II is unique, the ICP blockchain treats them as NFTs. Users can trade, purchase, or sell their anonymous blockchain-based authentication accounts on this community-built marketplace. Integrated with Plug wallet, users can search for and purchase any coveted Internet Identity numbers which may be up for auction.",
    "oneLiner": "Internet Identity Marketplace",
    "display": "Normal",
    "logo": "/img/showcase/dstar_logo.webp",
    "screenshots": [
      "/img/showcase/dstar_screenshot_0.webp"
    ]
  },

  {
    "id": "sudograph",
    "name": "Sudograph",
    "website": "https://i67uk-hiaaa-aaaae-qaaka-cai.raw.ic0.app/",
    "tags": [
      "Tools / Infrastructure"
    ],
    "description": "Sudograph is a GraphQL database for the Internet Computer. Its goal is to become the simplest way to develop applications for the IC by providing flexibility and out-of-the-box data management.",
    "github": "https://github.com/sudograph/sudograph",
    "logo": "/img/showcase/sudograph_logo.webp",
    "screenshots": [
      "/img/showcase/sudograph_screenshot_0.webp"
    ]
  },

  {
    "id": "dwitter",
    "name": "Dwitter",
    "oneLiner": "AI-powered social network",
    "website": "https://dwitter.me",
    "tags": [
      "SocialFi"
    ],
    "description": "Explore Dwitter! Decentralized social network like Twitter, integrated with OpenAI bots. View a shared global feed featuring user-chatbot interactions from around the world.",
    "usesInternetIdentity": false,
    "logo": "/img/showcase/dwitter_logo.png",
    "github": "https://github.com/azhuravel/Dwitter-Dfinity",
    "twitter": "https://twitter.com/DwitterWeb3",
    "screenshots": [],
    "submittableId": 21958145
  },

  {
    "id": "icdrive",
    "name": "IC Drive",
    "website": "https://rglue-kyaaa-aaaah-qakca-cai.ic0.app/#/",
    "tags": [
      "Tools / Infrastructure"
    ],
    "description": "A decentralized private file storage dapp built on the Internet Computer. Store and securely share any type from anywhere in the world with this decentralized version of Box, or Google Drive. ",
    "usesInternetIdentity": true,
    "logo": "/img/showcase/icdrive_logo.webp",
    "screenshots": [
      "/img/showcase/icdrive_screenshot_0.webp",
      "/img/showcase/icdrive_screenshot_1.webp"
    ]
  },

  {
    "id": "argonstudio",
    "name": "Argon Studio",
    "description": "We'll be your end-to-end partner, whether managing your project from ideation to implementation, or filling gaps in your current team.",
    "tags": [
      "Tools / Infrastructure"
    ],
    "website": "https://argonstudios.xyz/",
    "twitter": "https://twitter.com/ArgonStudiosXYZ",
    "logo": "/img/showcase/argonstudio_logo.webp",
    "submittableId": "34524251"
  },

  {
    "id": "motokoplayground",
    "name": "Motoko Playground",
    "oneLiner": "Free IDE to Learn Motoko",
    "website": "https://m7sm4-2iaaa-aaaab-qabra-cai.raw.ic0.app/",
    "tags": [
      "Tools / Infrastructure"
    ],
    "description": "The Motoko Playground is an IDE for developers to learn Motoko - the native language for the Internet Computer blockchain. Deploy canister smart contracts for free, directly within a browser, without needing to download an SDK or set up a wallet.",
    "github": "https://github.com/dfinity/motoko-playground",
    "usesInternetIdentity": false,
    "display": "Normal",
    "logo": "/img/showcase/motokoplayground_logo.webp",
    "video": "/img/showcase/motokoplayground_video.mp4",
    "videoContentType": "video/mp4",
    "screenshots": []
  },


  {
    "id": "contentfly",
    "name": "Content Fly",
    "website": "https://contentfly.app/",
    "tags": [
      "SocialFi"
    ],
    "description": "Content Fly is a Web3 Job Management Tool & Marketplace. It allows content buyers & creators to work together with the security of an escrow payment and DAO based dispute resolution. IP is protected and transferred as an NFT.",
    "usesInternetIdentity": true,
    "display": "Normal",
    "logo": "/img/showcase/contentfly_logo.webp",
    "screenshots": [
      "/img/showcase/contentfly_screenshot_0.webp"
    ]
  },

  {
    "id": "scinet",
    "name": "SCINET",
    "description": "SCINET is a decentralized life sciences (“DeSci”) research and investment platform that revolutionizes the way people do and support science. Powered by blockchain technologies, SCINET allows retail and institutional investors to invest directly in life sciences research and technology with security and authenticity.",
    "tags": [
      "SocialFi",
      "Tools / Infrastructure"
    ],
    "usesInternetIdentity": false,
    "website": "https://www.scinet.one/",
    "twitter": "https://twitter.com/scinet_inc",
    "discord": "https://discord.com/invite/5uH6vpJjeB",
    "logo": "/img/showcase/scinet_logo.webp",
    "submittableId": "33285268"
  },

  {
    "id": "crowdgovorg",
    "name": "CrowdGov.org",
    "oneLiner": "The simplified, one stop shop for IC Governance.",
    "website": "https://crowdgov.org",
    "tags": [
      "Tools / Infrastructure"
    ],
    "description": "The crowdgov.org website is dedicated to simplified governance for the internet computer. You will find information about how to participate in governance and how to maximize voting rewards. A variety of research tools are provided to help you learn more about NNS ecosystem participants and the current state of decentralization.",
    "usesInternetIdentity": true,
    "display": "Normal",
    "logo": "/img/showcase/crowdgovorg_logo.webp",
    "screenshots": [
      "/img/showcase/crowdgovorg_screenshot_0.webp"
    ]
  },

  {
    "id": "faefolk",
    "name": "FaeFolk",
    "description": "FaeFolk is a multiplayer, slice of life, NFT role-playing game where you use your NFTs to craft tools, equipment, and train your skills",
    "tags": [
      "Games",
      "NFT"
    ],
    "website": "https://medium.com/faefolk",
    "github": "https://github.com/ICCards/faefolk",
    "twitter": "https://twitter.com/_faefolk",
    "discord": "https://discord.gg/Fe5qYRZrGp",
    "logo": "/img/showcase/faefolk_logo.webp",
    "submittableId": "32841408"
  },

  {
    "id": "factland",
    "name": "Factland DAO",
    "oneLiner": "A Web3 community building decentralized trust in the age of misinformation",
    "website": "https://factland.org",
    "tags": [
      "Tools / Infrastructure"
    ],
    "description": "Factland is a Web3 DAO with a mission to slow the spread of misinformation online. Factland makes it easy for anyone to flag untrustworthy claims and have them promptly adjudicated by a decentralized community of fact checkers rewarded in crypto.",
    "usesInternetIdentity": true,
    "stats": "50+ claims adjudicated",
    "logo": "/img/showcase/factland_logo.png",
    "github": "https://github.com/Factland",
    "youtube": "https://www.youtube.com/channel/UCriPbgLAQ6x5C2Hugfho37Q",
    "twitter": "https://twitter.com/factlanddao",
    "screenshots": [],
    "video": "/img/showcase/factland_video.mp4",
    "videoContentType": "video/mp4",
    "submittableId": 32780428
  },

  {
    "id": "sagatarot",
    "name": "Saga Tarot",
    "website": "https://5nl7c-zqaaa-aaaah-qaa7a-cai.raw.ic0.app/",
    "tags": [
      "Games"
    ],
    "description": "Have your fortune told on the Internet Computer. Saga Tarot gives you a tarot reading in one click. The user-friendly dapp is built completely on the Internet Computer, accessible from any browser. What will the future hold for you?",
    "usesInternetIdentity": true,
    "display": "Normal",
    "logo": "/img/showcase/sagatarot_logo.webp",
    "video": "/img/showcase/sagatarot_video.mp4",
    "videoContentType": "video/mp4",
    "screenshots": []
  },

  {
    "id": "ember-cli-dfinity",
    "name": "ember-cli-dfinity",
    "description": "An add-on for using the Internet Computer in your EmberJS app.",
    "website": "https://vkx2r-zaaaa-aaaap-aa55a-cai.icp0.io/",
    "tags": [
      "Tools / Infrastructure"
    ],
    "usesInternetIdentity": false,
    "logo": "/img/showcase/ember-cli-dfinity.png",
    "github": "https://github.com/onehilltech/ember-cli-dfinity"
  },

  {
    "id": "kybra",
    "name": "Kybra",
    "oneLiner": "Python CDK for the Internet Computer",
    "website": "https://github.com/demergent-labs/kybra",
    "tags": [
      "Tools / Infrastructure"
    ],
    "description": "Kybra is a Python Canister Development Kit (CDK) for the Internet Computer. In other words, it's a Python runtime for building applications on the IC.",
    "usesInternetIdentity": false,
    "logo": "/img/showcase/kybra_logo.svg",
    "screenshots": [
      "/img/showcase/kybra_screenshot_0.jpg"
    ]
  },

  {
    "id": "icpipeline",
    "name": "ICPipeline",
    "website": "https://www.icpipeline.com",
    "tags": [
      "Tools / Infrastructure"
    ],
    "description": "ICPipeline is your self-contained, n-tiered development and testing platform, designed and built specifically for the Internet Computer ecosystem. On-demand dev tooling for the next generation of IC/Web3 applications.\n",
    "github": "https://github.com/icpipeline-framework",
    "usesInternetIdentity": false,
    "display": "Normal",
    "logo": "/img/showcase/icpipeline_logo.webp",
    "screenshots": [
      "/img/showcase/icpipeline_screenshot_0.webp"
    ]
  },

  {
    "id": "icme",
    "name": "ICME",
    "website": "https://sygsn-caaaa-aaaaf-qaahq-cai.raw.ic0.app/",
    "tags": [
      "Tools / Infrastructure"
    ],
    "description": "ICME is a no-code tool that makes it easy for anyone to build and deploy beautiful websites on the Internet Computer. Launch your blog or business's website on the Internet Computer today.",
    "usesInternetIdentity": true,
    "logo": "/img/showcase/icme_logo.webp",
    "screenshots": [
      "/img/showcase/icme_screenshot_0.webp",
      "/img/showcase/icme_screenshot_1.webp"
    ]
  },

  {
    "id": "iknows",
    "name": "iKnows",
    "oneLiner": "Explore unlimited knowledge, with Q&A interaction between you and me!",
    "website": "https://ffxwx-3yaaa-aaaah-qajua-cai.ic0.app",
    "tags": ["SocialFi"],
    "description": "iKnows is a decentralized application platform built on the Internet Computer (IC), based on the IC network, with knowledge as the core, and through a social approach.",
    "usesInternetIdentity": true,
    "logo": "/img/showcase/iknows_logo.png",
    "github": "https://github.com/iKnowsDAO/rights-dao",
    "twitter": "https://twitter.com/iKnowsDAO",
    "submittableId": "32909645"
  },
  {
    "id": "metamob",
    "name": "Metamob",
    "oneLiner": "Together we can change the world! One campaign at time.",
    "description": "A decentralized web3 app, running 100% on-chain on the Internet Computer, that lets any user start mobilizations by creating campaigns of four different kinds: donations, votes, signatures and fundraising.",
    "tags": [
      "SocialFi"
    ],
    "website": "https://site.metamob.app/",
    "github": "https://github.com/av1ctor/metamob",
    "twitter": "https://twitter.com/metamob_app",
    "discord": "https://discord.com/invite/8zhj7umRpD",
    "logo": "/img/showcase/metamob_logo.webp",
    "screenshots": [
      "/img/showcase/metamob_screenshot_0.webp"
    ],
    "submittableId": 32331652
  },

  {
    "id": "sandbless",
    "name": "Sand Bless",
    "oneLiner": "Sandblasting and serigraphy artworks",
    "website": "https://qob3k-7yaaa-aaaao-aahdq-cai.ic0.app/",
    "tags": [
      "Tools / Infrastructure"
    ],
    "description": "Sandblasting and glass serigraphy. Artistic and craftsmen artworks signed with unique verifiable mark numbers and linked imprints using Internet Computer Canisters technology.",
    "github": "https://github.com/branciard/SandBlessCanisters",
    "usesInternetIdentity": false,
    "logo": "/img/showcase/sandbless_logo.webp",
    "screenshots": [
      "/img/showcase/sandbless_screenshot_0.webp"
    ]
  },

  {
    "id": "icpexplorer",
    "name": "ICP Explorer",
    "website": "https://www.icpexplorer.org/#/datacenters",
    "tags": [
      "Tools / Infrastructure"
    ],
    "description": "ICP Explorer, a project started in 2018, is an open-source, community-built dashboard and explorer for the Internet Computer, providing live information and statistics about the network, governance, and the ICP utility token, including account and transaction information.",
    "logo": "/img/showcase/icpexplorer_logo.webp",
    "video": "/img/showcase/icpexplorer_video.mp4",
    "videoContentType": "video/mp4",
    "screenshots": [
      "/img/showcase/icpexplorer_screenshot_0.webp"
    ]
  },

  {
    "id": "evmonicp",
    "name": "EVM on ICP",
    "website": "https://fxa77-fiaaa-aaaae-aaana-cai.raw.ic0.app/evm/",
    "tags": [
      "Ethereum"
    ],
    "description": "An Ethereum Virtual Machine (EVM) demo built and hosted on the Internet Computer blockchain. P.S. there is a hidden game in the demo. ",
    "display": "Normal",
    "logo": "/img/showcase/evmonicp_logo.webp",
    "screenshots": [
      "/img/showcase/evmonicp_screenshot_0.webp"
    ]
  },

  {
    "id": "bitshop",
    "name": "Bitshop",
    "oneLiner": "Internet Computer blockchain as a Bitcoin e-shop",
    "website": "https://ughim-6qaaa-aaaah-qc7qa-cai.ic0.app/",
    "tags": [
      "Tools / Infrastructure",
      "Bitcoin"
    ],
    "description": "A proof of concept project that demonstrates capabilities of the Internet Computer blockchain to serve as a Bitcoin e-shop.",
    "usesInternetIdentity": false,
    "logo": "/img/showcase/bitshop_logo.webp",
    "screenshots": [
      "/img/showcase/bitshop.webp"
    ],
    "github": "https://github.com/lukasvozda/bitshop",
    "twitter": "https://twitter.com/bitshopicp"
  },

  {
    "id": "missionispossible",
    "name": "Mission Is Possible",
    "website": "https://to3ja-iyaaa-aaaai-qapsq-cai.raw.ic0.app/",
    "tags": [
      "Games"
    ],
    "description": "Mission is Possible - 3rd place winner of the DSCVR Hackathon Season 2 - is a PVP third person shooter hosted on the Internet Computer blockchain. The John Wick inspired game is built using the Unity 3D Game Engine, and hosted on the IC enabling decentralized login with Internet Identity. ",
    "usesInternetIdentity": true,
    "oneLiner": "3rd Place DSCVR Hackathon",
    "display": "Normal",
    "logo": "/img/showcase/missionispossible_logo.webp",
    "screenshots": [
      "/img/showcase/missionispossible_screenshot_0.webp"
    ]
  },

  {
    "id": "canlista",
    "name": "Canlista",
    "oneLiner": "Internet Computer Canister Registry",
    "website": "https://k7gat-daaaa-aaaae-qaahq-cai.ic0.app/",
    "tags": [
      "Tools / Infrastructure"
    ],
    "description": "The Internet Computer community canister registry. Find, publish and extend applications and services built on the Internet Computer. Log in with Internet Identity. ",
    "usesInternetIdentity": true,
    "logo": "/img/showcase/canlista_logo.webp",
    "screenshots": [
      "/img/showcase/canlista_screenshot_0.webp"
    ]
  },

  {
    "id": "nnscat",
    "name": "NNSCat",
    "website": "https://iz6s6-kqaaa-aaaae-qaakq-cai.ic0.app/",
    "tags": [
      "Tools / Infrastructure"
    ],
    "description": "An intuitive email-style inbox for NNS proposals",
    "logo": "/img/showcase/nnscat_logo.png",
    "screenshots": [
      "/img/showcase/nnscat_screenshot_0.jpg"
    ]
  },

  {
    "id": "aedile",
    "name": "aedile",
    "website": "https://aedile.io",
    "twitter": "https://twitter.com/aedile_ic",
    "tags": [
      "Tools / Infrastructure"
    ],
    "description": "Build and fund, 100% on chain aedile is the first open and decentralized service offering individuals, teams, and communities, an alternative to their favorite management tools.",
    "usesInternetIdentity": true,
    "logo": "/img/showcase/aedile_logo.webp",
    "screenshots": [
      "/img/showcase/aedile_screenshot_0.webp"
    ]
  },

  {
    "id": "icdevs.org",
    "name": "ICDevs.org ",
    "description": "ICDevs.org seeks to provide the general public with community organization, educational resources, funding and scientific discovery",
    "tags": [
      "Tools / Infrastructure"
    ],
    "website": "https://icdevs.org",
    "github": "https://github.com/icdevs/Icdevs_fleeksite",
    "logo": "/img/showcase/icdevs.org_logo.webp",
    "submittableId": "33212854"
  },


  {
    "id": "uniswapfrontendontheic",
    "name": "Uniswap Frontend on ICP",
    "website": "https://yrog5-xqaaa-aaaap-qa5za-cai.ic0.app/#/swap",
    "github": "https://github.com/domwoe/uniswap_ui_on_ic",
    "tags": [
      "DeFi",
      "Ethereum"
    ],
    "description": "Uniswap's frontend hosted on the Internet Computer with canister-based wallet integration. Thanks to the Internet Computer, traditional DeFi solutions can now be completely decentralized, having their frontend hosted on ICP. There is no longer a need to include centralized cloud providers in a decentralized application.",
    "usesInternetIdentity": true,
    "oneLiner": "Front-End On-Chain",
    "display": "Normal",
    "logo": "/img/showcase/uniswapfrontendontheic_logo.webp",
    "video": "/img/showcase/uniswapfrontendontheic_video.mp4",
    "videoContentType": "video/mp4",
    "screenshots": []
  },





  


  {
    "id": "difibase",
    "name": "Difibase",
    "oneLiner": "Difibase - NoSQL database management system on the Internet Computer",
    "website": "https://7wwjw-5iaaa-aaaan-qbguq-cai.ic0.app/",
    "tags": [
      "Tools / Infrastructure"
    ],
    "description": "Difibase is a database provider (NoSQL). You can use the system's database or integrate your own!",
    "usesInternetIdentity": false,
    "display": "Normal",
    "logo": "/img/showcase/difibase_logo.webp",
    "screenshots": [
      "/img/showcase/difibase_screenshot_0.webp"
    ]
  },
  {
    "id": "nftanvil",
    "name": "NFTAnvil",
    "website": "https://nftanvil.com",
    "tags": [
      "NFT",
      "Games"
    ],
    "description": "NFTAnvil is a wallet, mint & marketplace in the Anvil ecosystem. It's built from scratch and has an alternative & genuine approach to NFTs. It uses Anvil's auto-scaling multi-canister token architecture.",
    "github": "https://github.com/infu/nftanvil",
    "usesInternetIdentity": true,
    "display": "Normal",
    "logo": "/img/showcase/nftanvil_logo.webp",
    "screenshots": [
      "/img/showcase/nftanvil_screenshot_0.webp"
    ]
  },
  {
    "id": "aviatelabs",
    "name": "Aviate Labs",
    "description": "Stop worrying about system failures and slow performance. Our datacenter standby team is here to keep your nodes running at top speed, with round-the-clock monitoring and troubleshooting. Currently managing 70 nodes in 3 datacenters.",
    "tags": [
      "Tools / Infrastructure"
    ],
    "website": "https://www.aviatelabs.co/",
    "github": "https://github.com/aviate-labs?q=&type=all&language=go&sort=stargazers",
    "logo": "/img/showcase/aviatelabs_logo.webp",
    "submittableId": "25140378"
  },
  {
    "id": "goagent",
    "name": "Go Agent ",
    "website": "https://github.com/aviate-labs/agent-go",
    "tags": [
      "Tools / Infrastructure"
    ],
    "description": "Go Agent provides the toolbox needed to interact with the Internet Computer from Go. It is a collection of packages that can be used to build applications that interact with canister smart contracts.",
    "github": "https://github.com/aviate-labs/agent-go",
    "usesInternetIdentity": false,
    "logo": "/img/showcase/goagent_logo.png",
    "screenshots": []
  },
  {
    "id": "javaagent",
    "name": "Java Agent ",
    "website": "https://github.com/ic4j/ic4j-agent",
    "tags": [
      "Tools / Infrastructure"
    ],
    "description": "Java Agent for the Internet Computer is an open source library. This developer tool enables Java applications to connect remotely to any canister smart contract on the Internet Computer and execute query and update calls.",
    "github": "https://github.com/ic4j/ic4j-agent",
    "usesInternetIdentity": false,
    "logo": "/img/showcase/javaagent_logo.webp",
    "screenshots": [
      "/img/showcase/javaagent_screenshot_0.webp"
    ]
  },
  {
    "id": "icevent",
    "name": "ICEvent",
    "description": "Decentralized Calendar Solution (ticket, appointment, itinerary, schedule)",
    "website": "https://icevent.app/",
    "tags": [
      "Tools / Infrastructure"
    ],
    "usesInternetIdentity": true,
    "stats": "3,000+",
    "logo": "/img/showcase/icevent_logo_112x112.png",
    "screenshots": [
      "/img/showcase/icevent_screenshot.PNG"
    ],
    "twitter": "https://twitter.com/vansdaynet",
    "submittableId": "22168376"
  },
  {
    "id": "motoko-academy",
    "name": "Motoko Academy",
    "description": "An app that helps you learn about the Internet Computer, and Motoko. It covers everything from the basics to the most obscure, advanced topics",
    "website": "https://motoko.academy/",
    "tags": [
      "Tools / Infrastructure"
    ],
    "usesInternetIdentity": false,
    "logo": "/img/showcase/motoko-academy.webp",
    "twitter": "https://twitter.com/MotokoAcademy"
  },
  {
    "id": "bink",
    "name": "Bink",
    "oneLiner": "Superior alternative to Linktree",
    "website": "https://b.ink",
    "tags": ["SocialFi"],
    "description": "Connect your audience, engage your community and analyse your interaction while owning your data and your identity.",
    "usesInternetIdentity": true,
    "logo": "/img/showcase/bink_logo.webp",
    "twitter": "https://twitter.com/BinkDapp"
  },
  {
    "id": "cipherproxy",
    "name": "cipher proxy",
    "description": "A web3 research collective and project laboratory developing decentralized projects and protocols",
    "tags": [
      "NFT"
    ],
    "website": "https://www.cipherproxy.com/",
    "twitter": "https://twitter.com/CipherProxyLLC",
    "logo": "/img/showcase/cipherproxy_logo.webp",
    "submittableId": "21787270"
  },
  {
    "id": "stoicwallet",
    "name": "Stoic Wallet",
    "website": "https://www.stoicwallet.com/",
    "tags": [
      "Wallet"
    ],
    "description": "Stoic Wallet by Toniq Labs allows anyone to create a digital wallet, authenticating users through a variety of methods, one of those being Internet Identity. Create accounts, keep an address book, and more. ",
    "usesInternetIdentity": true,
    "logo": "/img/showcase/stoicwallet_logo.webp",
    "screenshots": [
      "/img/showcase/stoicwallet_screenshot_0.webp"
    ]
  },
  {
    "id": "pythonagent",
    "name": "Python Agent",
    "website": "https://github.com/rocklabs-io/ic-py",
    "tags": [
      "Tools / Infrastructure"
    ],
    "description": "This Python Agent built for the Internet Computer opens the door for Python developers to more easily become Web3 builders. Featuring basic modules to interact with canisters on the Internet Computer, this Agent, still under development, was a prize winner at the Warpspeed Internet Computer ecosystem hackathon in China.",
    "github": "https://github.com/rocklabs-io/ic-py",
    "display": "Normal",
    "logo": "/img/showcase/pythonagent_logo.webp",
    "screenshots": [
      "/img/showcase/pythonagent_screenshot_0.webp"
    ]
  },
  {
    "id": "icpulse",
    "name": "ICPulse",
    "oneLiner": "Visual metrics for IC's software activity data",
    "website": "https://icpulse.io/",
    "tags": [
      "Tools / Infrastructure"
    ],
    "description": " ICPulse increases the transparency on ICP’s developer ecosystem by aggregating the activity data from GitHub and displaying visual metrics in an effective dashboard.",
    "usesInternetIdentity": false,
    "logo": "/img/showcase/icpulse_logo.svg",
    "github": "https://github.com/CrossChainLabs-ICP",
    "twitter": "https://twitter.com/CrossChain_Labs/status/1626495037734285312?s=20",
    "screenshots": [
      "static/img/showcase/ICPulse_screenshot.jpg"
    ],
    "submittableId": "32418389"
  },
  {
    "id": "sly",
    "name": "SLY",
    "oneLiner": "Seamless CLI for the Internet Computer",
    "website": "https://sly.ooo/",
    "tags": [
      "Tools / Infrastructure"
    ],
    "twitter": "https://twitter.com/psychedelicDAO",
    "description": "SLY, developed by PsychedelicDAO, is a seamless Command Line Interface (CLI) for the Internet Computer. SLY is an open-source, and collaborative CLI - providing abstractions, templates, and tools to kick-start and speed-up Internet Computer development.",
    "github": "https://github.com/psychedelic/sly",
    "display": "Normal",
    "logo": "/img/showcase/sly_logo.svg",
    "screenshots": [
      "/img/showcase/sly_screenshot_0.webp"
    ]
  },



  { 
    "id": "obsidian-tears",
    "name": "Obsidian Tears",
    "oneLiner": "Obsidian Tears is a 2D RPG similar to old-time classics, complete with NFT and blockchain integration on the Internet Computer.",
    "website": "https://obsidiantears.xyz/",
    "tags": ["Games", "NFT", "Metaverse"],
    "description": "Obsidian Tears is a 2D adventure featuring original art, story, music and over 50 collectable NFT artifacts. Our mission is to make a great story after our favorite old time classics, and to empower others to do the same.",
    "logo": "/img/showcase/obsidian-tears-logo.webp",
    "display": "Large",
    "usesInternetIdentity": false,
    "github": "https://github.com/obsidian-tears",
    "youtube": "https://youtu.be/PqlVY9Qy74M",
    "twitter": "https://twitter.com/obsidian__tears",
    "screenshots": ["/img/showcase/obsidian-tears-screenshot0.webp"],
    "video": "/img/showcase/obsidian-tears-trailer.mp4",
    "videoContentType": "video/mp4",
    "submittableId": "25983021"
  },
  {
    "id": "polycrypt",
    "name": "PolyCrypt",
    "description": "We develop cryptographic decentralized offchain solutions which tackle scalability challenges enabling mass adoption of blockchains.",
    "tags": [
      "Tools / Infrastructure"
    ],
    "website": "https://perun.network",
    "github": "https://github.com/perun-network/perun-icp-canister",
    "twitter": "https://twitter.com/PolyCrypt_",
    "logo": "/img/showcase/polycrypt_logo.webp",
    "submittableId": "23715256"
  },
  {
    "id": "codebase",
    "name": "CODEBASE",
    "description": "Decentralized Git hosting and software collaboration, powered by permissionless protocols.",
    "tags": [
      "Tools / Infrastructure"
    ],
    "website": "https://codebase.org/",
    "github": "https://github.com/paulyoung/icfs",
    "twitter": "https://twitter.com/CodebaseLabs",
    "logo": "/img/showcase/codebase_logo.webp"
  },
  {
    "id": "usergeek",
    "name": "Usergeek",
    "oneLiner": "Product analytics for IC dapps",
    "description": "See your product main metrics, such as DAU, WAU, MAU, new users, retention and usage frequency.",
    "tags": [
      "Tools / Infrastructure"
    ],
    "usesInternetIdentity": true,
    "website": "https://usergeek.app/",
    "github": "https://github.com/usergeek/usergeek-ic-js",
    "twitter": "https://twitter.com/theUSERGEEK",
    "discord": "https://discord.gg/CvTpv2TeKs",
    "logo": "/img/showcase/usergeek_logo.webp"
  },
  {
    "id": "glue",
    "name": "glue",
    "oneLiner": "collab.land on the Internet Computer",
    "website": "https://r53d5-wyaaa-aaaae-qacxa-cai.ic0.app/",
    "tags": [
      "Tools / Infrastructure"
    ],
    "description": "NFT holder verification on Ethereum is commonplace, but was missing on the Internet Computer until now — glue is an easy to use solution for community leaders and members to perform NFT holder verification.",
    "usesInternetIdentity": false,
    "stats": "3,000+ users",
    "logo": "/img/showcase/glue_logo.png",
    "github": "https://github.com/glue-org",
    "twitter": "https://twitter.com/glue_org"
  },
  {
    "id": "configeek",
    "name": "Configeek",
    "oneLiner": "Remote configuration tool",
    "description": "Change appearance and behaviour of your product in realtime.",
    "tags": [
      "Tools / Infrastructure"
    ],
    "usesInternetIdentity": true,
    "website": "https://configeek.app/",
    "github": "https://github.com/usergeek/configeek-ic-js",
    "twitter": "https://twitter.com/theUSERGEEK",
    "discord": "https://discord.gg/CvTpv2TeKs",
    "logo": "/img/showcase/configeek_logo.webp"
  },

  {
    "id": "ics",
    "name": "ICS",
    "website": "https://internetcomputerservices.com/",
    "tags": [
      "Tools / Infrastructure"
    ],
    "description": "Build scalable DApps on internet computer with ease. Build, manage and ship dapps with just a few clicks",
    "usesInternetIdentity": false,
    "display": "Normal",
    "logo": "/img/showcase/ics_logo.webp",
    "screenshots": [
      "/img/showcase/ics_screenshot_0.webp"
    ]
  },
  {
    "id": "thewall",
    "name": "The Wall",
    "website": "https://rivyl-6aaaa-aaaaf-qaapq-cai.raw.ic0.app/",
    "tags": [
      "Tools / Infrastructure"
    ],
    "description": "The Wall is a dapp built on the Internet Computer blockchain, which blends Ethereum's MetaMask authentication with the Internet Computer's native Internet Identity blockchain authentication system. This first example of ETH x ICP allows users to leave any message on the wall for all eternity.",
    "github": "https://github.com/kristoferlund/ic-wall",
    "logo": "/img/showcase/thewall_logo.webp",
    "screenshots": [
      "/img/showcase/thewall_screenshot_0.webp"
    ]
  },
  {
    "id": "canister-store",
    "name": "Canister Store",
    "oneLiner": "Empowering Users to Easily Deploy Canisters on the Internet Computer",
    "tags": [
      "Tools / Infrastructure",
      "NFT",
      "Wallet"
    ],
    "description": "Canister Store is a groundbreaking platform that empowers developers/users in the Internet Computer ecosystem and beyond. With its innovative self-deploy feature, users can effortlessly access and deploy canisters, including pre-built images such as Tokens, NFTs, dapps, and various other tools.",
    "usesInternetIdentity": true,
    "website": "https://canister.app",
    "github": "https://github.com/canister-app",
    "youtube": "https://youtu.be/pFgVswCqzdk",
    "twitter": "https://twitter.com/canister_app",
    "display": "Large",
    "logo": "/img/showcase/canister-store_logo.png",
    "screenshots": [
      "/img/showcase/canister-store_screenshot_0.png"
    ],
    "video": "/img/showcase/canister-store_video.mp4",
    "videoContentType": "video/mp4",
    "submittableId": "35750450"
  },

  {
    "name": "cyql.io",
    "description": "cyql.io is a curated list of decentralized applications and projects built on the Internet Computer. The main goal the project is to be a common place to explore projects, along with providing information about the NFT collections and upcoming events. ",
    "website": "https://cyql.io/",
    "logo": "/img/showcase/cyqlio_logo.svg",
    "screenshots": [
      "/img/showcase/cyqlio_screenshot.webp"
    ],
    "video": "",
    "display": "Normal",
    "id": "cyqlio",
    "oneLiner": "Curated Internet Computer projects gallery.",
    "stats": "5,000+ users",
    "tags": [
      "Tools / Infrastructure"
    ],
    "usesInternetIdentity": true,
    "github": "https://github.com/tomkoom/cyql.io",
    "twitter": "https://twitter.com/cyqlio",
    "youtube": "",
    "submittableId": "34615263"
  },

  {
    "id": "dank",
    "name": "Dank",
    "oneLiner": "Decentralized Cycles Bank",
    "website": "https://dank.ooo/",
    "tags": [
      "Tools / Infrastructure"
    ],
    "twitter": "https://twitter.com/psychedelicDAO",
    "description": "Dank is the first Decentralized Bank built on the Internet Computer, developed by Fleek. Through a collection of Open Internet Services for users and developers, Dank makes cycles management seamless.",
    "logo": "/img/showcase/dank_logo.webp",
    "screenshots": [
      "/img/showcase/dank_screenshot_0.webp"
    ]
  },
  {
    "id": "kleverio",
    "name": "Klever.io",
    "website": "https://klever.io/",
    "tags": [
      "Wallet",
      "DeFi"
    ],
    "description": "Klever.io is a non-custodial mobile wallet that supports dozens of protocols and is tying them all together with the Internet Computer blockchain. Manage, store, stake, transfer and in future swap ICP right within Klever.io. Klever has integrated with the Internet Computer's Network Nervous System in order to support staking with voting rewards. ",
    "logo": "/img/showcase/kleverio_logo.webp",
    "screenshots": [
      "/img/showcase/kleverio_screenshot_0.webp"
    ]
  },
  {
    "id": "icmojiorigins",
    "name": "ICmoji Origins",
    "oneLiner": "NFT Based Multiplayer Game On-Chain",
    "website": "https://icmojis.com/",
    "tags": [
      "Games",
      "NFT"
    ],
    "description": "ICmoji Origins is an NFT-based multiplayer game built end-to-end on-chain on the Internet Computer. The winner of the DSCVR Hackathon Season 2 features one of the first NFTs on the Internet Computer, ICMojis.",
    "usesInternetIdentity": false,
    "display": "Normal",
    "logo": "/img/showcase/icmojiorigins_logo.webp",
    "video": "/img/showcase/icmojiorigins_video.mp4",
    "videoContentType": "video/mp4",
    "screenshots": []
  },

  {
    "id": "dbox",
    "name": "Dbox",
    "description": "The decentralized inbox built on Internet Computer",
    "tags": [
      "Tools / Infrastructure"
    ],
    "usesInternetIdentity": true,
    "website": "https://dbox.foundation/",
    "twitter": "https://twitter.com/DBOXFoundation?s=20&t=AlMLUWAfM1UU2f_mRzwqCg",
    "discord": "https://discord.gg/rEN6ygpCxK",
    "logo": "/img/showcase/dbox_logo.webp",
    "submittableId": "22737412"
  },
  {
    "id": "dapp-box",
    "name": "DappBox",
    "oneLiner": "Take control of your data and keep it anonymous with decentralized storage on the Internet Computer.",
    "description": "DappBox provides a decentralized data storage platform that allows users to upload, download and share their data while keeping it anonymous. With this platform, users can take control of their data and securely manage it.",
    "tags": [
      "Tools / Infrastructure"
    ],
    "website": "https://r75rx-bqaaa-aaaao-aaydq-cai.ic0.app/",
    "github": "https://github.com/Slmii/dappbox",
    "twitter": "https://twitter.com/ic_dappbox",
    "logo": "/img/showcase/dappbox_logo.png",
    "screenshots": []
  },
  {
    "id": "icnaming",
    "name": "ICNaming",
    "website": "https://app-testnet.icnaming.com/",
    "tags": [
      "Tools / Infrastructure"
    ],
    "description": "ICNaming is a testnet that is enabling the Internet Computer ecosystem to register domain names on the Internet Computer Name Service. Similar to the Ethereum Name Servce (ENS), ICNaming aims to offer a decentralized name service for users to pseudonomize their wallet addresses on ICP, as well as domain names, and canister smart contract IDs. ",
    "github": "https://github.com/IC-Naming",
    "usesInternetIdentity": true,
    "display": "Normal",
    "logo": "/img/showcase/icnaming_logo.webp",
    "screenshots": []
  },
  {
    "id": "icadashboard",
    "name": "ICA Dashboard",
    "website": "https://dashboard.internetcomputer.org/",
    "tags": [
      "Tools / Infrastructure"
    ],
    "description": "The Internet Computer Association maintains a public dashboard where anyone can track the latest statistics for the Internet Computer blockchain. Tracking everything from blocks per second, to NNS proposals and their information and voting record, as well the latest state of the network, and transaction data. ",
    "oneLiner": "ICA Official Dashboard",
    "display": "Normal",
    "logo": "/img/showcase/icadashboard_logo.webp",
    "screenshots": []
  },


  {
    "id": "icpcoins",
    "name": "ICP Coins",
    "oneLiner": "DEX stats aggregator",
    "website": "https://icpcoins.com",
    "tags": ["Tools / Infrastructure",
      "DeFi"
    ],
    "description": "IC coins by market cap. Aggregates stats from all Internet Computer based DEXes. Price, Volume & liquidity score charts.",
    "usesInternetIdentity": false,
    "stats": "1,000+ users",
    "logo": "/img/showcase/icpcoins_logo.png",
    "github": "https://github.com/vvv-interactive/icpcoins",
    "screenshots": [
      "/img/showcase/icpcoins_screenshot_0.jpg"
    ]
  },
  
  {
    "id": "internetcomputerorgwebsite",
    "name": "ICP website",
    "oneLiner": "Educational website for the Internet Computer",
    "website": "https://internetcomputer.org",
    "github": "https://github.com/dfinity/portal",
    "tags": [
      "Tools / Infrastructure"
    ],
    "description": "The website you're scrolling now, internetcomputer.org is itself a dapp hosted 100% on the Internet Computer - including images and videos.",
    "display": "Normal",
    "logo": "/img/showcase/internetcomputerorgwebsite_logo.webp",
    "screenshots": [
      "/img/showcase/internetcomputerorgwebsite_screenshot_0.webp"
    ]
  },
  {
    "id": "dgdg",
    "name": "DGDG",
    "oneLiner": "The most comprehensive browsing experience for NFTs. Sort & filter by price and rarity, expose floors, and much more.",
    "website": "https://www.dgastonia.com/nfts/collections/",
    "tags": [
      "NFT", "Tools / Infrastructure"
    ],
    "description": "The most comprehensive browsing experience for NFTs. Browse any NFT collection on the Internet Computer, sort & filter by price or rarity, expose floors, and much more.",
    "usesInternetIdentity": false,
    "logo": "/img/showcase/dgdg_logo.webp"
  },
  {
    "id": "jumpymotoko",
    "name": "Jumpy Motoko",
    "website": "https://65t4u-siaaa-aaaal-qbx4q-cai.ic0.app/",
    "tags": [
      "Games"
    ],
    "description": "Unity play to earn game on Internet Computer. Comes with code sample so you can deploy your own Unity play to earn game too.",
    "github": "https://github.com/therealbryanho/IC-Code-Sample-Unity-Play-to-Earn-Game",
    "display": "Normal",
    "logo": "/img/showcase/jumpymotoko_logo.webp",
    "screenshots": [
      "/img/showcase/jumpymotoko_screenshot.webp"
    ]
  },

  {
    "id": "windowsic",
    "name": "Windows IC",
    "website": "https://3ix2y-naaaa-aaaad-qap6a-cai.raw.ic0.app/",
    "tags": [
      "Tools / Infrastructure"
    ],
    "description": "Windows IC is a React Dapp built on the Internet Computer. Mimicking what a chromebook can do, but for a mimic of the Windows Operating System, this decentralized desktop allows anyone to access some of their favorite programs from any browser.",
    "logo": "/img/showcase/windowsic_logo.webp",
    "screenshots": [
      "/img/showcase/windowsic_screenshot_0.webp"
    ]
  },
  {
    "id": "nnsfront-enddapp",
    "name": "NNS Dapp",
    "oneLiner": "Dapp for Staking Neurons + Voting On-Chain",
    "website": "https://nns.ic0.app",
    "github": "https://github.com/dfinity/nns-dapp",
    "tags": [
      "Wallet",
      "Tools / Infrastructure",
      "Bitcoin"
    ],
    "description": "The NNS front-end dapp allows anyone to interact with the Internet Computer's Network Nervous System with a user-friendly UI. Served completely end-to-end through blockchain, this dapp allows you to manage ICP, stake neurons, participate in voting, and earn governance rewards.",
    "usesInternetIdentity": true,
    "logo": "/img/showcase/nnsfront-enddapp_logo-dark.webp"
  },
  {
    "id": "tipjar",
    "name": "Tipjar",
    "website": "https://tipjar.rocks",
    "tags": [
      "Tools / Infrastructure"
    ],
    "description": "A tool to donate cycles to canisters as well as keep them monitored.",
    "github": "https://github.com/ninegua/tipjar",
    "usesInternetIdentity": true,
    "display": "Normal",
    "logo": "/img/showcase/tipjar_logo.webp",
    "screenshots": [
      "/img/showcase/tipjar_screenshot_0.webp"
    ]
  },
  {
    "id": "riseofthemagni",
    "name": "Rise of the Magni",
    "website": "https://riseofthemagni.com/",
    "tags": [
      "Games"
    ],
    "description": "Rise of the Magni, built by Toniq Labs, winner of the DSCVR hackathon for games on the Internet Computer. Buy, earn, and trade collectibles, compete in tactical battles online to earn in-game tokens, and venture through story mode to experience one of the first games built on the Internet Computer.",
    "usesInternetIdentity": true,
    "logo": "/img/showcase/riseofthemagni_logo.webp",
    "screenshots": [
      "/img/showcase/riseofthemagni_screenshot_0.webp"
    ]
  },

  
  {
    "id": "welcomeintothemetaverse",
    "name": "Welcome Into the Metaverse",
    "website": "https://lc7ip-3iaaa-aaaah-aafva-cai.ic0.app/",
    "tags": [
      "Games"
    ],
    "description": "Prize winner of the DSCVR hackathon for the Internet Computer - this game brings digital community into a unified virtual space. Find anecdotes from founding ecosystem members, and go through a series of quests.",
    "logo": "/img/showcase/welcomeintothemetaverse_logo.webp",
    "screenshots": [
      "/img/showcase/welcomeintothemetaverse_screenshot_0.webp"
    ]
  },
  

  {
    "id": "lo-fiplayer",
    "name": "Lo-Fi Player",
    "website": "https://hl2zz-gyaaa-aaaad-qas3a-cai.raw.ic0.app/",
    "tags": [
      "Games"
    ],
    "description": "Lo-Fi Player is a dapp hosted on the Internet Computer that lets users listen to relaxing beats delivered by blockchain. The back-end is using machine learning to build and develop the AI produced tunes, and users can interact within the player to change the sound to their liking. ",
    "logo": "/img/showcase/lo-fiplayer_logo.webp",
    "screenshots": [
      "/img/showcase/lo-fiplayer_screenshot_0.webp"
    ]
  },

 {
    "id": "reversi",
    "name": "Reversi",
    "website": "https://ivg37-qiaaa-aaaab-aaaga-cai.ic0.app/#!/play",
    "tags": [
      "Games"
    ],
    "description": "Reversi is one of the first canister smart contracts deployed to the Internet Computer and is a completely decentralized multiplayer game. Play against a friend (or foe) in real-time, from any browser, anywhere in the world. ",
    "github": "https://github.com/ninegua/reversi",
    "logo": "/img/showcase/reversi_logo.webp",
    "screenshots": [
      "/img/showcase/reversi_screenshot_0.webp"
    ]
  },
 
  {
    "id": "gooble",
    "name": "Goblin Studio",
    "description": "On-Chain Goblin Maker, Goblin Translator & Goblintown Travel Companion.",
    "website": "https://gooble.app/",
    "tags": [
      "SocialFi",
      "NFT"
    ],
    "usesInternetIdentity": false,
    "stats": "4,000+ goblins",
    "logo": "/img/showcase/gooble_logo.webp",
    "screenshots": [
      "/img/showcase/gooble_screenshot.webp"
    ],
    "twitter": "https://twitter.com/vger_ic"
  },
 
  {
    "id": "football-god",
    "name": "FootballGod",
    "description": "A weekly sweepstake where players predict Premier League scores.",
    "website": "https://43loz-3yaaa-aaaal-qbxrq-cai.ic0.app/",
    "tags": [
      "Games"
    ],
    "usesInternetIdentity": true,
    "logo": "/img/showcase/football-god_logo.webp",
    "screenshots": [
      "/img/showcase/football-god_screenshot.webp"
    ],
    "twitter": "https://twitter.com/beadle1989"
  },
  {
    "id": "EMC-Protocol",
    "name": "EMC Protocol",
    "description": "EMC (EdgeMatrix Computing blockchain) is a Layer-2 protocol on the Internet Computer Protocol (ICP) blockchain. It is an innovative decentralized computing network that is changing the way people use AI applications. EMC's vision is to eliminate the digital divide, eliminate centralized monopolies, and unlock the full potential of AI for everyone. The future of AI will be accessible to everyone, and everyone will be a part of it!",
    "website": "http://edgematrix.pro/",
    "tags": [
      "Tools / Infrastructure"
    ],
    "usesInternetIdentity": false,
    "logo": "/img/showcase/emc_logo.svg",
    "screenshots": [
      "/img/showcase/emc_screenshot.png"
    ],
    "github": "https://github.com/EMCprotocol/emc_java_sdk",
    "twitter": "https://twitter.com/EMCprotocol"
  },
  {
    "id": "PHASMA",
    "name": "PHASMA",
    "website": "https://toniq.io/marketplace/phasma",
    "tags": [
      "Metaverse",
      "NFT"
    ],
    "description": "curated collection of 1,500 unique NFTs on the Internet Computer.",
    "logo": "/img/showcase/phasma_logo.webp",
    "twitter": "https://twitter.com/phasmafuture"
  },
  {
    "id": "oneblock",
    "name": "One Block",
    "description": "Public profile(links, bio, inbox...) for individual/organization",
    "website": "https://oneblock.page/",
    "tags": [
      "Tools / Infrastructure"
    ],
    "usesInternetIdentity": true,
    "logo": "/img/showcase/oneblock.png",
    "screenshots": [],
    "github": "https://github.com/ICEvent/OneBlock"
  },
  {
    "id": "blocklist",
    "name": "Block List",
    "description": "Open fleet market for P2P trading by leveraging open escrow service",
    "website": "https://vfclb-tyaaa-aaaap-aawna-cai.ic0.app/",
    "tags": [
      "Tools / Infrastructure",
      "DeFi",
      "NFT"
    ],
    "usesInternetIdentity": true,
    "logo": "/img/showcase/blocklist.png",
    "github": "https://github.com/ICEvent/Escrow"
  },
  {
    "id": "34886232",
    "name": "Vibeverse",
    "oneLiner": "Where AI magic meets creative play in a universe of endless possibilities",
    "website": "https://vibeverse.xyz/",
    "tags": [ "AI" ],
    "description": "Vibeverse is a vibrant digital playground where creators, filmmakers, and artists harness AI tools to craft, share, and celebrate unique content in a decentralized community.",
    "stats": "",
    "logo": "/img/showcase/vibeverse_logo.png",
    "usesInternetIdentity": true,
    "github?": "https://github.com/roger-rangel/vibeverse",
    "youtube?": "https://www.youtube.com/watch?v=-Gug7qZq4AM%E2%80%9D",
    "twitter?": "https://twitter.com/vibeversexyz",
    "screenshots?": ["/img/showcase/vibeverse_screenshot_0.jpg", "/img/showcase/vibeverse_screenshot_1.jpg"],
    "submittableId?": "34886232"
  },
  {
    "name": "DSign",
    "description": "Collaborative Product Design Innovation Hub",
    "website": "https://www.dsign.ooo",
    "logo": "/img/showcase/dsign_logo.webp",
    "screenshots": ["/img/showcase/dsign_screenshot.webp"],
    "video": "",
    "display": "Normal",
    "id": "dsign",
    "oneLiner": "Collaborative Product Design Innovation Hub",
    "tags": ["Tools / Infrastructure"],
    "usesInternetIdentity": true,
    "github": "https://github.com/cybrowl/dsign-components",
    "twitter": "",
    "youtube": "",
    "submittableId": "34425295"
  },


  {
    "id": "metaforo-icp",
    "name": "Metaforo ICP deployment",
    "oneLiner": "Deploy the frontend of a web3 forum system - metaforo.io on ICP",
    "website": "https://can1.metaforo.io/",
    "tags": [ "SocialFi"],
    "description": "Metaforo: a Web3 forum prioritizing decentralization, community ownership, and token-gated governance. By shifting the Front-End to IC, we boost reliability, security, and scalability, enabling a seamless user experience without intermediaries.",
    "stats": "1,000+ users",
    "logo": "/img/showcase/metaforo-icp_logo.png",
    "usesInternetIdentity": true,
    "github": "https://github.com/metaforo/metaforo-icp",
    "youtube": "https://www.youtube.com/watch?v=d5zHu3D0SQQ",
    "twitter": "https://twitter.com/realmetaforo",
    "screenshots": ["/img/showcase/metaforo-icp_screenshot_1.jpg", "/img/showcase/metaforo-icp_screenshot_2.jpg", "/img/showcase/metaforo-icp_screenshot_3.jpg"],
    "video": "/img/showcase/metaforo-icp_video.mp4",
    "videoContentType": "video/mp4",
    "submittableId?": "35907100"
  },
  {
    "name": "Rakeoff",
    "description": "Rakeoff is a user-friendly crypto staking rewards platform on ICP, with options to convert rewards into ckBTC or pool them for a chance to win a no-loss prize pool. Pooling staking rewards allows users to potentially amplify their ICP earnings while preserving their principal investment.",
    "website": "https://rakeoff.io/",
    "logo": "/img/showcase/rakeoff_logo.webp",
    "screenshots": [
      "/img/showcase/rakeoff_screenshot.webp"
    ],
    "display": "Normal",
    "id": "rakeoff",
    "oneLiner": "Rakeoff is a user-friendly crypto staking rewards platform on ICP.",
    "tags": [
      "Bitcoin",
      "DeFi",
      "Wallet"
    ],
    "usesInternetIdentity": true,
    "github": "https://github.com/rakeoff-labs",
    "twitter": "https://twitter.com/rakeoff_app"
  },
  {
    "id": "oisy",
    "name": "Oisy Wallet",
    "oneLiner": "A novel Ethereum wallet hosted on the Internet Computer",
    "website": "https://oisy.com",
    "github": "https://github.com/dfinity/oisy-wallet",
    "tags": [
      "Ethereum",
      "DeFi",
      "Wallet"
    ],
    "description": "Crafted for the Internet Computer, Oisy is a unique Ethereum wallet that operates directly within your browser. It is entirely on-chain and secured by chain-key cryptography and Internet Identity.",
    "usesInternetIdentity": true,
    "logo": "/img/showcase/oisy_logo.svg"
  },
    {
    "id": "tswaanda",
    "name": "Tswaanda",
    "oneLiner": "Bridging farmers to profitable markets, empowering growth through trade and financing",
    "website": "https://tswaanda.com",
    "tags": ["DeFi"],
    "description": "Tswaanda is revolutionizing African agriculture by connecting smallholder farmers to profitable markets, empowering growth through trade and financial inclusion.",
    "logo": "/img/showcase/tswaanda_logo.jpg",
    "usesInternetIdentity": true,
    "authOrigins": ["https://4qia7-eaaaa-aaaal-qb34a-cai.icp0.io"],
    "github": "https://github.com/renegadec/marketplace",
    "youtube": "https://www.youtube.com/@tswaanda",
    "twitter": "https://twitter.com/tswaanda",
    "screenshots": ["/img/showcase/tswaanda_screenshot_0.png", "/img/showcase/tswaanda_screenshot_1.png"],
    "video": "/img/showcase/tswaanda_video.mp4",
    "videoContentType": "video/mp4",
    "submittableId": "35804727"
    },
  {
    "id": "chainsight",
    "name": "Chainsight Demo",
    "oneLiner": "Interchain Data Processing Layer",
    "tags": ["Tools / Infrastructure"],
    "description": "Chainsight is an interchain data processing layer that makes blockchain data available for decentralized applications. It allows time series analysis and forecasting based on historical data to be incorporated into on-chain application logic in a trustless manner.",
    "usesInternetIdentity": false,
    "website": "https://demo.chainsight.network",
    "github": "https://github.com/horizonx-tech",
    "twitter": "https://twitter.com/Chainsight_",
    "display": "Large",
    "logo": "/img/showcase/chainsight_logo.webp",
    "screenshots": [
      "/img/showcase/chainsight_screenshot.webp"
    ],
    "submittableId": "36057758"
  },

  {
    "id": "scoge",
    "name": "SCOGÉ Universe",
    "oneLiner": "T.A.O.S City’s finest distributor of Luxury Fashion and Consumer goods",
    "website": "https://uqjdj-siaaa-aaaag-aaoxq-cai.icp0.io",
    "tags": ["NFT" ,  "Metaverse", "Games"],
    "description": "SCOGÉ is a cutting-edge fashion-centric gamified metaverse platform that revolutionizes the way styles are born, stories are told, and interaction between users. Users embark on an enthralling journey, wielding unique powers to craft thrilling experiences while discovering T.A.O.S City and the evolving SCOGÉ Universe.",
    "logo": "/img/showcase/scoge_logo.webp",
    "display": "Large",
    "usesInternetIdentity": false,
    "twitter": "https://twitter.com/_scoge_",
    "screenshots": ["/img/showcase/scoge_screenshots.webp"], 
    "video": "/img/showcase/scoge_video.mp4", 
    "videoContentType": "video/mp4",
    "submittableId": "34276514"
  },
  {
    "id": "d-vote",
    "name": "D-VOTE",
    "description": "Experience the transformative power of blockchain voting, where each vote becomes an immutable, transparent transaction on a decentralized network. This ensures tamper-resistant results, fostering trust and confidence in the integrity of the voting process.",
    "website": "https://7y3zv-rqaaa-aaaag-abswa-cai.icp0.io",
    "logo": "/img/showcase/d-vote_logo.webp",
    "screenshots": [],
    "video": "",
    "display": "Normal",
    "oneLiner": "Transparent, tamper-proof voting on blockchain.",
    "tags": [
      "Tools / Infrastructure"
    ],
    "usesInternetIdentity": true,
    "github": "https://github.com/NewbMiao/dvote",
    "twitter": "",
    "youtube": "",
    "submittableId": "41368058"
  },
  {
    "id": "icpp-pro",
    "name": "icpp-pro",
    "description": "C++ Canister Development Kit (CDK). Seamlessly develop, debug, test & deploy your C++ Canisters from Windows, Linux or Mac.",
    "website": "https://docs.icpp.world/",
    "logo": "/img/showcase/icpp-logo.dracula-cyan.112x112.png",
    "screenshots": [
      "/img/showcase/icpp-pro-screenshot.1024x576.png"
    ],
    "video": "",
    "display": "Normal",
    "oneLiner": "Seamlessly develop, debug, test & deploy your C++ Canisters from Windows, Linux or Mac.",
    "stats": "10,000 Downloads",
    "tags": [
      "Tools / Infrastructure"
    ],
    "usesInternetIdentity": false,
    "github": "",
    "twitter": "https://twitter.com/icpp_pro",
    "youtube": "",
    "submittableId": "31439157"
  },
  {
    "id": "nftstudio",
    "name": "NFT Studio",
    "website": "https://7xw5z-uqaaa-aaaad-qaqcq-cai.raw.ic0.app/",
    "tags": [
      "Metaverse",
      "NFT",
      "Tools / Infrastructure"
    ],
    "description": "NFT Studio is the first to develop 3D NFTs. This means that the NFTs themselves are living 3D code, as opposed to a .GIF recording of a 3D rendered image. This is only possible thanks to the ICP blockchain as NFTs can run code, not just link to an image. NFT Studio has had features in major media for the 3D NFT minting tools that are being built for global creators.",
    "display": "Normal",
    "logo": "/img/showcase/nftstudio_logo.webp",
    "video": "/img/showcase/nftstudio_video.mp4",
    "videoContentType": "video/mp4",
    "screenshots": []
  },

   {
    "id": "cycleops",
    "name": "CycleOps",
    "description": "Proactive, automated, no-code canister management for the Internet Computer.",
    "tags": [
      "Tools / Infrastructure"
    ],
    "website": "https://cycleops.dev",
    "twitter": "https://twitter.com/CycleOps",
    "logo": "/img/showcase/cycleops_logo.png",
    "submittableId": "36320431"
  },






  
  {
    "id": "liquityfrontend",
    "name": "Liquity Frontend on ICP",
    "description": "Liquity is a decentralized borrowing protocol that allows users to draw interest-free loans against Ether used as collateral. Liquity now has a fully decentralized, immutable frontend hosted on the Internet Computer.",
    "website": "https://imtbl.top/#/",
    "tags": [
      "Ethereum",
      "DeFi"
    ],
    "twitter": "https://twitter.com/LiquityProtocol",
    "usesInternetIdentity": false,
    "display": "Normal",
    "logo": "/img/showcase/liquity.webp",
    "screenshots": []
  },


  {
    "name": "NacDB",
    "description": "A distributed database that allows seamless scanning of items, because it is split into small databases, each fitting in a canister.",
    "website": "https://github.com/vporton/NacDB",
    "logo": "/img/showcase/nacdb-database_logo.webp",
    "screenshots": [],
    "video": "/img/showcase/nacdb-database_video.mp4",
    "display": "Normal",
    "id": "nacdb-database",
    "oneLiner": "A distributed database that allows seamless scanning",
    "tags": [
      "Tools / Infrastructure"
    ],
    "usesInternetIdentity": false,
    "github": "https://github.com/vporton/NacDB",
    "twitter": "https://twitter.com/NacDB_Database",
    "youtube": "",
    "submittableId": "37936909",
    "videoContentType": "video/mp4"
  },

  {
    "id": "fleek",
    "name": "Fleek",
    "oneLiner": "Blockchain Version of Netlify",
    "website": "https://fleek.co/",
    "tags": [
      "Tools / Infrastructure"
    ],
    "description": "Fleek brings decentralized web-hosting to the Internet Computer. With thousands of webpages deployed, Fleek enables anyone to deploy their content on Web3.0",
    "usesInternetIdentity": false,
    "stats": "1,000+ websites",
    "logo": "/img/showcase/fleek_logo.webp",
    "screenshots": [
      "/img/showcase/fleek_screenshot_0.webp"
    ]
  },
  {
    "id": "ichub",
    "name": "IC HUB",
    "oneLiner": "Your gateway to web3 apps: connect, chat and explore all in one place",
    "website": "https://md7ke-jyaaa-aaaak-qbrya-cai.ic0.app/",
    "tags": [
      "SocialFi"
    ],
    "description": "Welcome to IC Hub! Your dapp for connecting with friends, chatting, joining groups, and managing tokens & NFTs. For developers, register your projects easily without seeking permissions. Empowering you to connect, transact, and build in a user-friendly ecosystem.",
    "usesInternetIdentity": true,
    "stats": "50+ Projects",
    "logo": "/img/showcase/ichub_logo.png",
    "screenshots": [
      "/img/showcase/ichub_screenshot_0.jpeg", "/img/showcase/ichub_screenshot_1.jpeg", "/img/showcase/ichub_screenshot_2.jpeg"
    ]
  },
  {
    "id": "w3ns",
    "name": "W3NS - Multichain",
    "oneLiner": "An omni-channel notification service on the Internet Computer for any IC, EVM or offchain application",
    "website": "https://www.argonstudios.xyz",
    "tags": ["Tools / Infrastructure", "Ethereum"],
    "description": "A service to support sending of email, SMS and push notifications (both mobile and web) via Internet Computer for IC, EVM (currently supports Polygon, more to come) and offchain applications wanting to use a distributed and open source sending mechanism. Simply integrate our Polygon contract, or our IC canister, to use it today...",
    "stats": "3 early launch partners sending notifications from Polygon",
    "logo": "/img/showcase/w3ns_logo.png",
    "usesInternetIdentity": false,
    "github": "https://github.com/miguelToscano/w3ns",
    "youtube": "https://www.youtube.com/@argonstudios",
    "twitter": "https://twitter.com/ArgonStudiosXYZ"
  },
  {
    "id": "hashkeydid",
    "name": "HashKey DID",
    "website": "http://icp.hashkey.id",
    "tags": [
      "SocialFi"
    ],
    "description": "The uniquely-designed DID is your passport in web3. Your data and assets will be connected to HashKey DID and your private information will be kept in your own hands.",
    "stats": "1,200,000 users, 3,200,000 Credentials, 30 Eco-members",
    "logo": "/img/showcase/hashkeydid_logo.svg",
    "usesInternetIdentity": false,
    "github": "https://github.com/hashkeydid/hashkeydid-icp",
    "twitter": "https://twitter.com/HashKeyDID"
  },
  {
    "id": "nnsdao",
    "name": "NnsDAO Protocol",
    "website": "https://www.nnsdao.org/",
    "tags": [
      "DAO","Tools / Infrastructure","Metaverse"
    ],
    "description": "The boundaryless autonomous organization.",
    "logo": "/img/showcase/nnsdao_logo.png",
    "usesInternetIdentity": false,
    "github": "https://github.com/NnsDao",
    "twitter": "https://twitter.com/nnsdaos",
    "submittableId": "27384913"
  },
  {
    "id": "ICpodcast",
    "name": "ICpodcast",
    "website": "https://looncast.com/",
    "oneLiner": "Launch a podcast and tap into web3.",
    "tags": [
      "NFT","SocialFi"
    ],
    "description": "The Decentralized Podcast Protocol for Creators on the IC.",
    "stats": "10+ Podcaster",
    "usesInternetIdentity": false,
    "github": "https://github.com/NnsDao/podcast-fe",
    "twitter": "https://twitter.com/Looncasts",
    "display": "Large",
    "logo": "/img/showcase/icpodcast_logo.png",
    "screenshots": ["/img/showcase/icpodcast_screenshot.png"],
    "video": "/img/showcase/icpodcast_demo.mp4",
    "videoContentType": "video/mp4",
    "submittableId": "33308492"
  },
  {
    "id": "motokopilot",
    "name": "MotokoPilot",
    "website": "https://d7dm6-sqaaa-aaaag-qcgma-cai.icp0.io/",
    "oneLiner": "Your AI-powered companion for simplifying and streamlining the Motoko coding experience.",
    "tags": [
      "Tools / Infrastructure"
    ],
    "description": "MotokoPilot is an AI-driven tool designed to streamline code completion, documentation, and debugging in Motoko. It simplifies the process for newcomers to Motoko development, while enabling seasoned developers to write code with greater speed and efficiency.",
    "stats": "10,000+ lines of training data",
    "usesInternetIdentity": true,
    "github": "https://github.com/icpcs/motokopilot-vscode",
    "youtube": "https://www.youtube.com/@ICPCS",
    "twitter": "https://twitter.com/icpcsnft",
    "logo": "/img/showcase/motokopilot_logo.png",
    "screenshots": ["/img/showcase/motokopilot_screenshot.jpg"],
    "submittableId": "35960849"
  },
  {
    "id": "agorapp",
    "name": "AgorApp",
    "oneLiner": "Learn how to build on ICP on an interactive platform that provides a browser-based IDE for all-things-web3-engineering.",
    "website": "https://agorapp.dev/",
    "tags": [
      "Tools / Infrastructure",
      "NFT"
    ],
    "description": "AgorApp is a Codecademy-style interactive coding environment where users can learn to develop smart contracts on ICP and, then, test their skills by participating in web3 CTFs and smart contract optimization contests.",
    "usesInternetIdentity": false,
    "stats": "600+ users",
    "logo": "/img/showcase/agorapp-logo-small.svg",
    "github": "https://github.com/agorapp-dao/",
    "twitter": "https://twitter.com/agorappDAO",
    "discord": "https://discord.gg/8ZwJZsxXhk",
    "submittableId": "35783156"
  },
  {
    "id": "ethereum-canister",
    "name": "Ethereum Canister",
    "website": "https://www.eiger.co/",
    "oneLiner": "A fully trustless access to the Ethereum blockchain data.",
    "tags": [
      "Ethereum", "Tools / Infrastructure"
    ],
    "description": "The Ethereum canister offers a secure and trustless way to access Ethereum blockchain data within the ICP ecosystem. Behind the scenes, it leverages the helios light Ethereum client which is equipped with the capability to validate the authenticity of fetched data.",
    "stats": "17M+ blocks",
    "usesInternetIdentity": false,
    "github": "https://github.com/eigerco/ethereum-canister",
    "logo": "/img/ethereum.svg",
    "screenshots": [],
    "video": "",
    "videoContentType": "video/mp4",
    "submittableId": "40732752"
  },
  {
    "id":"zondax_unreal",
    "name": "Zondax Unreal",
    "oneLiner": "Enhancing Gaming development on IC.",
    "website": "https://zondax.ch/",
    "tags": [
      "Tools / Infrastructure",
      "Metaverse",
      "Games"
    ],
    "description": "Enabling game developer communities to integrate their C++ native projects with the IC interface on-chain, using our wrapper for seamless interaction. Easy deployment using Unreal Engine, or other C++ native projects. Our mission is to bridge the gap, enhancing IC's accessibility and inviting a broader community of creators. Using Zondax Unreal, game devs can fully unlock IC's potential. ",
    "logo": "/img/showcase/zondax-unreal_logo.webp",
    "screenshots": [
      "/img/showcase/zondax-unreal_screenshot_0.webp"
    ],
    "display": "Large",
    "usesInternetIdentity": false,
    "github": "https://github.com/Zondax/icp-client-cpp",
    "youtube": "https://www.youtube.com/watch?v=wdjql_lmooE",
    "twitter": "https://twitter.com/_zondax_",
    "submittableId": ""
  },
  {
    "id":"pluto",
    "name": "Pluto",
    "oneLiner": "HTTP router on blockchain",
    "website": "https://t5mcf-cqaaa-aaaag-qcjna-cai.raw.icp0.io/",
    "tags": [
      "Tools / Infrastructure"
    ],
    "description": "Pluton is an HTTP router implemented on the Internet Computer to facilitate working with HTTP. This router is a framework that allows you to write REST API applications on the blockchain in almost the same way as in Web 2",
    "logo": "/img/showcase/pluto_logo.webp",
    "usesInternetIdentity": false,
    "github": "https://github.com/pu0238/pluto",
    "submittableId": "36517192"
  }, 
  {
    "id": "motoko-book",
    "name": "The Motoko Programming Language Book",
    "oneLiner": "Writing Web3 Applications on the Internet Computer",
    "website": "https://web3.motoko-book.dev/",
    "tags": ["Tools / Infrastructure"],
    "description": "This book guides beginners into the world of Web3 programming in Motoko on the Internet Computer. It covers a broad range of concepts from the very basics to advanced async programming.",
    "stats": "100 monthly users",
    "logo": "/img/showcase/motoko-book_logo.png", 
    "usesInternetIdentity": "false",
    "github": "https://github.com/Web3NL/motoko-book",
    "submittableId": "34608505",
    "youtube": "https://www.youtube.com/watch?v=FktYj4UgBKU"
  },
  {
    "id": "infinitinote",
    "name": "InfinitiNote",
    "oneLiner": "InfinitiNote: Where the Unbounded Universe of Blockchain and AI Enhances Your Notes with Endless Insights.",
    "website": "https://jqajc-hiaaa-aaaak-qck5a-cai.icp0.io/#/",
    "tags": ["Tools / Infrastructure"],
    "description": "InfinitiNote is an ICP-based AI-Enabled Note taking application, that allows users to create Notebooks, store Notes, and collaboratively edit in real-time with capability for file uploads and enhacned by LLAMA AI.",
    "logo": "/img/showcase/in_logo.jpg", 
    "usesInternetIdentity": "true",
    "github": "https://github.com/hafezrouzati/infinitinote",
    "submittableId": "32966927",
    "youtube": "https://www.youtube.com/watch?v=XTDznhHdeOE"
  },
  {
    "name": "NOBLEBLOCKS",
    "description": "NobleBlocks, a DeSci project, aims to reshape scientific publishing using the Internet Computer's decentralized technology. We focus on fair and transparent reviewing and editing processes, guided by community-led DAOs. Our objective is to make scientific research more efficient and easily accessible to all.",
    "website": "https://www.nobleblocks.com",
    "logo": "/img/showcase/nobleblocks_logo.webp",
    "screenshots": [
      "/img/showcase/nobleblocks_screenshot.webp"
    ],
    "video": "",
    "display": "Normal",
    "id": "nobleblocks",
    "oneLiner": "A Community-Driven DeSci Project for Scientific Publishing",
    "stats": "",
    "tags": [
      "SocialFi",
      "Tools / Infrastructure"
    ],
    "usesInternetIdentity": true,
    "github": "",
    "twitter": "https://twitter.com/nobleblocks",
    "youtube": "",
    "submittableId": "36650737"
},
{
    "name": "Safenote",
    "description": "Safenote is an open-source service that enables secure exchange of the most sensitive communication and leaves no trace. It enables any user to encrypt their message and forward it to another, potentially unsecure, platform. Safenote can be thought of as a self-destructible sticky notes system.",
    "website": "https://safenote.store",
    "logo": "/img/showcase/safenote_logo.webp",
    "screenshots": [
      "/img/showcase/safenote_screenshot.webp"
    ],
    "video": "",
    "display": "Normal",
    "id": "safenote",
    "oneLiner": "A tool for secure notes exchanging. Built with privacy in mind.",
    "tags": [
      "Tools / Infrastructure"
    ],
    "usesInternetIdentity": false,
    "github": "https://github.com/khejit/Safenote",
    "twitter": "",
    "youtube": "",
    "submittableId": "35796344"
  },
  {
    "name": "John Dao",
    "description": "John Dao is community controlled twitter/X account. You can post tweet proposals and vote on what the next tweet should be. If your tweet wins you get paid with ICP!",
    "website": "https://johndao.gg",
    "logo": "/img/showcase/john-dao_logo.webp",
    "screenshots": [
      "/img/showcase/john-dao_screenshot.webp"
    ],
    "video": "",
    "display": "Normal",
    "id": "john-dao",
    "oneLiner": "A Twitter/X account controlled by a DAO on the Internet Computer",
    "stats": "25.000+ views",
    "tags": [
      "SocialFi",
      "DAO"
    ],
    "usesInternetIdentity": true,
    "github": "",
    "twitter": "https://twitter.com/JohnDao_gg",
    "youtube": "",
    "submittableId": "35119262"
  },
  {
    "name": "Taurus",
    "description": "A platform that offers banking-grade custody and everything needed for managing any digital asset.",
    "website": "https://www.taurushq.com/",
    "logo": "/img/showcase/taurus_logo.png",
    "screenshots": [],
    "video": "",
    "display": "Normal",
    "id": "taurus",
    "oneLiner": "Banking-grade custody for digital asset management.",
    "stats": "Powering 15+ banks",
    "tags": [
      "Wallet",
      "Tools / Infrastructure"
    ],
    "usesInternetIdentity": false,
    "github": "",
    "twitter": "",
    "youtube": "",
    "submittableId": ""
  },
  {
    "name": "IC based storage service",
    "description": "IC-based storage service to store and organize any kind of files that works with platform deployed on the IC.",
    "website": "https://dcm-swiss.com/",
    "logo": "/img/showcase/dcm_logo.svg",
    "screenshots": [],
    "video": "",
    "display": "Normal",
    "id": "ics2",
    "oneLiner": "store and organize your files in IC ecosystem",
    "stats": "100+ users",
    "tags": [
      "Tools / Infrastructure"
    ],
    "usesInternetIdentity": false,
    "github": "https://github.com/sergeybykov85/ic-storage-service/tree/main/ic-ss",
    "twitter": "",
    "youtube": "",
    "submittableId": "41213024"
  },  
  {
    "name": "aVa",
    "description": "aVa: Action-Based Decentralized Reputation Landscape.\nEach step you take alters the collective reputation of projects, services, products, or individuals, all within a transparent and decentralized setting.\nImmerse in projects using Internet Identity, and observe your reputation escalate in tandem with your accomplishments.",
    "website": "https://ksayv-myaaa-aaaan-qedxq-cai.icp0.io",
    "logo": "/img/showcase/ava_logo.webp",
    "screenshots": [
      "/img/showcase/ava_screenshot.webp"
    ],
    "video": "",
    "display": "Normal",
    "id": "ava",
    "oneLiner": "aVa: Action-Based Decentralized Reputation Landscape.",
    "tags": [
      "Tools / Infrastructure"
    ],
    "usesInternetIdentity": true,
    "github": "https://github.com/ava-vs",
    "twitter": "https://twitter.com/ava_projects?t=-ZSMuS6rJLoUucHWynaLeg&s=09",
    "youtube": "https://www.youtube.com/@aVa_Verification",
    "submittableId": "41404317"
  },
  {
    "name": "Open Internet Metaverse",
    "description": "OIM is the 1st On-Chain 3D-Web. It allows you to create virtual spaces and host them like Websites on the Internet Computer - everything in 3D. You can include 3D objects, images, videos and more in your spaces and thus make it your home on the 3D Web. By linking to others' spaces, you can create your personal virtual neighborhood in the \"Metaverse\" (aka Internet).",
    "website": "https://vdfyi-uaaaa-aaaai-acptq-cai.ic0.app",
    "logo": "/img/showcase/open-internet-metaverse_logo.webp",
    "screenshots": [],
    "video": "/img/showcase/open-internet-metaverse_video.mp4",
    "display": "Normal",
    "id": "open-internet-metaverse",
    "oneLiner": "Create Your Virtual Space as a 3D-Website on the Internet Computer",
    "tags": [
      "Tools / Infrastructure",
      "Metaverse"
    ],
    "usesInternetIdentity": true,
    "github": "https://github.com/Bebb-Protocol-and-Apps/PWS",
    "twitter": "",
    "youtube": "",
    "submittableId": "35648608",
    "videoContentType": "video/mp4"
  },

  {
    "id": "Faceless",
    "name": "Faceless Project",
    "oneLiner": "An infrastructure that brings Web 2.0 user experience to Web 3.0",
    "tags": [
      "Tools / Infrastructure",
      "SocialFi"
    ],
    "logo": "/img/showcase/faceless_logo.png",
    "description": "Faceless provides a cross-platform private payment system based on human-readable identifiers in the IC ecosystem. It brings regulation-compliant financial services to users while still preserving users' privacy.",
    "usesInternetIdentity": true,
    "website": "https://faceless.live/",
    "github": "https://github.com/HeisenbergLin22/faceless_delivery_May",
    "youtube": "https://youtu.be/pFgVswCqzdk",
    "twitter": "https://twitter.com/Faceless_Proj",
    "submittableId": "35639090"
  }, 
  {
    "id": "fishverse",
    "name": "FishVerse",
    "description": "FishVerse is a revolutionary W2E fishing game that is open world, decentralized and built on ICP technology. It brings together fishing and GameFi enthusiasts inside of a vibrant community where people can monetize by catching and utilizing NFT fishes, competing in tournaments, missions, providing services and more...",
    "website": "https://thefishverse.com/",
    "logo": "/img/showcase/fishverse_logo.webp",
    "screenshots": [
      "/img/showcase/fishverse_screenshot.webp"
    ],
    "display": "Normal",
    "oneLiner": "FishVerse is a W2E fishing game that is built on ICP technology",
    "stats": "5,000 players",
    "tags": [
      "NFT",
      "Metaverse",
      "Games"
    ],
    "usesInternetIdentity": true,
    "github": "https://github.com/mgmetastudio/fishverse_dashboard",
    "twitter": "https://twitter.com/TheFishverse",
    "youtube": "https://www.youtube.com/channel/UCdMLfGmuLAsQlVPg9QROfcQ",
    "submittableId": "32119235"
  },
  {
    "name": "Sama Network",
    "description": "SAMA network, with its original designed consensus and business sharding separation, builds a highly secure and private distributed computational system. It provides data security and computational power for the World Wide Web without altering users’ habits.",
    "website": "https://sama.network/",
    "logo": "/img/showcase/sama_network_logo.png",
    "display": "Normal",
    "id": "sama_network",
    "oneLiner": "A blockchain OS with high throughput, business data full-stack encryption, and distributed computing capabilities.",
    "stats": "Private alpha testnet has been launched; the network and user interface are ready for operation.",
    "tags": [
      "Tools / Infrastructure"
    ],
    "usesInternetIdentity": false,
    "github": "https://github.com/SamaNetwork",
    "twitter": "https://twitter.com/sama_network",
    "youtube": "https://www.youtube.com/@sama_network",
    "submittableId": "40741075"
  },
 {
  "name": "221Bravo App",
  "description": "Home for ICP Data-Detectives. Token Stats, Visual Explorer, Account Searching and more.",
  "website": "https://221Bravo.app",
  "logo": "/img/showcase/bravo-app_logo.webp",
  "screenshots": [
    "/img/showcase/bravo-app_screenshot.webp"
  ],
  "video": "",
  "display": "Normal",
  "id": "bravo-app",
  "oneLiner": "Token Stats, Blockchain Visual Explorer, Account Searching and more..",
  "stats": "1,024 members",
  "tags": [
    "NFT",
    "Tools / Infrastructure",
    "DeFi"
  ],
  "usesInternetIdentity": false,
  "github": "https://github.com/SaorsaLabs/221BravoApp",
  "twitter": "https://twitter.com/221BravoApp",
  "youtube": "",
  "submittableId": "36556639"
},
  {
  "name": "Tali AI",
  "description": "Tali is a Discord Support bot that answers common developer queries.",
  "website": "https://trytali.com ",
  "logo": "/img/showcase/tali_logo.webp",
  "video": "/img/showcase/tali-ai_video.mp4",
  "display": "Normal",
  "id": "tali-ai",
  "oneLiner": "Tali is a Discord Support bot that answers common developer queries.",
  "stats": "100k+ devs",
  "tags": [
    "Tools / Infrastructure"
  ],
  "usesInternetIdentity": false,
  "twitter": "https://twitter.com/TryTaliAI",
  "submittableId": "38502751",
  "videoContentType": "video/mp4",
  "screenshots": []
},
  {
  "name": "CARMANIA",
  "description": "Welcome to the adrenaline-fueled world of \"CARMANIA\" the ultimate automotive customization and racing experience!\nIn this immersive game, you can build-customize your dream car and compete against players from around the globe to dominate the leaderboards.",
  "website": "https://3tnyu-iiaaa-aaaal-aczcq-cai.raw.icp0.io/",
  "logo": "/img/showcase/carmania_logo.webp",
  "screenshots": [
    "/img/showcase/carmania_screenshot.webp"
  ],
  "video": "/img/showcase/carmania_video.mp4",
  "display": "Normal",
  "id": "carmania",
  "oneLiner": "The ultimate automotive customization and racing experience!",
  "stats": "10,000+ users",
  "tags": [
    "Games"
  ],
  "usesInternetIdentity": false,
  "twitter": "https://twitter.com/Carmania_Game",
  "youtube": "https://youtu.be/KM5Fc-OjTxU",
  "discord": "https://discord.gg/YTBhnN3N",
  "submittableId": "41292935",
  "videoContentType": "video/mp4"
  },
{
  "name": "dFlow",
  "description": "BPMN workflows on ICP. Automate interactions between organizations. Build user forms, define scriptable decisions, schedule payments and more.",
  "website": "https://dcentra.io/dflow",
  "logo": "/img/showcase/dflow_logo.png",
  "screenshots": [
    "/img/showcase/dflow_screenshot.png"
  ],
  "video": "https://youtu.be/Ik9FSpgHREw?t=139",
  "display": "Normal",
  "id": "dflow",
  "oneLiner": "Automate interactions between organizations.",
  "stats": "",
  "tags": [
    "Tools / Infrastructure",
    "DeFi",
    "DAO",
    "SocialFi"
  ],
  "usesInternetIdentity": true,
  "github": "https://github.com/dCentra-io/dflow-icp",
  "twitter": "",
  "youtube": "https://youtu.be/Ik9FSpgHREw?t=139",
  "submittableId": "26384395"
},
  {
  "name": "DooCoins",
  "description": "Reward your kids with DooCoins for their good behaviour, completing chores, and personal achievements.\n",
  "website": "https://www.doo.co",
  "logo": "/img/showcase/doocoins_logo.webp",
  "screenshots": [
    "/img/showcase/doocoins_screenshot.webp"
  ],
  "display": "Normal",
  "id": "doocoins",
  "oneLiner": "Kids rewards dapp",
  "tags": [
    "Wallet",
    "Games"
  ],
  "usesInternetIdentity": true,
  "github": "https://github.com/jakepeg/doo-coins-parent-mvp",
  "twitter": "https://twitter.com/DooCoins",
  "youtube": "https://www.youtube.com/watch?v=erIM8kGC7iU&ab_channel=DooCoins",
  "submittableId": "20511180"
},
  {
    "name": "IC WebSocket",
    "description": "IC WebSocket enables you to establish a WebSocket connection between your canister and any client, such as the user browsers. Finally, you can send updates to your users directly from the canister!",
    "website": "https://demo.icws.io",
    "logo": "/img/showcase/ic-websocket_logo.webp",
    "screenshots": [],
    "video": "",
    "display": "Normal",
    "id": "ic-websocket",
    "oneLiner": "Send updates from canisters to your users",
    "stats": "",
    "tags": [
      "Tools / Infrastructure"
    ],
    "usesInternetIdentity": true,
    "github": "https://github.com/omnia-network/ic-websocket-gateway",
    "twitter": "https://twitter.com/ic_websocket",
    "youtube": "https://www.youtube.com/@omnianetwork2947",
    "submittableId": "43839848"
  },
    {
    "name": "Flower Power DAO",
    "description": "An NFT Trilogy and community-curated garden inspired by the French Artist, Ludo.",
    "website": "https://fpdao.app",
    "logo": "/img/showcase/fpdao_logo.png",
    "screenshots": [
      "/img/showcase/fpdao_screenshot.png"
    ],
    "display": "Normal",
    "id": "fpdao",
    "oneLiner": "The story of blockchain, told in Art.",
    "tags": [
      "NFT",
      "DAO"
    ],
    "usesInternetIdentity": true,
    "github": "https://github.com/flowerpowerdao/",
    "twitter": "https://twitter.com/btcflower"
  },
    {
    "name": "CCAMP",
    "description": "An asset management protocol that leverages data-driven strategies to effectively manage and reallocate assets among various parties. It encompasses smart contracts residing on EVM blockchains (and eventually non-EVM blockchains), a trio of interconnected canisters for state maintenance and a bespoke data protocol to behave as inter-system glue.",
    "website": "https://go.usher.so/ccamp",
    "logo": "/img/showcase/ccamp_logo.webp",
    "screenshots": [
      "/img/showcase/ccamp_screenshot.webp"
    ],
    "video": "",
    "display": "Normal",
    "id": "ccamp",
    "oneLiner": "Modular, and custom data-driven Cross-chain Asset Management Protocol",
    "tags": [
      "Bitcoin",
      "Tools / Infrastructure",
      "DeFi"
    ],
    "usesInternetIdentity": false,
    "github": "https://github.com/usherlabs/ccamp",
    "twitter": "https://twitter.com/usher_web3",
    "youtube": "https://www.youtube.com/@usher_web3",
    "submittableId": "36108625"
<<<<<<< HEAD
  }, {
    "id": "icp-explorer",
    "name": "ICP Explorer",
    "website": "https://icp.footprint.network/",
    "tags": [
      "Tools / Infrastructure"
    ],
    "stats": "1000 users",
    "usesInternetIdentity": false,
    "description": "ICP Explorer is a Block Explorer and Analytics Platform for Internet Computer, a decentralized smart contracts platform.",
    "oneLiner": "Block Explorer for Internet Computer",
    "display": "Normal",
    "logo": "/img/showcase/icp-explorer_logo.webp",
    "screenshots": []
=======
  },
  {
    "id": "reblock",
    "name": "ReBlock",
    "website": "https://www.reblock.finance/",
    "tags": [
      "DeFi",
      "Ethereum"
    ],
    "twitter": "https://twitter.com/reblock_site",
    "description": "ReBlock is an earning protocol for investors to earn sustainable passive income, secured by real-world assets, around the globe.",
    "usesInternetIdentity": true,
    "display": "Normal",
    "logo": "/img/showcase/reblock_logo.png",
    "screenshots": [
      "/img/showcase/reblock_screenshot.jpg"
    ]
>>>>>>> 57ee6d07
  }

]<|MERGE_RESOLUTION|>--- conflicted
+++ resolved
@@ -3056,7 +3056,6 @@
     "twitter": "https://twitter.com/usher_web3",
     "youtube": "https://www.youtube.com/@usher_web3",
     "submittableId": "36108625"
-<<<<<<< HEAD
   }, {
     "id": "icp-explorer",
     "name": "ICP Explorer",
@@ -3071,7 +3070,6 @@
     "display": "Normal",
     "logo": "/img/showcase/icp-explorer_logo.webp",
     "screenshots": []
-=======
   },
   {
     "id": "reblock",
@@ -3089,7 +3087,5 @@
     "screenshots": [
       "/img/showcase/reblock_screenshot.jpg"
     ]
->>>>>>> 57ee6d07
   }
-
 ]