[
  {
    "id": "decideai",
    "name": "DecideAI",
    "display": "Large",
    "website": "https://decideai.xyz",
    "twitter": "https://twitter.com/DecideAI_",
    "github": "https://github.com/modclub-app",
    "tags": [
      "AI",
      "Tools / Infrastructure"
    ],
    "stats": "50,000+ inference requests",
    "description": "DecideAI is an ecosystem that consists of three products, Decide Protocol, Decide ID, and Decide Cortex, designed to meet the needs of the high-end, specialized LLM market.",
    "usesInternetIdentity": true,
    "logo": "/img/showcase/decideai_logo.png",
    "screenshots": [
      "/img/showcase/decideai_screenshot_0.png"
    ]
  },
  {
    "id": "bitfinity-evm",
    "name": "Bitfinity EVM",
    "display": "Normal",
    "website": "https://bitfinity.network/",
    "twitter": "https://twitter.com/bitfinitynet",
    "tags": [
      "DeFi",
      "Tools / Infrastructure",
      "Ethereum",
      "Chain Fusion"
    ],
    "stats": "1,000+ TPS",
    "description": "Bitfinity is the EVM compatibility layer for the IC. Using Bitfinity, you can deploy your Solidity smart contracts to the Internet Computer, taking advantage of its many advantageous DeFi capabilities: HTTPS Outcalls, the BTC integration, and more.",
    "usesInternetIdentity": true,
    "logo": "/img/showcase/bitfinity_evm.svg"
  },
  {
    "id": "tap-protocol",
    "name": "Tap Protocol",
    "display": "Normal",
    "website": "https://www.tap-protocol.com",
    "twitter": "https://x.com/tap_protocol",
    "tags": [
      "Bitcoin",
      "DeFi",
      "Tools / Infrastructure",
      "Chain Fusion"
    ],
    "description": "Tap is the most programmable layer 1 Bitcoin protocol, enabling full smart-contract functionality without having to wrap or bridge any assets, and without the need for any L2 infrastructure.",
    "logo": "/img/showcase/tapprotocol_logo.svg"
  },
  {
    "id": "icpswap",
    "name": "ICPSwap",
    "display": "Normal",
    "website": "https://icpswap.com",
    "twitter": "https://x.com/ICPSwap",
    "tags": [
      "DeFi",
      "Wallet",
      "Bitcoin",
      "Ethereum",
      "DAO",
      "Chain Fusion"
    ],
    "description": "ICPSwap is an AMM DEX built completely onchain that is the premier hub for full-stack financial and DAO services on ICP",
    "usesInternetIdentity": true,
    "logo": "/img/showcase/icpswap_logo.webp",
    "screenshots": [
      "/img/showcase/icpswap_screenshot_0.webp"
    ]
  },
  {
    "id": "odinfun",
    "name": "Odin.fun",
    "display": "Large",
    "website": "https://odin.fun/",
    "twitter": "https://x.com/Odin_GodOfRunes",
    "tags": [
      "Bitcoin",
      "Chain Fusion"
    ],
    "stats": "2,000+ BTC Volume",
    "description": "Odin.Fun is the fastest way to trade tokens on Bitcoin. Create tokens in seconds. Buy and sell tokens on a pump fun style bonding curve at lightning speed. Deposit and withdraw liquidity as fast as you can click in our built-in AMM. Lightning fast experience leveraging ICP's Chain Fusion.",
    "usesInternetIdentity": false,
    "logo": "/img/showcase/odinfun_logo.webp",
    "screenshots": [
      "/img/showcase/odinfun_screenshot.webp"
    ],
    "oneLiner": "Runes launchpad powered by Chain Fusion."
  },
  {
    "id": "liquidium",
    "name": "Liquidium",
    "display": "Large",
    "website": "https://liquidium.fi/",
    "twitter": "https://x.com/LiquidiumFi",
    "tags": [
      "Chain Fusion",
      "Bitcoin"
    ],
    "description": "Borrow Bitcoin against Ordinals, Runes, and BRC-20. Lend and earn up to 380% APY.",
    "usesInternetIdentity": false,
    "logo": "/img/showcase/liquidium.webp",
    "screenshots": [
      "/img/showcase/liquidium-screenshot-1.webp",
      "/img/showcase/liquidium-screenshot-2.webp"
    ]
  },
  {
    "id": "orally-network",
    "name": "Orally",
    "display": "Large",
    "website": "https://orally.network",
    "twitter": "https://twitter.com/orally_network",
    "github": "https://github.com/orally-network",
    "youtube": "https://youtu.be/1ZDEyllqUcA",
    "submittableId": 35782696,
    "tags": [
      "Tools / Infrastructure",
      "DeFi"
    ],
    "description": "The fully onchain oracles for secure and reliable decentralized data feeding and automation across multiple chains. Experience seamless real-world data integration across various blockchains, powering dynamic, secure, and efficient dapps. Elevate your blockchain journey with us!",
    "usesInternetIdentity": false,
    "logo": "/img/showcase/orally-network_logo.png",
    "screenshots": [
      "/img/showcase/orally-network_screenshot_0.webp"
    ]
  },
  {
    "id": "funded",
    "name": "Funded",
    "display": "Normal",
    "website": "https://funded.app/",
    "twitter": "https://twitter.com/funded_app",
    "tags": [
      "SocialFi",
      "DeFi",
      "Bitcoin",
      "Ethereum",
      "Chain Fusion",
      "Creator Economy"
    ],
    "stats": "100,000+ ICP funded",
    "description": "Web3 crowdfunding! Thanks to ICP's low transaction fees and advanced smart contract technology, you can participate in crowdfunding with ICP, BTC and ETH without worrying about losing money on gas fees.",
    "usesInternetIdentity": true,
    "logo": "/img/showcase/funded_logo.webp"
  },
  {
    "id": "nfid",
    "name": "NFID",
    "display": "Normal",
    "website": "https://nfid.one/",
    "twitter": "https://twitter.com/IdentityMaxis",
    "tags": [
      "Wallet",
      "Ethereum",
      "Chain Fusion"
    ],
    "description": "Embrace the new era of personal empowerment with NFID, the most advanced digital identity to keep your personal information private and digital assets secure.",
    "usesInternetIdentity": true,
    "logo": "/img/showcase/nfid_logo.webp"
  },
  {
    "id": "yuku",
    "name": "Yuku",
    "display": "Normal",
    "website": "https://yuku.app/",
    "twitter": "https://twitter.com/yukuapp",
    "tags": [
      "NFT",
      "Gaming",
      "DAO",
      "Metaverse",
      "AI",
      "Creator Economy"
    ],
    "stats": "35,222+ users",
    "description": "Your Gateway to NFTs, Metaverse, and an AI Agent.",
    "usesInternetIdentity": true,
    "logo": "/img/showcase/yuku_logo.png"
  },
  {
    "id": "golddao",
    "name": "Gold DAO",
    "display": "Normal",
    "website": "https://www.gold-dao.org/",
    "twitter": "https://twitter.com/gldrwa",
    "tags": [
      "DeFi",
      "DAO"
    ],
    "description": "Gold DAO governs Gold Token (GLDT), a fungible token allowing fractional gold ownership; and a USD-pegged stablecoin (USDG), backed by gold (GLDT).",
    "logo": "/img/showcase/golddao_logo.png"
  },
  {
    "id": "dragginz",
    "name": "dragginz",
    "display": "Normal",
    "website": "https://dragginz.io/",
    "twitter": "https://twitter.com/dragginzgame",
    "tags": [
      "SocialFi",
      "Gaming",
      "DAO",
      "Creator Economy"
    ],
    "description": "Dragginz is a virtual pets game from the creators of Neopets. Hatch and raise Dragginz to accompany you on your adventures..",
    "usesInternetIdentity": true,
    "logo": "/img/showcase/dragginz_logo.png"
  },
  {
    "id": "icdex",
    "name": "ICDex",
    "display": "Normal",
    "website": "https://avjzx-pyaaa-aaaaj-aadmq-cai.raw.ic0.app/ICDex",
    "twitter": "https://twitter.com/ICLighthouse",
    "tags": [
      "DeFi",
      "Bitcoin",
      "Chain Fusion"
    ],
    "description": "ICDex is the flagship product by ICLighthouse, an orderbook-based DEX that runs 100% onchain. The world's first order book DEX - made possible by advanced ICP smart contracts",
    "usesInternetIdentity": true,
    "logo": "/img/showcase/icdex_logo.webp"
  },
  {
    "id": "yral",
    "name": "Yral",
    "display": "Normal",
    "website": "https://yral.com",
    "twitter": "https://x.com/Yral_app",
    "github": "https://github.com/yral-dapp",
    "tags": [
      "SocialFi",
      "Gaming",
      "DAO",
      "Creator Economy"
    ],
    "stats": "200,000+ users",
    "description": "Yral is a decentralized short-form video-based social media platform, which integrates gamification on content. In addition to sharing their own videos, users can also speculate on videos of other users by staking tokens and voting whether a video will become 'Hot' or 'Not' to earn rewards.",
    "usesInternetIdentity": false,
    "logo": "/img/showcase/yral_logo.png",
    "screenshots": [
      "/img/showcase/yral_screenshot_0.webp"
    ]
  },
  {
    "id": "bioniq",
    "name": "Bioniq",
    "display": "Large",
    "website": "https://bioniq.io/",
    "twitter": "https://x.com/bioniqMarket",
    "tags": [
      "Bitcoin",
      "Enterprise",
      "NFT",
      "Chain Fusion",
      "Creator Economy"
    ],
    "stats": "45,000+ users",
    "description": "Bioniq is the fastest Ordinals marketplace. Buy, sell, and trade with no gas fees, near-instant finality, and decentralized secure token bridging..",
    "logo": "/img/showcase/bioniq-logo.jpeg",
    "screenshots": [
      "/img/showcase/bioniq-screenshot-min.png"
    ]
  },
  {
    "id": "iclighthouse",
    "name": "ICLightHouse",
    "display": "Normal",
    "website": "https://iclight.house/",
    "twitter": "https://twitter.com/ICLighthouse?s=20&t=hL-7QAUfiWo75L8pZzJ7fw",
    "tags": [
      "DeFi",
      "Tools / Infrastructure",
      "Bitcoin",
      "Ethereum",
      "DAO",
      "Chain Fusion"
    ],
    "description": "Incubating true web3 DeFi infrastructure on the Internet Computer. Defi development framework and Defi ecosystem on IC blockchain.",
    "logo": "/img/showcase/iclighthouse_logo.webp"
  },
  {
    "id": "omnitynetwork",
    "name": "Omnity Network",
    "display": "Normal",
    "website": "https://www.omnity.network/",
    "twitter": "https://x.com/OmnityNetwork",
    "tags": [
      "Bitcoin",
      "Ethereum",
      "Tools / Infrastructure",
      "Chain Fusion",
      "AI"
    ],
    "description": "A turbo engine for the Bitcoin Token Boom. Includes the first 100% trustless omnichain interoperability protocol that extends all Runes primitives and AI agent for dynamic token distribution.",
    "usesInternetIdentity": false,
    "logo": "/img/showcase/omnitynetwork_logo.jpeg"
  },
  {
    "id": "sonic-dex",
    "name": "Sonic DEX",
    "display": "Normal",
    "website": "https://sonic.ooo/",
    "twitter": "https://twitter.com/sonic_ooo",
    "github": "https://github.com/sonicdex/sonic-v1",
    "tags": [
      "Ethereum",
      "DeFi",
      "DAO",
      "Chain Fusion"
    ],
    "stats": "$10M+ Trade Volume",
    "description": "Sonic DEX, a multichain decentralized exchange built on the Internet Computer Protocol (ICP), offers a wide range of DeFi services. Users can easily trade tokens and perpetuals, provide liquidity, and participate in the LBP token sale. Users can engage in DAO governance, stake for rewards, and vote on platform decisions.",
    "usesInternetIdentity": true,
    "logo": "/img/showcase/sonic-dex_logo.webp"
  },
  {
    "id": "plug",
    "name": "Plug Wallet",
    "display": "Normal",
    "website": "https://plugwallet.ooo/",
    "twitter": "https://x.com/plug_wallet",
    "github": "https://github.com/Psychedelic/plug",
    "tags": [
      "Wallet",
      "NFT",
      "Tools / Infrastructure",
      "Bitcoin",
      "Ethereum",
      "Chain Fusion",
      "Creator Economy"
    ],
    "stats": "150,000+ users",
    "description": "Your Plug into the #InternetComputer Identity + Wallet in one Principal ID Hold, send, swap, deposit cycles, ICP, NFTs and log into IC apps in a click! Available on mobile IOS & Android, and as a browser extension on Chrome & Firefox.",
    "logo": "/img/showcase/plug_logo.webp"
  },
  {
    "id": "helix",
    "name": "Helix Markets",
    "display": "Normal",
    "website": "https://www.helixmarkets.io/",
    "twitter": "https://twitter.com/HelixMarkets",
    "tags": [
      "Ethereum",
      "Bitcoin",
      "DeFi",
      "Chain Fusion"
    ],
    "stats": "2,000+ users",
    "description": "Helix Markets is a decentralized exchange that aims to bring true ownership and full transparency to crypto trading.",
    "usesInternetIdentity": true,
    "logo": "/img/showcase/helix_logo.svg"
  },
  {
    "id": "catalyze",
    "name": "Catalyze",
    "display": "Large",
    "website": "https://catalyze.one/",
    "twitter": "https://x.com/catalyze_one",
    "tags": [
      "SocialFi",
      "DAO",
      "Creator Economy"
    ],
    "stats": "360+ Communities",
    "description": "Catalyze is building the new Web3 social learning hub: Communities, Events & Seamless Token Transfer, all in one place.",
    "usesInternetIdentity": true,
    "logo": "/img/showcase/catalyze_logo.png",
    "screenshots": [
      "/img/showcase/catalyze_screenshot.png"
    ]
  },
  {
    "id": "juno",
    "name": "Juno",
    "display": "Large",
    "website": "https://juno.build",
    "twitter": "https://twitter.com/junobuild",
    "github": "https://github.com/junobuild/juno",
    "youtube": "https://www.youtube.com/@junobuild",
    "tags": [
      "Tools / Infrastructure"
    ],
    "description": "Juno is an open-source platform that combines the power of Web3 with the ease and simplicity of Web2 development, enabling programmers to build decentralized apps faster and easier than ever before.",
    "usesInternetIdentity": true,
    "authOrigins": [
      "https://console.juno.build"
    ],
    "logo": "/img/showcase/juno_logo.svg",
    "screenshots": [
      "/img/showcase/juno_social_image.jpg"
    ]
  },
  {
    "id": "oisy",
    "name": "OISY Wallet",
    "display": "Large",
    "website": "https://oisy.com",
    "twitter": "https://x.com/oisy",
    "github": "https://github.com/dfinity/oisy-wallet",
    "tags": [
      "Ethereum",
      "DeFi",
      "Wallet",
      "Chain Fusion"
    ],
    "description": "OISY Wallet is a new browser-based multi-chain wallet, powered by Internet Computer’s Chain Fusion technology. It is fully on-chain and implements network custody, an innovative approach that leverages the Internet Computer’s advanced cryptography to eliminate the need for you to handle private keys directly.",
    "usesInternetIdentity": true,
    "logo": "/img/showcase/oisy_logo.svg",
    "screenshots": [
      "/img/showcase/oisy-preview.webp"
    ]
  },
  {
    "id": "kinic",
    "name": "Kinic",
    "display": "Large",
    "website": "https://74iy7-xqaaa-aaaaf-qagra-cai.ic0.app/",
    "twitter": "https://x.com/kinic_ai",
    "tags": [
      "Tools / Infrastructure",
      "DAO",
      "AI",
      "Analytics"
    ],
    "stats": "3,000,000+ searches",
    "description": "Kinic provides artificial intelligence tooling for the new web. Deploy vector databases, machine learning instances, and much more leveraging web3.",
    "usesInternetIdentity": true,
    "logo": "/img/showcase/kinic_logo.webp",
    "screenshots": [
      "/img/showcase/kinic_screenshot.webp"
    ]
  },
  {
    "id": "taggr",
    "name": "TAGGR",
    "display": "Normal",
    "website": "https://taggr.link",
    "tags": [
      "SocialFi",
      "Tools / Infrastructure",
      "DAO",
      "Creator Economy"
    ],
    "stats": "24,000+ posts",
    "description": "Fully onchain and fully autonomous SocialFi network. A simple way to publish content on a public compute infrastructure. No Ponzinomics - TAGGR has a sustainable tokenomics model that rewards quality posts and removes the incentive to spam.",
    "usesInternetIdentity": true,
    "authOrigins": [
      "https://taggr.link",
      "https://6qfxa-ryaaa-aaaai-qbhsq-cai.ic0.app"
    ],
    "logo": "/img/showcase/taggr_logo.webp"
  },
  {
    "id": "stoicwallet",
    "name": "Stoic Wallet",
    "display": "Normal",
    "website": "https://www.stoicwallet.com/",
    "tags": [
      "Wallet",
      "Ethereum",
      "Chain Fusion"
    ],
    "description": "Stoic Wallet by Toniq Labs allows anyone to create a digital wallet, authenticating users through a variety of methods, one of those being Internet Identity. Create accounts, keep an address book, and more. ",
    "usesInternetIdentity": true,
    "logo": "/img/showcase/stoicwallet_logo.webp",
    "screenshots": [
      "/img/showcase/stoicwallet_screenshot_0.webp"
    ]
  },
  {
    "id": "kleverio",
    "name": "Klever.io",
    "display": "Normal",
    "website": "https://klever.io/",
    "twitter": "https://x.com/klever_io",
    "tags": [
      "Wallet",
      "DeFi",
      "Ethereum",
      "Chain Fusion"
    ],
    "description": "Klever.io is a non-custodial mobile wallet that supports dozens of protocols and is tying them all together with the Internet Computer blockchain. Manage, store, stake, transfer, and in the future, swap ICP right within Klever.io. Klever has integrated with the Internet Computer's Network Nervous System in order to support staking with voting rewards. ",
    "logo": "/img/showcase/kleverio_logo.webp",
    "screenshots": [
      "/img/showcase/kleverio_screenshot_0.webp"
    ]
  },
  {
    "id": "nnsfront-enddapp",
    "name": "NNS Dapp",
    "display": "Normal",
    "website": "https://nns.ic0.app",
    "github": "https://github.com/dfinity/nns-dapp",
    "tags": [
      "Wallet",
      "Tools / Infrastructure",
      "Bitcoin",
      "Ethereum",
      "Chain Fusion"
    ],
    "description": "The NNS front-end dapp allows anyone to interact with the Internet Computer's Network Nervous System with a user-friendly UI. Served completely end-to-end through blockchain, this dapp allows you to manage ICP, stake neurons, participate in voting, and earn governance rewards.",
    "usesInternetIdentity": true,
    "logo": "/img/showcase/nnsfront-enddapp_logo-dark.webp"
  },
  {
    "id": "trax",
    "name": "Trax",
    "display": "Normal",
    "website": "https://trax.so/",
    "twitter": "https://twitter.com/onlyontrax",
    "tags": [
      "SocialFi",
      "DAO",
      "Creator Economy"
    ],
    "description": "Trax is a content aggregator and social marketplace, catering specifically to music artists and their die-hard fans, often referred to as “superfans”. By facilitating exclusive content drops and events, TRAX aims to help artists cultivate closer relationships with their superfans and generate higher revenue. ",
    "usesInternetIdentity": true,
    "logo": "/img/showcase/trax_logo.webp"
  },
  {
    "id": "diode-collab",
    "name": "Diode Collab",
    "display": "Normal",
    "website": "https://diode.io",
    "twitter": "https://x.com/diode_chain",
    "github": "https://github.com/diodechain/zone_availability_canister",
    "tags": [
      "Chain Fusion",
      "Tools / Infrastructure"
    ],
    "description": "A decentralized full self-custody alternative for team collaboration applications such as Discord, Slack, and Teams.",
    "usesInternetIdentity": false,
    "logo": "/img/showcase/diode_collab_logo.png"
  },
  {
    "id": "IC-Solana-Gateway",
    "name": "IC-Solana Gateway",
    "display": "Normal",
    "github": "https://github.com/mfactory-lab/ic-solana",
    "tags": [
      "Chain Fusion",
      "Tools / Infrastructure"
    ],
    "description": "A solution that connects ICP with Solana. Includes an RPC canister that enables communication with the Solana blockchain and a wallet canister managing addresses and for securely signing transactions on Solana.",
    "usesInternetIdentity": true,
    "logo": "/img/showcase/ic-solana_gateway_logo.png"
  },
  {
    "id": "w3ns",
    "name": "W3NS - Multichain",
    "display": "Normal",
    "website": "https://www.argonstudios.xyz",
    "twitter": "https://twitter.com/ArgonStudiosXYZ",
    "github": "https://github.com/miguelToscano/w3ns",
    "youtube": "https://www.youtube.com/@argonstudios",
    "tags": [
      "Tools / Infrastructure",
      "Ethereum",
      "Chain Fusion"
    ],
    "stats": "3 early launch partners sending notifications from Polygon",
    "description": "A service to support sending of email, SMS and push notifications (both mobile and web) via Internet Computer for IC, EVM (currently supports Polygon, more to come) and off-chain applications wanting to use a distributed and open source sending mechanism. Simply integrate our Polygon contract, or our IC canister, to use it today...",
    "usesInternetIdentity": false,
    "logo": "/img/showcase/w3ns_logo.png"
  },
  {
    "id": "rubaru",
    "name": "RuBaRu",
    "display": "Large",
    "website": "https://rubaru.app/",
    "twitter": "https://twitter.com/RuBaRu_app",
    "youtube": "https://youtu.be/CBumSMJRV08",
    "submittableId": 39223821,
    "tags": [
      "SocialFi",
      "Creator Economy"
    ],
    "stats": "190+ canisters N/W, On-chain content : 15k+ images & 5k+ videos",
    "description": "The fully on-chain content creator/influencer platform: own your profile, own your content, and earn fair incentives.",
    "usesInternetIdentity": true,
    "logo": "/img/showcase/rubaru_logo.png",
    "screenshots": [
      "/img/showcase/rubaru_dapp_screenshot.png"
    ]
  },
  {
    "id": "ethereum-canister",
    "name": "Ethereum Canister",
    "display": "Normal",
    "website": "https://www.eiger.co/",
    "github": "https://github.com/eigerco/ethereum-canister",
    "submittableId": 40732752,
    "tags": [
      "Ethereum",
      "Tools / Infrastructure",
      "Chain Fusion"
    ],
    "stats": "17M+ blocks",
    "description": "The Ethereum canister offers a secure and trustless way to access Ethereum blockchain data within the ICP ecosystem. Behind the scenes, it leverages the helios light Ethereum client which is equipped with the capability to validate the authenticity of fetched data.",
    "usesInternetIdentity": false,
    "logo": "/img/ethereum.svg"
  },
  {
    "id": "origyn",
    "name": "Origyn",
    "display": "Normal",
    "website": "https://www.origyn.com/",
    "twitter": "https://twitter.com/ORIGYNTech",
    "github": "https://github.com/origyn-sa",
    "tags": [
      "NFT",
      "Tools / Infrastructure",
      "DAO",
      "Creator Economy"
    ],
    "description": "The Origyn Foundation is blending luxury goods with NFTs by providing digital verifications for physical objects. Only possible on the Internet Computer. ",
    "logo": "/img/showcase/origyn_logo.webp",
    "screenshots": [
      "/img/showcase/origyn_screenshot_0.webp"
    ]
  },
  {
    "id": "boom-dao",
    "name": "Boom DAO",
    "display": "Large",
    "website": "https://boomdao.xyz/",
    "twitter": "https://twitter.com/boomdaosns",
    "github": "https://github.com/BoomDAO/",
    "youtube": "https://www.youtube.com/watch?v=LHVVi4pN6CI",
    "tags": [
      "Gaming",
      "DAO",
      "Tools / Infrastructure",
      "NFT",
      "Metaverse",
      "Creator Economy"
    ],
    "stats": "23,000+ DAO Members",
    "description": "BOOM DAO is an all-in-one web3 game platform and protocol running 100% onchain on the Internet Computer. We are on a mission to build the gaming vertical of the Internet Computer blockchain, power the next generation of fully onchain games on ICP, and provide a collaborative hub for all things web3 gaming.",
    "usesInternetIdentity": true,
    "logo": "/img/showcase/boom-dao-logo.png",
    "screenshots": [
      "/img/showcase/boom-dao-screenshot0.webp"
    ],
    "video": "/img/showcase/boom-dao-video.mp4",
    "videoContentType": "video/mp4"
  },
  {
    "id": "plethora",
    "name": "Plethora",
    "display": "Normal",
    "website": "https://plethora.game/",
    "twitter": "https://twitter.com/PlethoraGame",
    "tags": [
      "Gaming",
      "Metaverse",
      "NFT",
      "Creator Economy"
    ],
    "stats": "10,000+ users",
    "description": "Plethora is a Web3 platformer with the goal of rewarding users both with fun gameplay and NFTs. Plethora empowers NFT projects to launch their collections with immersive experiences customized for you. Play now to compete, have fun, and earn rewards.",
    "logo": "/img/showcase/plethora_logo.webp"
  },
  {
    "id": "querio",
    "name": "Querio",
    "display": "Normal",
    "website": "https://querio.io/",
    "twitter": "https://x.com/querio_io",
    "tags": [
      "Tools / Infrastructure",
      "AI"
    ],
    "description": "Querio is the most advanced web3.0 search engine and AI-powered chatbot that empowers its users to discover the Internet Computer.",
    "logo": "/img/showcase/Querio_Logo.webp"
  },
  {
    "id": "cubetopia",
    "name": "Cubetopia",
    "display": "Large",
    "website": "https://kqwp7-2yaaa-aaaah-abyna-cai.raw.ic0.app/",
    "twitter": "https://twitter.com/TheCubetopia",
    "tags": [
      "Gaming",
      "Metaverse",
      "Creator Economy"
    ],
    "stats": "32,500+ ICP volume",
    "description": "Cubetopia is a Web3 building game where players can create anything on unique blocky islands. Each island is a mutable NFT stored on the Internet Computer blockchain. Anyone can visit these islands onchain, while the owner of the NFT ownership handles building permissions.",
    "logo": "/img/showcase/cubetopia_logo.webp",
    "screenshots": [
      "/img/showcase/cubetopia_screenshot.webp"
    ]
  },
  {
    "id": "airgap",
    "name": "AirGap",
    "display": "Normal",
    "website": "https://airgap.it/",
    "twitter": "https://x.com/airgap_it",
    "tags": [
      "Wallet"
    ],
    "description": "Self-custody made simple and secure. Turn a spare smartphone into a cold wallet that can store a plethora of tokens including ICP and ckBTC. Using AirGap, you can stake ICP directly on the NNS and participate in governance.",
    "usesInternetIdentity": false,
    "logo": "/img/showcase/airgap_logo.webp"
  },
  {
    "id": "taurus",
    "name": "Taurus",
    "display": "Normal",
    "website": "https://www.taurushq.com/",
    "twitter": "https://x.com/taurus_hq",
    "tags": [
      "Wallet",
      "Tools / Infrastructure",
      "Enterprise"
    ],
    "stats": "Powering 15+ banks",
    "description": "A platform that offers banking-grade custody and everything needed for managing any digital asset.",
    "usesInternetIdentity": false,
    "logo": "/img/showcase/taurus_logo.png"
  },
  {
    "id": "azle",
    "name": "Azle",
    "display": "Normal",
    "website": "https://demergent-labs.github.io/azle/azle.html",
    "github": "https://github.com/demergent-labs/azle",
    "tags": [
      "Tools / Infrastructure"
    ],
    "description": "Azle is a TypeScript Canister Development Kit (CDK) for the Internet Computer. In other words, it's a TypeScript/JavaScript runtime for building applications on the IC.",
    "usesInternetIdentity": false,
    "logo": "/img/showcase/azle_logo.svg",
    "screenshots": [
      "/img/showcase/azle_screenshot_0.jpg"
    ]
  },
  {
    "id": "internetidentity",
    "name": "Internet Identity",
    "display": "Normal",
    "website": "https://identity.ic0.app/",
    "github": "https://github.com/dfinity/internet-identity",
    "tags": [
      "Tools / Infrastructure"
    ],
    "stats": "1,000,000+ users",
    "description": "Internet Identity is a privacy-enhancing authentication framework for applications on the Internet Computer. It provides users with a easy-to-use and secure anonymizing login to Web3 services running on ICP without being tracked across dapps.",
    "usesInternetIdentity": true,
    "logo": "/img/showcase/internetidentity_logo.webp",
    "screenshots": [
      "/img/showcase/internetidentity_screenshot_0.gif"
    ]
  },
  {
    "id": "astrox",
    "name": "AstroX ME",
    "display": "Normal",
    "website": "https://astrox.me/#/",
    "twitter": "https://twitter.com/astrox_network",
    "github": "https://github.com/AstroxNetwork",
    "tags": [
      "Tools / Infrastructure",
      "Wallet",
      "Bitcoin",
      "NFT",
      "Ethereum",
      "Chain Fusion",
      "Creator Economy"
    ],
    "description": "ME wallet securing your assets without seed phrase across any devices.",
    "logo": "/img/showcase/astroxme_logo.webp"
  },
  {
    "id": "autoroyale",
    "name": "AutoRoyale",
    "display": "Normal",
    "website": "https://cm6iy-sqaaa-aaaam-abmxq-cai.icp0.io/",
    "tags": [
      "Gaming"
    ],
    "description": "Jump into this proof of concept battle royale 2D shooter on ICP. Grab gear, outplay the competition, and stay alive as the battleground shrinks. It's all about thinking a few steps ahead. Upgrade weapons, toss grenades, and pull off sneaky ambushes. Invite your pals for a quick match and make sure you play the tutorial to get used to the mechanics.",
    "usesInternetIdentity": true,
    "logo": "/img/showcase/autoroyale_logo.png"
  },
  {
    "id": "signals",
    "name": "Signals",
    "display": "Normal",
    "website": "https://signalsicp.com/",
    "twitter": "https://twitter.com/signalsicp",
    "submittableId": 35639473,
    "tags": [
      "SocialFi",
      "Creator Economy"
    ],
    "stats": "5,000+ users",
    "description": "Signals is a location based chat app for making connections, creating communities, and discovering events. ",
    "usesInternetIdentity": true,
    "logo": "/img/showcase/signals_logo.webp"
  },
  {
    "id": "stakedicp",
    "name": "StakedICP",
    "display": "Normal",
    "website": "https://stakedicp.com",
    "twitter": "https://twitter.com/StakedICP",
    "github": "https://github.com/AegirFinance/StakedICP",
    "tags": [
      "DeFi"
    ],
    "description": "StakedICP is the liquid-staking protocol revolutionizing staking on the Internet Computer, putting control in investors' hands. ICP is staked in the NNS DAO, and stakers receive rewards just by holding the stICP token. The stICP token is DeFi-compatible, to support protocols building on the Internet Computer, and always fully-backed by ICP staked in the NNS.",
    "usesInternetIdentity": false,
    "logo": "/img/showcase/stakedicp_logo.webp"
  },
  {
    "id": "canscale",
    "name": "CanScale",
    "display": "Normal",
    "website": "https://www.canscale.dev",
    "twitter": "https://twitter.com/can_scale",
    "submittableId": 34140445,
    "tags": [
      "Tools / Infrastructure"
    ],
    "description": "Worried about data being persisted or how your data structure will scale across canisters? CanScale can help you focus more on building out your vision, and spend less time thinking about how to scale out your multi-canister architecture on the IC.",
    "logo": "/img/showcase/canscale_logo.webp"
  },
  {
    "id": "cycleops",
    "name": "CycleOps",
    "display": "Normal",
    "website": "https://cycleops.dev",
    "twitter": "https://twitter.com/CycleOps",
    "github": "https://github.com/CycleOperators/CycleOps/",
    "submittableId": 36320431,
    "tags": [
      "Tools / Infrastructure",
      "Analytics"
    ],
    "stats": "450 canisters monitored",
    "description": "Proactive, automated, no-code canister management for the Internet Computer.",
    "logo": "/img/showcase/cycleops_logo.png"
  },
  {
    "id": "dscvr",
    "name": "DSCVR",
    "display": "Normal",
    "website": "https://dscvr.one/",
    "twitter": "https://twitter.com/DSCVR1?s=20&t=qrUKGHeyFLGiBQjpj3iI9A",
    "tags": [
      "SocialFi",
      "Ethereum",
      "Chain Fusion",
      "Creator Economy"
    ],
    "stats": "200,000+ users",
    "description": "DSCVR is an end-to-end decentralized Web3 social media platform that allows communities to form into groups called Portals. These Portals can be NFT gated, airdrop fungible and non-fungible tokens to their members and much more. DSCVR also allows for tipping posts in a growing number of cryptos, supporting ckBTC, a Bitcoin twin living on the Internet Computer.",
    "usesInternetIdentity": true,
    "logo": "/img/showcase/dscvr_logo.webp"
  },
  {
    "id": "canistergeek",
    "name": "Canistergeek",
    "display": "Normal",
    "website": "https://canistergeek.app/",
    "twitter": "https://twitter.com/theUSERGEEK",
    "github": "https://github.com/usergeek/canistergeek_ic_rust",
    "submittableId": 33310242,
    "tags": [
      "Tools / Infrastructure",
      "Analytics"
    ],
    "description": "Top up your canisters, monitor cycles, memory, logs, and get your monthly reports in one place.",
    "usesInternetIdentity": true,
    "logo": "/img/showcase/canistergeek_logo.webp"
  },
  {
    "id": "mops",
    "name": "Mops",
    "display": "Normal",
    "website": "https://mops.one",
    "twitter": "https://twitter.com/mops_one",
    "github": "https://github.com/ZenVoich/mops",
    "tags": [
      "Tools / Infrastructure"
    ],
    "stats": "100,000+ downloads",
    "description": "Onchain package manager for Motoko. Mops makes it easy to discover, install, and publish Motoko packages.",
    "usesInternetIdentity": false,
    "logo": "/img/showcase/mops_logo.webp"
  },
  {
    "id": "beamfi",
    "name": "BeamFi",
    "display": "Normal",
    "website": "https://beamfi.app",
    "twitter": "https://twitter.com/BeamFiApp",
    "github": "https://github.com/BeamFi/BeamFiProtocol",
    "youtube": "https://youtu.be/85TWP4QHHBg",
    "submittableId": 33086681,
    "tags": [
      "DeFi"
    ],
    "description": "BeamFi is an open source DeFi protocol, bringing Autonomous Stream Payment solution to Internet Computer, allowing users to send or receive a constant stream of ICP or XTC in BeamFi DApp or BeamFi Meeting App in Zoom while a meeting is in progress",
    "usesInternetIdentity": false,
    "logo": "/img/showcase/beamfi_logo.webp",
    "screenshots": [
      "/img/showcase/beamfi_screenshot_0.webp"
    ]
  },
  {
    "id": "eimolad",
    "name": "Eimolad",
    "display": "Normal",
    "website": "https://eimolad.com/",
    "twitter": "https://twitter.com/eimolad",
    "submittableId": 28118212,
    "tags": [
      "Gaming"
    ],
    "description": "This is an amazing world inhabited by humans, dwarves, orcs, elves, and other fantastic creatures. This is a world of magic and valor. This world is full of mysteries, dangers, and incredible adventures. ",
    "logo": "/img/showcase/eimolad_logo.webp"
  },
  {
    "id": "mora",
    "name": "MORA",
    "display": "Normal",
    "website": "https://mora.app",
    "twitter": "https://twitter.com/Mora_App",
    "youtube": "https://www.youtube.com/watch?v=rQIGanE7WxA",
    "tags": [
      "SocialFi",
      "Creator Economy"
    ],
    "stats": "2,000+ articles",
    "description": "Mora allows users to create a unique Web3 space where they can have independent content data, subscription relationships, financial information, and even complex algorithms. From its inception, a planet will be monitored by Launch Trail to ensure compliance with the protocol and establish trust. The Launch Trail will be controlled by the Mora Dao Canister.",
    "usesInternetIdentity": true,
    "logo": "/img/showcase/mora_logo.png",
    "screenshots": [
      "/img/showcase/mora_banner.jpg"
    ]
  },
  {
    "id": "dsocial",
    "name": "DSocial",
    "display": "Normal",
    "website": "https://DSocial.app",
    "twitter": "https://x.com/DSocialApp",
    "tags": [
      "SocialFi",
      "Creator Economy"
    ],
    "description": "DSocial is a decentralized version of YouTube -- enabling content creators to be fairly rewarded for their work, and engagement. This Web3 media platform is hosted end-to-end on the Internet Computer interoperating with Arweave for decentralized video content.",
    "usesInternetIdentity": true,
    "logo": "/img/showcase/dsocial_logo.webp"
  },
  {
    "id": "unfoldvr",
    "name": "UnfoldVR",
    "display": "Normal",
    "website": "https://jmorc-qiaaa-aaaam-aaeda-cai.ic0.app/",
    "twitter": "https://twitter.com/unfold_vr",
    "tags": [
      "Metaverse",
      "NFT",
      "Tools / Infrastructure",
      "Creator Economy"
    ],
    "description": "UnfoldVR empowers creators to author 3D NFTs using easy-to-use tools both on the Web and in Virtual Reality.",
    "usesInternetIdentity": true,
    "logo": "/img/showcase/unfoldvr_logo.webp"
  },
  {
    "id": "kawak",
    "name": "KawaK",
    "display": "Normal",
    "website": "https://3ysab-rqaaa-aaaan-qaewq-cai.ic0.app/",
    "twitter": "https://twitter.com/KawaK_ICP",
    "submittableId": 35943161,
    "tags": [
      "Tools / Infrastructure"
    ],
    "stats": "100+ Topics ",
    "description": "A forum for critical thinkers, builders and writers. Earn by providing human-to-human feedback.  ",
    "usesInternetIdentity": false,
    "logo": "/img/showcase/kawak_logo.webp"
  },
  {
    "id": "seers",
    "name": "Seers",
    "display": "Normal",
    "website": "https://seers.social/",
    "twitter": "https://x.com/SeersApp",
    "tags": [
      "SocialFi",
      "DAO",
      "Creator Economy",
      "AI"
    ],
    "stats": "10,000 users + TVL",
    "description": "The Social Network of Autonomous AI Agents.",
    "usesInternetIdentity": true,
    "logo": "/img/showcase/seers_logo.webp"
  },
  {
    "id": "pokedstudiobots",
    "name": "PokedStudio Bots",
    "display": "Large",
    "website": "https://entrepot.app/marketplace/poked",
    "twitter": "https://x.com/pokedstudiouk",
    "tags": [
      "NFT",
      "Creator Economy"
    ],
    "description": "PokedStudio Bots is a collection of 10,000 unique bots designed by acclaimed digital artist, Jonathan Ball. The Ultimate Master Bot which sold for 3,000 ICP (~$172,140), marks the largest single NFT purchase on the Internet Computer and is one of the largest across all blockchain projects to date. The NFT Bots are all unique and possess differing rarities and attributes that will transfer into a future metaverse gaming experience in beautiful technicolor.",
    "logo": "/img/showcase/pokedstudiobots_logo.webp",
    "screenshots": [
      "/img/showcase/pokedstudio-bots.webp"
    ]
  },
  {
    "id": "waterneuron",
    "name": "Water Neuron",
    "display": "Large",
    "website": "https://waterneuron.fi/stake/",
    "twitter": "https://x.com/WaterNeuron",
    "tags": [
      "DeFi",
      "DAO"
    ],
    "description": "A liquid staking protocol designed for ICP. Staking ICP becomes straightforward and efficient.",
    "usesInternetIdentity": true,
    "logo": "/img/showcase/waterneuron_logo.png",
    "screenshots": [
      "/img/showcase/waterneuron_screenshot.png"
    ]
  },
  {
    "id": "nuance",
    "name": "Nuance",
    "display": "Normal",
    "website": "https://exwqn-uaaaa-aaaaf-qaeaa-cai.ic0.app/",
    "twitter": "https://x.com/nuancedapp",
    "tags": [
      "SocialFi",
      "DAO",
      "Bitcoin",
      "Chain Fusion",
      "Creator Economy"
    ],
    "description": "Nuance is a Web3.0 blogging platform that is hosted onchain end-to-end on the Internet Computer. Developed by Aikin Dapps, the alpha of the world's first blogging platform to be hosted entirely on a blockchain has now launched. Nuance aims to bring NFTs into the world of editorial content ownership.",
    "usesInternetIdentity": true,
    "logo": "/img/showcase/nuance_logo.webp",
    "screenshots": [
      "/img/showcase/nuance_screenshot_0.webp"
    ]
  },
  {
    "id": "cosmicrafts",
    "name": "Cosmicrafts",
    "display": "Normal",
    "website": "https://cosmicrafts.com/",
    "twitter": "https://twitter.com/cosmicrafts",
    "tags": [
      "Gaming",
      "Metaverse",
      "Creator Economy"
    ],
    "stats": "10,000+ users",
    "description": "Unleash your inner commander and dominate the metaverse in the action-packed universe of Cosmicrafts. Engage in thrilling interstellar battles, strategize with allies, and conquer the cosmos. Are you ready to claim your place among the stars?",
    "usesInternetIdentity": true,
    "logo": "/img/showcase/cosmicrafts_logo.png",
    "screenshots": [
      "/img/showcase/cosmicrafts_screenshot1.jpg"
    ]
  },
  {
    "id": "kontribute",
    "name": "Kontribute",
    "display": "Normal",
    "website": "https://kontribute.app",
    "twitter": "https://twitter.com/TeamBonsai_ICP",
    "github": "https://github.com/teambonsai/bonsai_dapp",
    "tags": [
      "SocialFi",
      "NFT",
      "Creator Economy"
    ],
    "stats": "1,000+ users",
    "description": "Kontribute is a web3 creators platform that brings story writing and digital art collectibles together. Features include decentralized story storage, likes, tipping, polls, NFT marketplace, and NFT minting.",
    "usesInternetIdentity": true,
    "logo": "/img/showcase/kontribute_logo.webp"
  },
  {
    "id": "dstar",
    "name": "Dstar",
    "display": "Normal",
    "website": "https://yunqk-aqaaa-aaaai-qawva-cai.ic0.app/",
    "tags": [
      "NFT",
      "Creator Economy"
    ],
    "description": "Dstar is an Internet Identity (II) trading marketplace. Since each II is unique, the ICP blockchain treats them as NFTs. Users can trade, purchase, or sell their anonymous blockchain-based authentication accounts on this community-built marketplace. Integrated with Plug wallet, users can search for and purchase any coveted Internet Identity numbers which may be up for auction.",
    "logo": "/img/showcase/dstar_logo.webp"
  },
  {
    "id": "sudograph",
    "name": "Sudograph",
    "display": "Normal",
    "website": "https://i67uk-hiaaa-aaaae-qaaka-cai.raw.ic0.app/",
    "github": "https://github.com/sudograph/sudograph",
    "tags": [
      "Tools / Infrastructure"
    ],
    "description": "Sudograph is a GraphQL database for the Internet Computer. Its goal is to become the simplest way to develop applications for the IC by providing flexibility and out-of-the-box data management.",
    "logo": "/img/showcase/sudograph_logo.webp",
    "screenshots": [
      "/img/showcase/sudograph_screenshot_0.webp"
    ]
  },
  {
    "id": "itoka",
    "name": "ITOKA",
    "display": "Normal",
    "website": "https://www.itoka.xyz/",
    "twitter": "https://twitter.com/itokamusic",
    "github": "https://github.com/Itoka-DAO",
    "tags": [
      "NFT",
      "SocialFi",
      "Creator Economy"
    ],
    "stats": "3M+ minutes onchain streaming",
    "description": "The ITOKA project seeks to disrupt the centralized music industry by offering a complete infrastructure solution for the web3 music industry. This includes creation tools, data storage, and music streaming services. The goal of ITOKA is to transform the music industry into a decentralized ecosystem, empowering creators with greater control over their content and a fairer share of revenue.",
    "usesInternetIdentity": false,
    "logo": "/img/showcase/itoka_logo.svg"
  },
  {
    "id": "motokoplayground",
    "name": "Motoko Playground",
    "display": "Normal",
    "website": "https://m7sm4-2iaaa-aaaab-qabra-cai.raw.ic0.app/",
    "github": "https://github.com/dfinity/motoko-playground",
    "tags": [
      "Tools / Infrastructure"
    ],
    "description": "The Motoko Playground is an IDE for developers to learn Motoko - the native language for the Internet Computer blockchain. Deploy canister smart contracts for free, directly within a browser, without needing to download an SDK or set up a wallet.",
    "usesInternetIdentity": false,
    "logo": "/img/showcase/motokoplayground_logo.webp"
  },
  {
    "id": "scinet",
    "name": "SCINET",
    "display": "Normal",
    "website": "https://www.scinet.one/",
    "twitter": "https://twitter.com/scinet_inc",
    "submittableId": 33285268,
    "tags": [
      "NFT",
      "Tools / Infrastructure",
      "Creator Economy"
    ],
    "description": "A licensing application for life-sciences companies. Easily monetize your intellectual property using NFTs.",
    "usesInternetIdentity": false,
    "logo": "/img/showcase/scinet_logo.webp"
  },
  {
    "id": "factland",
    "name": "Factland DAO",
    "display": "Normal",
    "website": "https://factland.org",
    "twitter": "https://twitter.com/factlanddao",
    "github": "https://github.com/Factland",
    "youtube": "https://www.youtube.com/channel/UCriPbgLAQ6x5C2Hugfho37Q",
    "submittableId": 32780428,
    "tags": [
      "Tools / Infrastructure"
    ],
    "stats": "50+ claims adjudicated",
    "description": "Factland is a Web3 DAO with a mission to slow the spread of misinformation online. Factland makes it easy for anyone to flag untrustworthy claims and have them promptly adjudicated by a decentralized community of fact-checkers rewarded in crypto.",
    "usesInternetIdentity": true,
    "logo": "/img/showcase/factland_logo.png"
  },
  {
    "id": "sagatarot",
    "name": "Saga Tarot",
    "display": "Normal",
    "website": "https://5nl7c-zqaaa-aaaah-qaa7a-cai.raw.ic0.app/",
    "tags": [
      "Gaming"
    ],
    "description": "Have your fortune told on the Internet Computer. Saga Tarot gives you a tarot reading in one click. The user-friendly dapp is built completely on the Internet Computer, accessible from any browser. What will the future hold for you?",
    "usesInternetIdentity": true,
    "logo": "/img/showcase/sagatarot_logo.webp"
  },
  {
    "id": "ember-cli-dfinity",
    "name": "ember-cli-dfinity",
    "display": "Normal",
    "website": "https://vkx2r-zaaaa-aaaap-aa55a-cai.icp0.io/",
    "github": "https://github.com/onehilltech/ember-cli-dfinity",
    "tags": [
      "Tools / Infrastructure"
    ],
    "description": "An add-on for using the Internet Computer in your EmberJS app.",
    "usesInternetIdentity": false,
    "logo": "/img/showcase/ember-cli-dfinity.png"
  },
  {
    "id": "kybra",
    "name": "Kybra",
    "display": "Normal",
    "website": "https://github.com/demergent-labs/kybra",
    "tags": [
      "Tools / Infrastructure"
    ],
    "description": "Kybra is a Python Canister Development Kit (CDK) for the Internet Computer. In other words, it's a Python runtime for building applications on the IC.",
    "usesInternetIdentity": false,
    "logo": "/img/showcase/kybra_logo.svg",
    "screenshots": [
      "/img/showcase/kybra_screenshot_0.jpg"
    ]
  },
  {
    "id": "icpipeline",
    "name": "ICPipeline",
    "display": "Normal",
    "website": "https://www.icpipeline.com",
    "twitter": "https://x.com/icpipeline",
<<<<<<< HEAD
=======
    "tags": ["Tools / Infrastructure"],
    "description": "ICPipeline is your self-contained, n-tiered development and testing platform, designed and built specifically for the Internet Computer ecosystem. On-demand dev tooling for the next generation of IC/Web3 applications.\n",
>>>>>>> 1c946bb7
    "github": "https://github.com/icpipeline-framework",
    "tags": [
      "Tools / Infrastructure"
    ],
    "description": "ICPipeline is your self-contained, n-tiered development and testing platform, designed and built specifically for the Internet Computer ecosystem. On-demand dev tooling for the next generation of IC/Web3 applications.\\n",
    "usesInternetIdentity": false,
    "logo": "/img/showcase/icpipeline_logo.webp"
  },
  {
    "id": "icme",
    "name": "ICME",
    "display": "Normal",
    "website": "https://sygsn-caaaa-aaaaf-qaahq-cai.raw.ic0.app/",
    "tags": [
      "Tools / Infrastructure"
    ],
    "description": "ICME is a no-code tool that makes it easy for anyone to build and deploy beautiful websites on the Internet Computer. Launch your blog or business's website on the Internet Computer today.",
    "usesInternetIdentity": true,
    "logo": "/img/showcase/icme_logo.webp",
    "screenshots": [
      "/img/showcase/icme_screenshot_0.webp",
      "/img/showcase/icme_screenshot_1.webp"
    ]
  },
  {
    "id": "iknows",
    "name": "iKnows",
    "display": "Normal",
    "website": "https://ffxwx-3yaaa-aaaah-qajua-cai.ic0.app",
    "twitter": "https://twitter.com/iKnowsDAO",
    "github": "https://github.com/iKnowsDAO/rights-dao",
    "submittableId": 32909645,
    "tags": [
      "SocialFi",
      "Creator Economy"
    ],
    "description": "iKnows is a decentralized application platform built on the Internet Computer (IC), based on the IC network, with knowledge as the core, and through a social approach.",
    "usesInternetIdentity": true,
    "logo": "/img/showcase/iknows_logo.png"
  },
  {
    "id": "metamob",
    "name": "Metamob",
    "display": "Normal",
    "website": "https://site.metamob.app/",
    "twitter": "https://twitter.com/metamob_app",
    "github": "https://github.com/av1ctor/metamob",
    "submittableId": 32331652,
    "tags": [
      "SocialFi",
      "Creator Economy"
    ],
    "description": "A decentralized web3 app, running 100% onchain on the Internet Computer, that lets any user start mobilizations by creating campaigns of four different kinds: donations, votes, signatures, and fundraising.",
    "logo": "/img/showcase/metamob_logo.webp",
    "screenshots": [
      "/img/showcase/metamob_screenshot_0.webp"
    ]
  },
  {
    "id": "icpexplorer",
    "name": "ICP Explorer",
    "display": "Normal",
    "website": "https://www.icpexplorer.org/#/datacenters",
    "twitter": "https://x.com/icpexplorer",
<<<<<<< HEAD
    "tags": [
      "Tools / Infrastructure",
      "Analytics"
    ],
=======
    "tags": ["Tools / Infrastructure", "Analytics"],
>>>>>>> 1c946bb7
    "description": "ICP Explorer, a project started in 2018, is an open-source, community-built dashboard and explorer for the Internet Computer, providing live information and statistics about the network, governance, and the ICP utility token, including account and transaction information.",
    "logo": "/img/showcase/icpexplorer_logo.webp",
    "screenshots": [
      "/img/showcase/icpexplorer_screenshot_0.webp"
    ]
  },
  {
    "id": "bitshop",
    "name": "Bitshop",
    "display": "Normal",
    "website": "https://ughim-6qaaa-aaaah-qc7qa-cai.ic0.app/",
    "twitter": "https://twitter.com/bitshopicp",
    "github": "https://github.com/lukasvozda/bitshop",
    "tags": [
      "Tools / Infrastructure",
      "Bitcoin",
      "Chain Fusion"
    ],
    "description": "A proof of concept project that demonstrates capabilities of the Internet Computer blockchain to serve as a Bitcoin e-shop.",
    "usesInternetIdentity": false,
    "logo": "/img/showcase/bitshop_logo.webp",
    "screenshots": [
      "/img/showcase/bitshop.webp"
    ]
  },
  {
    "id": "missionispossible",
    "name": "Mission Is Possible",
    "display": "Normal",
    "website": "https://to3ja-iyaaa-aaaai-qapsq-cai.raw.ic0.app/",
    "tags": [
      "Gaming"
    ],
    "description": "Mission is Possible - 3rd place winner of the DSCVR Hackathon Season 2 - is a PVP third-person shooter hosted on the Internet Computer blockchain. The John Wick-inspired game is built using the Unity 3D Game Engine and hosted on the IC enabling decentralized login with Internet Identity. ",
    "usesInternetIdentity": true,
    "logo": "/img/showcase/missionispossible_logo.webp"
  },
  {
    "id": "canlista",
    "name": "Canlista",
    "display": "Normal",
    "website": "https://k7gat-daaaa-aaaae-qaahq-cai.ic0.app/",
    "tags": [
      "Tools / Infrastructure"
    ],
    "description": "The Internet Computer community canister registry. Find, publish, and extend applications and services built on the Internet Computer. Log in with Internet Identity. ",
    "usesInternetIdentity": true,
    "logo": "/img/showcase/canlista_logo.webp",
    "screenshots": [
      "/img/showcase/canlista_screenshot_0.webp"
    ]
  },
  {
    "id": "nnscat",
    "name": "NNSCat",
    "display": "Normal",
    "website": "https://iz6s6-kqaaa-aaaae-qaakq-cai.ic0.app/",
    "tags": [
      "Tools / Infrastructure"
    ],
    "description": "An intuitive email-style inbox for NNS proposals",
    "logo": "/img/showcase/nnscat_logo.png",
    "screenshots": [
      "/img/showcase/nnscat_screenshot_0.jpg"
    ]
  },
  {
    "id": "icdevs.org",
    "name": "ICDevs.org ",
    "display": "Normal",
    "website": "https://icdevs.org",
    "twitter": "https://x.com/ICDevs_org",
    "github": "https://github.com/icdevs/Icdevs_fleeksite",
    "submittableId": 33212854,
    "tags": [
      "Tools / Infrastructure"
    ],
    "description": "ICDevs.org seeks to provide the general public with community organization, educational resources, funding, and scientific discovery",
    "logo": "/img/showcase/icdevs.org_logo.webp"
  },
  {
    "id": "uniswapfrontendontheic",
    "name": "Uniswap Frontend on ICP",
    "display": "Normal",
    "website": "https://yrog5-xqaaa-aaaap-qa5za-cai.ic0.app/#/swap",
    "github": "https://github.com/domwoe/uniswap_ui_on_ic",
    "tags": [
      "DeFi",
      "Ethereum",
      "Chain Fusion"
    ],
    "description": "Uniswap's frontend hosted on the Internet Computer with canister-based wallet integration. Thanks to the Internet Computer, traditional DeFi solutions can now be completely decentralized, having their frontend hosted on ICP. There is no longer a need to include centralized cloud providers in a decentralized application.",
    "usesInternetIdentity": true,
    "logo": "/img/showcase/uniswapfrontendontheic_logo.webp"
  },
  {
    "id": "difibase",
    "name": "Difibase",
    "display": "Normal",
    "website": "https://7wwjw-5iaaa-aaaan-qbguq-cai.ic0.app/",
    "tags": [
      "Tools / Infrastructure"
    ],
    "description": "Difibase is a database provider (NoSQL). You can use the system's database or integrate your own!",
    "usesInternetIdentity": false,
    "logo": "/img/showcase/difibase_logo.webp"
  },
  {
    "id": "nftanvil",
    "name": "NFTAnvil",
    "display": "Normal",
    "website": "https://nftanvil.com",
    "github": "https://github.com/infu/nftanvil",
    "tags": [
      "NFT",
      "Gaming",
      "Creator Economy"
    ],
    "description": "NFTAnvil is a wallet, mint & marketplace in the Anvil ecosystem. It's built from scratch and has an alternative & genuine approach to NFTs. It uses Anvil's auto-scaling multi-canister token architecture.",
    "usesInternetIdentity": true,
    "logo": "/img/showcase/nftanvil_logo.webp"
  },
  {
    "id": "aviatelabs",
    "name": "Aviate Labs",
    "display": "Normal",
    "website": "https://www.aviatelabs.co/",
    "github": "https://github.com/aviate-labs?q=&type=all&language=go&sort=stargazers",
    "submittableId": 25140378,
    "tags": [
      "Tools / Infrastructure",
      "Enterprise",
      "Analytics"
    ],
    "description": "Stop worrying about system failures and slow performance. Our data center standby team is here to keep your nodes running at top speed, with round-the-clock monitoring and troubleshooting. Currently managing 70 nodes in 3 datacenters.",
    "logo": "/img/showcase/aviatelabs_logo.webp"
  },
  {
    "id": "goagent",
    "name": "Go Agent ",
    "display": "Normal",
    "website": "https://github.com/aviate-labs/agent-go",
    "github": "https://github.com/aviate-labs/agent-go",
    "tags": [
      "Tools / Infrastructure"
    ],
    "description": "Go Agent provides the toolbox needed to interact with the Internet Computer from Go. It is a collection of packages that can be used to build applications that interact with canister smart contracts.",
    "usesInternetIdentity": false,
    "logo": "/img/showcase/goagent_logo.png"
  },
  {
    "id": "javaagent",
    "name": "Java Agent ",
    "display": "Normal",
    "website": "https://github.com/ic4j/ic4j-agent",
    "github": "https://github.com/ic4j/ic4j-agent",
    "tags": [
      "Tools / Infrastructure"
    ],
    "description": "Java Agent for the Internet Computer is an open source library. This developer tool enables Java applications to connect remotely to any canister smart contract on the Internet Computer and execute query and update calls.",
    "usesInternetIdentity": false,
    "logo": "/img/showcase/javaagent_logo.webp",
    "screenshots": [
      "/img/showcase/javaagent_screenshot_0.webp"
    ]
  },
  {
    "id": "icevent",
    "name": "ICEvent",
    "display": "Normal",
    "website": "https://icevent.app/",
    "twitter": "https://twitter.com/vansdaynet",
    "submittableId": 22168376,
    "tags": [
      "Tools / Infrastructure"
    ],
    "stats": "3,000+",
    "description": "Decentralized Calendar Solution (ticket, appointment, itinerary, schedule)",
    "usesInternetIdentity": true,
    "logo": "/img/showcase/icevent_logo_112x112.png",
    "screenshots": [
      "/img/showcase/icevent_screenshot.PNG"
    ]
  },
  {
    "id": "bink",
    "name": "Bink",
    "display": "Normal",
    "website": "https://b.ink",
    "tags": [
      "SocialFi",
      "Creator Economy"
    ],
    "description": "Connect, engage and inspire your audience while owning your data and your identity.",
    "usesInternetIdentity": true,
    "logo": "/img/showcase/bink_logo.svg"
  },
  {
    "id": "pythonagent",
    "name": "Python Agent",
    "display": "Normal",
    "website": "https://github.com/rocklabs-io/ic-py",
    "github": "https://github.com/rocklabs-io/ic-py",
    "tags": [
      "Tools / Infrastructure"
    ],
    "description": "This Python Agent built for the Internet Computer opens the door for Python developers to more easily become Web3 builders. Featuring basic modules to interact with canisters on the Internet Computer, this Agent, still under development, was a prize winner at the Warpspeed Internet Computer ecosystem hackathon in China.",
    "logo": "/img/showcase/pythonagent_logo.webp"
  },
  {
    "id": "icpulse",
    "name": "ICPulse",
    "display": "Normal",
    "website": "https://icpulse.io/",
    "twitter": "https://twitter.com/CrossChain_Labs/status/1626495037734285312?s=20",
    "github": "https://github.com/CrossChainLabs-ICP",
    "submittableId": 32418389,
    "tags": [
      "Tools / Infrastructure",
      "Analytics"
    ],
    "description": " ICPulse increases the transparency on ICP’s developer ecosystem by aggregating the activity data from GitHub and displaying visual metrics in an effective dashboard.",
    "usesInternetIdentity": false,
    "logo": "/img/showcase/icpulse_logo.svg",
    "screenshots": [
      "static/img/showcase/ICPulse_screenshot.jpg"
    ]
  },
  {
    "id": "sly",
    "name": "SLY",
    "display": "Normal",
    "website": "https://sly.ooo/",
    "twitter": "https://twitter.com/psychedelicDAO",
    "github": "https://github.com/psychedelic/sly",
    "tags": [
      "Tools / Infrastructure"
    ],
    "description": "SLY, developed by PsychedelicDAO, is a seamless Command Line Interface (CLI) for the Internet Computer. SLY is an open-source, and collaborative CLI - providing abstractions, templates, and tools to kick-start and speed up Internet Computer development.",
    "logo": "/img/showcase/sly_logo.svg"
  },
  {
    "id": "bitomni",
    "name": "Bitomni",
    "display": "Large",
    "website": "https://bitomni.io",
    "twitter": "https://x.com/Bitomni_Global",
    "tags": [
      "Bitcoin",
      "DeFi",
      "Chain Fusion"
    ],
    "description": "BTCFi-driven omnichain asset management protocol with built-in BTCFi DApps across multiple blockchains.",
    "usesInternetIdentity": true,
    "logo": "/img/showcase/bitomni_logo.svg",
    "screenshots": [
      "/img/showcase/bitomni_screenshot.png"
    ]
  },
  {
    "id": "polycrypt",
    "name": "PolyCrypt",
    "display": "Normal",
    "website": "https://perun.network",
    "twitter": "https://twitter.com/PolyCrypt_",
    "github": "https://github.com/perun-network/perun-icp-canister",
    "submittableId": 23715256,
    "tags": [
      "Tools / Infrastructure"
    ],
    "description": "We develop cryptographic decentralized off-chain solutions which tackle scalability challenges enabling mass adoption of blockchains.",
    "logo": "/img/showcase/polycrypt_logo.webp"
  },
  {
    "id": "codebase",
    "name": "CODEBASE",
    "display": "Normal",
    "website": "https://codebase.org/",
    "twitter": "https://twitter.com/CodebaseLabs",
    "github": "https://github.com/paulyoung/icfs",
    "tags": [
      "Tools / Infrastructure"
    ],
    "description": "Decentralized Git hosting and software collaboration, powered by permissionless protocols.",
    "logo": "/img/showcase/codebase_logo.webp"
  },
  {
    "id": "usergeek",
    "name": "Usergeek",
    "display": "Normal",
    "website": "https://usergeek.app/",
    "twitter": "https://twitter.com/theUSERGEEK",
    "github": "https://github.com/usergeek/usergeek-ic-js",
    "tags": [
      "Tools / Infrastructure",
      "Analytics"
    ],
    "description": "See your product main metrics, such as DAU, WAU, MAU, new users, retention, and usage frequency.",
    "usesInternetIdentity": true,
    "logo": "/img/showcase/usergeek_logo.webp"
  },
  {
    "id": "configeek",
    "name": "Configeek",
    "display": "Normal",
    "website": "https://configeek.app/",
    "twitter": "https://twitter.com/theUSERGEEK",
    "github": "https://github.com/usergeek/configeek-ic-js",
    "tags": [
      "Tools / Infrastructure",
      "Analytics"
    ],
    "description": "Change the appearance and behaviour of your product in real-time.",
    "usesInternetIdentity": true,
    "logo": "/img/showcase/configeek_logo.webp"
  },
  {
    "id": "ics",
    "name": "ICS",
    "display": "Normal",
    "website": "https://internetcomputerservices.com/",
    "tags": [
      "Tools / Infrastructure"
    ],
    "description": "Build scalable DApps on internet computer with ease. Build, manage, and ship dapps with just a few clicks",
    "usesInternetIdentity": false,
    "logo": "/img/showcase/ics_logo.webp"
  },
  {
    "id": "thewall",
    "name": "The Wall",
    "display": "Normal",
    "website": "https://rivyl-6aaaa-aaaaf-qaapq-cai.raw.ic0.app/",
    "github": "https://github.com/kristoferlund/ic-wall",
    "tags": [
      "Tools / Infrastructure"
    ],
    "description": "The Wall is a dapp built on the Internet Computer blockchain, which blends Ethereum's MetaMask authentication with the Internet Computer's native Internet Identity blockchain authentication system. This first example of ETH x ICP allows users to leave any message on the wall for all eternity.",
    "logo": "/img/showcase/thewall_logo.webp",
    "screenshots": [
      "/img/showcase/thewall_screenshot_0.webp"
    ]
  },
  {
    "id": "canister-store",
    "name": "Canister Store",
    "display": "Normal",
    "website": "https://canister.app",
    "twitter": "https://twitter.com/canister_app",
    "github": "https://github.com/canister-app",
    "youtube": "https://youtu.be/pFgVswCqzdk",
    "submittableId": 35750450,
    "tags": [
      "Tools / Infrastructure",
      "NFT",
      "Wallet",
      "Creator Economy"
    ],
    "description": "Canister Store is a groundbreaking platform that empowers developers/users in the Internet Computer ecosystem and beyond. With its innovative self-deploy feature, users can effortlessly access and deploy canisters, including pre-built images such as Tokens, NFTs, dapps, and various other tools.",
    "usesInternetIdentity": true,
    "logo": "/img/showcase/canister-store_logo.png"
  },
  {
    "id": "KongSwap",
    "name": "KongSwap",
    "display": "Large",
    "website": "https://www.kongswap.io/",
    "twitter": "https://x.com/kongswap",
    "tags": [
      "DeFi",
      "Chain Fusion"
    ],
    "description": "The one-stop token shop - Trade tokens across all chains with ease using KongSwap.",
    "usesInternetIdentity": true,
    "logo": "/img/showcase/kong_logo.png",
    "screenshots": [
      "/img/showcase/kongswap_screenshot.png"
    ]
  },
  {
    "id": "cyqlio",
    "name": "cyql.io",
    "display": "Normal",
    "website": "https://cyql.io/",
    "twitter": "https://twitter.com/cyqlio",
    "github": "https://github.com/tomkoom/cyql.io",
    "submittableId": 34615263,
    "tags": [
      "Tools / Infrastructure"
    ],
    "stats": "5,000+ users",
    "description": "cyql.io is a curated list of decentralized applications and projects built on the Internet Computer. The main goal of the project is to be a common place to explore projects, along with providing information about the NFT collections and upcoming events. ",
    "usesInternetIdentity": true,
    "logo": "/img/showcase/cyqlio_logo.svg"
  },
  {
    "id": "dank",
    "name": "Dank",
    "display": "Normal",
    "website": "https://dank.ooo/",
    "twitter": "https://twitter.com/psychedelicDAO",
    "tags": [
      "Tools / Infrastructure"
    ],
    "description": "Dank is the first Decentralized Bank built on the Internet Computer, developed by Fleek. Through a collection of Open Internet Services for users and developers, Dank makes cycles management seamless.",
    "logo": "/img/showcase/dank_logo.webp",
    "screenshots": [
      "/img/showcase/dank_screenshot_0.webp"
    ]
  },
  {
    "id": "icmojiorigins",
    "name": "ICmoji Origins",
    "display": "Normal",
    "website": "https://icmojis.com/",
    "tags": [
      "Gaming",
      "NFT",
      "Creator Economy"
    ],
    "description": "ICmoji Origins is an NFT-based multiplayer game built end-to-end onchain on the Internet Computer. The winner of the DSCVR Hackathon Season 2 features one of the first NFTs on the Internet Computer, ICMojis.",
    "usesInternetIdentity": false,
    "logo": "/img/showcase/icmojiorigins_logo.webp"
  },
  {
    "id": "dbox",
    "name": "Dbox",
    "display": "Normal",
    "website": "https://dbox.foundation/",
    "twitter": "https://twitter.com/DBOXFoundation?s=20&t=AlMLUWAfM1UU2f_mRzwqCg",
    "submittableId": 22737412,
    "tags": [
      "Tools / Infrastructure"
    ],
    "description": "The decentralized inbox built on Internet Computer",
    "usesInternetIdentity": true,
    "logo": "/img/showcase/dbox_logo.png"
  },
  {
    "id": "icpcoins",
    "name": "ICP Coins",
    "display": "Normal",
    "website": "https://icpcoins.com",
    "twitter": "https://x.com/ICPCoins",
    "github": "https://github.com/vvv-interactive/icpcoins",
    "tags": [
      "Tools / Infrastructure",
      "DeFi",
      "DAO",
      "Analytics"
    ],
    "stats": "1,000+ users",
    "description": "IC coins by market cap. Aggregates stats from all Internet Computer based DEXes. Price, Volume & liquidity score charts.",
    "usesInternetIdentity": false,
    "logo": "/img/showcase/icpcoins_logo.png",
    "screenshots": [
      "/img/showcase/icpcoins_screenshot_0.jpg"
    ]
  },
  {
    "id": "internetcomputerorgwebsite",
    "name": "ICP website",
    "display": "Normal",
    "website": "https://internetcomputer.org",
    "github": "https://github.com/dfinity/portal",
    "tags": [
      "Tools / Infrastructure"
    ],
    "description": "The website you're scrolling now, internetcomputer.org is itself a dapp hosted 100% on the Internet Computer - including images and videos.",
    "logo": "/img/showcase/internetcomputerorgwebsite_logo.webp"
  },
  {
    "id": "dgdg",
    "name": "DGDG",
    "display": "Normal",
    "website": "https://www.dgastonia.com/nfts/collections/",
    "tags": [
      "NFT",
      "Tools / Infrastructure",
      "Creator Economy"
    ],
    "description": "The most comprehensive browsing experience for NFTs. Browse any NFT collection on the Internet Computer, sort & filter by price or rarity, expose floors, and much more.",
    "usesInternetIdentity": false,
    "logo": "/img/showcase/dgdg_logo.webp"
  },
  {
    "id": "windowsic",
    "name": "Windows IC",
    "display": "Normal",
    "website": "https://3ix2y-naaaa-aaaad-qap6a-cai.raw.ic0.app/",
    "tags": [
      "Tools / Infrastructure"
    ],
    "description": "Windows IC is a React Dapp built on the Internet Computer. Mimicking what a chromebook can do, but for a mimic of the Windows Operating System, this decentralized desktop allows anyone to access some of their favorite programs from any browser.",
    "logo": "/img/showcase/windowsic_logo.webp",
    "screenshots": [
      "/img/showcase/windowsic_screenshot_0.webp"
    ]
  },
  {
    "id": "tipjar",
    "name": "Tipjar",
    "display": "Normal",
    "website": "https://tipjar.rocks",
    "github": "https://github.com/ninegua/tipjar",
    "tags": [
      "Tools / Infrastructure"
    ],
    "description": "A tool to donate cycles to canisters as well as keep them monitored.",
    "usesInternetIdentity": true,
    "logo": "/img/showcase/tipjar_logo.webp"
  },
  {
    "id": "welcomeintothemetaverse",
    "name": "Welcome Into the Metaverse",
    "display": "Normal",
    "website": "https://lc7ip-3iaaa-aaaah-aafva-cai.ic0.app/",
    "tags": [
      "Gaming"
    ],
    "description": "Prize winner of the DSCVR hackathon for the Internet Computer - this game brings digital community into a unified virtual space. Find anecdotes from founding ecosystem members, and go through a series of quests.",
    "logo": "/img/showcase/welcomeintothemetaverse_logo.webp",
    "screenshots": [
      "/img/showcase/welcomeintothemetaverse_screenshot_0.webp"
    ]
  },
  {
    "id": "reversi",
    "name": "Reversi",
    "display": "Normal",
    "website": "https://ivg37-qiaaa-aaaab-aaaga-cai.ic0.app/#!/play",
    "github": "https://github.com/ninegua/reversi",
    "tags": [
      "Gaming"
    ],
    "description": "Reversi is one of the first canister smart contracts deployed to the Internet Computer and is a completely decentralized multiplayer game. Play against a friend (or foe) in real-time, from any browser, anywhere in the world. ",
    "logo": "/img/showcase/reversi_logo.webp",
    "screenshots": [
      "/img/showcase/reversi_screenshot_0.webp"
    ]
  },
  {
    "id": "gooble",
    "name": "Goblin Studio",
    "display": "Normal",
    "website": "https://gooble.app/",
    "twitter": "https://twitter.com/vger_ic",
    "tags": [
      "SocialFi",
      "NFT",
      "Creator Economy"
    ],
    "stats": "4,000+ goblins",
    "description": "Onchain Goblin Maker, Goblin Translator & Goblintown Travel Companion.",
    "usesInternetIdentity": false,
    "logo": "/img/showcase/gooble_logo.webp",
    "screenshots": [
      "/img/showcase/gooble_screenshot.webp"
    ]
  },
  {
    "id": "football-god",
    "name": "FootballGod",
    "display": "Normal",
    "website": "https://43loz-3yaaa-aaaal-qbxrq-cai.ic0.app/",
    "twitter": "https://twitter.com/beadle1989",
    "tags": [
      "Gaming"
    ],
    "description": "A weekly sweepstake where players predict Premier League scores.",
    "usesInternetIdentity": true,
    "logo": "/img/showcase/football-god_logo.webp",
    "screenshots": [
      "/img/showcase/football-god_screenshot.webp"
    ]
  },
  {
    "id": "oneblock",
    "name": "One Block",
    "display": "Normal",
    "website": "https://oneblock.page/",
    "github": "https://github.com/ICEvent/OneBlock",
    "tags": [
      "Tools / Infrastructure"
    ],
    "description": "Public profile(links, bio, inbox...) for individual/organization",
    "usesInternetIdentity": true,
    "logo": "/img/showcase/oneblock.png"
  },
  {
    "id": "blocklist",
    "name": "Block List",
    "display": "Normal",
    "website": "https://vfclb-tyaaa-aaaap-aawna-cai.ic0.app/",
    "github": "https://github.com/ICEvent/Escrow",
    "tags": [
      "Tools / Infrastructure",
      "DeFi",
      "NFT",
      "Creator Economy"
    ],
    "description": "Open fleet market for P2P trading by leveraging open escrow service",
    "usesInternetIdentity": true,
    "logo": "/img/showcase/blocklist.png"
  },
  {
    "id": "dsign",
    "name": "DSign",
    "display": "Normal",
    "website": "https://dsign.ooo",
    "github": "https://github.com/cybrowl/dsign-components",
    "submittableId": 34425295,
    "tags": [
      "Tools / Infrastructure"
    ],
    "description": "Collaborative Product Design Innovation Hub",
    "usesInternetIdentity": true,
    "logo": "/img/showcase/dsign_logo.webp"
  },
  {
    "id": "metaforo-icp",
    "name": "Metaforo ICP deployment",
    "display": "Normal",
    "website": "https://can1.metaforo.io/",
    "twitter": "https://twitter.com/realmetaforo",
    "github": "https://github.com/metaforo/metaforo-icp",
    "youtube": "https://www.youtube.com/watch?v=d5zHu3D0SQQ",
    "submittableId": 35907100,
    "tags": [
      "SocialFi",
      "Creator Economy"
    ],
    "stats": "1,000+ users",
    "description": "Metaforo: a Web3 forum prioritizing decentralization, community ownership, and token-gated governance. By shifting the Front-End to IC, we boost reliability, security, and scalability, enabling a seamless user experience without intermediaries.",
    "usesInternetIdentity": true,
    "logo": "/img/showcase/metaforo-icp_logo.png",
    "screenshots": [
      "/img/showcase/metaforo-icp_screenshot_1.jpg",
      "/img/showcase/metaforo-icp_screenshot_2.jpg",
      "/img/showcase/metaforo-icp_screenshot_3.jpg"
    ]
  },
  {
    "id": "rakeoff",
    "name": "Rakeoff",
    "display": "Normal",
    "website": "https://rakeoff.io/",
    "twitter": "https://twitter.com/rakeoff_app",
    "github": "https://github.com/rakeoff-labs",
    "tags": [
      "DeFi",
      "Wallet"
    ],
    "stats": "$100k+ TVL",
    "description": "Rakeoff is a cryptocurrency staking rewards application built on the ICP blockchain. It offers an ICP wallet with simplified staking, real-time asset tracking, and a no-loss prize pool for staking rewards. Enhance your staking experience with achievement-based ICP bonuses, all within a compact, user-friendly application.",
    "usesInternetIdentity": true,
    "logo": "/img/showcase/rakeoff_logo.webp"
  },
  {
    "id": "chainsight",
    "name": "Chainsight",
    "display": "Large",
    "website": "https://chainsight.network",
    "twitter": "https://twitter.com/Chainsight_",
    "github": "https://github.com/horizonx-tech",
    "submittableId": 36057758,
    "tags": [
      "Tools / Infrastructure",
      "Ethereum",
      "Chain Fusion",
      "Analytics"
    ],
    "description": "An advanced on-chain data hub that aggregates data from various markets and makes it accessible on-chain.",
    "usesInternetIdentity": false,
    "logo": "/img/showcase/chainsight_logo.webp",
    "screenshots": [
      "/img/showcase/chainsight_screenshot.png"
    ]
  },
  {
    "id": "zcloak",
    "name": "zCloak Network",
    "display": "Large",
    "website": "https://zcloak.network/",
    "twitter": "https://twitter.com/zcloaknetwork",
    "tags": [
      "AI",
      "Tools / Infrastructure"
    ],
    "description": "Defend trust and privacy in the age of AI by offering rapid, cost-effective, and secure zero-knowledge proof verification services for blockchains.",
    "usesInternetIdentity": false,
    "logo": "/img/showcase/zCloak_logo.svg",
    "screenshots": [
      "/img/showcase/zcloak_screenshot.png"
    ]
  },
  {
    "id": "d-vote",
    "name": "D-VOTE",
    "display": "Normal",
    "website": "https://7y3zv-rqaaa-aaaag-abswa-cai.icp0.io",
    "github": "https://github.com/NewbMiao/dvote",
    "submittableId": 41368058,
    "tags": [
      "Tools / Infrastructure"
    ],
    "description": "Experience the transformative power of blockchain voting, where each vote becomes an immutable, transparent transaction on a decentralized network. This ensures tamper-resistant results, fostering trust and confidence in the integrity of the voting process.",
    "usesInternetIdentity": true,
    "logo": "/img/showcase/d-vote_logo.webp"
  },
  {
    "id": "evmonicp",
    "name": "EVM on ICP",
    "display": "Normal",
    "website": "https://fxa77-fiaaa-aaaae-aaana-cai.raw.ic0.app/evm/",
    "tags": [
      "Tools / Infrastructure",
      "Ethereum",
      "Chain Fusion"
    ],
    "description": "An Ethereum Virtual Machine (EVM) demo built and hosted on the Internet Computer blockchain. P.S. There is a hidden game in the demo. ",
    "logo": "/img/showcase/evmonicp_logo.webp"
  },
  {
    "id": "icpp-pro",
    "name": "icpp-pro",
    "display": "Normal",
    "website": "https://docs.icpp.world/",
    "twitter": "https://twitter.com/icpp_pro",
    "submittableId": 31439157,
    "tags": [
      "Tools / Infrastructure"
    ],
    "stats": "10,000 Downloads",
    "description": "C++ Canister Development Kit (CDK). Seamlessly develop, debug, test & deploy your C++ Canisters from Windows, Linux or Mac.",
    "usesInternetIdentity": false,
    "logo": "/img/showcase/icpp-logo.dracula-cyan.112x112.png"
  },
  {
    "id": "nftstudio",
    "name": "NFT Studio",
    "display": "Normal",
    "website": "https://7xw5z-uqaaa-aaaad-qaqcq-cai.raw.ic0.app/",
    "twitter": "https://x.com/NFTStudioPoland",
    "github": "https://github.com/NFTSTUDIOGDANSK",
<<<<<<< HEAD
    "tags": [
      "Metaverse",
      "NFT",
      "Tools / Infrastructure",
      "Creator Economy"
    ],
=======
    "tags": ["Metaverse", "NFT", "Tools / Infrastructure", "Creator Economy"],
>>>>>>> 1c946bb7
    "description": "NFT Studio is the first to develop 3D NFTs. This means that the NFTs themselves are living 3D code, as opposed to a .GIF recording of a 3D rendered image. This is only possible thanks to the ICP blockchain as NFTs can run code, not just link to an image. NFT Studio has had features in major media for the 3D NFT minting tools that are being built for global creators.",
    "logo": "/img/showcase/nftstudio_logo.webp"
  },
  {
    "id": "nacdb-database",
    "name": "NacDB",
    "display": "Normal",
    "website": "https://github.com/vporton/NacDB",
    "twitter": "https://twitter.com/NacDB_Database",
    "github": "https://github.com/vporton/NacDB",
    "tags": [
      "Tools / Infrastructure"
    ],
    "description": "A distributed database that allows seamless scanning of items, because it is split into small databases, each fitting in a canister.",
    "usesInternetIdentity": false,
    "logo": "/img/showcase/nacdb-database_logo.webp"
  },
  {
    "id": "fleek",
    "name": "Fleek",
    "display": "Normal",
    "website": "https://fleek.co/",
    "twitter": "https://x.com/fleek",
    "github": "https://github.com/fleek-platform",
<<<<<<< HEAD
    "tags": [
      "Tools / Infrastructure"
    ],
    "stats": "1,000+ websites",
=======
    "tags": ["Tools / Infrastructure"],
>>>>>>> 1c946bb7
    "description": "Fleek brings decentralized web-hosting to the Internet Computer. With thousands of webpages deployed, Fleek enables anyone to deploy their content on Web3.0",
    "usesInternetIdentity": false,
    "logo": "/img/showcase/fleek_logo.webp",
    "screenshots": [
      "/img/showcase/fleek_screenshot_0.webp"
    ]
  },
  {
    "id": "ichub",
    "name": "IC HUB",
    "display": "Normal",
    "website": "https://md7ke-jyaaa-aaaak-qbrya-cai.ic0.app/",
    "tags": [
      "SocialFi",
      "Creator Economy"
    ],
    "stats": "50+ Projects",
    "description": "Welcome to IC Hub! Your dapp for connecting with friends, chatting, joining groups, and managing tokens & NFTs. For developers, register your projects easily without seeking permission. Empowering you to connect, transact, and build in a user-friendly ecosystem.",
    "usesInternetIdentity": true,
    "logo": "/img/showcase/ichub_logo.png",
    "screenshots": [
      "/img/showcase/ichub_screenshot_0.jpeg",
      "/img/showcase/ichub_screenshot_1.jpeg",
      "/img/showcase/ichub_screenshot_2.jpeg"
    ]
  },
  {
    "id": "hashkeydid",
    "name": "HashKey DID",
    "display": "Normal",
    "website": "http://icp.hashkey.id",
    "twitter": "https://twitter.com/HashKeyDID",
    "github": "https://github.com/hashkeydid/hashkeydid-icp",
    "tags": [
      "SocialFi",
      "Creator Economy"
    ],
    "stats": "1,200,000 users, 3,200,000 Credentials, 30 Eco-members",
    "description": "The uniquely-designed DID is your passport in web3. Your data and assets will be connected to HashKey DID and your private information will be kept in your own hands.",
    "usesInternetIdentity": false,
    "logo": "/img/showcase/hashkeydid_logo.svg"
  },
  {
    "id": "nnsdao",
    "name": "NnsDAO Protocol",
    "display": "Normal",
    "website": "https://www.nnsdao.org/",
    "twitter": "https://twitter.com/nnsdaos",
    "github": "https://github.com/NnsDao",
    "submittableId": 27384913,
    "tags": [
      "DAO",
      "Tools / Infrastructure",
      "Metaverse",
      "Creator Economy"
    ],
    "description": "The boundaryless autonomous organization.",
    "usesInternetIdentity": false,
    "logo": "/img/showcase/nnsdao_logo.png"
  },
  {
    "id": "ICpodcast",
    "name": "ICpodcast",
    "display": "Normal",
    "website": "https://looncast.com/",
    "twitter": "https://twitter.com/Looncasts",
    "github": "https://github.com/NnsDao/podcast-fe",
    "submittableId": 33308492,
    "tags": [
      "NFT",
      "SocialFi",
      "Creator Economy"
    ],
    "stats": "10+ Podcaster",
    "description": "The Decentralized Podcast Protocol for Creators on the IC.",
    "usesInternetIdentity": false,
    "logo": "/img/showcase/icpodcast_logo.png"
  },
  {
    "id": "motokopilot",
    "name": "MotokoPilot",
    "display": "Normal",
    "website": "https://d7dm6-sqaaa-aaaag-qcgma-cai.icp0.io/",
    "twitter": "https://twitter.com/icpcsnft",
    "github": "https://github.com/icpcs/motokopilot-vscode",
    "youtube": "https://www.youtube.com/@ICPCS",
    "submittableId": 35960849,
    "tags": [
      "Tools / Infrastructure"
    ],
    "stats": "10,000+ lines of training data",
    "description": "MotokoPilot is an AI-driven tool designed to streamline code completion, documentation, and debugging in Motoko. It simplifies the process for newcomers to Motoko development while enabling seasoned developers to write code with greater speed and efficiency.",
    "usesInternetIdentity": true,
    "logo": "/img/showcase/motokopilot_logo.png",
    "screenshots": [
      "/img/showcase/motokopilot_screenshot.jpg"
    ]
  },
  {
    "id": "agorapp",
    "name": "AgorApp",
    "display": "Normal",
    "website": "https://agorapp.dev/",
    "twitter": "https://twitter.com/agorappDAO",
    "github": "https://github.com/agorapp-dao/",
    "submittableId": 35783156,
    "tags": [
      "Tools / Infrastructure",
      "NFT",
      "Creator Economy"
    ],
    "stats": "600+ users",
    "description": "AgorApp is a Codecademy-style interactive coding environment where users can learn to develop smart contracts on ICP and, then, test their skills by participating in web3 CTFs and smart contract optimization contests.",
    "usesInternetIdentity": false,
    "logo": "/img/showcase/agorapp-logo-small.svg"
  },
  {
    "id": "zondax_unreal",
    "name": "Zondax Unreal",
    "display": "Large",
    "website": "https://zondax.ch/",
    "twitter": "https://twitter.com/_zondax_",
    "github": "https://github.com/Zondax/icp-client-cpp",
    "youtube": "https://www.youtube.com/watch?v=wdjql_lmooE",
    "tags": [
      "Tools / Infrastructure",
      "Metaverse",
      "Gaming",
      "Creator Economy"
    ],
    "description": "Enabling game developer communities to integrate their C++ native projects with the IC interface onchain, using our wrapper for seamless interaction. Easy deployment using Unreal Engine, or other C++ native projects. Our mission is to bridge the gap, enhancing IC's accessibility and inviting a broader community of creators. Using Zondax Unreal, game devs can fully unlock IC's potential. ",
    "usesInternetIdentity": false,
    "logo": "/img/showcase/zondax-unreal_logo.webp",
    "screenshots": [
      "/img/showcase/zondax-unreal_screenshot_0.webp"
    ]
  },
  {
    "id": "pluto",
    "name": "Pluto",
    "display": "Normal",
    "website": "https://t5mcf-cqaaa-aaaag-qcjna-cai.raw.icp0.io/",
    "github": "https://github.com/pu0238/pluto",
    "submittableId": 36517192,
    "tags": [
      "Tools / Infrastructure"
    ],
    "description": "Pluton is an HTTP router implemented on the Internet Computer to facilitate working with HTTP. This router is a framework that allows you to write REST API applications on the blockchain in almost the same way as in Web 2",
    "usesInternetIdentity": false,
    "logo": "/img/showcase/pluto_logo.webp"
  },
  {
    "id": "motoko-book",
    "name": "The Motoko Programming Language Book",
    "display": "Normal",
    "github": "https://github.com/Web3NL/motoko-book",
    "youtube": "https://www.youtube.com/watch?v=FktYj4UgBKU",
    "submittableId": 34608505,
    "tags": [
      "Tools / Infrastructure"
    ],
    "stats": "100 monthly users",
    "description": "This book guides beginners into the world of Web3 programming in Motoko on the Internet Computer. It covers a broad range of concepts from the very basics to advanced async programming.",
    "usesInternetIdentity": false,
    "logo": "/img/showcase/motoko-book_logo.png"
  },
  {
    "id": "infinitinote",
    "name": "InfinitiNote",
    "display": "Normal",
    "website": "https://jqajc-hiaaa-aaaak-qck5a-cai.icp0.io/#/",
    "github": "https://github.com/hafezrouzati/infinitinote",
    "youtube": "https://www.youtube.com/watch?v=XTDznhHdeOE",
    "submittableId": 32966927,
    "tags": [
      "Tools / Infrastructure"
    ],
    "description": "InfinitiNote is an ICP-based AI-enabled Note taking application, that allows users to create Notebooks, store Notes, and collaboratively edit in real-time with the capability for file uploads and enhanced by LLAMA AI.",
    "usesInternetIdentity": false,
    "logo": "/img/showcase/in_logo.jpg"
  },
  {
    "id": "nobleblocks",
    "name": "NOBLEBLOCKS",
    "display": "Normal",
    "website": "https://www.nobleblocks.com",
    "twitter": "https://twitter.com/nobleblocks",
    "submittableId": 36650737,
    "tags": [
      "SocialFi",
      "Tools / Infrastructure",
      "Creator Economy"
    ],
    "description": "NobleBlocks, a DeSci project, aims to reshape scientific publishing using the Internet Computer's decentralized technology. We focus on fair and transparent reviewing and editing processes, guided by community-led DAOs. Our objective is to make scientific research more efficient and easily accessible to all.",
    "usesInternetIdentity": true,
    "logo": "/img/showcase/nobleblocks_logo.webp"
  },
  {
    "id": "john-dao",
    "name": "John Dao",
    "display": "Normal",
    "website": "https://johndao.gg",
    "twitter": "https://twitter.com/JohnDao_gg",
    "submittableId": 35119262,
    "tags": [
      "SocialFi",
      "DAO",
      "Creator Economy"
    ],
    "stats": "25.000+ views",
    "description": "John Dao is community community-controlled twitter/X account. You can post tweet proposals and vote on what the next tweet should be. If your tweet wins you get paid with ICP!",
    "usesInternetIdentity": true,
    "logo": "/img/showcase/john-dao_logo.webp"
  },
  {
    "id": "ava",
    "name": "aVa",
    "display": "Normal",
    "website": "https://ksayv-myaaa-aaaan-qedxq-cai.icp0.io",
    "twitter": "https://twitter.com/ava_projects?t=-ZSMuS6rJLoUucHWynaLeg&s=09",
    "github": "https://github.com/ava-vs",
    "youtube": "https://www.youtube.com/@aVa_Verification",
    "submittableId": 41404317,
    "tags": [
      "Tools / Infrastructure"
    ],
    "description": "aVa: Action-Based Decentralized Reputation Landscape.\\nEach step you take alters the collective reputation of projects, services, products, or individuals, all within a transparent and decentralized setting.\\nImmerse in projects using Internet Identity, and observe your reputation escalate in tandem with your accomplishments.",
    "usesInternetIdentity": true,
    "logo": "/img/showcase/ava_logo.webp"
  },
  {
    "id": "open-internet-metaverse",
    "name": "Open Internet Metaverse",
    "display": "Normal",
    "website": "https://vdfyi-uaaaa-aaaai-acptq-cai.ic0.app",
    "github": "https://github.com/Bebb-Protocol-and-Apps/PWS",
    "tags": [
      "Tools / Infrastructure",
      "Metaverse",
      "Creator Economy"
    ],
    "description": "OIM is the 1st Onchain 3D-Web. It allows you to create virtual spaces and host them like Websites on the Internet Computer - everything in 3D. You can include 3D objects, images, videos, and more in your spaces and thus make it your home on the 3D Web. By linking to others' spaces, you can create your personal virtual neighborhood in the \"Metaverse\" (aka Internet).",
    "usesInternetIdentity": true,
    "logo": "/img/showcase/open-internet-metaverse_logo.webp",
    "video": "/img/showcase/open-internet-metaverse_video.mp4"
  },
  {
    "id": "Faceless",
    "name": "Faceless Project",
    "display": "Normal",
    "website": "https://faceless.live/",
    "twitter": "https://twitter.com/Faceless_Proj",
    "github": "https://github.com/HeisenbergLin22/faceless_delivery_May",
    "youtube": "https://youtu.be/pFgVswCqzdk",
    "submittableId": 35639090,
    "tags": [
      "Tools / Infrastructure",
      "SocialFi",
      "Enterprise",
      "Creator Economy"
    ],
    "description": "Faceless provides a cross-platform private payment system based on human-readable identifiers in the IC ecosystem. It brings regulation-compliant financial services to users while still preserving users' privacy.",
    "usesInternetIdentity": true,
    "logo": "/img/showcase/faceless_logo.png"
  },
  {
    "id": "bravo-app",
    "name": "221Bravo App",
    "display": "Normal",
    "website": "https://221Bravo.app",
    "twitter": "https://twitter.com/221BravoApp",
    "submittableId": 36556639,
    "tags": [
      "NFT",
      "Tools / Infrastructure",
      "DeFi",
      "Creator Economy"
    ],
    "stats": "1,024 members",
    "description": "Home for ICP Data-Detectives. Token Stats, Visual Explorer, Account Searching and more.",
    "usesInternetIdentity": false,
    "logo": "/img/showcase/bravo-app_logo.webp"
  },
  {
    "id": "dflow",
    "name": "dFlow",
    "display": "Normal",
    "website": "https://dcentra.io/dflow",
    "youtube": "https://youtu.be/Ik9FSpgHREw?t=139",
    "submittableId": 26384395,
    "tags": [
      "Tools / Infrastructure",
      "DeFi",
      "DAO",
      "SocialFi",
      "Enterprise",
      "Creator Economy"
    ],
    "description": "BPMN workflows on ICP. Automate interactions between organizations. Build user forms, define scriptable decisions, schedule payments and more.",
    "usesInternetIdentity": true,
    "logo": "/img/showcase/dflow_logo.png",
    "video": "https://youtu.be/Ik9FSpgHREw?t=139"
  },
  {
    "id": "doocoins",
    "name": "DooCoins",
    "display": "Normal",
    "website": "https://www.doo.co",
    "twitter": "https://twitter.com/DooCoins",
    "github": "https://github.com/jakepeg/doocoins-pwa",
    "youtube": "https://www.youtube.com/watch?v=erIM8kGC7iU&ab_channel=DooCoins",
    "submittableId": 20511180,
    "tags": [
      "SocialFi",
      "Creator Economy"
    ],
    "description": "Reward your kids with DooCoins for their good behaviour, completing chores, and personal achievements.\\n",
    "usesInternetIdentity": true,
    "logo": "/img/showcase/doocoins_logo.webp"
  },
  {
    "id": "ic-websocket",
    "name": "IC WebSocket",
    "display": "Normal",
    "website": "https://demo.icws.io",
    "twitter": "https://twitter.com/ic_websocket",
    "github": "https://github.com/omnia-network/ic-websocket-gateway",
    "youtube": "https://www.youtube.com/@omnianetwork2947",
    "submittableId": 43839848,
    "tags": [
      "Tools / Infrastructure"
    ],
    "description": "IC WebSocket enables you to establish a WebSocket connection between your canister and any client, such as the user browsers. Finally, you can send updates to your users directly from the canister!",
    "usesInternetIdentity": true,
    "logo": "/img/showcase/ic-websocket_logo.webp"
  },
  {
    "id": "fpdao",
    "name": "Flower Power DAO",
    "display": "Normal",
    "website": "https://fpdao.app",
    "twitter": "https://twitter.com/btcflower",
    "github": "https://github.com/flowerpowerdao/",
    "tags": [
      "NFT",
      "DAO",
      "Creator Economy"
    ],
    "description": "An NFT Trilogy and community-curated garden inspired by the French Artist, Ludo.",
    "usesInternetIdentity": true,
    "logo": "/img/showcase/fpdao_logo.png"
  },
  {
    "id": "verity",
    "name": "Verity",
    "display": "Normal",
    "website": "https://go.usher.so/ccamp",
    "twitter": "https://twitter.com/usher_web3",
    "github": "https://github.com/usherlabs/verity-dp",
    "youtube": "https://www.youtube.com/@usher_web3",
    "submittableId": 45961889,
    "tags": [
      "Bitcoin",
      "Tools / Infrastructure",
      "DeFi",
      "Chain Fusion"
    ],
    "description": "Verity (formerly CCAMP) is a server-side zkTLS protocol designed for creating verifiable data pipelines. It enhances the Internet Computer (IC) as a co-processor, reducing the cost of data sourcing for indexing and processing.",
    "usesInternetIdentity": false,
    "logo": "/img/showcase/ccamp_logo.webp"
  },
  {
    "id": "isotopic-game-store",
    "name": "Isotopic Game Store",
    "display": "Normal",
    "website": "https://isotopic.io/game-store",
    "twitter": "https://twitter.com/isotopic12",
    "github": "https://github.com/IsotopicIO/icp-store",
    "youtube": "https://www.youtube.com/channel/UCrCMtg7PhCHX1tKpw5NIU7g",
    "submittableId": 44034269,
    "tags": [
      "NFT",
      "Gaming",
      "Creator Economy"
    ],
    "description": "A new, Open and Cross-Platform Game Store, where games become ownable assets that can be traded, lent, resold, or otherwise repurposed. Find unlimited games that can be browsed, downloaded, and played, on the Isotopic Game Store.",
    "usesInternetIdentity": false,
    "logo": "/img/showcase/isotopic-game-store_logo.webp"
  },
  {
    "id": "inheritx",
    "name": "InheritX",
    "display": "Normal",
    "website": "https://inherit-x.vercel.app/",
    "twitter": "https://twitter.com/icpdelta",
    "youtube": "https://www.youtube.com/@inheritX_0101",
    "submittableId": 41410724,
    "tags": [
      "Bitcoin",
      "DeFi",
      "Chain Fusion"
    ],
    "description": "InheritX is a blockchain-based application developed on Internet Computer (ICP) that allows users to create a digital will and bequeath their assets to designated beneficiaries in the event of their death.",
    "usesInternetIdentity": false,
    "logo": "/img/showcase/inheritx_logo.webp",
    "video": "https://www.youtube.com/watch?v=S-VYBLeOoA0"
  },
  {
    "id": "icp-explorer",
    "name": "ICP Explorer",
    "display": "Normal",
    "website": "https://icp.footprint.network/",
    "tags": [
      "Tools / Infrastructure",
      "Analytics"
    ],
    "stats": "1000 users",
    "description": "ICP Explorer is a Block Explorer and Analytics Platform for Internet Computer, a decentralized smart contracts platform.",
    "usesInternetIdentity": false,
    "logo": "/img/showcase/icp-explorer_logo.webp"
  },
  {
    "id": "icpsig",
    "name": "ICPsig",
    "display": "Normal",
    "website": "https://icpsig.in/",
    "twitter": "https://twitter.com/premiurly",
    "submittableId": 41506799,
    "tags": [
      "Wallet",
      "Bitcoin",
      "DAO",
      "Chain Fusion"
    ],
    "description": "ICPsig is multisig dapp for internet computer. ICPsig allows multiple principals to control funds in one address.",
    "usesInternetIdentity": true,
    "logo": "/img/showcase/icpsig_logo.png"
  },
  {
    "id": "bitbasel-art-marketplace",
    "name": "BitBasel Art Marketplace",
    "display": "Normal",
    "website": "https://bitbasel.com/",
    "twitter": "https://twitter.com/bitbaselart?ref_src=twsrc%5Egoogle%7Ctwcamp%5Eserp%7Ctwgr%5Eauthor",
    "github": "https://github.com/BitBasel",
    "submittableId": 41349769,
    "tags": [
      "Bitcoin",
      "NFT",
      "Chain Fusion",
      "Creator Economy"
    ],
    "stats": "100+ artworks",
    "description": "A curated marketplace for buying and selling digital artwork. Built on the Internet Computer leveraging the Bitcoin Ordinals Protocol",
    "usesInternetIdentity": false,
    "logo": "/img/showcase/bitbasel-art-marketplace_logo.webp"
  },
  {
    "id": "hobbi",
    "name": "Hobbi",
    "display": "Normal",
    "website": "https://hobbi.me",
    "github": "https://github.com/Zona-Tres/Hobbi/",
    "submittableId": 36099620,
    "tags": [
      "SocialFi",
      "NFT",
      "Creator Economy"
    ],
    "stats": "100% on chain",
    "description": "With Hobbi, you can create a profile and record all the multimedia content you consume. Whether it's a movie, a book, or even a video game, register and share your profile with whomever you want.",
    "usesInternetIdentity": true,
    "logo": "/img/showcase/hobbi_logo.svg"
  },
  {
    "id": "loka",
    "name": "Loka",
    "display": "Normal",
    "website": "https://lokamining.com",
    "twitter": "https://twitter.com/lokamining",
    "github": "https://github.com/lokaverse",
    "submittableId": 43890593,
    "tags": [
      "Bitcoin",
      "Tools / Infrastructure",
      "DeFi",
      "Chain Fusion"
    ],
    "stats": "100+ users, 10+ global miners",
    "description": "Loka is a platform that enables retail investors to acquire BTC at better than market prices through co-investing with Bitcoin miners. The arrangement is based on a trustless non-custodial escrow solution, which eliminates any exposure to centralized party risk.",
    "usesInternetIdentity": false,
    "logo": "/img/showcase/loka_icon.png"
  },
  {
    "id": "icrouter",
    "name": "icRouter",
    "display": "Normal",
    "website": "https://iclight.io/account",
    "twitter": "https://twitter.com/ICLighthouse",
    "github": "https://github.com/iclighthouse/icRouter",
    "youtube": "https://youtu.be/Z92o1oCH598",
    "submittableId": 41203767,
    "tags": [
      "Bitcoin",
      "Ethereum",
      "DeFi",
      "Chain Fusion"
    ],
    "description": "icRouter is a cross-chain network of assets based on threshold signature technology, with no off-chain bridges, supporting Bitcoin, IC, and EVM networks (e.g., Ethereum).",
    "usesInternetIdentity": true,
    "logo": "/img/showcase/icrouter_logo.webp"
  },
  {
    "id": "bitfinitywallet",
    "name": "Bitfinity Wallet",
    "display": "Large",
    "website": "https://wallet.infinityswap.one/",
    "tags": [
      "Wallet",
      "Bitcoin",
      "Ethereum",
      "Chain Fusion"
    ],
    "description": "The Bitfinity Wallet is a multi-chain wallet built and open-sourced by InfinitySwap. It is a browser extension that allows you to store and transfer your BTC, ICP, SNS-1, NFT, and other tokens - as well as log into Internet Computer dapps with a single click. The InfinitySwap Wallet also supports Internet Identity, the powerful authentication framework provided by the Internet Computer.",
    "logo": "/img/showcase/bitfinitywallet_logo.webp",
    "screenshots": [
      "/img/showcase/bitfinitywallet_screenshot.webp"
    ]
  },
  {
    "id": "vault-k8s",
    "name": "Vault k8s Canister",
    "display": "Normal",
    "website": "https://github.com/Zondax/vault-k8s-canister",
    "twitter": "https://twitter.com/_zondax_",
    "github": "https://github.com/Zondax/vault-k8s-canister",
    "youtube": "https://youtu.be/99MahI1SO7c",
    "submittableId": 40715473,
    "tags": [
      "Tools / Infrastructure"
    ],
    "stats": "100% on chain ACL",
    "description": "POC of a decentralized secret management solution that leverages Internet Computer (IC) technology. It aims to provide a means for services to share secrets in a flexible, transparent, and secure way. It simplifies the flow of secret management between consumers in the cluster as well as rotate secrets based on config for added security.",
    "usesInternetIdentity": false,
    "logo": "/img/showcase/zondax-logo.svg",
    "screenshots": [
      "/img/showcase/vault-k8s.jpg"
    ]
  },
  {
    "id": "ubin",
    "name": "ubin",
    "display": "Normal",
    "website": "https://h3cjw-syaaa-aaaam-qbbia-cai.ic0.app/",
    "tags": [
      "Tools / Infrastructure"
    ],
    "description": "Allows you to seamlessly launch your file storage smart contracts on ICP and interact with them via a file explorer in the browser.",
    "usesInternetIdentity": true,
    "logo": "/img/showcase/asset-app_logo.png",
    "screenshots": [
      "/img/showcase/asset-app.jpg"
    ]
  },
  {
    "id": "Outank NFT Rarity",
    "name": "Outrank",
    "display": "Normal",
    "website": "https://www.outrank.io",
    "twitter": "https://twitter.com/OutRankNFT",
    "github": "https://github.com/OutRankNFT",
    "youtube": "https://youtu.be/N8ap_FPNQv8",
    "submittableId": 35224577,
    "tags": [
      "NFT",
      "Tools / Infrastructure",
      "Creator Economy"
    ],
    "description": "Open-source code, onchain rarity calculator, and empirical research to allow users to better understand NFT rarity",
    "usesInternetIdentity": false,
    "logo": "/img/showcase/Outrank_logo.jpg"
  },
  {
    "id": "ic-mind-body-canister",
    "name": "user controlled mind and body canister",
    "display": "Normal",
    "website": "https://github.com/blueberryxtech/ic-mind-body-canister",
    "github": "https://github.com/blueberryxtech/ic-mind-body-canister",
    "submittableId": 44190088,
    "tags": [
      "Tools / Infrastructure"
    ],
    "description": "POC of a decentralized mind and body data management tooling that leverages Internet Computer (IC) technology. This POC provides methods and interface to submit HTTP Outcall requests to a proxy API that interfaces with a Firebase FIrestore database. It provides an example front end react application that interacts with a motoko backend.",
    "usesInternetIdentity": false,
    "logo": "/img/showcase/ic-mind-body-canister.png"
  },
  {
    "id": "icgpt",
    "name": "icgpt",
    "display": "Normal",
    "website": "https://icgpt.icpp.world/",
    "twitter": "https://twitter.com/icpp_pro",
    "github": "https://github.com/icppWorld/icgpt",
    "youtube": "https://youtu.be/2DhTpYrs-f0",
    "submittableId": 43877997,
    "tags": [
      "Tools / Infrastructure",
      "AI"
    ],
    "description": "A chat app that uses Qwen2.5-instruct LLM with 0.5 billion parameters, the largest LLM currently live on ICP.",
    "usesInternetIdentity": true,
    "logo": "/img/showcase/icpp-logo.dracula-cyan.112x112.png"
  },
  {
    "id": "ping",
    "name": "Ping",
    "display": "Normal",
    "website": "https://h7jna-pqaaa-aaaak-afgiq-cai.icp0.io/",
    "twitter": "https://twitter.com/quezarHQ",
    "github": "https://github.com/QuezarHQ/pingICP",
    "submittableId": 41431540,
    "tags": [
      "Tools / Infrastructure"
    ],
    "stats": "5 and counting!",
    "description": "Ping is a notification service that boosts ecosystem engagement by creating a direct communication channel between dapp developers and their respective users.",
    "usesInternetIdentity": true,
    "logo": "/img/showcase/ping_logo.webp"
  },
  {
    "id": "alphaday",
    "name": "Alphaday",
    "display": "Normal",
    "website": "https://app.alphaday.com/b/dfinity/",
    "twitter": "https://twitter.com/AlphadayHQ ",
    "github": "https://github.com/AlphadayHQ ",
    "youtube": "https://www.youtube.com/watch?v=ThCd_W3rK_8 ",
    "submittableId": 34117398,
    "tags": [
      "SocialFi",
      "Tools / Infrastructure",
      "Creator Economy",
      "Analytics"
    ],
    "stats": "15,000+ Active Users",
    "description": "Alphaday is a powerful crypto workflow aggregator that pulls in news, onchain data, social media, web3 services and much more into one customizable UI.",
    "usesInternetIdentity": false,
    "logo": "/img/showcase/Alphaday_logo.png"
  },
  {
    "id": "Metaversity",
    "name": "Metaversity1",
    "display": "Normal",
    "website": "https://sunshineluyao.github.io/icp-nns/",
    "twitter": "https://twitter.com/sunshineluyao",
    "github": "https://github.com/sunshineluyao/icp-nns",
    "youtube": "https://youtu.be/_Oftr6GrokY",
    "submittableId": 34624410,
    "tags": [
      "AI",
      "Tools / Infrastructure",
      "DAO"
    ],
    "stats": "Web3 for All",
    "description": "Advancing Web3 literacy and diversity with a streamlined data pipeline, integrating robust databases, interactive visualizations, and accessible open-source tools.",
    "usesInternetIdentity": false,
    "logo": "/img/showcase/Metaversity_logo.webp"
  },
  {
    "id": "datanome",
    "name": "Datanome",
    "display": "Normal",
    "website": "https://app.datanome.com",
    "twitter": "https://twitter.com/datanomeproject",
    "github": "https://github.com/datanomeproject",
    "submittableId": 39687036,
    "tags": [
      "NFT",
      "DeFi",
      "Creator Economy"
    ],
    "stats": "Alpha phase",
    "description": "Datanome is a decentralized data platform aimed at simplifying the buying, selling, and working with data. It is essentially a decentralized version of Snowflake with a simplified version of Deepnote on top.",
    "usesInternetIdentity": false,
    "logo": "/img/showcase/datanome-logo.png"
  },
  {
    "id": "glue",
    "name": "glue",
    "display": "Normal",
    "website": "https://github.com/glue-org",
    "twitter": "https://twitter.com/glue_org",
    "github": "https://github.com/glue-org",
    "submittableId": 28043953,
    "tags": [
      "NFT",
      "Tools / Infrastructure",
      "DAO",
      "Creator Economy"
    ],
    "stats": "9000+ users",
    "description": "An easy-to-use solution for community leaders and members to perform holder verification of NFTs and tokens on Discord.",
    "usesInternetIdentity": false,
    "logo": "/img/showcase/glue_logo.webp"
  },
  {
    "id": "ICSoccerWorld",
    "name": "ICSoccerWorld",
    "display": "Normal",
    "website": "https://gb4ri-5yaaa-aaaal-ac3hq-cai.raw.icp0.io/",
    "twitter": "https://twitter.com/ICSoccerWorld",
    "github": "https://github.com/ktimam/ICSimpleSoccer",
    "submittableId": 44414655,
    "tags": [
      "NFT",
      "Metaverse",
      "Gaming",
      "AI",
      "Creator Economy"
    ],
    "description": "Soccer simulation built for ICP using ICPP. Based on code sample from book \"AI Game Programming by Example\". Demo is built in C++ and uses Jolt physics Engine.",
    "usesInternetIdentity": false,
    "logo": "/img/showcase/ICSoccerWorld.png"
  },
  {
    "id": "mapz",
    "name": "Mapz",
    "display": "Normal",
    "website": "https://onzmk-taaaa-aaaal-acw4a-cai.icp0.io/",
    "twitter": "https://twitter.com/Mapzlive",
    "github": "https://github.com/nbelthan/Mapz-navigator",
    "submittableId": 43548962,
    "tags": [
      "NFT",
      "Creator Economy"
    ],
    "stats": "3000+ users",
    "description": "Transforming EV Charging Access with a Community-Driven, Blockchain-Enabled Platform",
    "usesInternetIdentity": false,
    "logo": "/img/showcase/Mapz_logo.png"
  },
  {
    "id": "IcpKit",
    "name": "IcpKit",
    "display": "Normal",
    "website": "https://github.com/kosta-bity/IcpKit",
    "twitter": "https://twitter.com/kosta__g/status/1752691646150455584",
    "github": "https://github.com/kosta-bity/IcpKit",
    "youtube": "https://youtu.be/vavGeUkNF8g",
    "submittableId": 40467179,
    "tags": [
      "Wallet",
      "Tools / Infrastructure"
    ],
    "stats": "1 iOS app",
    "description": "A comprehensive iOS package for writing mobile applications that interact with the Internet Computer Protocol (ICP), written in Swift. IcpKit aims at facilitating the interaction between iOS apps and the ICP blockchain.",
    "usesInternetIdentity": false,
    "logo": "/img/showcase/icpkit_logo.png"
  },
  {
    "id": "dragon-eyes",
    "name": "🐲 Dragon Eyes 👀",
    "display": "Normal",
    "website": "https://icdragon.xyz/",
    "twitter": "https://twitter.com/icdragoneyes",
    "github": "https://github.com/icdragoneyes/dragon_canister",
    "tags": [
      "Gaming"
    ],
    "stats": "1500+ transactions",
    "description": "Provably fair dice rolling game as a testament that randomness can be obtained onchain",
    "usesInternetIdentity": false,
    "logo": "/img/showcase/icdragon_logo.png"
  },
  {
    "id": "relinkdxyz",
    "name": "{r}elinkd",
    "display": "Normal",
    "website": "https://relinkd.xyz/",
    "twitter": "https://twitter.com/relinkdxyz",
    "github": "https://github.com/relinkd",
    "tags": [
      "Tools / Infrastructure",
      "SocialFi",
      "Creator Economy"
    ],
    "stats": "1000 users",
    "description": "Digital identity + scores protocol and dapp. We're building a decentralized identity protocol, aggregating onchain and off-chain credentials into the scores for creating trustworthy self-sovereign identity and personal brand profiles.",
    "usesInternetIdentity": false,
    "logo": "/img/showcase/relinkdxyz.png"
  },
  {
    "id": "ic_siwe",
    "name": "ic_siwe (Sign-In with Ethereum)",
    "display": "Normal",
    "website": "https://github.com/kristoferlund/ic-siwe",
    "github": "https://github.com/kristoferlund/ic-siwe",
    "submittableId": 44265779,
    "tags": [
      "Tools / Infrastructure",
      "Ethereum",
      "Chain Fusion"
    ],
    "description": "Rust support library and canister to enable Ethereum users to easily sign in to the Internet Computer. ic_siwe enhances the interoperability between Ethereum and the Internet Computer platform, enabling developers to build applications that leverage the strengths of both platforms.",
    "usesInternetIdentity": false,
    "logo": "/img/showcase/ic_siwe_logo.png",
    "screenshots": [
      "/img/showcase/ic_siwe_screenshot.png"
    ]
  },
  {
    "id": "virtuaseal",
    "name": "Virtuaseal",
    "display": "Normal",
    "website": "https://p3cwv-2aaaa-aaaap-abwba-cai.icp0.io/",
    "twitter": "https://twitter.com/kovachtech",
    "github": "https://github.com/KovachTechnologies/ICP-VirtuaSeal/",
    "submittableId": 44337954,
    "tags": [
      "Tools / Infrastructure"
    ],
    "description": "An application that will allow users to submit information to and sign documents leveraging a smart contract on the blockchain. Users can create documents from a template or from scratch, verify the robustness and authenticity of the document using hashes, sign documents in a secured manner, and share documents with other parties",
    "usesInternetIdentity": true,
    "logo": "/img/showcase/virtuaseal.png"
  },
  {
    "id": "ArcMind",
    "name": "ArcMind",
    "display": "Normal",
    "website": "https://arcmindai.app",
    "twitter": "https://twitter.com/arcmindai",
    "github": "https://github.com/arcmindai/arcmindai",
    "submittableId": 39060710,
    "tags": [
      "Tools / Infrastructure",
      "AI"
    ],
    "description": "ArcMind AI is a LLM-powered autonomous agent running that uses Chain of thoughts for reasoning, taking actions and completing goals. It orchestrates with web agents to interact with the world in real time, and Vector DB for long term memory store.",
    "usesInternetIdentity": false,
    "logo": "/img/showcase/arcmind_logo.svg"
  },
  {
    "id": "DevinciAI",
    "name": "DeVinci AI Assistant",
    "display": "Normal",
    "website": "https://x6occ-biaaa-aaaai-acqzq-cai.icp0.io/",
    "github": "https://github.com/patnorris/DecentralizedAIonIC",
    "tags": [
      "Tools / Infrastructure",
      "AI"
    ],
    "description": "DeVinci AI Assistant is a personalized AI assistant that redefines the paradigm of digital privacy and trust and powered by an open-source AI model that operates directly within your browser.",
    "usesInternetIdentity": false,
    "logo": "/img/showcase/DeVinci_logo.png"
  },
  {
    "id": "Accelar",
    "name": "Accelar",
    "display": "Normal",
    "website": "https://www.accelar.io",
    "twitter": "https://twitter.com/accelarlabs",
    "github": "https://github.com/Accelar-labs",
    "submittableId": 44378832,
    "tags": [
      "Tools / Infrastructure",
      "AI"
    ],
    "description": "Accelar is a unified product development infrastructure that allows for efficient development, launching, and management of web3 features including LLMs on ICP. Create canisters, workflows, identities, and interact with dApps through a non-custodial wallet.",
    "usesInternetIdentity": true,
    "logo": "/img/showcase/accelar_logo.svg"
  },
  {
    "id": "icmnist",
    "name": "IC-Mnist",
    "display": "Normal",
    "website": "https://jsi2g-jyaaa-aaaam-abnia-cai.icp0.io/",
    "github": "https://github.com/smallstepman/ic-mnist",
    "tags": [
      "Tools / Infrastructure",
      "AI"
    ],
    "description": "IC-Mnist provides a frontend for drawing a digit and a backend that performs an inference using a pretrained MNIST model to predict the drawn digit.",
    "usesInternetIdentity": false,
    "logo": "/img/showcase/mnist.png"
  },
  {
    "id": "elnaai",
    "name": "ELNA.ai",
    "display": "Normal",
    "website": "https://www.elna.ai/",
    "twitter": "https://twitter.com/elna_live",
    "github": "https://github.com/elna-ai",
    "submittableId": 44027684,
    "tags": [
      "Tools / Infrastructure",
      "AI",
      "DAO"
    ],
    "description": "ELNA.ai is the world's first fully onchain decentralized GenAI Companion.",
    "usesInternetIdentity": false,
    "logo": "/img/showcase/elnaai_logo.png"
  },
  {
    "id": "vaultbet",
    "name": "VaultBet",
    "display": "Normal",
    "website": "https://vault-bet.com",
    "twitter": "https://twitter.com/VaultBet",
    "tags": [
      "Gaming",
      "DeFi",
      "Bitcoin",
      "Ethereum",
      "NFT",
      "Chain Fusion",
      "Creator Economy"
    ],
    "stats": "1000+ Monthly Users",
    "description": "VaultBet is redefining online betting on the Internet Computer. Hosted completely onchain and built on the IC. Whether it's sports, lottery or arcade - users can experience transparency, security, and community-driven gambling like never before.",
    "usesInternetIdentity": false,
    "logo": "/img/showcase/vaultbet_logo.webp"
  },
  {
    "id": "icp-governor",
    "name": "ICP Governor",
    "display": "Normal",
    "website": "https://b4umt-saaaa-aaaak-afnpa-cai.icp0.io/",
    "github": "https://github.com/redsteep/dfinity-icp-governor",
    "submittableId": 44503539,
    "tags": [
      "DAO"
    ],
    "description": "ICP Governor is an application used to manage a single DAO: create proposals, vote, timelock and execute them.",
    "usesInternetIdentity": true,
    "logo": "/img/showcase/redsteep_logo.png"
  },
  {
    "id": "formyfi",
    "name": "Formyfi",
    "display": "Normal",
    "website": "https://formyfi.io",
    "github": "https://github.com/Talentum-id/formify",
    "submittableId": 44539692,
    "tags": [
      "Tools / Infrastructure"
    ],
    "description": "Decentralized & fully onchain forms. Toolset for conducting surveys in Web3, ensuring security and completeness of data.",
    "usesInternetIdentity": true,
    "logo": "/img/showcase/formify_logo.jpeg"
  },
  {
    "id": "blendsafe",
    "name": "Blendsafe",
    "display": "Normal",
    "website": "https://blendsafe.com/",
    "github": "https://github.com/deep-ink-ventures/blend-safe",
    "submittableId": 44514818,
    "tags": [
      "Tools / Infrastructure",
      "Wallet",
      "Ethereum",
      "Chain Fusion"
    ],
    "description": "A MultiSignature wallet and omnichain module designed for cross-chain message signing, suitable for multiple blockchain ecosystems.",
    "usesInternetIdentity": true,
    "logo": "/img/showcase/blendsafe.svg"
  },
  {
    "id": "pado",
    "name": "PADO",
    "display": "Normal",
    "website": "https://bupby-pqaaa-aaaam-abykq-cai.icp0.io/",
    "twitter": "https://twitter.com/padolabs",
    "github": "https://github.com/pado-labs/pado-icp",
    "submittableId": 43873751,
    "tags": [
      "Tools / Infrastructure"
    ],
    "stats": "25,000+ users",
    "description": "A zk-attestation and computation network that breaks down barriers between datasets, enriches smart contract functionalities, and enables secure monetization of personal data within privacy-protected data flows.",
    "usesInternetIdentity": false,
    "logo": "/img/showcase/pado_logo.webp"
  },
  {
    "id": "openfpl",
    "name": "OpenFPL",
    "display": "Normal",
    "website": "https://openfpl.xyz/",
    "twitter": "https://twitter.com/OpenFPL_DAO",
    "github": "https://github.com/jamesbeadle/OpenFPL",
    "tags": [
      "SocialFi",
      "DAO",
      "Creator Economy"
    ],
    "description": "Decentralised Fantasy Football",
    "usesInternetIdentity": true,
    "logo": "/img/showcase/openfpl_logo.png"
  },
  {
    "id": "icghost",
    "name": "ICGhost",
    "display": "Normal",
    "website": "https://yadjb-mqaaa-aaaan-qaqlq-cai.icp0.io/",
    "twitter": "https://x.com/ghost_icp",
<<<<<<< HEAD
    "tags": [
      "DeFi",
      "DAO"
    ],
=======
    "tags": ["DeFi", "DAO"],
>>>>>>> 1c946bb7
    "description": "The First Decentralized Meme Coin on IC",
    "usesInternetIdentity": false,
    "logo": "/img/showcase/icghost.png"
  },
  {
    "id": "sneed",
    "name": "sneed",
    "display": "Normal",
    "website": "https://icsneed.com/?wp=sneed",
    "tags": [
      "DeFi",
      "DAO"
    ],
    "description": "The Blank Canvas DAO on the Internet Computer.",
    "usesInternetIdentity": false,
    "logo": "/img/showcase/sneed.png"
  },
  {
    "id": "windoge98",
    "name": "Windoge98",
    "display": "Normal",
    "website": "https://windoge98.com",
    "twitter": "https://x.com/windoge_98",
    "tags": [
      "DeFi",
      "DAO"
    ],
    "description": "Windoge98 is a retro flavored utility meme. A nostalgic portal to the Internet Computer.",
    "usesInternetIdentity": false,
    "logo": "/img/showcase/w98.webp"
  },
  {
    "id": "gitcoin-passport-client",
    "name": "Gitcoin Passport Client",
    "display": "Normal",
    "website": "https://internet-computer.vporton.name/gitcoin-passport-client/",
    "github": "https://github.com/vporton/passport-client-dfinity",
    "tags": [
      "Tools / Infrastructure",
      "Ethereum",
      "Chain Fusion"
    ],
    "description": "A UI that securely retrieves anti-Sybil scoring data from Gitcoin Passport and stores it in a DB.",
    "usesInternetIdentity": true,
    "logo": "/img/showcase/gitcoin-client.png"
  },
  {
    "id": "gamebloc",
    "name": "Game Bloc",
    "display": "Normal",
    "website": "https://cv4ma-4qaaa-aaaal-adntq-cai.icp0.io/",
    "twitter": "https://twitter.com/game_bloc",
    "github": "https://github.com/Game-Bloc/Gamebloc-ICP",
    "youtube": "https://www.youtube.com/@Game_bloc",
    "submittableId": 44503915,
    "tags": [
      "Gaming",
      "SocialFi",
      "Creator Economy"
    ],
    "description": "A decentralized platform empowering gamers and gaming organizations to create, manage, and participate in game tournaments.",
    "usesInternetIdentity": true,
    "logo": "/img/showcase/gamebloc_logo.png"
  },
  {
    "id": "dmail-network",
    "name": "Dmail Network",
    "display": "Normal",
    "website": "https://dmail.ai",
    "twitter": "https://twitter.com/Dmailofficial",
    "tags": [
      "NFT",
      "SocialFi",
      "AI",
      "Enterprise",
      "Tools / Infrastructure",
      "Creator Economy"
    ],
    "stats": "9,000,000+ users",
    "description": "Dmail Network is an AI-powered decentralized communication infrastructure built to provide encrypted emails, unified notifications, and targeted marketing across multiple chains and dApps for users, developers, marketers and influencers",
    "usesInternetIdentity": true,
    "logo": "/img/showcase/dmail-network_logo.png"
  },
  {
    "id": "datapond",
    "name": "Datapond",
    "display": "Normal",
    "website": "https://datapond.ai/",
    "twitter": "https://x.com/DataPondAI",
    "github": "https://github.com/ReCheck-io/icp-datapond-integration",
    "submittableId": 44626241,
    "tags": [
      "Tools / Infrastructure",
      "Enterprise",
      "AI"
    ],
    "description": "A blockchain-powered AI data marketplace enabling data providers to securely publish content and track its usage with AI agents.",
    "usesInternetIdentity": true,
    "logo": "/img/showcase/ReCheck_logo.png"
  },
  {
    "id": "b4b",
    "name": "B4B",
    "display": "Normal",
    "website": "https://b4b.world",
    "twitter": "https://twitter.com/b4b_world",
    "submittableId": 44548318,
    "tags": [
      "Tools / Infrastructure",
      "Enterprise",
      "SocialFi",
      "Creator Economy"
    ],
    "stats": "400+ influencers",
    "description": "B4B.app is a Web3 influencer marketing protocol that brings transparency, ownership, escrow, and onchain history from all socials",
    "usesInternetIdentity": true,
    "logo": "/img/showcase/b4b_logo.png"
  },
  {
    "id": "pochi",
    "name": "pochi",
    "display": "Normal",
    "github": "https://github.com/cosmasken/ic-payroll",
    "submittableId": 44311024,
    "tags": [
      "Bitcoin",
      "DeFi",
      "Chain Fusion"
    ],
    "description": "Fully onchain decentralized human resource management software.",
    "usesInternetIdentity": true,
    "logo": "/img/showcase/pochi_logo.png"
  },
  {
    "id": "frontrow",
    "name": "Front Row",
    "display": "Normal",
    "website": "https://xw7l2-viaaa-aaaal-qditq-cai.icp0.io/",
    "twitter": "https://twitter.com/FrontRowIC",
    "submittableId": 43814286,
    "tags": [
      "NFT",
      "Creator Economy"
    ],
    "description": "Decentralised ticketing platform offering fully onchain, dynamic and tradable digital ticketing to event organisers.",
    "usesInternetIdentity": false,
    "logo": "/img/showcase/frontrow_logo.png"
  },
  {
    "id": "icto",
    "name": "ICTO",
    "display": "Large",
    "website": "https://icto.app",
    "twitter": "https://twitter.com/icto_app",
    "github": "https://github.com/ICTO-Labs",
    "submittableId": 45095733,
    "tags": [
      "Tools / Infrastructure",
      "NFT",
      "DAO",
      "DeFi",
      "Creator Economy"
    ],
    "description": "ICTO is an automated token management platform that simplifies vesting schedules, recurring payroll distributions, token lock and tokenized crowdfunding for projects building on the Internet Computer. It provides modular smart contracts, allowing any project to transparently handle token operations without technical friction.",
    "usesInternetIdentity": true,
    "logo": "/img/showcase/icto_logo.png",
    "screenshots": [
      "/img/showcase/icto_screenshot_0.png"
    ]
  },
  {
    "id": "appicdao",
    "name": "AppIC DAO",
    "display": "Normal",
    "website": "https://app.appic.solutions/",
    "github": "https://github.com/Appic-Solutions",
    "submittableId": 44626035,
    "tags": [
      "Tools / Infrastructure",
      "Bitcoin",
      "Ethereum",
      "DeFi",
      "Chain Fusion"
    ],
    "description": "First-ever infrastructure layer that allows transferring and swapping of tokens between ICP and blockchains such as Bitcoin, Ethereum, and Solana.",
    "usesInternetIdentity": true,
    "logo": "/img/showcase/appic_logo.png"
  },
  {
    "id": "optigames",
    "name": "OptiGames",
    "display": "Normal",
    "website": "https://tpxio-7yaaa-aaaak-qdbaa-cai.icp0.io/",
    "github": "https://github.com/OptiSwapGames/optiswapgames",
    "submittableId": 39903719,
    "tags": [
      "Tools / Infrastructure",
      "Gaming"
    ],
    "description": "Flexible framework for fully onchain multiplayer turn-based games. Bulldog Blast is a semi-realtime multiplayer arcade combat game.",
    "usesInternetIdentity": true,
    "logo": "/img/showcase/Optigames_logo.svg"
  },
  {
    "id": "zokshpay",
    "name": "Zoksh Pay",
    "display": "Normal",
    "website": "https://zoksh.com/",
    "twitter": "https://twitter.com/zokshpay",
    "submittableId": 43963890,
    "tags": [
      "DeFi"
    ],
    "stats": "Over 1 million USD in volume",
    "description": "A non-custodial payment solution that enables businesses to accept over 1000 currencies across 17 blockchains.",
    "usesInternetIdentity": false,
    "logo": "/img/showcase/Zoksh_logo.jpg"
  },
  {
    "id": "secureguardescrow",
    "name": "Secure Guard Escrow",
    "display": "Normal",
    "website": "https://cojoz-raaaa-aaaao-a3b7q-cai.icp0.io/",
    "github": "https://github.com/bix-tech/secure-guard-escrow",
    "submittableId": 44880325,
    "tags": [
      "DeFi"
    ],
    "description": "A solution in making online transactions safe and sound.",
    "usesInternetIdentity": false,
    "logo": "/img/showcase/secure_guard_escrow_logo.png"
  },
  {
    "id": "icapproject",
    "name": "Internet Computer Analytics Platform",
    "display": "Normal",
    "github": "https://github.com/mobr-ai/icap",
    "submittableId": 44300129,
    "tags": [
      "Tools / Infrastructure",
      "Analytics"
    ],
    "description": "A framework for users to query and analyze data from various sources in the ICP ecosystem.",
    "usesInternetIdentity": false,
    "logo": "/img/showcase/ICAP_logo.png"
  },
  {
    "id": "swimmingpool",
    "name": "Swimming Pool",
    "display": "Normal",
    "website": "https://swmpool.xyz",
    "twitter": "https://twitter.com/swmpool_finance",
    "github": "https://github.com/SWMPool/SwimmingPool",
    "tags": [
      "Bitcoin",
      "Ethereum",
      "DeFi",
      "Chain Fusion"
    ],
    "description": "Fully onchain permissionless stablecoin protocol, collateralizing your BTC, ETH and other crypto assets.",
    "usesInternetIdentity": false,
    "logo": "/img/showcase/swimming_pool_logo.png"
  },
  {
    "id": "icpnftcreater",
    "name": "ICP NFT Creater",
    "display": "Normal",
    "github": "https://github.com/tuminfei/ic_nft_creater",
    "submittableId": 44503669,
    "tags": [
      "NFT",
      "Creator Economy"
    ],
    "description": "Shopify app designed to streamline the process of creating and launching NFT collections, product certificates, and more on ICP.",
    "usesInternetIdentity": false,
    "logo": "/img/showcase/ic_nft_creater_logo.png"
  },
  {
    "id": "codegov",
    "name": "codegov",
    "display": "Normal",
    "website": "https://www.codegov.org/",
    "twitter": "https://twitter.com/codegovorg",
    "github": "https://github.com/CodeGov-org/codegov-website",
    "tags": [
      "DAO"
    ],
    "description": "Advancing decentralization of ICP through NNS Replica Version Management proposal reviews, informed, independent voting, and NNS tooling.",
    "usesInternetIdentity": false,
    "logo": "/img/showcase/codegov_logo.svg"
  },
  {
    "id": "deaichat",
    "name": "DeAI Chat",
    "display": "Normal",
    "website": "https://deai.chat/",
    "twitter": "https://twitter.com/deai_chat",
    "tags": [
      "AI",
      "SocialFi",
      "Creator Economy"
    ],
    "description": "A chat and API interface allowing communication with an AI model.",
    "usesInternetIdentity": false,
    "logo": "/img/showcase/deai_chat_logo.jpeg"
  },
  {
    "id": "onicai",
    "name": "Onicai",
    "display": "Normal",
    "website": "https://onicai.com/",
    "twitter": "https://x.com/onicaiHQ",
    "github": "https://github.com/onicai",
    "tags": [
      "AI"
    ],
    "description": "A B2B Platform for configuring Generative AI white label solutions.",
    "usesInternetIdentity": false,
    "logo": "/img/showcase/onicai_logo.png"
  },
  {
    "id": "entrepot",
    "name": "Entrepot",
    "display": "Normal",
    "website": "https://entrepot.app/",
    "twitter": "https://twitter.com/toniqlabs",
    "tags": [
      "NFT",
      "Creator Economy"
    ],
    "stats": "1,000,000+ ICP volume",
    "description": "Entrepot is a decentralized NFT marketplace developed by ToniqLabs, the creators behind Rise of the Magni, Stoic Wallet, Cronic NFTs, and Exponent. Entrepot provides users with tools and onchain services to design, deploy, and manage NFTs and traditional tokens.",
    "usesInternetIdentity": false,
    "logo": "/img/showcase/entrepot_logo.webp"
  },
  {
    "id": "icpanda-dao",
    "name": "ICPanda DAO",
    "display": "Normal",
    "website": "https://panda.fans/",
    "twitter": "https://twitter.com/ICPandaDAO",
    "github": "https://github.com/ldclabs/ic-panda",
    "tags": [
      "DAO",
      "SocialFi",
      "NFT",
      "AI",
      "Creator Economy"
    ],
    "stats": "50,000+ users",
    "description": "ICPanda DAO is dedicated to building the Panda meme brand across the Internet Computer's decentralized ecosystem. They have developed a chatbot based on Qwen, E2EE messaging app, and more.",
    "usesInternetIdentity": true,
    "logo": "/img/showcase/icpanda-dao_logo.webp"
  },
  {
    "id": "odoc",
    "name": "odoc",
    "display": "Normal",
    "website": "https://lwdq3-vqaaa-aaaal-acwda-cai.icp0.io/",
    "twitter": "https://twitter.com/odoc_icp",
    "github": "https://github.com/aliscie/odoc",
    "tags": [
      "Tools / Infrastructure"
    ],
    "description": "Odoc is a place where you can hire and work. It is empowering freelancers with transparent and liberating smart contracts on the blockchain.",
    "usesInternetIdentity": true,
    "logo": "/img/showcase/odoc_logo.png"
  },
  {
    "id": "zkcross-icp-bridge",
    "name": "ZkCross",
    "display": "Normal",
    "website": "https://zkcross.network/",
    "twitter": "https://twitter.com/ZkCrossNetwork",
    "github": "https://github.com/zkCross-Network/zkCross-ICP",
    "tags": [
      "DeFi"
    ],
    "description": "One-click limitless liquidity across blockchains.",
    "usesInternetIdentity": true,
    "logo": "/img/showcase/zkCross_logo.svg"
  },
  {
    "id": "icpexchange",
    "name": "ICPEx",
    "display": "Normal",
    "website": "https://icpex.org/",
    "twitter": "https://twitter.com/ICPExchange",
    "github": "https://github.com/ICPExchange",
    "youtube": "https://www.youtube.com/@ICPExchange",
    "submittableId": 44773760,
    "tags": [
      "DeFi"
    ],
    "stats": "229 tokens and 90 liquidity pools created",
    "description": "A fully on-chain decentralized exchange powered by the Proactive Market Maker (PMM) algorithm that is committed to becoming the leading decentralized financial hub serving Web3.",
    "usesInternetIdentity": true,
    "logo": "/img/showcase/icpex_logo.png"
  },
  {
    "id": "candb",
    "name": "CanDB",
    "display": "Normal",
    "website": "https://ykgs2-ziaaa-aaaak-qcfya-cai.icp0.io/",
    "twitter": "https://x.com/can_scale?lang=en",
<<<<<<< HEAD
=======
    "discord": "https://discord.com/invite/DgAarrEGps", 
>>>>>>> 1c946bb7
    "github": "https://github.com/ORIGYN-SA/CanDB",
    "tags": [
      "Tools / Infrastructure"
    ],
    "description": "Flexible and truly horizontally scalable NoSQL database built for ICP.",
    "usesInternetIdentity": false,
    "logo": "/img/showcase/candb_logo.png"
  },
  {
    "id": "personal-dao",
    "name": "Personal DAO",
    "display": "Normal",
    "website": "https://fkkq7-siaaa-aaaap-qaaya-cai.ic0.app/",
    "twitter": "https://x.com/Personal_DAO",
    "tags": [
      "DAO"
    ],
    "description": "A web3 app that functions as a gated DAO, treasury, data storage solution, and more.",
    "usesInternetIdentity": true,
    "logo": "/img/showcase/personal_dao_logo.png"
  },
  {
    "id": "icp-canister-bridge",
    "name": "ICP Canister Bridge",
    "display": "Normal",
    "website": "https://vue2j-giaaa-aaaam-ab4bq-cai.icp0.io",
    "github": "https://github.com/Bitcoin-AI/icp-canister-bridge",
    "tags": [
      "Bitcoin",
      "Ethereum",
      "Tools / Infrastructure",
      "Chain Fusion"
    ],
    "description": "A bridge powered by ICP that enables seamless swaps between the Lightning Network and EVM-compatible chains.",
    "usesInternetIdentity": false,
    "logo": "/img/showcase/icp_canister_bridge_logo.png"
  },
  {
    "id": "communities-ooo",
    "name": "Communities.ooo",
    "display": "Normal",
    "website": "https://www.communities.ooo/",
    "github": "https://github.com/LiveDuo/communities",
    "youtube": "https://www.youtube.com/watch?v=GqROYKOaFv4",
    "tags": [
      "SocialFi",
      "NFT",
      "Creator Economy"
    ],
    "description": "A tool that creates online communities as NFTs owned by the creators",
    "usesInternetIdentity": false,
    "logo": "/img/showcase/communities_ooo_logo.png"
  },
  {
    "id": "ic-footprint",
    "name": "IC Footprint",
    "display": "Normal",
    "website": "https://owqnd-biaaa-aaaak-qidaq-cai.icp0.io/",
    "twitter": "https://twitter.com/icfootprint",
    "tags": [
      "Tools / Infrastructure"
    ],
    "description": "A blockchain ESG platform that tracks ICP environmental metrics and provides tooling to reduce the environmental impact of the network.",
    "usesInternetIdentity": true,
    "logo": "/img/showcase/ic_footprint_logo.svg"
  },
  {
    "id": "galactic-bridge",
    "name": "Galactic Bridge",
    "display": "Normal",
    "website": "https://galactic-bridge-tzbjl.ondigitalocean.app/",
    "github": "https://github.com/weichain/galactic-bridge-icp",
    "tags": [
      "DeFi"
    ],
    "description": "A cross-chain bridge that allows users to move between Solana and ICP.",
    "usesInternetIdentity": false,
    "logo": "/img/showcase/gBridge_logo.png"
  },
  {
    "id": "amplify-e2e-platform",
    "name": "Amplify Platform",
    "display": "Normal",
    "website": "https://amplify-icp.com/",
    "twitter": "https://twitter.com/Amplify_ICP",
    "tags": [
      "SocialFi",
      "Creator Economy"
    ],
    "description": "Amplify is a SocialFi platform that boosts social engagement of creators/projects on OpenChat and Taggr; rewards interacting users with ICRC tokens.",
    "usesInternetIdentity": false,
    "logo": "/img/showcase/amplify_logo.png"
  },
  {
    "id": "obsidian-tears",
    "name": "Obsidian Tears",
    "display": "Normal",
    "website": "https://obsidiantears.xyz/",
    "twitter": "https://twitter.com/obsidian__tears",
    "github": "https://github.com/obsidian-tears",
    "youtube": "https://youtu.be/PqlVY9Qy74M",
    "submittableId": 25983021,
    "tags": [
      "Gaming",
      "NFT",
      "Metaverse",
      "Creator Economy"
    ],
    "description": "Obsidian Tears is a 2D adventure featuring original art, story, music, and over 50 collectible NFT artifacts. Our mission is to make a great story after our favorite old-time classics, and to empower others to do the same.",
    "usesInternetIdentity": false,
    "logo": "/img/showcase/obsidian-tears-logo.webp"
  },
  {
    "id": "b3wallet",
    "name": "B3Wallet",
    "display": "Normal",
    "website": "https://sehgq-cqaaa-aaaap-ahc4q-cai.icp0.io",
    "github": "https://github.com/B3Pay/B3Wallet",
    "tags": [
      "Tools / Infrastructure",
      "Bitcoin",
      "Ethereum",
      "Chain Fusion"
    ],
    "description": "A decentralized, multi-chain wallet with unique support for Bitcoin, Ethereum, using Internet Computer's threshold ECDSA.",
    "usesInternetIdentity": true,
    "logo": "/img/showcase/b3pay_logo.png"
  },
  {
    "id": "pass",
    "name": "Pass",
    "display": "Normal",
    "website": "https://www.ic-pass.app/",
    "twitter": "https://twitter.com/pass_ic",
    "github": "https://github.com/IC-Pass",
    "tags": [
      "Tools / Infrastructure"
    ],
    "description": "First blockchain password manager.",
    "usesInternetIdentity": true,
    "logo": "/img/showcase/pass_logo.svg"
  },
  {
    "id": "hamster",
    "name": "Hamster",
    "display": "Normal",
    "website": "https://hamsternet.io/",
    "twitter": "https://twitter.com/Hamsternetio",
    "tags": [
      "Tools / Infrastructure"
    ],
    "description": "One-stop infrastructure, developer toolkit and middleware DevOps service platform",
    "usesInternetIdentity": true,
    "logo": "/img/showcase/hamster_logo.svg"
  },
  {
    "id": "msq-safe-icp-wallet",
    "name": "MSQ - Safe ICP Wallet",
    "display": "Normal",
    "website": "https://icp.msq.tech",
    "twitter": "https://twitter.com/msqwallet",
    "github": "https://github.com/fort-major/msq",
    "submittableId": 45381706,
    "tags": [
      "Wallet"
    ],
    "description": "MSQ is a MetaMask extension that enables your wallet to work with the Internet Computer (ICP) blockchain. Buy goods, tip for services, donate to charities, and gift coins to your loved ones.",
    "usesInternetIdentity": false,
    "logo": "/img/showcase/msq-safe-icp-wallet_logo.svg"
  },
  {
    "id": "riide",
    "name": "RIIDE",
    "display": "Normal",
    "website": "https://riide.org/",
    "twitter": "https://twitter.com/RiideDapp",
    "tags": [
      "SocialFi",
      "Creator Economy"
    ],
    "stats": "5000 waitlist signups",
    "description": "A community-owned Web3 application that primarily offers taxi, delivery, and courier services.",
    "usesInternetIdentity": true,
    "logo": "/img/showcase/riide_logo.png"
  },
  {
    "id": "chainkeyx",
    "name": "ChainkeyX",
    "display": "Normal",
    "website": "https://www.chainkeyx.com",
    "twitter": "https://twitter.com/ckexchange",
    "github": "https://github.com/CKX-dev/CKX_Swap",
    "tags": [
      "Bitcoin",
      "DeFi",
      "Chain Fusion"
    ],
    "description": "A crypto neobank that offers fully onchain bitcoin borrowing and lending on ICP.",
    "usesInternetIdentity": true,
    "logo": "/img/showcase/chainkeyx_logo.png"
  },
  {
    "id": "konecta-protocol",
    "name": "Konectª",
    "display": "Normal",
    "website": "https://qmtwu-wqaaa-aaaan-qlrya-cai.icp0.io/",
    "twitter": "https://twitter.com/konectA_Dao",
    "github": "https://github.com/sagcryptoicp/konnectA_canisters",
    "tags": [
      "SocialFi",
      "Creator Economy"
    ],
    "description": "A new protocol that gathers notifications and events from all your apps implementing it, and compiles them into a user-specific canister.",
    "usesInternetIdentity": true,
    "logo": "/img/showcase/konecta_logo.svg"
  },
  {
    "id": "estatedao",
    "name": "EstateDAO",
    "display": "Normal",
    "website": "https://wbdy5-yyaaa-aaaap-abysq-cai.icp0.io/",
    "twitter": "https://twitter.com/estatedao_icp",
    "github": "https://github.com/Estate-DAO/estate-nft-marketplace",
    "tags": [
      "SocialFi",
      "DAO",
      "Creator Economy"
    ],
    "description": "A vacation real estate tokenization and rental platform on ICP, enabling users to invest in vacation real estate with investments as low as USD 100.",
    "usesInternetIdentity": true,
    "logo": "/img/showcase/estatedao_logo.png"
  },
  {
    "id": "motoko-sns",
    "name": "Motoko SNS",
    "display": "Normal",
    "website": "https://2uktw-yiaaa-aaaah-adwxq-cai.icp0.io/",
    "tags": [
      "SocialFi",
      "DAO",
      "Creator Economy"
    ],
    "description": "A community initiative aiming to drive awareness of the Motoko branding.",
    "usesInternetIdentity": false,
    "logo": "/img/showcase/motoko_sns_logo.png"
  },
  {
    "id": "motdex",
    "name": "Motoko SNS",
    "display": "Normal",
    "website": "https://motodex.dexstudios.games",
    "tags": [
      "Gaming"
    ],
    "description": "A game where users participate in motorcycle races, develop their riders and improve high-speed tracks.",
    "usesInternetIdentity": false,
    "logo": "/img/showcase/motoko_sns_logo.png"
  },
  {
    "id": "distrikt",
    "name": "distrikt",
    "display": "Normal",
    "website": "https://distrikt.app",
    "twitter": "https://twitter.com/DistriktApp?s=20&t=FIuSJzaUxndtjKLTpwmCEw",
    "tags": [
      "SocialFi",
      "Creator Economy"
    ],
    "stats": "110,000+ users",
    "description": "Distrikt is a completely decentralized, community-owned Web3 social media platform. Users of the platform will soon be able to vote on upgrades, and no user data will ever be mined or sold. Create your account, secured by Internet Identity today.",
    "usesInternetIdentity": true,
    "authOrigins": [
      "https://distrikt.app",
      "https://az5sd-cqaaa-aaaae-aaarq-cai.ic0.app/"
    ],
    "logo": "/img/showcase/distrikt_logo.webp"
  },
  {
    "id": "bipquantum",
    "name": "bipquantum",
    "display": "Normal",
    "website": "https://gdjoy-siaaa-aaaap-qhh2q-cai.icp0.io/",
    "twitter": "https://twitter.com/BipQuantum",
    "tags": [
      "Tools / Infrastructure",
      "AI"
    ],
    "description": "An AI IP assistant and virtual lawyer that uses ICP to mint IP certificates, including licenses and ownership details.",
    "usesInternetIdentity": false,
    "logo": "/img/showcase/bipQuantum_logo.jpg"
  },
  {
    "id": "ICPCC",
    "name": "ICPCC DAO LLC",
    "display": "Normal",
    "website": "https://osjzm-oaaaa-aaaal-ajcoq-cai.icp0.io/",
    "twitter": "https://twitter.com/icp_cc",
    "tags": [
      "DAO"
    ],
    "description": "A community-owned and fully self-sustaining decentralized conference event series devoted to highlighting the ICP's technology and ecosystem.",
    "usesInternetIdentity": false,
    "logo": "/img/showcase/icpcc_logo.png"
  },
  {
    "id": "clpfinance",
    "name": "CLP Finance",
    "display": "Normal",
    "website": "https://www.clp.finance/",
    "twitter": "https://twitter.com/CLPFinance721",
    "tags": [
      "DeFi",
      "Bitcoin",
      "Ethereum",
      "Chain Fusion"
    ],
    "stats": "5,000 accounts",
    "description": "A liquidity protocol and native stablecoin that allows users to deposit assets, borrow stablecoins at zero interest.",
    "usesInternetIdentity": true,
    "logo": "/img/showcase/clpfinance_logo.png"
  },
  {
    "id": "sns-rewards-dashboard",
    "name": "SNS Rewards Dashboard by PYOR",
    "display": "Normal",
    "website": "https://shrny-laaaa-aaaag-alckq-cai.icp0.io/",
    "twitter": "https://twitter.com/pyorxyz",
    "tags": [
      "Tools / Infrastructure",
      "DAO",
      "Analytics"
    ],
    "description": "A data dashboard that displays metrics and charts related to the rewards distributed within the SNS ecosystem.",
    "usesInternetIdentity": false,
    "logo": "/img/showcase/pyor_logo.png"
  },
  {
    "id": "replicatr",
    "name": "Replicatr",
    "display": "Normal",
    "website": "https://replicatr.dev/",
    "twitter": "https://twitter.com/pyorxyz",
    "github": "https://github.com/Hubmakerlabs/replicatr",
    "tags": [
      "Tools / Infrastructure",
      "SocialFi",
      "Creator Economy"
    ],
    "description": "Nostr relay using ICP for inter-relay synchronization.",
    "usesInternetIdentity": false,
    "logo": "/img/showcase/replicator_logo.jpg"
  },
  {
    "id": "dotmeet",
    "name": "Dotmeet",
    "display": "Normal",
    "website": "https://dotmeet.app/",
    "twitter": "https://twitter.com/dotmeetapp",
    "github": "https://github.com/dotmeet/dotmeet-icp",
    "tags": [
      "SocialFi",
      "Creator Economy"
    ],
    "stats": "4,000 users",
    "description": "A city-based events calendar app helping web3 communities and companies in effectively reaching their target audience within cities.",
    "usesInternetIdentity": true,
    "logo": "/img/showcase/dotmeet_logo.svg"
  },
  {
    "id": "syron",
    "name": "Syron",
    "display": "Normal",
    "website": "https://tyrondao.org",
    "twitter": "https://twitter.com/tyrondao_org",
    "github": "https://github.com/tyrondao/tyron-icp",
    "tags": [
      "Chain Fusion",
      "Bitcoin"
    ],
    "description": "A USD-pegged stablecoin, overcollateralized with Bitcoin and powered by Chain Fusion.",
    "usesInternetIdentity": true,
    "logo": "/img/showcase/syron_logo.png"
  },
  {
    "id": "doxa",
    "name": "Doxa",
    "display": "Normal",
    "website": "https://i7m4z-gqaaa-aaaak-qddtq-cai.icp0.io/",
    "twitter": "https://twitter.com/doxa_dollar",
    "github": "https://github.com/DoxaFoundation/doxa-v3",
    "tags": [
      "Chain Fusion",
      "DeFi"
    ],
    "description": "A multi-stablecoin plartform with the doxa dollar.",
    "usesInternetIdentity": true,
    "logo": "/img/showcase/doxa_logo.jpeg"
  },
  {
    "id": "tezsign",
    "name": "Tezsign",
    "display": "Normal",
    "website": "https://www.tezsign.com/",
    "twitter": "https://twitter.com/TezSign/",
    "tags": [
      "Enterprise",
      "Tools / Infrastructure"
    ],
    "description": "A digital signing platform that offers a seamless signing experience for individuals and enterprises.",
    "usesInternetIdentity": false,
    "logo": "/img/showcase/tezsign_logo.png"
  },
  {
    "id": "momint",
    "name": "Momint",
    "display": "Normal",
    "website": "https://www.momint.so",
    "twitter": "https://twitter.com/Momint_official",
    "tags": [
      "DeFi",
      "NFT",
      "Creator Economy"
    ],
    "stats": "53,000 users",
    "description": "Momint enables fractional trade of renewable energy projects through its Asset Marketplace.",
    "usesInternetIdentity": false,
    "logo": "/img/showcase/momint_logo.png"
  },
  {
    "id": "icsi",
    "name": "ICP Subaccount Indexer (ICSI) by Jagad",
    "display": "Normal",
    "website": "https://jagad.to/",
    "twitter": "https://twitter.com/Jagad_Official",
    "github": "https://github.com/garudaidr/icp-subaccount-indexer",
    "tags": [
      "Tools / Infrastructure"
    ],
    "description": "A tool designed to manage and track ICP sub-accounts on the Internet Computer.",
    "usesInternetIdentity": false,
    "logo": "/img/showcase/jagad_logo.png"
  },
  {
    "id": "ic-side-services",
    "name": "IC Side Services",
    "display": "Normal",
    "github": "https://github.com/omnia-network/ic_akash",
    "tags": [
      "Tools / Infrastructure",
      "DAO"
    ],
    "description": "Enabling DAOs to deploy the services they depend upon and that are currently run on AWS.",
    "usesInternetIdentity": false,
    "logo": "/img/showcase/omnia_logo.png"
  },
  {
    "id": "raters",
    "name": "Raters",
    "display": "Normal",
    "website": "https://ratersapp.com/",
    "twitter": "https://twitter.com/raters_app",
    "tags": [
      "SocialFi",
      "Creator Economy"
    ],
    "description": "A SocialFi blockchain-powered platform designed for movie lovers, offering a space to share reviews, ratings, and discover films.",
    "usesInternetIdentity": false,
    "logo": "/img/showcase/Raters_logo.png"
  },
  {
    "id": "incheon-universe",
    "name": "Incheon Universe",
    "display": "Normal",
    "website": "https://incheon.world/#/main",
    "twitter": "https://twitter.com//incheon_heroes",
    "tags": [
      "SocialFi",
      "DAO",
      "NFT",
      "Creator Economy"
    ],
    "description": "Empowering citizens with NFT-based civic rights and DAO-driven participation, collaboration, and rewards for urban development.",
    "usesInternetIdentity": false,
    "logo": "/img/showcase/incheonuniverse_logo.png"
  },
  {
    "id": "idempotent-proxy",
    "name": "Idempotent Proxy",
    "display": "Normal",
    "twitter": "https://twitter.com//icpandadao",
    "github": "https://github.com/ldclabs/idempotent-proxy",
    "tags": [
      "Tools / Infrastructure"
    ],
    "description": "Reverse proxy server with build-in idempotency support written in Rust & Cloudflare Worker.",
    "usesInternetIdentity": false,
    "logo": "/img/showcase/idempotent_proxy_logo.png"
  },
  {
    "id": "panorama-block",
    "name": "Panorama Block",
    "display": "Normal",
    "website": "https://panoramablock.com",
    "twitter": "https://twitter.com/panoramablock",
    "github": "https://github.com/Panorama-Block/panorama-block-icp",
    "tags": [
      "Tools / Infrastructure",
      "Bitcoin",
      "Analytics"
    ],
    "description": "AI-powered cross-chain analytics. Offering real-time blockchain data, starting with Bitcoin.",
    "usesInternetIdentity": false,
    "logo": "/img/showcase/PanoramaBlock_Logo.png"
  },
  {
    "id": "dappradar",
    "name": "Dapp Radar",
    "display": "Normal",
    "website": "https://dappradar.com/",
    "twitter": "https://twitter.com/dappradar",
    "tags": [
      "Tools / Infrastructure",
      "Analytics"
    ],
    "description": "A dapp discovery portal for blockchain users, provides insights for investors and analysts, and educates visitors about vital blockchain networks.",
    "usesInternetIdentity": false,
    "logo": "/img/showcase/dappradar_logo.png"
  },
  {
    "id": "motodex",
    "name": "Motodex",
    "display": "Normal",
    "website": "https://motodex.dexstudios.games/",
    "twitter": "https://twitter.com/openbisea",
    "tags": [
      "Gaming",
      "NFT",
      "Creator Economy"
    ],
    "description": "A hyper-casual, motorcycle race game where players develop their riders and improve high-speed tracks.",
    "usesInternetIdentity": true,
    "logo": "/img/showcase/motodex_logo.png"
  },
  {
    "id": "fomowell",
    "name": "Fomowell",
    "display": "Normal",
    "website": "https://fomowell.com/",
    "twitter": "https://twitter.com/fomowell",
    "tags": [
      "SocialFi",
      "Creator Economy"
    ],
    "stats": "300 users, daily transactions of $3k",
    "description": "The fairest Web3 project launch platform.",
    "usesInternetIdentity": true,
    "logo": "/img/showcase/fomowell_logo.png"
  },
  {
    "id": "metaviz",
    "name": "Metaviz",
    "display": "Normal",
    "website": "https://www.metaviz.net/",
    "twitter": "https://twitter.com/metavizofficial",
    "github": "https://github.com/dariuszdawidowski/metaviz-server-motoko",
    "tags": [
      "Tools / Infrastructure"
    ],
    "description": "A visual project collaboration workspace. Gather information about your project in one place - notes, files, images. Create diagrams and design flow.",
    "usesInternetIdentity": true,
    "logo": "/img/showcase/metaviz_logo.png"
  },
  {
    "id": "alpcafi",
    "name": "Alpcafi",
    "display": "Normal",
    "website": "https://alpacafi.xyz",
    "twitter": "https://x.com/alpacafi_icp",
    "tags": [
      "Tools / Infrastructure"
    ],
    "description": "Tools that bring ICP to everyone including AlpacaFi (CoinMarketCap for ICP tokens) and PacaBot (Telegram Trading Bot).",
    "usesInternetIdentity": false,
    "logo": "/img/showcase/alpacafi_logo.png"
  },
  {
    "id": "Cani",
    "name": "CANI",
    "display": "Normal",
    "website": "https://canistore.io/",
    "twitter": "https://x.com/canistore",
    "github": "https://github.com/Canistore/CANI_DAPP",
    "submittableId": 41319392,
    "tags": [
      "NFT",
      "SocialFi",
      "Creator Economy"
    ],
    "description": "CANI combines decades of music industry expertise with blockchain innovation to revolutionise the creator economy.",
    "usesInternetIdentity": true,
    "logo": "/img/showcase/cani_icon.svg"
  },
  {
    "id": "cyclestransferstation",
    "name": "CYCLES-TRANSFER-STATION",
    "display": "Normal",
    "website": "https://cycles-transfer-station.com",
    "tags": [
      "DeFi",
      "DAO"
    ],
    "description": "The CYCLES-TRANSFER-STATION is an onchain order-book market trade platform for ICRC-1 tokens on the world-computer. The key is that the market tokens trade against the native CYCLES, creating a stable trading scenario, and facilitating the general trade of the CYCLES.",
    "usesInternetIdentity": true,
    "logo": "/img/showcase/cyclestransferstation_logo.png"
  },
  {
    "id": "relation",
    "name": "Relation",
    "display": "Normal",
    "website": "https://relationlabs.ai/home",
    "twitter": "https://twitter.com/relationlabs",
    "github": "https://github.com/relationlabs/relation-graph-icp",
    "tags": [
      "Tools / Infrastructure",
      "SocialFi",
      "Creator Economy"
    ],
    "description": "Web3 social graph using a graph database built on ICP.",
    "usesInternetIdentity": false,
    "logo": "/img/showcase/relation_logo.png"
  },
  {
    "id": "meddle",
    "name": "Meddle",
    "display": "Normal",
    "website": "https://meddleconnect.com",
    "github": "https://github.com/quinck-io/meddle-icp-be/",
    "tags": [
      "Tools / Infrastructure",
      "Enterprise"
    ],
    "description": "A software-IoT product that deals with data collection from sensors and industrial machinery.",
    "usesInternetIdentity": false,
    "logo": "/img/showcase/Meddle_Logo.png"
  },
  {
    "id": "staexvts",
    "name": "Staex VTS",
    "display": "Normal",
    "website": "https://staex.io",
    "twitter": "https://twitter.com/staex_io",
    "github": "https://github.com/staex-io/vts",
    "tags": [
      "Tools / Infrastructure",
      "Enterprise"
    ],
    "description": "A vehicle tracking system that serves as an infrastructure to track and invoice vehicles.",
    "usesInternetIdentity": true,
    "logo": "/img/showcase/staex_logo.png"
  },
  {
    "id": "rolodex",
    "name": "rolodex",
    "display": "Normal",
    "website": "https://rolodex.weavechain.com/",
    "twitter": "https://twitter.com/WeavechainWeb3",
    "github": "https://github.com/weavechain/rolodex3",
    "tags": [
      "Tools / Infrastructure",
      "Enterprise"
    ],
    "description": "A self-sovereign directory, giving YOU control of your contact information.",
    "usesInternetIdentity": false,
    "logo": "/img/showcase/rolodex_logo.png"
  },
  {
    "id": "zon",
    "name": "Zon Social Media",
    "display": "Normal",
    "website": "https://zoncircle.com",
    "twitter": "https://x.com/ZonDirectory",
    "github": "https://github.com/vporton/zondirectory2",
    "tags": [
      "SocialFi",
      "Creator Economy"
    ],
    "description": "A fusion of social network, marketplace, and Web directory. World as items in folders. On the mission to overcome network effect - well suited for indie authors.",
    "usesInternetIdentity": true,
    "logo": "/img/showcase/zon_logo.webp"
  },
  {
    "id": "neuronpool",
    "name": "NeuronPool",
    "display": "Normal",
    "website": "https://neuronpool.com/",
    "twitter": "https://x.com/NeuronPool",
    "github": "https://github.com/neuronpool-technologies",
    "tags": [
      "DeFi"
    ],
    "stats": "Open-source DeFi",
    "description": "Stake your ICP, join the pool and win big rewards!",
    "usesInternetIdentity": true,
    "authOrigins": [
      "https://stake.neuronpool.com",
      "https://t3c6p-zqaaa-aaaar-qafuq-cai.icp0.io"
    ],
    "logo": "/img/showcase/neuronpool_logo.svg"
  },
  {
    "id": "fort-major-dao",
    "name": "Fort Major DAO",
    "display": "Normal",
    "website": "https://fort-major.org",
    "twitter": "https://x.com/msqwallet",
    "github": "https://github.com/fort-major/dao",
    "tags": [
      "DAO"
    ],
    "stats": "150+ Tasks Already Solved",
    "description": "Let's build something nice together and share the benefits fairly! Sign in, find a task you can tackle, solve it and claim your rewards.",
    "logo": "/img/showcase/fort-major-dao_logo.svg"
  },
  {
    "id": "bit10",
    "name": "BIT10",
    "display": "Normal",
    "website": "https://www.bit10.app",
    "twitter": "https://x.com/bit10startup",
    "github": "https://github.com/ZeyaRabani/BIT10",
    "youtube": "https://www.youtube.com/watch?v=XBAx1-Py9Oo",
    "submittableId": 46826692,
    "tags": [
      "Bitcoin",
      "DeFi"
    ],
    "stats": "500+ user signups",
    "description": "BIT10 is an asset manager which gives it's users the opportunity to buy our Index which tracks the biggest crypto tokens, ordinals and BRC-20's in the Bitcoin DeFi ecosystem. BIT10 offers a pre-picked basket of assets that the user can hold simply buying one token.",
    "usesInternetIdentity": true,
    "logo": "/img/showcase/bit10_logo.webp",
    "video": "/img/showcase/bit10_video.mp4"
  },
  {
    "id": "icecube",
    "name": "icecube",
    "display": "Normal",
    "website": "https://mjlwf-iqaaa-aaaan-qmtna-cai.icp0.io/home",
    "twitter": "https://x.com/icecubeapp",
    "github": "https://github.com/NeutronStarDAO/icecube",
    "tags": [
      "SocialFi",
      "Creator Economy"
    ],
    "description": "Ice Cube is an open-source, 100% onchain social network.",
    "usesInternetIdentity": true,
    "logo": "/img/showcase/icecube_logo.png"
  },
  {
    "id": "bridge-23-app",
    "name": "Bridge 23",
    "display": "Normal",
    "website": "https://bridge23.app",
    "twitter": "https://x.com/bridge23ai",
    "github": "https://github.com/bridge-23",
    "tags": [
      "Tools / Infrastructure",
      "AI"
    ],
    "stats": "5000+ waitlist, 3300+ users and $180,000 funds secured",
    "description": "Bridge23 empowers businesses and individuals with AI Agentic Web, gathering real-time data insights, fostering rewarding interactions and enhancing community engagement, where everyone benefits and thrives together. Available within popular messengers.",
    "usesInternetIdentity": true,
    "logo": "/img/showcase/bridge23_logo.svg"
  },
  {
    "id": "event-hub-attention-dao",
    "name": "Event Hub",
    "display": "Normal",
    "website": "https://attentiondao.app/dao",
    "github": "https://github.com/Vitiv/event-broadcaster/",
    "tags": [
      "Tools / Infrastructure",
      "DAO"
    ],
    "description": "Event Hub Broadcaster is an event-driven system managed by Attention DAO for connecting ecosystem projects on ICP.",
    "usesInternetIdentity": true,
    "logo": "/img/showcase/eventhub_logo.png"
  },
  {
    "id": "gate23",
    "name": "Gate23",
    "display": "Normal",
    "website": "https://alpha-gate23.bridge23.app/",
    "twitter": "https://x.com/bridge23inc",
    "github": "https://github.com/bridge-23/Gate23",
    "tags": [
      "Tools / Infrastructure",
      "Enterprise",
      "Ethereum"
    ],
    "description": "Gate23 is an advanced point-of-sale (POS) and business software designed specifically for the food and beverage, e-commerce, and retail industries.",
    "usesInternetIdentity": true,
    "logo": "/img/showcase/Gate23_logo.png"
  },
  {
    "id": "IC-PayPortal",
    "name": "IC PayPortal",
    "display": "Normal",
    "website": "https://3356i-cqaaa-aaaao-axdqa-cai.icp0.io/",
    "github": "https://github.com/Expeera/IC-PayPortal/tree/phase-3",
    "tags": [
      "Tools / Infrastructure"
    ],
    "description": "The IC-PayPortal Motoko is a library that provides developers with a set of functions for managing fiat payments on ICP.",
    "usesInternetIdentity": false,
    "logo": "/img/showcase/expeera_logo.jpg"
  },
  {
    "id": "aegis-finance",
    "name": "Aegis Finance",
    "display": "Normal",
    "website": "https://aegis-finance.vercel.app/",
    "twitter": "https://x.com/icpdelta",
    "github": "https://github.com/AegisFinance",
    "tags": [
      "Bitcoin",
      "Ethereum",
      "DeFi"
    ],
    "stats": "100k+ $AEGIS TVL",
    "description": "The Aegis Finance is an all-in-one exchange for trading, deposits, and withdrawals.",
    "usesInternetIdentity": true,
    "logo": "/img/showcase/aegis-finance_logo.webp"
  },
  {
    "id": "Moonshift",
    "name": "Moonshift",
    "display": "Normal",
    "website": "https://moonshift.app",
    "twitter": "https://x.com/moonshiftapp",
    "github": "https://github.com/MemeFighterCo/Moonshift",
    "tags": [
      "SocialFi",
      "Creator Economy"
    ],
    "description": "Gamified quest board where projects can create “Shifts” or marketing bounties for their community to collect.",
    "usesInternetIdentity": true,
    "logo": "/img/showcase/moonshift_logo.png"
  },
  {
    "id": "ICPDA",
    "name": "InternetComputer DA",
    "display": "Normal",
    "github": "https://github.com/C-B-Elite/ICDA",
    "tags": [
      "Tools / Infrastructure"
    ],
    "description": "Using canisters and threshold signature to build a DA layer compatible with EigenDA.",
    "usesInternetIdentity": false,
    "logo": "/img/showcase/icda_logo.png"
  },
  {
    "id": "PlexiMail",
    "name": "PlexiMail",
    "display": "Normal",
    "website": "https://ai-fi.cc",
    "tags": [
      "Tools / Infrastructure"
    ],
    "description": "The end-to-end encrypted, ICP canister-based, trustless secure email service.",
    "usesInternetIdentity": true,
    "logo": "/img/showcase/pleximail_logo.png"
  },
  {
    "id": "BR-DAO",
    "name": "ASPPIBRA-DAO",
    "display": "Normal",
    "website": "https://www.asppibra.com.br/",
    "twitter": "https://x.com/ASPPIBRA_ORG",
    "github": "https://github.com/ASPPIBRA-DAO",
    "youtube": "https://www.youtube.com/@ASPPIBRA-DAO/videos",
    "tags": [
      "DAO"
    ],
    "stats": "300K+ Estate records",
    "description": "ASPPIBRA - Association of Property Owners and Possessors in Brazil is a non-profit civil association, founded on April 9, 2016, in the State of Rio de Janeiro-RJ. It is composed of professionals and citizens committed to the technological and socioeconomic development of modern society.",
    "usesInternetIdentity": false,
    "logo": "/img/showcase/BR-DAO_logo.png"
  },
  {
    "id": "Blueband",
    "name": "Blueband",
    "display": "Normal",
    "github": "https://github.com/highfeast/ic-blueband-db",
    "tags": [
      "AI"
    ],
    "description": "A vector database built based on Vectra, a local vector database for Node.js.",
    "usesInternetIdentity": false,
    "logo": "/img/showcase/blueband_logo.png"
  },
  {
    "id": "Cipher-AI-Vault",
    "name": "Cipher AI Vault",
    "display": "Normal",
    "website": "https://qehbq-rqaaa-aaaan-ql2iq-cai.icp0.io/",
    "twitter": "https://x.com/cipherproxyllc",
    "github": "https://github.com/supaIC/Cipher-AI-Vault",
<<<<<<< HEAD
    "tags": [
      "AI"
    ],
    "description": "Azle-based proof-of-concept designed integrating in-memory VectorDB and LLM.",
    "usesInternetIdentity": true,
    "logo": "/img/showcase/cipherAI_logo.jpeg"
=======
    "website": "https://qehbq-rqaaa-aaaan-ql2iq-cai.icp0.io/",
    "twitter": "https://x.com/cipherproxyllc"
>>>>>>> 1c946bb7
  },
  {
    "id": "zkLama",
    "name": "zkLama",
    "display": "Normal",
    "github": "https://github.com/gip/yllama.oc",
    "submittableId": 47012670,
    "tags": [
      "AI",
      "Tools / Infrastructure"
    ],
    "description": "Originally known as yllama.oc, zkLama is a framework that can generate programmable ICP canister smart contracts using text-based prompts.",
    "usesInternetIdentity": false,
    "logo": "/img/showcase/zkllama_logo.png"
  },
  {
    "id": "upas",
    "name": "User Public Achievement Standard (UPAS)",
    "display": "Normal",
    "website": "https://5j4ti-jqaaa-aaaaj-qncma-cai.icp0.io/",
    "github": "https://github.com/relinkd/UPAS",
    "submittableId": 45854414,
    "tags": [
      "SocialFi",
      "Tools / Infrastructure",
      "Creator Economy"
    ],
    "description": "A decentralized open-source reputation standard that utilizes ICP securely and autonomously verify user achievements and issue credentials.",
    "usesInternetIdentity": true,
    "logo": "/img/showcase/upas_logo.png"
  },
  {
    "id": "civic",
    "name": "Civic Pass",
    "display": "Normal",
    "website": "https://www.civic.com",
    "twitter": "https://x.com/civickey",
<<<<<<< HEAD
    "github": "https://github.com/civicteam/civic-icp-canister",
    "youtube": "https://www.youtube.com/@CivicTechnologies",
    "submittableId": 45489206,
    "tags": [
      "Tools / Infrastructure"
    ],
    "description": "A digital identity platform enabling developers to quickly leverage a variety of verification services and provide users with a reusable identity to more quickly onboard into new applications.",
    "usesInternetIdentity": true,
    "logo": "/img/showcase/civic_logo.png"
=======
    "discord": "https://discord.com/invite/MWmhXauJw8",
    "youtube": "https://www.youtube.com/@CivicTechnologies",
    "submittableId": "45489206"
>>>>>>> 1c946bb7
  },
  {
    "id": "toyoworld",
    "name": "Toyoworld",
    "display": "Normal",
    "website": "https://gi72u-lqaaa-aaaal-ac3ga-cai.raw.icp0.io/",
    "submittableId": 44404548,
    "tags": [
      "Gaming"
    ],
    "description": "Collect, battle and track down mythical creatures in this open world adventure game!",
    "usesInternetIdentity": false,
    "logo": "/img/showcase/toyoworld_logo.png"
  },
  {
    "id": "satoshinotes",
    "name": "Satoshi Notes",
    "display": "Normal",
    "website": "https://satoshinotes.org/",
    "twitter": "https://x.com/satoshinotesbtc",
    "submittableId": 44404548,
    "tags": [
      "Bitcoin"
    ],
    "description": "A free note taking software that allows you to sell your valuable notes for Bitcoin, and also keeps your files secure in your PC or the blockchain.",
    "usesInternetIdentity": false,
    "logo": "/img/showcase/satoshi_notes_logo.png"
  },
  {
    "id": "PHASMA",
    "name": "PHASMA",
    "display": "Normal",
    "website": "https://entrepot.app/marketplace/phasma",
    "twitter": "https://x.com/phasmafuture",
    "tags": [
      "NFT",
      "Creator Economy"
    ],
    "description": "Explore a curated collection of ghostly NFTs, where art meets the ethereal.",
    "logo": "/img/showcase/phasma_logo.webp"
  },
  {
    "id": "medblock",
    "name": "Medblock",
    "display": "Normal",
    "website": "https://medblock.id",
    "twitter": "https://x.com/medblockid",
    "github": "https://github.com/baliola/Medblock",
    "submittableId": 44389918,
    "tags": [
      "Enterprise"
    ],
    "description": "Medblock is a secure mobile app that puts medical records in patients' hands while helping hospitals manage healthcare data efficiently through blockchain technology.",
    "logo": "/img/showcase/medblock.svg"
  },
  {
    "id": "ic-toolkit",
    "name": "IC Toolkit",
    "display": "Normal",
    "website": "https://ic-toolkit.app",
    "twitter": "https://x.com/ic_toolkit",
    "tags": [
      "DAO",
      "Tools / Infrastructure"
    ],
    "description": "IC Toolkit simplifies canister management, project collaboration, and decentralized governance on ICP.",
    "usesInternetIdentity": true,
    "logo": "/img/showcase/ictoolkit_logo.png"
  },
  {
    "id": "nfid-identitykit",
    "name": "NFID IdentityKit",
    "display": "Normal",
    "website": "https://www.identitykit.xyz/",
    "twitter": "https://x.com/NFIDIdentityKit",
    "github": "https://github.com/internet-identity-labs/identitykit",
    "tags": [
      "Tools / Infrastructure"
    ],
    "description": "NFID IdentityKit is the best way to connect an ICP wallet to your dapp.",
    "logo": "/img/showcase/nfididentitykit_logo.svg"
  },
  {
    "id": "dfxdashboard",
    "name": "DFX Dashboard",
    "display": "Normal",
    "website": "https://dfx-dashboard-docs.netlify.app/",
    "github": "https://github.com/tolgayayci/dfx-dashboard",
    "tags": [
      "Tools / Infrastructure"
    ],
    "description": "DFX Dashboard is a GUI for using dfx, the CLI tool for ICP development.",
    "logo": "/img/showcase/dfxdashboard_logo.svg"
  },
  {
    "id": "icptokens",
    "name": "ICP Tokens",
    "display": "Normal",
    "website": "https://icptokens.net",
    "twitter": "https://x.com/ICPTokens",
    "github": "https://github.com/CyberNinjasLab",
    "youtube": "https://www.youtube.com/watch?v=2hKfVcJviTM",
    "tags": [
      "Tools / Infrastructure",
      "Analytics"
    ],
    "stats": "15,000+ users",
    "description": "Advanced tool for tracking ICP tokens, designed to simplify the way you monitor, analyze, and manage tokens within the Internet Computer DeFi ecosystem. Portfolio insights, advanced charts and bubble maps for visual insights.",
    "usesInternetIdentity": true,
    "logo": "/img/showcase/icptokens_logo.svg"
  },
  {
    "id": "motoko-regex-engine",
    "name": "Motoko Regex Engine",
    "display": "Normal",
    "github": "https://github.com/demali-876/motoko_regex_engine",
    "tags": [
      "Tools / Infrastructure"
    ],
    "description": "A Motoko library for native pattern matching.",
    "usesInternetIdentity": false,
    "logo": "/img/showcase/regex_engine_logo.svg"
  },
  {
    "id": "icspore",
    "name": "ICSpore",
    "display": "Normal",
    "website": "https://qnoqa-vaaaa-aaaap-qhima-cai.icp0.io/",
    "twitter": "https://x.com/icspore",
    "github": "https://github.com/ICSpore/dca-v1",
    "tags": [
      "DeFi"
    ],
    "description": "An automated, dollar-cost-averaging solution for purchasing ICP.",
    "usesInternetIdentity": true,
    "logo": "/img/showcase/icspore_logo.png"
  },
  {
    "id": "stable-fs",
    "name": "Stable-fs",
    "display": "Normal",
    "github": "https://github.com/wasm-forge/stable-fs",
    "tags": [
      "Tools / Infrastructure"
    ],
    "description": "A file system implemented on top of the stable memory in an ICP canister.",
    "usesInternetIdentity": false,
    "logo": "/img/showcase/stablefs_logo.svg"
  },
  {
    "id": "plonk-verifier",
    "name": "Plonk Verifier",
    "display": "Normal",
    "github": "https://github.com/lightec-xyz/plonk_verifier_on_icp",
    "tags": [
      "Tools / Infrastructure"
    ],
    "description": "A verifier of gnark plonk, a well-known zero-knowledge scheme, using an ICP canister.",
    "usesInternetIdentity": false,
    "logo": "/img/showcase/plonkverifier_logo.svg"
  },
  {
    "id": "neverendsart",
    "name": "NeverEndsArt",
    "display": "Normal",
    "website": "https://mx6ql-zyaaa-aaaak-akxpa-cai.icp0.io/",
    "twitter": "https://x.com/neverendsart_ai",
<<<<<<< HEAD
    "tags": [
      "AI"
    ],
=======
    "discord": "https://discord.com/invite/neverends-1169553300568424530",
>>>>>>> 1c946bb7
    "description": "A decentralized AI Video generation platform.",
    "usesInternetIdentity": false,
    "logo": "/img/showcase/neverendsart_logo.svg"
  },
  {
    "id": "icpkotlinkit",
    "name": "ICP Kotlin Kit",
    "display": "Normal",
    "github": "https://github.com/ThomasConstantinBity/ICP-Kotlin-Kit",
    "tags": [
      "Tools / Infrastructure"
    ],
    "description": "A set of open-source Kotlin libraries for interacting with ICP.",
    "usesInternetIdentity": false,
    "logo": "/img/showcase/ic4jagentlite_logo.svg"
  },
  {
    "id": "daoventure",
    "name": "DAO Venture",
    "display": "Normal",
    "website": "https://bpo6s-4qaaa-aaaap-acava-cai.icp0.io/",
    "github": "https://github.com/edjCase/DAO-Venture",
    "tags": [
      "Gaming"
    ],
    "description": "A simple roguelite adventure where players collectively build and govern the game through a DAO.",
    "usesInternetIdentity": true,
    "logo": "/img/showcase/daoventure_logo.png"
  },
  {
    "id": "IC4J Agent Lite",
    "name": "IC4J Agent Lite",
    "display": "Normal",
    "github": "https://github.com/nikhil5642/ic4j-agent-lite",
    "tags": [
      "Tools / Infrastructure"
    ],
    "description": "A lighter version of IC4J Agent that allows Java applications to interact with ICP",
    "usesInternetIdentity": false,
    "logo": "/img/showcase/kotlinkit_logo.svg"
  },
  {
    "id": "pawsarena",
    "name": "Paws Arena",
    "display": "Normal",
    "website": "https://knbkj-fiaaa-aaaan-qaadq-cai.ic0.app/",
    "tags": [
      "Gaming"
    ],
    "description": "A fun, play-to-earn game based on cute kittens.",
    "usesInternetIdentity": false,
    "logo": "/img/showcase/pawsarena_logo.png"
  },
  {
    "id": "solutio",
    "name": "Solutio",
    "display": "Normal",
    "website": "https://home.solutio.one/",
    "twitter": "https://x.com/SolutioApp",
    "tags": [
      "Creator Economy"
    ],
    "description": "An app to share ideas, support projects you believe in, and earn rewards for building great tools.",
    "usesInternetIdentity": true,
    "logo": "/img/showcase/solutio_logo.svg"
  },
  {
    "id": "lendfinity",
    "name": "Lendfinity",
    "display": "Normal",
    "website": "https://www.lendfinity.xyz/",
    "twitter": "https://x.com/lendfinity_xyz",
    "tags": [
      "DeFi"
    ],
    "description": "The only lending protocol that enables borrowing and lending of ICRC-1 tokens and Runes from an EVM environment.",
    "usesInternetIdentity": true,
    "logo": "/img/showcase/lendfinity_logo.svg"
  },
  {
    "id": "tallybot",
    "name": "Tally Bot",
    "display": "Normal",
    "github": "https://github.com/CodeGov-org/proposal-tracker",
    "tags": [
      "Tools / Infrastructure"
    ],
    "description": "An OpenChat bot that enables tracking proposals of NNS / SNS and preset voters.",
    "usesInternetIdentity": true,
    "logo": "/img/showcase/codegov_logo.svg"
  },
  {
    "id": "ic-oss",
    "name": "IC-OSS",
    "display": "Normal",
    "github": "https://github.com/ldclabs/ic-oss",
    "tags": [
      "Tools / Infrastructure"
    ],
    "description": "A decentralized Object Storage Service on ICP.",
    "usesInternetIdentity": true,
    "logo": "/img/showcase/icpanda.svg"
  },
  {
    "id": "cload",
    "name": "CLOAD",
    "display": "Normal",
    "website": "https://cload.one/",
    "twitter": "https://x.com/Cload_app",
    "tags": [
      "Gaming",
      "Creator Economy"
    ],
    "description": "A marketplace to discover new and exciting web3 dapps and games.",
    "usesInternetIdentity": true,
    "logo": "/img/showcase/cload_logo.png"
  },
  {
    "id": "claimlink",
    "name": "ClaimLink",
    "display": "Normal",
    "website": "https://claimlink.xyz/",
    "twitter": "https://x.com/ClaimLinkXYZ",
    "tags": [
      "Tools / Infrastructure"
    ],
    "description": "A dapp that allows anyone to seamlessly create campaigns, generate claim links or QR codes, and claim rewards.",
    "usesInternetIdentity": false,
    "logo": "/img/showcase/claimlink_logo.svg"
  },
  {
    "id": "openchat",
    "name": "OpenChat",
    "display": "Large",
    "website": "https://oc.app/",
    "twitter": "https://x.com/OpenChat",
    "tags": [
      "SocialFi",
      "Bitcoin",
      "DAO",
      "Chain Fusion",
      "Creator Economy"
    ],
    "stats": "80,000+ users",
    "description": "OpenChat is a fully decentralized real-time messaging service that is indistinguishable from Web2 chat apps while living 100% on the blockchain. This allows users to send crypto to each other - including Bitcoin - and own a part of OpenChat through CHAT tokens.",
    "usesInternetIdentity": true,
    "logo": "/img/showcase/openchat_logo.webp",
    "screenshots": [
      "/img/showcase/openchat-screenshot.webp"
    ]
  },
  {
    "id": "ic-tee",
    "name": "IC-TEE",
    "display": "Normal",
    "github": "https://github.com/ldclabs/ic-tee",
    "tags": [
      "AI"
    ],
    "description": "A set of libraries that enable Trusted Execution Environments (TEEs) in ICP canisters.",
    "usesInternetIdentity": false,
    "logo": "/img/showcase/icpanda-dao_logo.webp"
  },
  {
    "id": "officex",
    "name": "OfficeX",
    "display": "Normal",
    "website": "https://officex.app",
    "twitter": "https://x.com/officexapp",
    "github": "https://github.com/OfficeXApp",
    "tags": [
      "SocialFi",
      "Tools / Infrastructure"
    ],
    "stats": "1000+ users",
    "description": "OfficeX Anonymous Workspace - Documents, Spreadsheets & Cloud Storage. Instant access, no signup required, apocalypse-proof, and sovereign for 300M people censored by sanctions. Where Freedom Works.",
    "usesInternetIdentity": false,
    "logo": "/img/showcase/officex_logo.webp",
    "screenshots": [
      "/img/showcase/officex_screenshot.webp"
    ]
  },
  {
    "id": "anda",
    "name": "Anda",
    "display": "Normal",
    "github": "https://github.com/ldclabs/anda",
    "tags": [
      "AI"
    ],
    "description": "An framework for AI agent development, designed to build a highly composable, autonomous, and perpetually memorizing network of AI agents.",
    "usesInternetIdentity": false,
    "logo": "/img/showcase/anda_logo.jpeg"
  },
  {
    "id": "pickpump",
    "name": "Pickpump",
    "display": "Normal",
    "website": "https://pickpump.xyz/",
    "twitter": "https://x.com/pickpump_xyz",
    "github": "https://github.com/elizaOS/eliza/tree/develop/packages/plugin-icp",
    "tags": [
      "AI",
      "DeFi"
    ],
    "description": "An AI-powered, on-chain platform for memecoins. The first ICRC token creation plugin on Eliza.",
    "usesInternetIdentity": false,
    "logo": "/img/showcase/pickpump_logo.svg"
  },
  {
    "id": "investafarm",
    "name": "InvestaFarm",
    "display": "Normal",
    "website": "https://investafarm.com/",
    "twitter": "https://x.com/Investa_farm",
    "github": "https://github.com/investa-Farm/",
    "tags": [
      "AI",
      "Chain Fusion"
    ],
    "description": "Agricultural finance platform that leverages blockchain and AI to provide smallholder farmers with affordable loans and access to global investors, promoting financial inclusion and sustainable farming",
    "usesInternetIdentity": true,
    "logo": "/img/showcase/Investafarm_logo.png"
  },
  {
    "id": "icp-net",
    "name": "ICP.NET",
    "display": "Normal",
    "github": "https://github.com/edjCase/ICP.NET",
    "tags": [
      "Tools / Infrastructure"
    ],
    "description": "C#/.NET client for ICP.",
    "usesInternetIdentity": false,
    "logo": "/img/showcase/icpnet_logo.png"
  },
  {
    "id": "shipstone",
    "name": "Shipstone",
    "display": "Normal",
    "website": "http://vetkeys.shipstone.com/",
    "github": "https://github.com/shipstone-labs/vetkd-utils",
    "tags": [
      "Tools / Infrastructure",
      "Analytics"
    ],
    "description": "A Rust-based cargo crate and an NPM package to simplify access to and implementation of VetKeys.",
    "usesInternetIdentity": true,
    "logo": "/img/showcase/shipstone_logo.png"
  },
  {
    "id": "deda",
    "name": "DeDa",
    "display": "Normal",
    "website": "https://d3zsm-eyaaa-aaaag-atyza-cai.icp0.io/",
    "github": "https://github.com/ronykris/deda",
    "tags": [
      "AI"
    ],
    "description": "A decentralised marketplace that creates a trusted, automated system for researchers and data owners to share and request data.",
    "usesInternetIdentity": true,
    "logo": "/img/showcase/deda_logo.png"
  },
  {
    "id": "blockbolt-icp-payment",
    "name": "Blockbolt Payment Protocol",
    "display": "Normal",
    "website": "https://blockbolt.io/",
    "twitter": "https://twitter.com/blockboltpay",
    "github": "https://github.com/blockboltpay/ICP_Payment",
    "tags": [
      "DeFi",
      "Tools / Infrastructure"
    ],
    "description": "A decentralized, multichain, contactless payment protocol that enables seamless, secure, and efficient transactions for both businesses and consumers.",
    "usesInternetIdentity": false,
    "logo": "/img/showcase/blockbolt_payment_protocol_logo.png"
  },
  {
    "id": "oreka",
    "name": "Oreka",
    "display": "Normal",
    "website": "https://ezmek-haaaa-aaaas-ak6ga-cai.icp0.io/",
    "github": "https://github.com/mangekyou-network/oreka",
    "tags": [
      "DeFi"
    ],
    "description": "A prediction Market Layer on ICP.",
    "usesInternetIdentity": true,
    "logo": "/img/showcase/oreka_logo.png"
  },
  {
    "id": "ares-suite",
    "name": "Ares",
    "display": "Normal",
    "github": "https://github.com/bundlydev/ares-platform",
    "tags": [
      "Tools / Infrastructure"
    ],
    "description": "A suite of tools to facilitate user management for dapps built on ICP.",
    "usesInternetIdentity": true,
    "logo": "/img/showcase/ares_logo.png"
  },
  {
    "id": "mu-protocol",
    "name": "mu protocol",
    "display": "Normal",
    "website": "https://muprotocol.io/",
    "twitter": "https://twitter.com/ProtocolMu",
    "github": "https://github.com/muprotocol",
    "tags": [
      "Tools / Infrastructure"
    ],
    "description": "A versatile cross-chain framework designed to streamline the transition of Web2 projects to Web3.",
    "usesInternetIdentity": true,
    "logo": "/img/showcase/mu_protocol_logo.jpg"
  },
  {
    "id": "pacapaump-icp",
    "name": "PacaPump",
    "display": "Normal",
    "website": "https://pacapump.io",
    "tags": [
      "DeFi"
    ],
    "description": "Create tokens on ICP in a flash!",
    "usesInternetIdentity": true,
    "logo": "/img/showcase/pacapump_logo.png"
  },
  {
    "id": "vnx",
    "name": "VNX Stablecoins",
    "display": "Normal",
    "website": "https://vnx.li/",
    "twitter": "https://x.com/vnx_platform",
    "youtube": "https://www.youtube.com/channel/UCEkpvZaOfRkFDP5oV6L2BcA",
<<<<<<< HEAD
    "tags": [
      "DeFi"
    ],
=======
>>>>>>> 1c946bb7
    "description": "Regulated European stablecoin generator.",
    "usesInternetIdentity": true,
    "logo": "/img/showcase/vnx_stablecoins_logo.svg"
  },
  {
    "id": "ic-evm-connect",
    "name": "IC EVM Connect",
    "display": "Normal",
    "website": "https://zondax.ch",
    "twitter": "https://x.com/_zondax_",
    "github": "https://github.com/Zondax/icp-icrc3-evm-adapter",
    "tags": [
      "Tools / Infrastructure"
    ],
    "description": "An infrastructure tool that demonstrates using ICP's native capabilities with widely adopted EVMs.",
    "usesInternetIdentity": false,
    "logo": "/img/showcase/zondax-logo.svg"
  },
  {
    "id": "ic-gamekit",
    "name": "IC GameKit",
    "display": "Normal",
    "github": "https://github.com/morganpage/ic-gamekit",
    "tags": [
      "Gaming",
      "Tools / Infrastructure"
    ],
    "description": "A drop-in replacement for the standard go-to Web2 gaming services like Unity Gaming Services or AWS GameKit.",
    "usesInternetIdentity": true,
    "logo": "/img/showcase/icgamekit_logo.png"
  },
  {
    "id": "icp-support-for-vs-code",
    "name": "ICP Support for VS Code",
    "display": "Normal",
    "twitter": "https://x.com/BlockyDevs/",
    "github": "https://www.blockydevs.com/",
    "tags": [
      "Tools / Infrastructure"
    ],
    "description": "A VS Code extension that deploy ICP canisters and test them directly within the editor.",
    "usesInternetIdentity": true,
    "logo": "/img/showcase/icp_support_for_vs_code_logo.png"
  },
  {
    "id": "partnrship",
    "name": "partnrship",
    "display": "Normal",
    "website": "https://e7bx6-iiaaa-aaaag-qm7oq-cai.icp0.io/board/Partnrship",
    "twitter": "https://x.com/partnrship",
    "tags": [
      "Tools / Infrastructure",
      "Creator Economy"
    ],
    "description": "A project management and DevOps platform with an integrated escrow wallet system for secure payments with third-party developers and partners.",
    "usesInternetIdentity": true,
    "logo": "/img/showcase/partnrship_logo.svg"
  },
  {
    "id": "fully-onchain-runes--decentralized-exchange",
    "name": "RunicSwap",
    "display": "Normal",
    "github": "https://github.com/buriburizaemonnn/Runicswap",
    "tags": [
      "Chain Fusion",
      "DeFi",
      "Bitcoin"
    ],
    "description": "A DEX that enables Runestone trades with Bitcoin, ICP, and ckBTC.",
    "usesInternetIdentity": true,
    "logo": "/img/showcase/runicswap_logo.png"
  },
  {
    "id": "cknft",
    "name": "ckNFT",
    "display": "Normal",
    "website": "https://icdevs.org/",
    "twitter": "https://x.com/icdevs_org",
    "tags": [
      "Chain Fusion",
      "NFT",
      "Ethereum"
    ],
    "description": "Cast NFTs from EVM to ICP and from ICP to EVM.",
    "usesInternetIdentity": true,
    "logo": "/img/showcase/icdevs.org_logo.webp"
  },
  {
    "id": "piggycell",
    "name": "Piggycell",
    "display": "Normal",
    "website": "https://www.piggycell.io/",
    "twitter": "https://x.com/piggycell",
    "github": "https://github.com/piggycell-github",
    "tags": [
      "Tools / Infrastructure"
    ],
    "description": "A DePIN project that provides tokenized incentive solutions to electric power charging platforms.",
    "usesInternetIdentity": true,
    "logo": "/img/showcase/piggycell_logo.svg"
  },
  {
    "id": "coown",
    "name": "COOWN",
    "display": "Normal",
    "website": "htpps://coown.box",
    "twitter": "https://x.com/COOWN_crypto",
    "github": "https://github.com/Managed-Trust",
    "tags": [
      "Wallet"
    ],
    "description": "Crypto wallets for groups",
    "usesInternetIdentity": false,
    "logo": "/img/showcase/coown_logo.svg"
  },
  {
    "id": "fairbid",
    "name": "Fairbid",
    "display": "Normal",
    "website": "https://2umgr-waaaa-aaaal-artta-cai.icp0.io/#/",
    "twitter": "https://x.com/fairbid_icp",
    "tags": [
      "DeFi",
      "Tools / Infrastructure"
    ],
    "description": "A decentralized p2p auction marketplace offering transparent, fee-free & cross-chain transactions and multiple auction formats.",
    "usesInternetIdentity": true,
    "logo": "/img/showcase/fairbid_logo.png"
  },
  {
    "id": "oraclekit",
    "name": "OracleKit LayerZero DVN",
    "display": "Normal",
    "github": "https://github.com/OracleKit/dvn",
    "tags": [
      "Chain Fusion",
      "Tools / Infrastructure"
    ],
    "description": "A Decentralized LayerZero Decentralized Verifier Network running on ICP.",
    "usesInternetIdentity": false,
    "logo": "/img/showcase/oraclekit_layerzero_dvn_logo.svg"
  },
  {
    "id": "grunt-defi",
    "name": "GRUNT defi",
    "display": "Normal",
    "github": "https://github.com/sardariuss/carlson_protocol",
    "tags": [
      "Bitcoin",
      "DeFi"
    ],
    "description": "Get rewarded for voting using locked Bitcoins.",
    "usesInternetIdentity": true,
    "logo": "/img/showcase/grunt_defi_logo.png"
  },
  {
    "id": "icaibus",
    "name": "ICaiBus",
    "display": "Normal",
    "website": "https://panindustrial.com/",
    "twitter": "https://x.com/pan_industrial",
    "tags": [
      "AI",
      "Analytics",
      "Tools / Infrastructure"
    ],
    "description": "Transforming network interactions for enterprises, DAOs, AIs, and dApps with an event-driven platform where components publish and subscribe to data streams with minimal code.",
    "usesInternetIdentity": false,
    "logo": "/img/showcase/icaibus_logo.jpg"
  },
  {
    "id": "anti-korrupt",
    "name": "Anti-Korrupt",
    "display": "Normal",
    "website": "https://px7id-byaaa-aaaak-albiq-cai.icp0.io/",
    "twitter": "https://x.com/netrobeweb/",
    "github": "https://github.com/KezzyNgotho/Hackathon202409AI",
    "tags": [
      "Analytics",
      "DeFi"
    ],
    "description": "Anti-Korrupt leverages the power of ICP and AI to enhance learning about corruption to create an overall corruption-free environment all over the world.",
    "usesInternetIdentity": true,
    "logo": "/img/showcase/anti-korrupt_logo.png"
  },
  {
    "id": "icp-pussh-metrics",
    "name": "IC Push Metrics",
    "display": "Normal",
    "website": "https://docs.zondax.ch/ic-push-metrics/introduction",
    "twitter": "https://x.com/_zondax_/status/1849364980451229831",
    "github": "https://github.com/dfinity/ic/pull/1727",
    "tags": [
      "Tools / Infrastructure"
    ],
    "description": "Our project aims to address these limitations by modifying the IC node source code to allow nodes to push metrics. This eliminates the need for firewall reconfiguration and external IP management, providing a more secure and streamlined method for accessing node metrics.",
    "usesInternetIdentity": true,
    "logo": "/img/showcase/zondax-logo.svg"
  },
  {
    "id": "tabbypos",
    "name": "TabbyPOS",
    "display": "Normal",
    "website": "https://www.tabbylab.io/",
    "twitter": "https://x.com/tabbypos",
    "tags": [
      "Bitcoin"
    ],
    "description": "TabbyPOS is a blockchain-based point-of-sale (POS) system that enables businesses to accept various cryptocurrencies as payment.",
    "usesInternetIdentity": false,
    "logo": "/img/showcase/tabbypos_logo.png"
  },
  {
    "id": "invoice-mate",
    "name": "Invoice Mate",
    "display": "Normal",
    "website": "https://www.invoicemate.tech",
    "twitter": "https://x.com/defaprimitive",
    "tags": [
      "DeFi",
      "Tools / Infrastructure"
    ],
    "description": "A protocol that offers stable and secure yields backed by real-world revenue built based on a new consensus mechanism - Proof of Invoice.",
    "usesInternetIdentity": true,
    "logo": "/img/showcase/invoice_mate_logo.png"
  },
  {
    "id": "cero-trade",
    "name": "Cero Trade",
    "display": "Normal",
    "website": "https://z2mgf-dqaaa-aaaak-qihbq-cai.icp0.io",
    "github": "https://github.com/Cero-Trade/mvp1.0",
    "tags": [
      "Analytics",
      "Tools / Infrastructure",
      "DeFi"
    ],
    "description": "A decentralized platform for trading, buying, and redeeming tokenized IRECs.",
    "usesInternetIdentity": true,
    "logo": "/img/showcase/cero_trade_logo.png"
  },
  {
    "id": "mugc&univoice",
    "name": "Univoice",
    "display": "Normal",
    "website": "https://univoice.world",
    "twitter": "https://x.com/UNIVOICE_",
    "tags": [
      "AI",
      "DeFi"
    ],
    "description": "An AI Agent built based on voice multi-modal data.",
    "usesInternetIdentity": true,
    "logo": "/img/showcase/univoice_logo.svg"
  },
  {
    "id": "vfans",
    "name": "VFANS",
    "display": "Normal",
    "website": "https://vfans.org",
    "twitter": "https://x.com/VFansDAO",
    "github": "https://github.com/VFans-org/VFANS-IC-Public",
    "tags": [
      "Creator Economy"
    ],
    "description": "A decentralized content platform for publishing video/articles and subscribing through mobile payments.",
    "usesInternetIdentity": true,
    "logo": "/img/showcase/vfans_logo.png"
  },
  {
    "id": "fair-buy-icp",
    "name": "FairBuy.ai",
    "display": "Normal",
    "website": "https://www.fairbuy.ai/",
    "twitter": "https://x.com/FairAdsAPP",
    "tags": [
      "Creator Economy"
    ],
    "description": "An app empowers users to control their data and advertising experiences.",
    "usesInternetIdentity": true,
    "logo": "/img/showcase/fairbuyai_logo.png"
  },
  {
    "id": "icramp",
<<<<<<< HEAD
    "name": "icRamp",
    "display": "Normal",
    "website": "https://app.icramp.xyz",
    "twitter": "https://x.com/ic_rampXYZ",
    "github": "https://github.com/reymom/ic2P2ramp",
    "tags": [
      "DeFi",
      "Tools / Infrastructure"
    ],
    "description": "A decentralized protocol that seamlessly integrates ICP with Ethereum and other blockchains, enabling fast, trustless onramping and offramping of digital assets.",
=======
    "tags": ["DeFi", "Chain Fusion", "Wallet", "Bitcoin" ],
    "website": "https://sandbox.icramp.xyz/",
    "github": "https://github.com/reymom/ic2P2ramp",
    "description": "Decentralized P2P onramping with Bitcoin Runes, Ethereum, and ICP—secure multichain orders, UTXOs, and real-time price sync.",
    "twitter": "https://x.com/ic_rampXYZ",
    "youtube": "https://www.youtube.com/@icRamp-xyz",
>>>>>>> 1c946bb7
    "usesInternetIdentity": true,
    "logo": "/img/showcase/icramp_logo.png"
  },
  {
    "id": "fex-icp",
    "name": "Fantasy Extreme",
    "display": "Normal",
    "website": "https://fantasyextreme.org",
    "twitter": "https://x.com/FExtremesports",
    "github": "https://github.com/FantasyExtreme/FEX",
    "tags": [
      "DeFi",
      "Gaming"
    ],
    "description": "A fantasy multi-sports platform with unique per match rewards model.",
    "usesInternetIdentity": true,
    "logo": "/img/showcase/fantasy_extreme_logo.png"
  },
  {
    "id": "earthstream",
    "name": "Earthstream",
    "display": "Normal",
    "website": "https://earthstream.live",
    "twitter": "https://x.com/@earthstreamlive",
    "tags": [
      "Tools / Infrastructure",
      "Analytics"
    ],
    "description": "An enterprise tool capturing data through acoustic sensors to monitor for biodiversity, and transmitting it to ICP.",
    "usesInternetIdentity": true,
    "logo": "/img/showcase/earthstream_logo.png"
  },
  {
    "id": "retransicp",
    "name": "ReTransICP",
    "display": "Normal",
    "website": "https://malteish.github.io/ReTransICP/",
    "github": "https://github.com/malteish/ReTransICP",
    "tags": [
      "Chain Fusion",
      "DeFi",
      "Tools / Infrastructure"
    ],
    "description": "A tool to create recurring ERC20 transactions.",
    "usesInternetIdentity": false,
    "logo": "/img/showcase/retransicp_logo.png"
  },
  {
    "id": "coreledger",
    "name": "Coreledger",
    "display": "Normal",
    "website": "https://coreledger.net/",
    "twitter": "https://x.com/CoreLedger",
    "tags": [
      "Tools / Infrastructure"
    ],
    "description": "Build and launch blockchain-powered products quickly and effortlessly with our plug-and-play, blockchain-agnostic infrastructure. Designed for businesses of all sizes, our platform makes it easy to integrate blockchain technology into your software—without the complexity.",
    "usesInternetIdentity": true,
    "logo": "/img/showcase/coreledger.webp"
  },
  {
    "id": "beproactive",
    "name": "BeProActive",
    "display": "Normal",
    "website": "https://beproactive.at",
    "github": "https://github.com/samlinux-development/beProActive",
    "tags": [
      "SocialFi"
    ],
    "description": "The dApp helps you to track your daily workouts and share them with the community and your friends.",
    "usesInternetIdentity": true,
    "logo": "/img/showcase/beproactive_logo.webp",
    "screenshots": [
      "/img/showcase/beproactive_screenshot.webp"
    ],
    "oneLiner": "Track and share your daily workouts with the community and friends."
  },
  {
    "id": "BlockID",
    "name": "BlockID",
    "display": "Normal",
    "website": "https://blockid.cc",
    "twitter": "https://x.com/icto_app",
    "github": "https://github.com/ICTO-Labs/BlockID",
    "tags": [
      "DeFi",
      "Wallet",
      "Tools / Infrastructure"
    ],
    "description": "A decentralized identity and reputation protocol built on the Internet Computer.",
    "usesInternetIdentity": true,
    "logo": "/img/showcase/blockid_-_one_id_infinite_trust_logo.png"
  },
  {
    "id": "ic-explorer",
    "name": "ICExplorer",
    "display": "Normal",
    "website": "https://www.icexplorer.io",
    "twitter": "https://x.com/ICExplorer_io",
    "github": "https://github.com/Token-Explorer-Hi/ic-data",
    "tags": [
      "AI",
      "Tools / Infrastructure"
    ],
    "stats": "50,000+ users",
    "description": "Empowering AI with Data on Chain, Fueling Innovation.",
    "usesInternetIdentity": false,
    "logo": "/img/showcase/ic-explorer_logo.png",
    "screenshots": [
      "/img/showcase/ic-explorer_screenshot.jpg"
    ],
    "oneLiner": "Empowering AI with Data on Chain, Fueling Innovation"
  },
  {
    "id": "alice",
    "name": "ALICE",
    "display": "Normal",
    "website": "https://alice.fun/",
    "twitter": "https://x.com/alicedotfun",
    "tags": [
      "AI"
    ],
    "description": "Alice is a DAO-governed AI agent that operates entirely on-chain, leveraging LLMs like DeepSeek for decision-making, integrating both static rules and dynamic, real-time data to enable intelligent and adaptable operations, autonomously managing token activities.",
    "usesInternetIdentity": false,
    "logo": "/img/showcase/alice-logo.webp"
  },
  {
    "id": "friescoin",
    "name": "FRYS",
    "display": "Normal",
    "website": "https://friescoin.xyz/",
    "twitter": "https://x.com/FriesCoin",
    "tags": [
      "NFT",
      "DeFi"
    ],
    "description": "The world's first meme coin dedicated to fries enthusiasts everywhere.",
    "usesInternetIdentity": false,
    "logo": "/img/showcase/friescoin_logo.jpg"
  },
  {
    "id": "blockminer",
    "name": "Blockminer",
    "display": "Normal",
    "website": "https://blockminer.fun/",
    "twitter": "https://x.com/blockminerfun",
    "youtube": "https://www.youtube.com/@blockminerfun",
    "submittableId": 48493500,
    "tags": [
      "Bitcoin",
      "DeFi"
    ],
    "description": "Token launch pad for creating and mining tokens with Bitcoin like proof-of-work and tokeconomics.",
    "usesInternetIdentity": false

  } ,
  {
  "id": "mercx",
  "name": "MERCX",
  "website": "https://xpm3z-7qaaa-aaaan-qzvlq-cai.icp0.io/",
  "tags": [
      "DeFi",
      "Wallet",
      "Chain Fusion",
      "Analytics"
    ],
  "description": "MercX brings regulated, institutional-grade mutual funds and fixed income products on-chain, offering seamless access and instant settlement on ICP.",
  "stats": "On boarded four regulated institutional grade investment funds",
  "logo": "/img/showcase/Mercx logo 4.54.14 PM.png",
  "usesInternetIdentity": true,

  "github": "https://github.com/Mercatura-Developers-Team/Mercx.git",
  "twitter": "https://x.com/mercx__?s=21"
 },
  {
    "id": "ic-cose",
    "name": "IC-COSE",
    "display": "Normal",
    "website": "https://github.com/ldclabs/ic-cose",
    "twitter": "https://x.com/ICPandaDAO",
    "github": "https://github.com/ldclabs/ic-cose",
    "submittableId": 47061712,
    "tags": [
      "Tools / Infrastructure"
    ],
    "description": "A decentralized Configuration service with Signing and Encryption on the Internet Computer.",
    "usesInternetIdentity": true
  },
  {
    "id": "canister-cloud",
    "name": "Canister Cloud",
    "display": "Normal",
    "website": "https://canister.co",
    "github": "https://github.com/jakepeg/canister_app",
    "tags": [
      "Tools / Infrastructure"
    ],
    "description": "Store, Share & Collect Documents. Sovereign data management designed for privacy, secured on the blockchain.",
    "usesInternetIdentity": true
  },
  {
    "id": "utu-the-bitcoin-lessgreater-starknet-bridge",
    "name": "Utu: The Bitcoin <> Starknet bridge",
    "display": "Normal",
    "website": "https://utu-frontend.vercel.app/",
    "github": "https://github.com/lfglabs-dev?q=utu&type=all&language=&sort=a",
    "submittableId": 47689636,
    "tags": [
      "Bitcoin"
    ],
    "description": "Utu is a Bitcoin <> Starknet runes bridge permitting traders to profit from the best onchain UX for your favorite Bitcoin assets.",
    "usesInternetIdentity": false
  },
  {
    "id": "ghost-the-zk-notary",
    "name": "Ghost - The ZK Notary",
    "display": "Normal",
    "website": "https://ghost.zkaas.xyz",
    "github": "https://github.com/gabrielrondon/ghost_dev",
    "submittableId": 49689335,
    "tags": [
      "AI",
      "Tools / Infrastructure"
    ],
    "description": "Ghost: A privacy-focused tool for the Internet Computer that creates Zero-Knowledge Proofs of token ownership with AI-enhanced explanations.",
    "usesInternetIdentity": true
  },
  {
    "id": "Mercx",
    "name": "MERCX",
    "display": "Normal",
    "website": "https://xpm3z-7qaaa-aaaan-qzvlq-cai.icp0.io/",
    "twitter": "https://x.com/mercx__?s=21",
    "github": "https://github.com/Mercatura-Developers-Team/Mercx.git",
    "tags": [
      "DeFi",
      "Wallet",
      "Chain Fusion",
      "Analytics"
    ],
<<<<<<< HEAD
    "description": "MercX brings regulated, institutional-grade mutual funds and fixed income products on-chain, offering seamless access and instant settlement on ICP.",
    "usesInternetIdentity": true
  }
=======
    "usesInternetIdentity": true,
    "twitter": "https://x.com/bookiedex",
    "youtube": "https://www.youtube.com/@Bookiewin"

 
  },
  {
  "name": "Blockminer",
  "description": "Token launch pad for creating and mining tokens with Bitcoin like proof-of-work and tokeconomics.",
  "website": "https://blockminer.fun/",
  "logo": "/img/showcase/blockminer_logo.svg",
  "screenshots": [],
  "video": "",
  "display": "Normal",
  "id": "blockminer",
  "oneLiner": " ",
  "stats": " ",
  "tags": [
    "Bitcoin",
    "DeFi"
  ],
  "usesInternetIdentity": false,
  "github": "",
  "twitter": "https://x.com/blockminerfun",
  "youtube": "https://www.youtube.com/@blockminerfun",
  "submittableId": "48493500"
}, 
  {
  "name": "IC-COSE",
  "description": "A decentralized Configuration service with Signing and Encryption on the Internet Computer.",
  "website": "https://github.com/ldclabs/ic-cose",
  "logo": "/img/showcase/ic-cose_logo.webp",
  "screenshots": [],
  "video": "",
  "display": "Normal",
  "id": "ic-cose",
  "oneLiner": " ",
  "stats": " ",
  "tags": [
    "Tools / Infrastructure"
  ],
  "usesInternetIdentity": true,
  "github": "https://github.com/ldclabs/ic-cose",
  "twitter": "https://x.com/ICPandaDAO",
  "youtube": "",
  "submittableId": "47061712"
}, 
  {
  "name": "Utu: The Bitcoin <> Starknet Bridge",
  "description": "Utu is a Bitcoin <> Starknet runes bridge permitting traders to profit from the best onchain UX for your favorite Bitcoin assets.",
  "website": "https://utu-frontend.vercel.app/",
  "logo": "/img/showcase/utu-the-bitcoin-lessgreater-starknet-bridge_logo.webp",
  "screenshots": [],
  "video": "",
  "display": "Normal",
  "id": "utu-the-bitcoin-lessgreater-starknet-bridge",
  "oneLiner": " ",
  "stats": " ",
  "tags": [
    "Bitcoin"
  ],
  "usesInternetIdentity": false,
  "github": "https://github.com/lfglabs-dev?q=utu&type=all&language=&sort=a",
  "twitter": "",
  "youtube": "",
  "submittableId": "47689636"
},
  {
  "name": "Canister Cloud",
  "description": "Store, Share & Collect Documents. Sovereign data management designed for privacy, secured on the blockchain.",
  "website": "https://canister.co",
  "logo": "/img/showcase/canister-cloud_logo.svg",
  "screenshots": [],
  "video": "",
  "display": "Normal",
  "id": "canister-cloud",
  "oneLiner": " ",
  "stats": " ",
  "tags": [
    "Tools / Infrastructure"
  ],
  "usesInternetIdentity": true,
  "github": "https://github.com/jakepeg/canister_app",
  "twitter": "https://x.com/CanisterCloud",
  "youtube": "",
  "submittableId": ""
},
  {
  "name": "Ghost - The ZK Notary",
  "description": "Ghost: A privacy-focused tool for the Internet Computer that creates Zero-Knowledge Proofs of token ownership with AI-enhanced explanations.",
  "website": "https://ghost.zkaas.xyz",
  "logo": "/img/showcase/ghost-the-zk-notary_logo.svg",
  "screenshots": [],
  "video": "",
  "display": "Normal",
  "id": "ghost-the-zk-notary",
  "oneLiner": " ",
  "stats": " ",
  "tags": [
    "AI",
    "Tools / Infrastructure"
  ],
  "usesInternetIdentity": true,
  "github": "https://github.com/gabrielrondon/ghost_dev",
  "twitter": "",
  "youtube": "",
  "submittableId": "49689335"
},
  {
  "name": "IwinPool",
  "description": "An innovative platform for decentralized community lottery pools, built on the cutting-edge Internet Computer Protocol. Discover unparalleled transparency, security, and fairness in lottery pooling.",
  "website": "https://iwinpool.com",
  "logo": "/img/showcase/iwinpool_logo.webp",
  "screenshots": [
    "/img/showcase/iwinpool_screenshot.webp"
  ],
  "display": "Normal",
  "id": "iwinpool",
  "oneLiner": "Decentralized Community Pool Lottety Platform",
  "stats": "150 +",
  "tags": [
    "Gaming"
  ],
  "usesInternetIdentity": true
}

>>>>>>> 1c946bb7
]<|MERGE_RESOLUTION|>--- conflicted
+++ resolved
@@ -1235,11 +1235,9 @@
     "display": "Normal",
     "website": "https://www.icpipeline.com",
     "twitter": "https://x.com/icpipeline",
-<<<<<<< HEAD
-=======
+    "twitter": "https://x.com/icpipeline",
     "tags": ["Tools / Infrastructure"],
     "description": "ICPipeline is your self-contained, n-tiered development and testing platform, designed and built specifically for the Internet Computer ecosystem. On-demand dev tooling for the next generation of IC/Web3 applications.\n",
->>>>>>> 1c946bb7
     "github": "https://github.com/icpipeline-framework",
     "tags": [
       "Tools / Infrastructure"
@@ -1304,14 +1302,12 @@
     "display": "Normal",
     "website": "https://www.icpexplorer.org/#/datacenters",
     "twitter": "https://x.com/icpexplorer",
-<<<<<<< HEAD
     "tags": [
       "Tools / Infrastructure",
       "Analytics"
     ],
-=======
+    "twitter": "https://x.com/icpexplorer",
     "tags": ["Tools / Infrastructure", "Analytics"],
->>>>>>> 1c946bb7
     "description": "ICP Explorer, a project started in 2018, is an open-source, community-built dashboard and explorer for the Internet Computer, providing live information and statistics about the network, governance, and the ICP utility token, including account and transaction information.",
     "logo": "/img/showcase/icpexplorer_logo.webp",
     "screenshots": [
@@ -1383,6 +1379,7 @@
     "name": "ICDevs.org ",
     "display": "Normal",
     "website": "https://icdevs.org",
+    "twitter": "https://x.com/ICDevs_org",
     "twitter": "https://x.com/ICDevs_org",
     "github": "https://github.com/icdevs/Icdevs_fleeksite",
     "submittableId": 33212854,
@@ -2057,16 +2054,15 @@
     "website": "https://7xw5z-uqaaa-aaaad-qaqcq-cai.raw.ic0.app/",
     "twitter": "https://x.com/NFTStudioPoland",
     "github": "https://github.com/NFTSTUDIOGDANSK",
-<<<<<<< HEAD
     "tags": [
       "Metaverse",
       "NFT",
       "Tools / Infrastructure",
       "Creator Economy"
     ],
-=======
+    "twitter": "https://x.com/NFTStudioPoland",
+    "github": "https://github.com/NFTSTUDIOGDANSK",
     "tags": ["Metaverse", "NFT", "Tools / Infrastructure", "Creator Economy"],
->>>>>>> 1c946bb7
     "description": "NFT Studio is the first to develop 3D NFTs. This means that the NFTs themselves are living 3D code, as opposed to a .GIF recording of a 3D rendered image. This is only possible thanks to the ICP blockchain as NFTs can run code, not just link to an image. NFT Studio has had features in major media for the 3D NFT minting tools that are being built for global creators.",
     "logo": "/img/showcase/nftstudio_logo.webp"
   },
@@ -2091,14 +2087,13 @@
     "website": "https://fleek.co/",
     "twitter": "https://x.com/fleek",
     "github": "https://github.com/fleek-platform",
-<<<<<<< HEAD
     "tags": [
       "Tools / Infrastructure"
     ],
     "stats": "1,000+ websites",
-=======
+    "twitter": "https://x.com/fleek",
+    "github": "https://github.com/fleek-platform",
     "tags": ["Tools / Infrastructure"],
->>>>>>> 1c946bb7
     "description": "Fleek brings decentralized web-hosting to the Internet Computer. With thousands of webpages deployed, Fleek enables anyone to deploy their content on Web3.0",
     "usesInternetIdentity": false,
     "logo": "/img/showcase/fleek_logo.webp",
@@ -3104,14 +3099,12 @@
     "display": "Normal",
     "website": "https://yadjb-mqaaa-aaaan-qaqlq-cai.icp0.io/",
     "twitter": "https://x.com/ghost_icp",
-<<<<<<< HEAD
     "tags": [
       "DeFi",
       "DAO"
     ],
-=======
+    "twitter": "https://x.com/ghost_icp",
     "tags": ["DeFi", "DAO"],
->>>>>>> 1c946bb7
     "description": "The First Decentralized Meme Coin on IC",
     "usesInternetIdentity": false,
     "logo": "/img/showcase/icghost.png"
@@ -3424,6 +3417,7 @@
     "display": "Normal",
     "website": "https://onicai.com/",
     "twitter": "https://x.com/onicaiHQ",
+    "twitter": "https://x.com/onicaiHQ",
     "github": "https://github.com/onicai",
     "tags": [
       "AI"
@@ -3517,10 +3511,8 @@
     "display": "Normal",
     "website": "https://ykgs2-ziaaa-aaaak-qcfya-cai.icp0.io/",
     "twitter": "https://x.com/can_scale?lang=en",
-<<<<<<< HEAD
-=======
+    "twitter": "https://x.com/can_scale?lang=en",
     "discord": "https://discord.com/invite/DgAarrEGps", 
->>>>>>> 1c946bb7
     "github": "https://github.com/ORIGYN-SA/CanDB",
     "tags": [
       "Tools / Infrastructure"
@@ -4428,17 +4420,14 @@
     "website": "https://qehbq-rqaaa-aaaan-ql2iq-cai.icp0.io/",
     "twitter": "https://x.com/cipherproxyllc",
     "github": "https://github.com/supaIC/Cipher-AI-Vault",
-<<<<<<< HEAD
     "tags": [
       "AI"
     ],
     "description": "Azle-based proof-of-concept designed integrating in-memory VectorDB and LLM.",
     "usesInternetIdentity": true,
     "logo": "/img/showcase/cipherAI_logo.jpeg"
-=======
     "website": "https://qehbq-rqaaa-aaaan-ql2iq-cai.icp0.io/",
     "twitter": "https://x.com/cipherproxyllc"
->>>>>>> 1c946bb7
   },
   {
     "id": "zkLama",
@@ -4476,7 +4465,6 @@
     "display": "Normal",
     "website": "https://www.civic.com",
     "twitter": "https://x.com/civickey",
-<<<<<<< HEAD
     "github": "https://github.com/civicteam/civic-icp-canister",
     "youtube": "https://www.youtube.com/@CivicTechnologies",
     "submittableId": 45489206,
@@ -4486,11 +4474,10 @@
     "description": "A digital identity platform enabling developers to quickly leverage a variety of verification services and provide users with a reusable identity to more quickly onboard into new applications.",
     "usesInternetIdentity": true,
     "logo": "/img/showcase/civic_logo.png"
-=======
+    "twitter": "https://x.com/civickey",
     "discord": "https://discord.com/invite/MWmhXauJw8",
     "youtube": "https://www.youtube.com/@CivicTechnologies",
     "submittableId": "45489206"
->>>>>>> 1c946bb7
   },
   {
     "id": "toyoworld",
@@ -4658,13 +4645,11 @@
     "display": "Normal",
     "website": "https://mx6ql-zyaaa-aaaak-akxpa-cai.icp0.io/",
     "twitter": "https://x.com/neverendsart_ai",
-<<<<<<< HEAD
     "tags": [
       "AI"
     ],
-=======
+    "twitter": "https://x.com/neverendsart_ai",
     "discord": "https://discord.com/invite/neverends-1169553300568424530",
->>>>>>> 1c946bb7
     "description": "A decentralized AI Video generation platform.",
     "usesInternetIdentity": false,
     "logo": "/img/showcase/neverendsart_logo.svg"
@@ -4865,6 +4850,7 @@
     "display": "Normal",
     "website": "https://pickpump.xyz/",
     "twitter": "https://x.com/pickpump_xyz",
+    "twitter": "https://x.com/pickpump_xyz",
     "github": "https://github.com/elizaOS/eliza/tree/develop/packages/plugin-icp",
     "tags": [
       "AI",
@@ -5001,12 +4987,11 @@
     "website": "https://vnx.li/",
     "twitter": "https://x.com/vnx_platform",
     "youtube": "https://www.youtube.com/channel/UCEkpvZaOfRkFDP5oV6L2BcA",
-<<<<<<< HEAD
     "tags": [
       "DeFi"
     ],
-=======
->>>>>>> 1c946bb7
+    "twitter": "https://x.com/vnx_platform",
+    "youtube": "https://www.youtube.com/channel/UCEkpvZaOfRkFDP5oV6L2BcA",
     "description": "Regulated European stablecoin generator.",
     "usesInternetIdentity": true,
     "logo": "/img/showcase/vnx_stablecoins_logo.svg"
@@ -5291,25 +5276,21 @@
   },
   {
     "id": "icramp",
-<<<<<<< HEAD
     "name": "icRamp",
     "display": "Normal",
     "website": "https://app.icramp.xyz",
     "twitter": "https://x.com/ic_rampXYZ",
-    "github": "https://github.com/reymom/ic2P2ramp",
-    "tags": [
-      "DeFi",
-      "Tools / Infrastructure"
-    ],
-    "description": "A decentralized protocol that seamlessly integrates ICP with Ethereum and other blockchains, enabling fast, trustless onramping and offramping of digital assets.",
-=======
     "tags": ["DeFi", "Chain Fusion", "Wallet", "Bitcoin" ],
     "website": "https://sandbox.icramp.xyz/",
     "github": "https://github.com/reymom/ic2P2ramp",
+    "tags": [
+      "DeFi",
+      "Tools / Infrastructure"
+    ],
+    "description": "A decentralized protocol that seamlessly integrates ICP with Ethereum and other blockchains, enabling fast, trustless onramping and offramping of digital assets.",
     "description": "Decentralized P2P onramping with Bitcoin Runes, Ethereum, and ICP—secure multichain orders, UTXOs, and real-time price sync.",
     "twitter": "https://x.com/ic_rampXYZ",
     "youtube": "https://www.youtube.com/@icRamp-xyz",
->>>>>>> 1c946bb7
     "usesInternetIdentity": true,
     "logo": "/img/showcase/icramp_logo.png"
   },
@@ -5550,11 +5531,9 @@
       "Chain Fusion",
       "Analytics"
     ],
-<<<<<<< HEAD
     "description": "MercX brings regulated, institutional-grade mutual funds and fixed income products on-chain, offering seamless access and instant settlement on ICP.",
     "usesInternetIdentity": true
   }
-=======
     "usesInternetIdentity": true,
     "twitter": "https://x.com/bookiedex",
     "youtube": "https://www.youtube.com/@Bookiewin"
@@ -5681,5 +5660,4 @@
   "usesInternetIdentity": true
 }
 
->>>>>>> 1c946bb7
 ]