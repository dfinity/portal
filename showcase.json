--- conflicted
+++ resolved
@@ -602,6 +602,23 @@
     "usesInternetIdentity": true,
     "twitter": "https://twitter.com/signalsicp",
     "submittableId": "35639473"
+  },
+
+  {
+    "id": "stakedicp",
+    "name": "StakedICP",
+    "oneLiner": "Non-custodial liquid staking for ICP",
+    "tags": [
+      "DeFi"
+    ],
+    "description": "StakedICP is the liquid-staking protocol revolutionizing staking on the Internet Computer, putting control in investors' hands. ICP is staked in the NNS DAO, and stakers receive rewards just by holding the stICP token. The stICP token is DeFi-compatible, to support protocols building on the Internet Computer, and always fully-backed by ICP staked in the NNS.",
+    "usesInternetIdentity": true,
+    "website": "https://stakedicp.com",
+    "github": "https://github.com/AegirFinance/StakedICP",
+    "twitter": "https://twitter.com/StakedICP",
+    "display": "Normal",
+    "logo": "/img/showcase/stakedicp_logo.webp",
+    "screenshots": []
   },
 
   {
@@ -2595,27 +2612,6 @@
     "tags": [
       "Tools / Infrastructure"
     ],
-<<<<<<< HEAD
-    "usesInternetIdentity": true,
-    "twitter": "https://twitter.com/signalsicp",
-    "submittableId": "35639473"
-  },
-  {
-    "id": "stakedicp",
-    "name": "StakedICP",
-    "oneLiner": "Non-custodial liquid staking for ICP",
-    "tags": [
-      "DeFi"
-    ],
-    "description": "StakedICP is the non-custodial liquid-staking protocol for ICP. ICP is staked in the NNS DAO, and stakers receive rewards daily. The stICP token is DeFi-compatible, to support protocols building on the Internet Computer, and always fully-backed by ICP staked in the NNS.",
-    "usesInternetIdentity": true,
-    "website": "https://stakedicp.com",
-    "github": "https://github.com/AegirFinance/StakedICP",
-    "twitter": "https://twitter.com/StakedICP",
-    "display": "Normal",
-    "logo": "/img/showcase/stakedicp_logo.webp",
-    "screenshots": []
-=======
     "description": "Pluton is an HTTP router implemented on the Internet Computer to facilitate working with HTTP. This router is a framework that allows you to write REST API applications on the blockchain in almost the same way as in Web 2",
     "usesInternetIdentity": false,
     "github": "https://github.com/pu0238/pluto",
@@ -2634,6 +2630,5 @@
     "github": "https://github.com/Web3NL/motoko-book",
     "submittableId": "34608505",
     "youtube": "https://www.youtube.com/watch?v=FktYj4UgBKU"
->>>>>>> ba698497
   }
 ]