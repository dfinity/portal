[
  {
      "id": "joined-africa",
      "name": "Joined Africa",
      "oneLiner": "Joined Africa is a marketplace where sellers advertise products in crypto currency, connecting buyers directly with sellers within Africa.",
      "website": "https://fo2ol-uqaaa-aaaap-abdna-cai.icp0.io/",
      "tags": ["SocialFi"],
      "description": "At Joined Africa, we are dedicated to providing a seamless online marketplace that connects sellers and buyers, locally and globally within Africa. Our platform empowers sellers to advertise their products, expand their reach, and effortlessly connect with potential buyers. Meanwhile, buyers can explore a wide range of categories, including properties, electronics, fashion, vehicles, and more. Communication between buyers and sellers is essential, and we've made it convenient through our built-in messaging application. When a seller lists a product on our site, interested buyers can contact them directly using our chat application.",
      "logo": "/img/showcase/joined-africa_logo.jpg",
      "usesInternetIdentity": true,
      "youtube": "https://www.youtube.com/@JoinedAfrica",
      "screenshots": ["/img/showcase/joined-africa_screenshot_0.jpeg", "/img/showcase/joined-africa_screenshot_1.png"],
      "video": "img/showcase/joined-africa_video.mp4",
      "github": "https://github.com/aginamena/Joinedafrica.com",
      "videoContentType": "video/mp4",
      "submittableId": "36375564"
  },
  {
    "id": "dscvr",
    "name": "DSCVR",
    "oneLiner": "Social portals, community airdrops, crypto tipping on chain",
    "website": "https://dscvr.one/",
    "tags": [
      "SocialFi",
      "Bitcoin"
    ],
    "twitter": "https://twitter.com/DSCVR1?s=20&t=qrUKGHeyFLGiBQjpj3iI9A",
    "description": "DSCVR is an end-to-end decentralized Web3 social media platform that allows communities to form into groups called Portals. These Portals can be NFT gated, airdrop fungible and non-fungible tokens to their members and much more. DSCVR also allows for tipping posts in a growing number of cryptos, supporting ckBTC, a Bitcoin twin living on the Internet Computer.",
    "usesInternetIdentity": true,
    "stats": "200,000+ users",
    "display": "Large",
    "logo": "/img/showcase/dscvr_logo.webp",
    "screenshots": [
      "/img/showcase/dscvr_screenshot.webp"
    ]
  },
  {
    "id": "distrikt",
    "name": "distrikt",
    "oneLiner": "Censorship-resistant fully on-chain social media platform",
    "website": "https://distrikt.app",
    "tags": [
      "SocialFi",
      "Bitcoin"
    ],
    "twitter": "https://twitter.com/DistriktApp?s=20&t=FIuSJzaUxndtjKLTpwmCEw",
    "description": "Distrikt is a completely decentralized, community-owned Web3 social media platform. Users of the platform will soon be able vote on upgrades, and no user data will ever be mined or sold. Create your account, secured by Internet Identity today.",
    "usesInternetIdentity": true,
    "authOrigins": ["https://distrikt.app", "https://az5sd-cqaaa-aaaae-aaarq-cai.ic0.app/"],
    "display": "Large",
    "stats": "110,000+ users",
    "logo": "/img/showcase/distrikt_logo.webp",
    "screenshots": [
      "/img/showcase/distrikt_screenshot.webp"
    ]
  },
  {
    "id": "kontribute",
    "name": "Kontribute",
    "oneLiner": "Web3 storytelling",
    "website": "https://kontribute.app",
    "tags": [
      "SocialFi",
      "NFT"
    ],
    "twitter": "https://twitter.com/TeamBonsai_ICP",
    "description": "Kontribute is a web3 creators platform that brings story writing and digital art collectibles together. Features include: decentralized story storage, likes, tipping, polls, NFT marketplace and NFT minting.",
    "github": "https://github.com/teambonsai/bonsai_dapp",
    "usesInternetIdentity": true,
    "stats": "1000+ users",
    "display": "Normal",
    "logo": "/img/showcase/kontribute_logo.webp",
    "screenshots": [
      "/img/showcase/kontribute_screenshot_0.webp"
    ]
  },
  {
    "id": "bitfinity-evm",
    "name": "Bitfinity EVM",
    "website": "https://bitfinity.network/",
    "tags": [
      "DeFi",
      "Tools / Infrastructure"
    ],
    "twitter": "https://twitter.com/bitfinitynet",
    "description": "Bitfinity is the EVM compatibility layer for the IC. Using Bitfinity, you can deploy your Solidity smart contracts to the Internet Computer, taking advantage of is many advantageous DeFi capabilities: HTTP Outcalls, the BTC integration and more.",
    "usesInternetIdentity": true,
    "stats": "1000+ TPS",
    "display": "Large",
    "logo": "/img/showcase/bitfinity_evm.png",
    "screenshots": [
      "/img/showcase/bitfinity_showcase.png"
    ]
  },
  {
    "id": "juno",
    "name": "Juno",
    "oneLiner": "Build Web3 Apps Like It's Web2",
    "website": "https://juno.build",
    "tags": [
      "Tools / Infrastructure"
    ],
    "twitter": "https://twitter.com/junobuild",
    "github": "https://github.com/buildwithjuno/juno",
    "description": "Juno is an open-source platform that combines the power of Web3 with the ease and simplicity of Web2 development, enabling programmers to build decentralized apps faster and easier than ever before.",
    "display": "Large",
    "usesInternetIdentity": true,
    "authOrigins": ["https://console.juno.build"],
    "logo": "/img/showcase/juno_logo.svg",
    "screenshots": [
      "/img/showcase/juno_social_image.png"
    ]
  },
  {
    "id": "kinic",
    "name": "Kinic",
    "oneLiner": "The world's first Web3 search engine",
    "website": "https://74iy7-xqaaa-aaaaf-qagra-cai.ic0.app/",
    "tags": [
      "Tools / Infrastructure"
    ],
    "twitter": "https://twitter.com/kinic_app?s=20&t=PVKALcCRCdZIgr0U4sDWeg",
    "description": "The world’s first Web3 search engine indexing all Internet Computer based dapps.",
    "stats": "3,000,000+ searches",
    "display": "Large",
    "usesInternetIdentity": true,
    "logo": "/img/showcase/kinic_logo.webp",
    "screenshots": [
      "/img/showcase/kinic_screenshot.webp"
    ]
  },
  {
    "id": "infinityswap",
    "name": "InfinitySwap",
    "website": "https://infinityswap.one/",
    "tags": [
      "DeFi",
      "Wallet"
    ],
    "twitter": "https://twitter.com/infinity_swap",
    "description": "InfinitySwap is a platform to create, stake, and swap tokens on the Internet Computer. Backed by Polychain Capital and 9YardsCapital (amongst others) - InfinitySwap offers users the ability to swap tokens cheaply with their novel technology, built on the ICP blockchain.",
    "stats": "$1.5M Invested PolyChain Capital + a16z",
    "logo": "/img/showcase/infinityswap_logo.webp",
    "screenshots": [
      "/img/showcase/infinityswap_screenshot_0.webp"
    ]
  },
  {
    "id": "openchat",
    "name": "OpenChat",
    "oneLiner": "Decentralized alternative to WhatsApp",
    "website": "https://oc.app/",
    "tags": [
      "SocialFi",
      "Bitcoin"
    ],
    "description": "OpenChat is a fully decentralized real-time messaging service that is indistinguishable from Web2 chat apps, while living 100% on the blockchain. This allows users to send crypto to each other - including Bitcoin - and own a part of OpenChat through CHAT tokens.",
    "usesInternetIdentity": true,
    "display": "Large",
    "stats": "80,000+ users",
    "logo": "/img/showcase/openchat_logo.webp",
    "screenshots": [
      "/img/showcase/openchat-screenshot.webp"
    ]
  },
  {
    "id": "icpcoins",
    "name": "ICP Coins",
    "oneLiner": "DEX stats aggregator",
    "website": "https://icpcoins.com",
    "tags": [
      "DeFi",
      "Bitcoin"
    ],
    "description": "IC coins by market cap. Aggregates stats from all Internet Computer based DEXes. Price, Volume & liquidity score charts.",
    "usesInternetIdentity": false,
    "stats": "1000 users",
    "logo": "/img/showcase/icpcoins_logo.png",
    "github": "https://github.com/vvv-interactive/icpcoins",
    "screenshots": [
      "/img/showcase/icpcoins_screenshot_0.jpg"
    ]
  },
  {
    "id": "internetcomputerorgwebsite",
    "name": "ICP website",
    "oneLiner": "Educational website for the Internet Computer",
    "website": "https://internetcomputer.org",
    "github": "https://github.com/dfinity/portal",
    "tags": [
      "SocialFi"
    ],
    "description": "The website you're scrolling now, internetcomputer.org is itself a dapp hosted 100% on the Internet Computer - including images and videos.",
    "display": "Normal",
    "logo": "/img/showcase/internetcomputerorgwebsite_logo.webp",
    "screenshots": [
      "/img/showcase/internetcomputerorgwebsite_screenshot_0.webp"
    ]
  },
  {
    "id": "bitfinitywallet",
    "name": "Bitfinity Wallet",
    "oneLiner": "A wallet to store and manage NFTs, Tokens, and connect to dapps on the Internet Computer.",
    "website": "https://wallet.infinityswap.one/",
    "tags": [
      "Wallet",
      "Bitcoin"
    ],
    "description": "The Bitfinity Wallet is a multi-chain wallet built and open sourced by InfinitySwap. It is a browser extension that allows you to store and transfer your BTC, ICP, SNS-1, NFT and other tokens - as well as log into Internet Computer dapps with a single click. The InfinitySwap Wallet also supports Internet Identity, the powerful authentication framework provided by the Internet Computer.",
    "display": "Large",
    "logo": "/img/showcase/bitfinitywallet_logo.webp",
    "videoContentType": "video/mp4",
    "screenshots": [
      "/img/showcase/bitfinitywallet_screenshot.webp"
    ]
  },
  {
    "id": "uniswapfrontendontheic",
    "name": "Uniswap Front End on the IC",
    "website": "https://yrog5-xqaaa-aaaap-qa5za-cai.ic0.app/#/swap",
    "github": "https://github.com/domwoe/uniswap_ui_on_ic",
    "tags": [
      "DeFi"
    ],
    "description": "Uniswap's frontend hosted on the Internet Computer with canister-based wallet integration. Thanks to the Internet Computer, traditional DeFi solutions can now be completely decentralized, having their frontend hosted on ICP. There is no longer a need to include centralized cloud providers in a decentralized application.",
    "usesInternetIdentity": true,
    "oneLiner": "Front-End On-Chain",
    "display": "Normal",
    "logo": "/img/showcase/uniswapfrontendontheic_logo.webp",
    "video": "/img/showcase/uniswapfrontendontheic_video.mp4",
    "videoContentType": "video/mp4",
    "screenshots": []
  },
  {
    "id": "ntagle",
    "name": "ntagle",
    "oneLiner": "Proof of Physical Ownership Platform",
    "tags": [
      "NFT",
      "Wallet",
      "Bitcoin"
    ],
    "description": "ntagle connects inexpensive physical NFC tags to canisters, giving IC dapp developers the ability to create transferrable HW wallets, Physical NFTs, etc. Any tag can use any integration, meaning dapps can make web3 phygital experiences available to all ntagle owners with a single deploy.",
    "usesInternetIdentity": false,
    "stats": "Working MVP",
    "logo": "/img/showcase/ntagle_icon.webp",
    "github": "https://github.com/InternetComputerOG/ntagle-core",
    "twitter": "https://twitter.com/ntagled",
    "website": "https://github.com/InternetComputerOG/ntagle-core",
    "screenshots": []
  },
  {
    "id": "seers",
    "name": "Seers",
    "website": "https://seers.social/",
    "tags": [
      "SocialFi"
    ],
    "description": "What if there was decentralized Twitter that included prediction markets? Seers is Web3 social media platform hosted 100% on-chain combining social media features with prediction markets.",
    "usesInternetIdentity": true,
    "stats": "10,000 users + TVL",
    "display": "Normal",
    "logo": "/img/showcase/seers_logo.webp",
    "screenshots": []
  },
  {
    "id": "taggr",
    "name": "TAGGR",
    "website": "https://taggr.link",
    "tags": [
      "SocialFi"
    ],
    "twitter": "https://twitter.com/TaggrNetwork",
    "description": "Fully on-chain and fully autonomous SocialFi network. A simple way to publish content on a public compute infrastructure. No Ponzinomics - TAGGR has a sustainable tokenomics model that rewards quality posts and removes incentive to spam.",
    "usesInternetIdentity": true,
    "authOrigins": ["https://taggr.link", "https://6qfxa-ryaaa-aaaai-qbhsq-cai.ic0.app"],
    "display": "Normal",
    "stats": "24,000+ posts",
    "logo": "/img/showcase/taggr_logo.webp",
    "oneLiner": "Blending forums and blogs - controlled by a DAO",
    "screenshots": [
      "/img/showcase/taggr_screenshot_0.webp"
    ]
  },
  {
    "id": "funded",
    "name": "Funded",
    "oneLiner": "Fund your favorite projects and get NFT rewards",
    "website": "https://funded.app/",
    "tags": [
      "SocialFi",
      "DeFi",
      "Bitcoin"
    ],
    "twitter": "https://twitter.com/funded_app",
    "description": "Web3 crowdfunding! Thanks to ICP's low transaction fees and advanced smart contract technology, you can participate in crowdfunding with ICP, BTC and ETH without worrying about losing money on gas fees.",
    "usesInternetIdentity": true,
    "stats": "83,000+ ICP funded",
    "display": "Normal",
    "logo": "/img/showcase/funded_logo.webp",
    "screenshots": []
  },
  {
    "id": "contentfly",
    "name": "Content Fly",
    "website": "https://contentfly.app/",
    "tags": [
      "SocialFi"
    ],
    "description": "Content Fly is a Web3 Job Management Tool & Marketplace. It allows content buyers & creators to work together with the security of an escrow payment and DAO based dispute resolution. IP is protected and transferred as an NFT.",
    "usesInternetIdentity": true,
    "display": "Normal",
    "logo": "/img/showcase/contentfly_logo.webp",
    "screenshots": [
      "/img/showcase/contentfly_screenshot_0.webp"
    ]
  },
  {
    "id": "icdex",
    "name": "ICDex",
    "website": "https://avjzx-pyaaa-aaaaj-aadmq-cai.raw.ic0.app/ICDex",
    "tags": [
      "DeFi",
      "Bitcoin"
    ],
    "description": "ICDex is flagship product by ICLighthouse, an orderbook based DEX that runs 100% on-chain. The world's first orderbook DEX - made possible by advanced ICP smart contracts",
    "usesInternetIdentity": true,
    "stats": "Supports ckBTC",
    "twitter": "https://twitter.com/ICLighthouse",
    "display": "Normal",
    "logo": "/img/showcase/icdex_logo.webp",
    "screenshots": []
  },
  {
    "id": "dank",
    "name": "Dank",
    "oneLiner": "Decentralized Cycles Bank",
    "website": "https://dank.ooo/",
    "tags": [
      "DeFi",
      "Tools / Infrastructure"
    ],
    "twitter": "https://twitter.com/psychedelicDAO",
    "description": "Dank is the first Decentralized Bank built on the Internet Computer, developed by Fleek. Through a collection of Open Internet Services for users and developers, Dank makes cycles management seamless.",
    "logo": "/img/showcase/dank_logo.webp",
    "screenshots": [
      "/img/showcase/dank_screenshot_0.webp"
    ]
  },
  {
    "id": "omnic",
    "name": "Omnic",
    "oneLiner": "Crosschain Messaging Protocol & Token Bridge Between the Internet Computer and EVM Chains",
    "website": "https://omnic.network",
    "tags": [
      "Tools / Infrastructure",
      "DeFi"
    ],
    "description": "Omnic is a Crosschain messaging protocol built on the Internet Computer, Omnic Token Bridge helps bring liquidity on EVM networks to the Internet Computer",
    "usesInternetIdentity": false,
    "logo": "/img/showcase/omnic_logo.webp",
    "screenshots": [
      "/img/showcase/omnic_screenshot_0.webp"
    ],
    "videoContentType": "video/mp4",
    "video": "/img/showcase/omnic_video.mp4"
  },
  {
    "id": "unfoldvr",
    "name": "UnfoldVR",
    "oneLiner": "Decentralizing asset Creation and Discovery for the Metaverse",
    "website": "https://jmorc-qiaaa-aaaam-aaeda-cai.ic0.app/",
    "tags": [
      "Metaverse",
      "NFT",
      "Tools / Infrastructure"
    ],
    "twitter": "https://twitter.com/unfold_vr",
    "description": "UnfoldVR empowers creators to author 3D NFTs using easy-to-use tools both on the Web and in Virtual Reality.",
    "usesInternetIdentity": true,
    "display": "Normal",
    "logo": "/img/showcase/unfoldvr_logo.webp",
    "video": "/img/showcase/unfoldvr_video.mp4",
    "videoContentType": "video/mp4",
    "screenshots": []
  },
  {
    "id": "plethora",
    "name": "Plethora",
    "website": "https://plethora.game/",
    "tags": [
      "Games",
      "Metaverse",
      "NFT"
    ],
    "twitter": "https://twitter.com/PlethoraGame",
    "description": "Plethora is a Web3 platformer with the goal of rewarding users both with fun gameplay and NFTs. Plethora empowers NFT projects to launch their collections with immersive experiences customized for you. Play now to compete, have fun, and earn rewards.",
    "oneLiner": "3D platformer meets Web3 with NFT rewards",
    "display": "Large",
    "stats": "10,000+ users",
    "logo": "/img/showcase/plethora_logo.webp",
    "screenshots": [
      "/img/showcase/plethora_screenshot.webp"
    ]
  },
  {
    "id": "entrepot",
    "name": "Entrepot",
    "oneLiner": "ICP's most popular NFT marketplace",
    "website": "https://entrepot.app/",
    "tags": [
      "NFT"
    ],
    "twitter": "https://twitter.com/toniqlabs",
    "description": "Entrepot is a decentralized NFT marketplace developed by ToniqLabs, the creators behind Rise of the Magni, Stoic Wallet, Cronic NFTs, and Exponent. Entrepot provides users with tools and on-chain services to design, deploy, and manage NFTs and traditional tokens. ",
    "usesInternetIdentity": false,
    "stats": "1,000,000+ ICP volume",
    "display": "Large",
    "logo": "/img/showcase/entrepot_logo.webp",
    "screenshots": [
      "/img/showcase/entrepot_screenshot.webp"
    ]
  },
  {
    "id": "origyn",
    "name": "Origyn",
    "oneLiner": "NFT-Based Authentication for Luxury Goods ",
    "website": "https://www.origyn.ch/",
    "tags": [
      "NFT"
    ],
    "twitter": "https://twitter.com/ORIGYNTech",
    "description": "The Origyn Foundation is blending luxury goods with NFTs by providing digital verifications for physical objects. Only possible on the Internet Computer. ",
    "github": "https://github.com/origyn-sa",
    "logo": "/img/showcase/origyn_logo.webp",
    "screenshots": [
      "/img/showcase/origyn_screenshot_0.webp"
    ]
  },
  {
    "id": "cubetopia",
    "name": "Cubetopia",
    "oneLiner": "Build and own an NFT World on the blockchain",
    "website": "https://e5owu-aaaaa-aaaah-abs5a-cai.raw.ic0.app/",
    "tags": [
      "Games"
    ],
    "twitter": "https://twitter.com/TheCubetopia",
    "description": "Cubetopia is a Web3 world building game where players can create anything on unique voxel islands also called “worlds”. Each world is a mutable NFT stored on the Internet Computer blockchain. Anyone can visit these islands on chain, while the owner of the NFT can update it by building.",
    "stats": "32,500+ ICP volume",
    "display": "Large",
    "logo": "/img/showcase/cubetopia_logo.webp",
    "screenshots": [
      "/img/showcase/cubetopia_screenshot.webp"
    ]
  },
  {
    "id": "yumi",
    "name": "Yumi",
    "oneLiner": "NFT marketplace for digital and physical assets",
    "website": "https://tppkg-ziaaa-aaaal-qatrq-cai.raw.ic0.app/",
    "tags": [
      "NFT"
    ],
    "twitter": "https://twitter.com/YumiMarketplace",
    "description": "Yumi is a high-speed, low-cost, and fully decentralized NFT marketplace built on the Internet Computer. All digital collectibles available on Yumi are hosted fully on-chain. The minting of NFTs is completely free for creators (no gas fees).",
    "usesInternetIdentity": true,
    "stats": "130,000+ ICP volume",
    "display": "Large",
    "logo": "/img/showcase/yumi_logo.webp",
    "screenshots": [
      "/img/showcase/yumi-screenshot.webp"
    ]
  },
  {
    "id": "icpulse",
    "name": "ICPulse",
    "oneLiner": "Visual metrics for IC's software activity data",
    "website": "https://icpulse.io/",
    "tags": [
      "Tools / Infrastructure"
    ],
    "description": " ICPulse increases the transparency on ICP’s developer ecosystem by aggregating the activity data from GitHub and displaying visual metrics in an effective dashboard.",
    "usesInternetIdentity": false,
    "logo": "/img/showcase/icpulse_logo.svg",
    "github": "https://github.com/CrossChainLabs-ICP",
    "twitter": "https://twitter.com/CrossChain_Labs/status/1626495037734285312?s=20",
    "screenshots": [
      "static/img/showcase/ICPulse_screenshot.jpg"
    ],
    "submittableId": "32418389"
  },
  {
    "id": "hot-or-not",
    "name": "Hot or Not",
    "oneLiner": "Token rewards for both content creators and lurkers",
    "website": "https://hotornot.wtf/",
    "tags": [
      "SocialFi"
    ],
    "description": "Hot or Not is a decentralized short-form video based social media platform, which integrates prediction markets for content. In addition to sharing their own videos, users can also speculate on videos of other users by staking tokens and voting whether a video will become 'Hot' or 'Not' to earn rewards.",
    "usesInternetIdentity": true,
    "stats": "55,000+ users",
    "logo": "/img/showcase/hot_or_not_logo.svg",
    "screenshots": [
      "/img/showcase/hot_or_not_screenshot_0.jpg"
    ],
    "videoContentType": "video/mp4",
    "video": "/img/showcase/hot_or_not_video.mp4"
  },
  {
    "id": "dgdg",
    "name": "DGDG",
    "oneLiner": "The most comprehensive browsing experience for NFTs. Sort & filter by price and rarity, expose floors, and much more.",
    "website": "https://www.dgastonia.com/nfts/collections/",
    "tags": [
      "NFT"
    ],
    "description": "The most comprehensive browsing experience for NFTs. Brwose any NFT collection on the Internet Computer, sort & filter by price or rarity, expose floors, and much more.",
    "usesInternetIdentity": false,
    "logo": "/img/showcase/dgdg_logo.webp"
  },
  {
    "id": "sly",
    "name": "SLY",
    "oneLiner": "Seamless CLI for the Internet Computer",
    "website": "https://sly.ooo/",
    "tags": [
      "Tools / Infrastructure"
    ],
    "twitter": "https://twitter.com/psychedelicDAO",
    "description": "SLY, developed by PsychedelicDAO, is a seamless Command Line Interface (CLI) for the Internet Computer. SLY is an open-source, and collaborative CLI - providing abstractions, templates, and tools to kick-start and speed-up Internet Computer development.",
    "github": "https://github.com/psychedelic/sly",
    "display": "Normal",
    "logo": "/img/showcase/sly_logo.svg",
    "screenshots": [
      "/img/showcase/sly_screenshot_0.webp"
    ]
  },
  {
    "id": "sudograph",
    "name": "Sudograph",
    "website": "https://i67uk-hiaaa-aaaae-qaaka-cai.raw.ic0.app/",
    "tags": [
      "Tools / Infrastructure"
    ],
    "description": "Sudograph is a GraphQL database for the Internet Computer. Its goal is to become the simplest way to develop applications for the IC by providing flexibility and out-of-the-box data management.",
    "github": "https://github.com/sudograph/sudograph",
    "logo": "/img/showcase/sudograph_logo.webp",
    "screenshots": [
      "/img/showcase/sudograph_screenshot_0.webp"
    ]
  },
  {
    "id": "finterest",
    "name": "Finterest",
    "website": "https://tyhcm-sqaaa-aaaah-abjya-cai.raw.ic0.app/#/",
    "tags": [
      "DeFi",
      "Bitcoin"
    ],
    "twitter": "https://twitter.com/finterestICP",
    "description": "Lend and borrow against your crypto without bridging it across chains. Yes, even Bitcoin",
    "stats": "$1.5M+ Raised",
    "logo": "/img/showcase/finterest_logo.webp",
    "screenshots": [
      "/img/showcase/finterest_screenshot_0.webp"
    ]
  },
  {
    "id": "canlista",
    "name": "Canlista",
    "oneLiner": "Internet Computer Canister Registry",
    "website": "https://k7gat-daaaa-aaaae-qaahq-cai.ic0.app/",
    "tags": [
      "Tools / Infrastructure"
    ],
    "description": "The Internet Computer community canister registry. Find, publish and extend applications and services built on the Internet Computer. Log in with Internet Identity. ",
    "usesInternetIdentity": true,
    "logo": "/img/showcase/canlista_logo.webp",
    "screenshots": [
      "/img/showcase/canlista_screenshot_0.webp"
    ]
  },
  {
    "id": "nnscat",
    "name": "NNSCat",
    "website": "https://iz6s6-kqaaa-aaaae-qaakq-cai.ic0.app/",
    "tags": [
      "Tools / Infrastructure"
    ],
    "description": "An intuitive email-style inbox for NNS proposals",
    "logo": "/img/showcase/nnscat_logo.png",
    "screenshots": [
      "/img/showcase/nnscat_screenshot_0.jpg"
    ]
  },
  {
    "id": "sandbless",
    "name": "Sand Bless",
    "oneLiner": "Sandblasting and serigraphy artworks",
    "website": "https://qob3k-7yaaa-aaaao-aahdq-cai.ic0.app/",
    "tags": [
      "Tools / Infrastructure"
    ],
    "description": "Sandblasting and glass serigraphy. Artistic and craftsmen artworks signed with unique verifiable mark numbers and linked imprints using Internet Computer Canisters technology.",
    "github": "https://github.com/branciard/SandBlessCanisters",
    "usesInternetIdentity": false,
    "logo": "/img/showcase/sandbless_logo.webp",
    "screenshots": [
      "/img/showcase/sandbless_screenshot_0.webp"
    ]
  },
  {
    "id": "missionispossible",
    "name": "Mission Is Possible",
    "website": "https://to3ja-iyaaa-aaaai-qapsq-cai.raw.ic0.app/",
    "tags": [
      "Games"
    ],
    "description": "Mission is Possible - 3rd place winner of the DSCVR Hackathon Season 2 - is a PVP third person shooter hosted on the Internet Computer blockchain. The John Wick inspired game is built using the Unity 3D Game Engine, and hosted on the IC enabling decentralized login with Internet Identity. ",
    "usesInternetIdentity": true,
    "oneLiner": "3rd Place DSCVR Hackathon",
    "display": "Normal",
    "logo": "/img/showcase/missionispossible_logo.webp",
    "screenshots": [
      "/img/showcase/missionispossible_screenshot_0.webp"
    ]
  },
  {
    "id": "catalyze",
    "name": "Catalyze",
    "website": "https://aqs24-xaaaa-aaaal-qbbea-cai.ic0.app/",
    "tags": [
      "SocialFi",
      "Bitcoin"
    ],
    "description": "Catalyze is a decentralized social and community-building platform designed to host engaged and thriving Web3 communities. With a unique and customized engagement economy, Catalyze communities and their members will be rewarded for their participation and contribution. Main features include: direct communication, event & task management, integrated Web3 wallets, NFT Gating, NFT airdrop & sales management.",
    "usesInternetIdentity": true,
    "oneLiner": "Manage your Web3 communities and events",
    "display": "Large",
    "stats": "275+ groups",
    "logo": "/img/showcase/catalyze_logo.webp",
    "screenshots": [
      "/img/showcase/catalyze_screenshot.webp"
    ]
  },
  {
    "id": "icpexplorer",
    "name": "ICP Explorer",
    "website": "https://www.icpexplorer.org/#/datacenters",
    "tags": [
      "Tools / Infrastructure"
    ],
    "description": "ICP Explorer, a project started in 2018, is an open-source, community-built dashboard and explorer for the Internet Computer, providing live information and statistics about the network, governance, and the ICP utility token, including account and transaction information.",
    "logo": "/img/showcase/icpexplorer_logo.webp",
    "video": "/img/showcase/icpexplorer_video.mp4",
    "videoContentType": "video/mp4",
    "screenshots": [
      "/img/showcase/icpexplorer_screenshot_0.webp"
    ]
  },
  {
    "id": "icme",
    "name": "ICME",
    "website": "https://sygsn-caaaa-aaaaf-qaahq-cai.raw.ic0.app/",
    "tags": [
      "Tools / Infrastructure"
    ],
    "description": "ICME is a no-code tool that makes it easy for anyone to build and deploy beautiful websites on the Internet Computer. Launch your blog or business's website on the Internet Computer today.",
    "usesInternetIdentity": true,
    "logo": "/img/showcase/icme_logo.webp",
    "screenshots": [
      "/img/showcase/icme_screenshot_0.webp",
      "/img/showcase/icme_screenshot_1.webp"
    ]
  },
  {
    "id": "sagatarot",
    "name": "Saga Tarot",
    "website": "https://5nl7c-zqaaa-aaaah-qaa7a-cai.raw.ic0.app/",
    "tags": [
      "Games"
    ],
    "description": "Have your fortune told on the Internet Computer. Saga Tarot gives you a tarot reading in one click. The user-friendly dapp is built completely on the Internet Computer, accessible from any browser. What will the future hold for you?",
    "usesInternetIdentity": true,
    "display": "Normal",
    "logo": "/img/showcase/sagatarot_logo.webp",
    "video": "/img/showcase/sagatarot_video.mp4",
    "videoContentType": "video/mp4",
    "screenshots": []
  },
  {
    "id": "jumpymotoko",
    "name": "Jumpy Motoko",
    "website": "https://65t4u-siaaa-aaaal-qbx4q-cai.ic0.app/",
    "tags": [
      "Games"
    ],
    "description": "Unity play to earn game on Internet Computer. Comes with code sample so you can deploy your own Unity play to earn game too.",
    "github": "https://github.com/therealbryanho/IC-Code-Sample-Unity-Play-to-Earn-Game",
    "display": "Normal",
    "logo": "/img/showcase/jumpymotoko_logo.webp",
    "screenshots": [
      "/img/showcase/jumpymotoko_screenshot.webp"
    ]
  },
  {
    "id": "icdrive",
    "name": "IC Drive",
    "website": "https://rglue-kyaaa-aaaah-qakca-cai.ic0.app/#/",
    "tags": [
      "Tools / Infrastructure"
    ],
    "description": "A decentralized private file storage dapp built on the Internet Computer. Store and securely share any type from anywhere in the world with this decentralized version of Box, or Google Drive. ",
    "usesInternetIdentity": true,
    "logo": "/img/showcase/icdrive_logo.webp",
    "screenshots": [
      "/img/showcase/icdrive_screenshot_0.webp",
      "/img/showcase/icdrive_screenshot_1.webp"
    ]
  },
  {
    "id": "crowdgovorg",
    "name": "CrowdGov.org",
    "oneLiner": "The simplified, one stop shop for IC Governance.",
    "website": "https://crowdgov.org",
    "tags": [
      "Tools / Infrastructure"
    ],
    "description": "The crowdgov.org website is dedicated to simplified governance for the internet computer. You will find information about how to participate in governance and how to maximize voting rewards. A variety of research tools are provided to help you learn more about NNS ecosystem participants and the current state of decentralization.",
    "usesInternetIdentity": true,
    "display": "Normal",
    "logo": "/img/showcase/crowdgovorg_logo.webp",
    "screenshots": [
      "/img/showcase/crowdgovorg_screenshot_0.webp"
    ]
  },
  {
    "id": "difibase",
    "name": "Difibase",
    "oneLiner": "Difibase - NoSQL database management system on the Internet Computer",
    "website": "https://7wwjw-5iaaa-aaaan-qbguq-cai.ic0.app/",
    "tags": [
      "Tools / Infrastructure"
    ],
    "description": "Difibase is a database provider (NoSQL). You can use the system's database or integrate your own!",
    "usesInternetIdentity": false,
    "display": "Normal",
    "logo": "/img/showcase/difibase_logo.webp",
    "screenshots": [
      "/img/showcase/difibase_screenshot_0.webp"
    ]
  },
  {
    "id": "internetidentity",
    "name": "Internet Identity",
    "oneLiner": "Decentralized Anonymous Blockchain Authentication",
    "website": "https://identity.ic0.app/",
    "tags": [
      "Tools / Infrastructure"
    ],
    "description": "Internet Identity is a privacy-enhancing authentication framework for applications on the Internet Computer. It provides users with a easy-to-use and secure anonymizing login to Web3 services running on ICP without being tracked across dapps.",
    "github": "https://github.com/dfinity/internet-identity",
    "usesInternetIdentity": true,
    "stats": "1 000 000+ ",
    "logo": "/img/showcase/internetidentity_logo.webp",
    "screenshots": [
      "/img/showcase/internetidentity_screenshot_0.gif"
    ]
  },
  {
    "id": "azle",
    "name": "Azle",
    "oneLiner": "TypeScript CDK for the Internet Computer",
    "website": "https://demergent-labs.github.io/azle/azle.html",
    "tags": [
      "Tools / Infrastructure"
    ],
    "description": "Azle is a TypeScript Canister Development Kit (CDK) for the Internet Computer. In other words, it's a TypeScript/JavaScript runtime for building applications on the IC.",
    "usesInternetIdentity": false,
    "logo": "/img/showcase/azle_logo.svg",
    "github": "https://github.com/demergent-labs/azle",
    "screenshots": [
      "/img/showcase/azle_screenshot_0.jpg"
    ]
  },
  {
    "id": "kybra",
    "name": "Kybra",
    "oneLiner": "Python CDK for the Internet Computer",
    "website": "https://github.com/demergent-labs/kybra",
    "tags": [
      "Tools / Infrastructure"
    ],
    "description": "Kybra is a Python Canister Development Kit (CDK) for the Internet Computer. In other words, it's a Python runtime for building applications on the IC.",
    "usesInternetIdentity": false,
    "logo": "/img/showcase/kybra_logo.svg",
    "screenshots": [
      "/img/showcase/kybra_screenshot_0.jpg"
    ]
  },
  {
    "id": "motokoplayground",
    "name": "Motoko Playground",
    "oneLiner": "Free IDE to Learn Motoko",
    "website": "https://m7sm4-2iaaa-aaaab-qabra-cai.raw.ic0.app/",
    "tags": [
      "Tools / Infrastructure"
    ],
    "description": "The Motoko Playground is an IDE for developers to learn Motoko - the native language for the Internet Computer blockchain. Deploy canister smart contracts for free, directly within a browser, without needing to download an SDK or set up a wallet.",
    "github": "https://github.com/dfinity/motoko-playground",
    "usesInternetIdentity": false,
    "display": "Normal",
    "logo": "/img/showcase/motokoplayground_logo.webp",
    "video": "/img/showcase/motokoplayground_video.mp4",
    "videoContentType": "video/mp4",
    "screenshots": []
  },
  {
    "id": "windowsic",
    "name": "Windows IC",
    "website": "https://3ix2y-naaaa-aaaad-qap6a-cai.raw.ic0.app/",
    "tags": [
      "Tools / Infrastructure"
    ],
    "description": "Windows IC is a React Dapp built on the Internet Computer. Mimicking what a chromebook can do, but for a mimic of the Windows Operating System, this decentralized desktop allows anyone to access some of their favorite programs from any browser.",
    "logo": "/img/showcase/windowsic_logo.webp",
    "screenshots": [
      "/img/showcase/windowsic_screenshot_0.webp"
    ]
  },
  {
    "id": "nnsfront-enddapp",
    "name": "NNS Dapp",
    "oneLiner": "Dapp for Staking Neurons + Voting On-Chain",
    "website": "https://nns.ic0.app",
    "tags": [
      "Wallet",
      "Tools / Infrastructure",
      "Bitcoin"
    ],
    "description": "The NNS front-end dapp allows anyone to interact with the Internet Computer's Network Nervous System with a user-friendly UI. Served completely end-to-end through blockchain, this dapp allows you to manage ICP, stake neurons, participate in voting, and earn governance rewards.",
    "usesInternetIdentity": true,
    "logo": "/img/showcase/nnsfront-enddapp_logo-dark.webp",
    "screenshots": [
      "/img/showcase/nnsfront-enddapp_screenshot_0.webp"
    ]
  },
  {
    "id": "tipjar",
    "name": "Tipjar",
    "website": "https://tipjar.rocks",
    "tags": [
      "Tools / Infrastructure"
    ],
    "description": "A tool to donate cycles to canisters as well as keep them monitored.",
    "github": "https://github.com/ninegua/tipjar",
    "usesInternetIdentity": true,
    "display": "Normal",
    "logo": "/img/showcase/tipjar_logo.webp",
    "screenshots": [
      "/img/showcase/tipjar_screenshot_0.webp"
    ]
  },
  {
    "id": "ics",
    "name": "ICS",
    "website": "https://internetcomputerservices.com/",
    "tags": [
      "Tools / Infrastructure"
    ],
    "description": "Build scalable DApps on internet computer with ease. Build, manage and ship dApps with just a few clicks",
    "usesInternetIdentity": false,
    "display": "Normal",
    "logo": "/img/showcase/ics_logo.webp",
    "screenshots": [
      "/img/showcase/ics_screenshot_0.webp"
    ]
  },
  {
    "id": "aedile",
    "name": "aedile",
    "website": "https://aedile.io",
    "twitter": "https://twitter.com/aedile_ic",
    "tags": [
      "Tools / Infrastructure"
    ],
    "description": "Build and fund, 100% on chain aedile is the first open and decentralized service offering individuals, teams, and communities, an alternative to their favorite management tools.",
    "usesInternetIdentity": true,
    "logo": "/img/showcase/aedile_logo.webp",
    "screenshots": [
      "/img/showcase/aedile_screenshot_0.webp"
    ]
  },
  {
    "id": "riseofthemagni",
    "name": "Rise of the Magni",
    "website": "https://riseofthemagni.com/",
    "tags": [
      "Games"
    ],
    "description": "Rise of the Magni, built by Toniq Labs, winner of the DSCVR hackathon for games on the Internet Computer. Buy, earn, and trade collectibles, compete in tactical battles online to earn in-game tokens, and venture through story mode to experience one of the first games built on the Internet Computer.",
    "usesInternetIdentity": true,
    "logo": "/img/showcase/riseofthemagni_logo.webp",
    "screenshots": [
      "/img/showcase/riseofthemagni_screenshot_0.webp"
    ]
  },
  {
    "id": "portal",
    "name": "Portal",
    "oneLiner": "Onchain Video Streaming Infrastructure",
    "website": "https://app.portal.one",
    "tags": [
      "Tools / Infrastructure",
      "NFT"
    ],
    "description": "Portal is a web3 video infrastructure platform built entirely on the Internet Computer blockchain. Portal enables developers to easily replace their current web2 video solutions with a native web3 video service at a fraction of the cost. Portal Channels give creators ownership and control over their video environment whilst offering fans great viewing experiences and real rewards like automatically generated digital collectibles that grant access to private video content.",
    "github": "https://github.com/NFT-Portal",
    "logo": "/img/showcase/portal_logo.webp",
    "video": "/img/showcase/portal_video.mp4",
    "videoContentType": "video/mp4",
    "screenshots": []
  },
  {
    "id": "welcomeintothemetaverse",
    "name": "Welcome Into the Metaverse",
    "website": "https://lc7ip-3iaaa-aaaah-aafva-cai.ic0.app/",
    "tags": [
      "Games"
    ],
    "description": "Prize winner of the DSCVR hackathon for the Internet Computer - this game brings digital community into a unified virtual space. Find anecdotes from founding ecosystem members, and go through a series of quests.",
    "logo": "/img/showcase/welcomeintothemetaverse_logo.webp",
    "screenshots": [
      "/img/showcase/welcomeintothemetaverse_screenshot_0.webp"
    ]
  },
  {
    "id": "icmojiorigins",
    "name": "ICmoji Origins",
    "oneLiner": "NFT Based Multiplayer Game On-Chain",
    "website": "https://icmojis.com/",
    "tags": [
      "Games",
      "NFT"
    ],
    "description": "ICmoji Origins is an NFT-based multiplayer game built end-to-end on-chain on the Internet Computer. The winner of the DSCVR Hackathon Season 2 features one of the first NFTs on the Internet Computer, ICMojis.",
    "usesInternetIdentity": false,
    "display": "Normal",
    "logo": "/img/showcase/icmojiorigins_logo.webp",
    "video": "/img/showcase/icmojiorigins_video.mp4",
    "videoContentType": "video/mp4",
    "screenshots": []
  },
  {
    "id": "nuance",
    "name": "Nuance",
    "website": "https://exwqn-uaaaa-aaaaf-qaeaa-cai.ic0.app/",
    "tags": [
      "NFT"
    ],
    "description": "Nuance is a Web3.0 blogging platform that is hosted on-chain end-to-end on the Internet Computer. Developed by Aikin Dapps, the alpha of the world's first blogging platform to be hosted entirely on a blockchain has now launched. Nuance aims to bring NFTs into the world of editorial content ownership.",
    "usesInternetIdentity": true,
    "logo": "/img/showcase/nuance_logo.webp",
    "screenshots": [
      "/img/showcase/nuance_screenshot_0.webp"
    ]
  },
  {
    "id": "thewall",
    "name": "The Wall",
    "website": "https://rivyl-6aaaa-aaaaf-qaapq-cai.raw.ic0.app/",
    "tags": [
      "SocialFi"
    ],
    "description": "The Wall is a dapp built on the Internet Computer blockchain, which blends Ethereum's MetaMask authentication with the Internet Computer's native Internet Identity blockchain authentication system. This first example of ETH x ICP allows users to leave any message on the wall for all eternity.",
    "github": "https://github.com/kristoferlund/ic-wall",
    "logo": "/img/showcase/thewall_logo.webp",
    "screenshots": [
      "/img/showcase/thewall_screenshot_0.webp"
    ]
  },
  {
    "id": "modclub",
    "name": "MODCLUB",
    "website": "https://ljyte-qiaaa-aaaah-qaiva-cai.raw.ic0.app/",
    "tags": [
      "SocialFi"
    ],
    "description": "MODCLUB is a decentralized moderation tool based hosted fully on-chain. Built on the Internet Computer, MODCLUB rewards users for effectively moderating content. Currently in beta stages of their solution, users will be rewarded in tokens for moderating their favorite communities.",
    "usesInternetIdentity": true,
    "logo": "/img/showcase/modclub_logo.webp",
    "screenshots": [
      "/img/showcase/modclub_screenshot_0.webp"
    ]
  },
  {
    "id": "nftanvil",
    "name": "NFTAnvil",
    "website": "https://nftanvil.com",
    "tags": [
      "NFT",
      "Metaverse",
      "Games"
    ],
    "description": "NFTAnvil is a wallet, mint & marketplace in the Anvil ecosystem. It's built from scratch and has an alternative & genuine approach to NFTs. It uses Anvil's auto-scaling multi-canister token architecture.",
    "github": "https://github.com/infu/nftanvil",
    "usesInternetIdentity": true,
    "display": "Normal",
    "logo": "/img/showcase/nftanvil_logo.webp",
    "screenshots": [
      "/img/showcase/nftanvil_screenshot_0.webp"
    ]
  },
  {
    "id": "astrox",
    "name": "AstroX ME",
    "oneLiner": "A powerful multichain wallet",
    "website": "https://astrox.me/#/",
    "tags": [
      "Tools / Infrastructure",
      "Wallet",
      "Bitcoin"
    ],
    "description": "ME wallet securing your assets without seed phrase across any devices.",
    "github": "https://github.com/AstroxNetwork",
    "twitter": "https://twitter.com/astrox_network",
    "logo": "/img/showcase/astroxme_logo.webp",
    "display": "Large",
    "screenshots": [
      "/img/showcase/astrox_me_screenshot.webp"
    ]
  },
  {
    "id": "argonstudio",
    "name": "Argon Studio",
    "description": "We'll be your end-to-end partner, whether managing your project from ideation to implementation, or filling gaps in your current team.",
    "tags": [
      "Tools / Infrastructure"
    ],
    "website": "https://argonstudios.xyz/",
    "twitter": "https://twitter.com/ArgonStudiosXYZ",
    "logo": "/img/showcase/argonstudio_logo.webp",
    "submittableId": "34524251"
  },
  {
    "id": "aviatelabs",
    "name": "Aviate Labs",
    "description": "Stop worrying about system failures and slow performance. Our datacenter standby team is here to keep your nodes running at top speed, with round-the-clock monitoring and troubleshooting. Currently managing 70 nodes in 3 datacenters.",
    "tags": [
      "Tools / Infrastructure"
    ],
    "website": "https://www.aviatelabs.co/",
    "github": "https://github.com/aviate-labs?q=&type=all&language=go&sort=stargazers",
    "logo": "/img/showcase/aviatelabs_logo.webp",
    "submittableId": "25140378"
  },
  {
    "id": "canscale",
    "name": "CanScale",
    "description": "Worried about data being persisted or how your data structure will scale across canisters? CanScale can help you focus more on building out your vision, and spend less time thinking about how to scale out your multi canister architecture on the IC.",
    "tags": [
      "Tools / Infrastructure"
    ],
    "website": "https://www.canscale.dev",
    "twitter": "https://twitter.com/can_scale",
    "logo": "/img/showcase/canscale_logo.webp",
    "submittableId": "34140445"
  },
  {
    "id": "cipherproxy",
    "name": "cipher proxy",
    "description": "A web3 research collective and project laboratory developing decentralized projects and protocols",
    "tags": [
      "NFT"
    ],
    "website": "https://www.cipherproxy.com/",
    "twitter": "https://twitter.com/CipherProxyLLC",
    "logo": "/img/showcase/cipherproxy_logo.webp",
    "submittableId": "21787270"
  },
  {
    "id": "codebase",
    "name": "CODEBASE",
    "description": "Decentralized Git hosting and software collaboration, powered by permissionless protocols.",
    "tags": [
      "Tools / Infrastructure"
    ],
    "website": "https://codebase.org/",
    "github": "https://github.com/paulyoung/icfs",
    "twitter": "https://twitter.com/CodebaseLabs",
    "logo": "/img/showcase/codebase_logo.webp"
  },
  {
    "id": "dbox",
    "name": "Dbox",
    "description": "The decentralized inbox built on Internet Computer",
    "tags": [
      "Tools / Infrastructure"
    ],
    "usesInternetIdentity": true,
    "website": "https://dbox.foundation/",
    "twitter": "https://twitter.com/DBOXFoundation?s=20&t=AlMLUWAfM1UU2f_mRzwqCg",
    "discord": "https://discord.gg/rEN6ygpCxK",
    "logo": "/img/showcase/dbox_logo.webp",
    "submittableId": "22737412"
  },
  {
    "id": "eimolad",
    "name": "Eimolad",
    "description": "This is an amazing world inhabited by humans, dwarves, orcs, elves and other fantastic creatures. This is a world of magic and valor. This world is full of mysteries, dangers and incredible adventures. ",
    "tags": [
      "Games"
    ],
    "website": "https://eimolad.com/",
    "twitter": "https://twitter.com/eimolad",
    "discord": "https://discord.gg/qD3R5nDXDZ",
    "logo": "/img/showcase/eimolad_logo.webp",
    "submittableId": "28118212"
  },
  {
    "id": "faefolk",
    "name": "FaeFolk",
    "description": "FaeFolk is a multiplayer, slice of life, NFT role-playing game where you use your NFTs to craft tools, equipment, and train your skills",
    "tags": [
      "Games",
      "NFT"
    ],
    "website": "https://medium.com/faefolk",
    "github": "https://github.com/ICCards/faefolk",
    "twitter": "https://twitter.com/_faefolk",
    "discord": "https://discord.gg/Fe5qYRZrGp",
    "logo": "/img/showcase/faefolk_logo.webp",
    "submittableId": "32841408"
  },
  {
    "id": "icdevs.org",
    "name": "ICDevs.org ",
    "description": "ICDevs.org seeks to provide the general public with community organization, educational resources, funding and scientific discovery",
    "tags": [
      "Tools / Infrastructure"
    ],
    "website": "https://icdevs.org",
    "github": "https://github.com/icdevs/Icdevs_fleeksite",
    "logo": "/img/showcase/icdevs.org_logo.webp",
    "submittableId": "33212854"
  },
  {
    "id": "iclighthouse",
    "name": "ICLightHouse",
    "description": "Incubating true web3 DeFi infrastructure on the Internet Computer. Defi development framework and Defi ecosystem on IC blockchain.",
    "tags": [
      "DeFi",
      "Tools / Infrastructure",
      "Bitcoin"
    ],
    "website": "https://iclight.house/",
    "twitter": "https://twitter.com/ICLighthouse?s=20&t=hL-7QAUfiWo75L8pZzJ7fw",
    "discord": "https://discord.com/invite/FQZFGGq7zv",
    "logo": "/img/showcase/iclighthouse_logo.webp"
  },
  {
    "id": "polycrypt",
    "name": "PolyCrypt",
    "description": "We develop cryptographic decentralized offchain solutions which tackle scalability challenges enabling mass adoption of blockchains.",
    "tags": [
      "Tools / Infrastructure"
    ],
    "website": "https://perun.network",
    "github": "https://github.com/perun-network/perun-icp-canister",
    "twitter": "https://twitter.com/PolyCrypt_",
    "logo": "/img/showcase/polycrypt_logo.webp",
    "submittableId": "23715256"
  },
  {
    "id": "scinet",
    "name": "SCINET",
    "description": "SCINET is a decentralized life sciences (“DeSci”) research and investment platform that revolutionizes the way people do and support science. Powered by blockchain technologies, SCINET allows retail and institutional investors to invest directly in life sciences research and technology with security and authenticity.",
    "tags": [
      "SocialFi",
      "Tools / Infrastructure"
    ],
    "usesInternetIdentity": false,
    "website": "https://www.scinet.one/",
    "twitter": "https://twitter.com/scinet_inc",
    "discord": "https://discord.com/invite/5uH6vpJjeB",
    "logo": "/img/showcase/scinet_logo.webp",
    "submittableId": "33285268"
  },
  {
    "id": "spinnercash",
    "name": "Spinner.Cash",
    "description": "Private transactions for ICP and BTC",
    "tags": [
      "DeFi",
      "Tools / Infrastructure",
      "Bitcoin"
    ],
    "website": "https://spinner.cash/",
    "github": "https://github.com/spinner-cash/launch-trail",
    "twitter": "https://twitter.com/spnrapp",
    "logo": "/img/showcase/spinnercash_logo.webp"
  },
  {
    "id": "canistergeek",
    "name": "Canistergeek",
    "oneLiner": "IC canister management tool",
    "description": "Top up your canisters, monitor cycles, memory, logs and get your monthly reports in one place.",
    "tags": [
      "Tools / Infrastructure"
    ],
    "usesInternetIdentity": true,
    "website": "https://canistergeek.app/",
    "github": "https://github.com/usergeek/canistergeek_ic_rust",
    "twitter": "https://twitter.com/theUSERGEEK",
    "discord": "https://discord.gg/CvTpv2TeKs",
    "logo": "/img/showcase/canistergeek_logo.webp",
    "submittableId": "33310242"
  },
  {
    "id": "configeek",
    "name": "Configeek",
    "oneLiner": "Remote configuration tool",
    "description": "Change appearance and behaviour of your product in realtime.",
    "tags": [
      "Tools / Infrastructure"
    ],
    "usesInternetIdentity": true,
    "website": "https://configeek.app/",
    "github": "https://github.com/usergeek/configeek-ic-js",
    "twitter": "https://twitter.com/theUSERGEEK",
    "discord": "https://discord.gg/CvTpv2TeKs",
    "logo": "/img/showcase/configeek_logo.webp"
  },
  {
    "id": "usergeek",
    "name": "Usergeek",
    "oneLiner": "Product analytics for IC dapps",
    "description": "See your product main metrics, such as DAU, WAU, MAU, new users, retention and usage frequency.",
    "tags": [
      "Tools / Infrastructure"
    ],
    "usesInternetIdentity": true,
    "website": "https://usergeek.app/",
    "github": "https://github.com/usergeek/usergeek-ic-js",
    "twitter": "https://twitter.com/theUSERGEEK",
    "discord": "https://discord.gg/CvTpv2TeKs",
    "logo": "/img/showcase/usergeek_logo.webp"
  },
  {
    "id": "icpipeline",
    "name": "ICPipeline",
    "website": "https://www.icpipeline.com",
    "tags": [
      "Tools / Infrastructure"
    ],
    "description": "ICPipeline is your self-contained, n-tiered development and testing platform, designed and built specifically for the Internet Computer ecosystem. On-demand dev tooling for the next generation of IC/Web3 applications.\n",
    "github": "https://github.com/icpipeline-framework",
    "usesInternetIdentity": false,
    "display": "Normal",
    "logo": "/img/showcase/icpipeline_logo.webp",
    "screenshots": [
      "/img/showcase/icpipeline_screenshot_0.webp"
    ]
  },
  {
    "id": "sonic",
    "name": "Sonic",
    "oneLiner": "Swap-built end-to-end DeFi platform",
    "website": "https://sonic.ooo/",
    "tags": [
      "DeFi",
      "Wallet",
      "Bitcoin"
    ],
    "description": "Sonic is a DEX built end-to-end on-chain, on the Internet Computer. Sonic, built by PsychedelicDAO, currently run by Meme Cake enables users to swap tokens, earn fees as a liquidity provider, & build on the Internet Computer's AMM. Sonic takes advantage of the ICP blockchain's low fees, high-scalability, and reverse-gas model to deliver a seamless Web3 experience.",
    "github": "https://github.com/psychedelic",
    "stats": "$360,000+ TVL",
    "display": "Normal",
    "logo": "/img/showcase/sonic_logo.webp",
    "screenshots": [
      "/img/showcase/sonic_screenshot_0.webp"
    ]
  },
  {
    "id": "lo-fiplayer",
    "name": "Lo-Fi Player",
    "website": "https://hl2zz-gyaaa-aaaad-qas3a-cai.raw.ic0.app/",
    "tags": [
      "Games"
    ],
    "description": "Lo-Fi Player is a dapp hosted on the Internet Computer that lets users listen to relaxing beats delivered by blockchain. The back-end is using machine learning to build and develop the AI produced tunes, and users can interact within the player to change the sound to their liking. ",
    "logo": "/img/showcase/lo-fiplayer_logo.webp",
    "screenshots": [
      "/img/showcase/lo-fiplayer_screenshot_0.webp"
    ]
  },
  {
    "id": "earthwallet",
    "name": "Earth Wallet",
    "website": "https://www.earthwallet.io/",
    "tags": [
      "Wallet",
      "DeFi"
    ],
    "description": "Earth Wallet is the self-proclaimed Key to Web3 The open-source wallet allows users to participate in DeFi, Governance, and Treasury (DAO) protocols with negligible fees and faster transaction settlement than legacy wallets. Now supporting the Internet Computer. ",
    "github": "https://github.com/earth-association",
    "usesInternetIdentity": false,
    "logo": "/img/showcase/earthwallet_logo.webp",
    "screenshots": [
      "/img/showcase/earthwallet_screenshot_0.webp"
    ]
  },
  {
    "id": "icpswap",
    "name": "ICPSwap",
    "website": "https://icpswap.com",
    "tags": [
      "DeFi",
      "Wallet",
      "Bitcoin"
    ],
    "description": "ICPSwap is DEX built completely end-to-end on-chain. By building the ability for anyone to swap tokens through ICPSwap leveraging the Internet Computer blockchain as the high-speed, scalable, low-cost infrastructure makes ICPSwap a first-to-market in the growing Internet Computer DeFi ecosystem.",
    "usesInternetIdentity": true,
    "logo": "/img/showcase/icpswap_logo.webp",
    "screenshots": [
      "/img/showcase/icpswap_screenshot_0.webp"
    ]
  },
  {
    "id": "evmonicp",
    "name": "EVM on ICP",
    "website": "https://fxa77-fiaaa-aaaae-aaana-cai.raw.ic0.app/evm/",
    "tags": [
      "Games"
    ],
    "description": "An Ethereum Virtual Machine (EVM) demo built and hosted on the Internet Computer blockchain. \"The Ethereum protocol itself exists solely for the purpose of keeping the continuous, uninterrupted, and immutable operation of this special state machine; It's the environment in which all Ethereum accounts and smart contracts live. At any given block in the chain, Ethereum has one and only one 'canonical' state, and the EVM is what defines the rules for computing a new valid state from block to block.\" - Ethereum.org P.S. there is a hidden game in the demo. ",
    "display": "Normal",
    "logo": "/img/showcase/evmonicp_logo.webp",
    "screenshots": [
      "/img/showcase/evmonicp_screenshot_0.webp"
    ]
  },
  {
    "id": "nftstudio",
    "name": "NFT Studio",
    "website": "https://7xw5z-uqaaa-aaaad-qaqcq-cai.raw.ic0.app/",
    "tags": [
      "Metaverse",
      "NFT",
      "Tools / Infrastructure"
    ],
    "description": "NFT Studio is the first to develop 3D NFTs. This means that the NFTs themselves are living 3D code, as opposed to a .GIF recording of a 3D rendered image. This is only possible thanks to the ICP blockchain as NFTs can run code, not just link to an image. NFT Studio has had features in major media for the 3D NFT minting tools that are being built for global creators.",
    "display": "Normal",
    "logo": "/img/showcase/nftstudio_logo.webp",
    "video": "/img/showcase/nftstudio_video.mp4",
    "videoContentType": "video/mp4",
    "screenshots": []
  },
  {
    "id": "kleverio",
    "name": "Klever.io",
    "website": "https://klever.io/",
    "tags": [
      "Wallet",
      "DeFi"
    ],
    "description": "Klever.io is a non-custodial mobile wallet that supports dozens of protocols and is tying them all together with the Internet Computer blockchain. Manage, store, stake, transfer and in future swap ICP right within Klever.io. Klever has integrated with the Internet Computer's Network Nervous System in order to support staking with voting rewards. ",
    "logo": "/img/showcase/kleverio_logo.webp",
    "screenshots": [
      "/img/showcase/kleverio_screenshot_0.webp"
    ]
  },
  {
    "id": "pokedstudiobots",
    "name": "PokedStudio Bots",
    "website": "https://entrepot.app/marketplace/poked",
    "tags": [
      "Metaverse",
      "NFT"
    ],
    "description": "PokedStudio Bots are a collection of 10,000 unique bots designed by acclaimed digital artist, Jonathan Ball. The Ultimate Master Bot which sold for 3,000 ICP (~$172,140), marks the largest single NFT purchase on the Internet Computer, and is one of the largest across all blockchain projects to date. The NFT Bots are all unique and possess differing rarities and attributes that will transfer into a future metaverse gaming experience in beautiful technicolor.",
    "oneLiner": "Record Highest Selling NFT",
    "display": "Large",
    "logo": "/img/showcase/pokedstudiobots_logo.webp",
    "screenshots": [
      "/img/showcase/pokedstudio-bots.webp"
    ]
  },
  {
    "id": "dstar",
    "name": "Dstar",
    "website": "https://yunqk-aqaaa-aaaai-qawva-cai.ic0.app/",
    "tags": [
      "NFT"
    ],
    "description": "Dstar is an Internet Identity (II) trading marketplace. Since each II is unique, the ICP blockchain treats them as NFTs. Users can trade, purchase, or sell their anonymous blockchain-based authentication accounts on this community-built marketplace. Integrated with Plug wallet, users can search for and purchase any coveted Internet Identity numbers which may be up for auction.",
    "oneLiner": "Internet Identity Marketplace",
    "display": "Normal",
    "logo": "/img/showcase/dstar_logo.webp",
    "screenshots": [
      "/img/showcase/dstar_screenshot_0.webp"
    ]
  },
  {
    "id": "dmail",
    "name": "Dmail",
    "oneLiner": "Web3 Decentralized Email Client",
    "website": "https://dmail.ai/",
    "tags": [
      "NFT",
      "SocialFi"
    ],
    "description": "Dmail is the Web3 replacement for e-mail. Hosted completely on-chain and built on the Internet Computer, this dapp enables users to send and receive blockchain-backed, encrypted messages. In addition, Dmail addresses are owned by users as NFT assets - there is a natively built marketplace. Dmail was the winner of the 2021 Warpspeed ICP Hackathon in China, and saw an immediate round of funding netting a $10M valuation. ",
    "usesInternetIdentity": true,
    "github": "https://github.com/dmailofficial",
    "display": "Normal",
    "logo": "/img/showcase/dmail_logo.webp",
    "screenshots": [
      "/img/showcase/dmail_screenshot_0.webp"
    ]
  },
  {
    "id": "dsocial",
    "name": "DSocial",
    "website": "https://DSocial.app ",
    "tags": [
      "SocialFi"
    ],
    "description": "DSocial is a decentralized version of YouTube -- enabling content creators to be fairly rewarded for their work, and engagement. This Web3 media platform is hosted end-to-end on the Internet Computer interoperating with Arweave for decentralized video content.",
    "usesInternetIdentity": true,
    "display": "Normal",
    "logo": "/img/showcase/dsocial_logo.webp",
    "video": "/img/showcase/dsocial_video.mp4",
    "videoContentType": "video/mp4",
    "screenshots": []
  },
  {
    "id": "icnaming",
    "name": "ICNaming",
    "website": "https://app-testnet.icnaming.com/",
    "tags": [
      "Tools / Infrastructure"
    ],
    "description": "ICNaming is a testnet that is enabling the Internet Computer ecosystem to register domain names on the Internet Computer Name Service. Similar to the Ethereum Name Servce (ENS), ICNaming aims to offer a decentralized name service for users to pseudonomize their wallet addresses on ICP, as well as domain names, and canister smart contract IDs. ",
    "github": "https://github.com/IC-Naming",
    "usesInternetIdentity": true,
    "display": "Normal",
    "logo": "/img/showcase/icnaming_logo.webp",
    "screenshots": []
  },
  {
    "id": "javaagent",
    "name": "Java Agent ",
    "website": "https://github.com/ic4j/ic4j-agent",
    "tags": [
      "Tools / Infrastructure"
    ],
    "description": "Java Agent for the Internet Computer is an open source library. This developer tool enables Java applications to connect remotely to any canister smart contract on the Internet Computer and execute query and update calls.",
    "github": "https://github.com/ic4j/ic4j-agent",
    "usesInternetIdentity": false,
    "logo": "/img/showcase/javaagent_logo.webp",
    "screenshots": [
      "/img/showcase/javaagent_screenshot_0.webp"
    ]
  },
  {
    "id": "pythonagent",
    "name": "Python Agent",
    "website": "https://github.com/rocklabs-io/ic-py",
    "tags": [
      "Tools / Infrastructure"
    ],
    "description": "This Python Agent built for the Internet Computer opens the door for Python developers to more easily become Web3 builders. Featuring basic modules to interact with canisters on the Internet Computer, this Agent, still under development, was a prize winner at the Warpspeed Internet Computer ecosystem hackathon in China.",
    "github": "https://github.com/rocklabs-io/ic-py",
    "stats": "Warp Speed Hackathon Award",
    "display": "Normal",
    "logo": "/img/showcase/pythonagent_logo.webp",
    "screenshots": [
      "/img/showcase/pythonagent_screenshot_0.webp"
    ]
  },
  {
    "id": "stoicwallet",
    "name": "Stoic Wallet",
    "website": "https://www.stoicwallet.com/",
    "tags": [
      "Wallet"
    ],
    "description": "Stoic Wallet by Toniq Labs allows anyone to create a digital wallet, authenticating users through a variety of methods, one of those being Internet Identity. Create accounts, keep an address book, and more. ",
    "usesInternetIdentity": true,
    "logo": "/img/showcase/stoicwallet_logo.webp",
    "screenshots": [
      "/img/showcase/stoicwallet_screenshot_0.webp"
    ]
  },
  {
    "id": "icadashboard",
    "name": "ICA Dashboard",
    "website": "https://dashboard.internetcomputer.org/",
    "tags": [
      "Tools / Infrastructure",
      "Bitcoin"
    ],
    "description": "The Internet Computer Association maintains a public dashboard where anyone can track the latest statistics for the Internet Computer blockchain. Tracking everything from blocks per second, to NNS proposals and their information and voting record, as well the latest state of the network, and transaction data. ",
    "oneLiner": "ICA Official Dashboard",
    "display": "Normal",
    "logo": "/img/showcase/icadashboard_logo.webp",
    "screenshots": []
  },
  {
    "id": "reversi",
    "name": "Reversi",
    "website": "https://ivg37-qiaaa-aaaab-aaaga-cai.ic0.app/#!/play",
    "tags": [
      "Games"
    ],
    "description": "Reversi is one of the first canister smart contracts deployed to the Internet Computer and is a completely decentralized multiplayer game. Play against a friend (or foe) in real-time, from any browser, anywhere in the world. ",
    "github": "https://github.com/ninegua/reversi",
    "logo": "/img/showcase/reversi_logo.webp",
    "screenshots": [
      "/img/showcase/reversi_screenshot_0.webp"
    ]
  },
  {
    "id": "departurelabs",
    "name": "Departure Labs",
    "website": "https://uhmvd-qqaaa-aaaam-aavna-cai.ic0.app/",
    "tags": [
      "NFT",
      "Tools / Infrastructure"
    ],
    "description": "Departure Labs is exploring on-chain media, web native NFTs, and developing productized open internet services for developers and consumers. Departure Labs is currently developing a non-fungible token standard that leverages the unique properties of the Internet Computer and enables builders to create entire experiences from a single contract.\n",
    "usesInternetIdentity": true,
    "github": "https://github.com/DepartureLabsIC/non-fungible-token",
    "logo": "/img/showcase/departurelabs_logo.webp",
    "screenshots": [
      "/img/showcase/departurelabs_screenshot_0.webp"
    ]
  },
  {
    "id": "itoka",
    "name": "ITOKA",
    "oneLiner": "A Leading Infrastructure for Music3.0",
    "website": "https://www.itoka.xyz/",
    "tags": [
      "NFT",
      "SocialFi",
      "Tools / Infrastructure"
    ],
    "description": "The ITOKA project seeks to disrupt the centralized music industry by offering a complete infrastructure solution for the web3 music industry. This includes creation tools, data storage, and music streaming services. The goal of ITOKA is to transform the music industry into a decentralized ecosystem, empowering creators with greater control over their content and a fairer share of revenue.",
    "usesInternetIdentity": false,
    "github": "https://github.com/Itoka-DAO",
    "twitter": "https://twitter.com/itokamusic",
    "stats": "3M+ minutes on-chain streaming",
    "logo": "/img/showcase/itoka_logo.svg",
    "video": "/img/showcase/itoka_video.mp4",
    "videoContentType": "video/mp4",
    "display": "Large",
    "screenshots": [
      "/img/showcase/itoka_screanshot.svg"
    ]
  },
  {
    "id": "glue",
    "name": "glue",
    "oneLiner": "collab.land on the Internet Computer",
    "website": "https://r53d5-wyaaa-aaaae-qacxa-cai.ic0.app/",
    "tags": [
      "Tools / Infrastructure"
    ],
    "description": "NFT holder verification on Ethereum is commonplace, but was missing on the Internet Computer until now — glue is an easy to use solution for community leaders and members to perform NFT holder verification.",
    "usesInternetIdentity": false,
    "stats": "3,000+ users",
    "logo": "/img/showcase/glue_logo.png",
    "github": "https://github.com/glue-org",
    "twitter": "https://twitter.com/glue_org"
  },
  {
    "id": "factland",
    "name": "Factland DAO",
    "oneLiner": "A Web3 community building decentralized trust in the age of misinformation",
    "website": "https://factland.org",
    "tags": [
      "DAO",
      "Tools / Infrastructure"
    ],
    "description": "Factland is a Web3 DAO with a mission to slow the spread of misinformation online. Factland makes it easy for anyone to flag untrustworthy claims and have them promptly adjudicated by a decentralized community of fact checkers rewarded in crypto.",
    "usesInternetIdentity": true,
    "stats": "50+ claims adjudicated",
    "logo": "/img/showcase/factland_logo.png",
    "github": "https://github.com/Factland",
    "youtube": "https://www.youtube.com/channel/UCriPbgLAQ6x5C2Hugfho37Q",
    "twitter": "https://twitter.com/factlanddao",
    "screenshots": [],
    "video": "/img/showcase/factland_video.mp4",
    "videoContentType": "video/mp4",
    "submittableId": 32780428
  },
  {
    "id": "dwitter",
    "name": "Dwitter",
    "oneLiner": "AI-powered social network",
    "website": "https://dwitter.me",
    "tags": [
      "SocialFi"
    ],
    "description": "Explore Dwitter! Decentralized social network like Twitter, integrated with OpenAI bots. View a shared global feed featuring user-chatbot interactions from around the world.",
    "usesInternetIdentity": false,
    "logo": "/img/showcase/dwitter_logo.png",
    "github": "https://github.com/azhuravel/Dwitter-Dfinity",
    "twitter": "https://twitter.com/DwitterWeb3",
    "screenshots": [],
    "submittableId": 21958145
  },
  {
    "id": "metamob",
    "name": "Metamob",
    "oneLiner": "Together we can change the world! One campaign at time.",
    "description": "A decentralized web3 app, running 100% on-chain on the Internet Computer, that lets any user start mobilizations by creating campaigns of four different kinds: donations, votes, signatures and fundraising.",
    "tags": [
      "SocialFi"
    ],
    "website": "https://site.metamob.app/",
    "github": "https://github.com/av1ctor/metamob",
    "twitter": "https://twitter.com/metamob_app",
    "discord": "https://discord.com/invite/8zhj7umRpD",
    "logo": "/img/showcase/metamob_logo.webp",
    "screenshots": [
      "/img/showcase/metamob_screenshot_0.webp"
    ],
    "submittableId": 32331652
  },
  {
    "id": "mora",
    "name": "MORA",
    "oneLiner": "A Web3 space for writers to express autonomy of thought ",
    "website": "https://mora.app",
    "tags": [
      "SocialFi"
    ],
    "description": "Mora allows users to create a unique Web3 space where they can have independent content data, subscription relationships, financial information, and even complex algorithms. From its inception, a planet will be monitored by Launch Trail to ensure compliance with the protocol and establish trust. The Launch Trail will be controlled by the Mora Dao Canister.",
    "usesInternetIdentity": true,
    "stats": "2000+ articles",
    "logo": "/img/showcase/mora_logo.png",
    "screenshots": [
      "/img/showcase/mora_banner.jpg"
    ],
    "youtube": "https://www.youtube.com/watch?v=rQIGanE7WxA",
    "twitter": "https://twitter.com/Mora_App"
  },
  {
    "id": "dapp-box",
    "name": "DappBox",
    "oneLiner": "Take control of your data and keep it anonymous with decentralized storage on the Internet Computer.",
    "description": "DappBox provides a decentralized data storage platform that allows users to upload, download and share their data while keeping it anonymous. With this platform, users can take control of their data and securely manage it.",
    "tags": [
      "Tools / Infrastructure"
    ],
    "website": "https://r75rx-bqaaa-aaaao-aaydq-cai.ic0.app/",
    "github": "https://github.com/Slmii/dappbox",
    "twitter": "https://twitter.com/ic_dappbox",
    "logo": "/img/showcase/dappbox_logo.png",
    "screenshots": []
  },
  {
    "id": "gooble",
    "name": "Goblin Studio",
    "description": "On-Chain Goblin Maker, Goblin Translator & Goblintown Travel Companion.",
    "website": "https://gooble.app/",
    "tags": [
      "SocialFi",
      "NFT"
    ],
    "usesInternetIdentity": false,
    "stats": "4,000+ goblins",
    "logo": "/img/showcase/gooble_logo.webp",
    "screenshots": [
      "/img/showcase/gooble_screenshot.webp"
    ],
    "twitter": "https://twitter.com/vger_ic"
  },
  {
    "id": "icevent",
    "name": "ICEvent",
    "description": "Decentralized Calendar Solution (ticket, appointment, itinerary, schedule)",
    "website": "https://icevent.app/",
    "tags": [
      "Tools / Infrastructure"
    ],
    "usesInternetIdentity": true,
    "stats": "3,000+",
    "logo": "/img/showcase/icevent_logo_112x112.png",
    "screenshots": [
      "/img/showcase/icevent_screenshot.PNG"
    ],
    "twitter": "https://twitter.com/vansdaynet",
    "submittableId": "22168376"
  },
  {
    "id": "football-god",
    "name": "FootballGod",
    "description": "A weekly sweepstake where players predict Premier League scores.",
    "website": "https://43loz-3yaaa-aaaal-qbxrq-cai.ic0.app/",
    "tags": [
      "Games"
    ],
    "usesInternetIdentity": true,
    "stats": "Play weekly",
    "logo": "/img/showcase/football-god_logo.webp",
    "screenshots": [
      "/img/showcase/football-god_screenshot.webp"
    ],
    "twitter": "https://twitter.com/beadle1989"
  },
  {
    "id": "bitshop",
    "name": "Bitshop",
    "oneLiner": "Internet Computer blockchain as a Bitcoin e-shop",
    "website": "https://ughim-6qaaa-aaaah-qc7qa-cai.ic0.app/",
    "tags": [
      "Tools / Infrastructure",
      "Bitcoin"
    ],
    "description": "A proof of concept project that demonstrates capabilities of the Internet Computer blockchain to serve as a Bitcoin e-shop.",
    "usesInternetIdentity": false,
    "logo": "/img/showcase/bitshop_logo.webp",
    "screenshots": [
      "/img/showcase/bitshop.webp"
    ],
    "github": "https://github.com/lukasvozda/bitshop",
    "twitter": "https://twitter.com/bitshopicp"
  },
  {
    "id": "EMC-Protocol",
    "name": "EMC Protocol",
    "description": "EMC (EdgeMatrix Computing blockchain) is a Layer-2 protocol on the Internet Computer Protocol (ICP) blockchain. It is an innovative decentralized computing network that is changing the way people use AI applications. EMC's vision is to eliminate the digital divide, eliminate centralized monopolies, and unlock the full potential of AI for everyone. The future of AI will be accessible to everyone, and everyone will be a part of it!",
    "website": "http://edgematrix.pro/",
    "tags": [
      "Tools / Infrastructure"
    ],
    "usesInternetIdentity": false,
    "logo": "/img/showcase/emc_logo.svg",
    "screenshots": [
      "/img/showcase/emc_screenshot.png"
    ],
    "github": "https://github.com/EMCprotocol/emc_java_sdk",
    "twitter": "https://twitter.com/EMCprotocol"
  },
  {
    "id": "PHASMA",
    "name": "PHASMA",
    "website": "https://toniq.io/marketplace/phasma",
    "tags": [
      "Metaverse",
      "NFT"
    ],
    "description": "curated collection of 1,500 unique NFTs on the Internet Computer.",
    "logo": "/img/showcase/phasma_logo.webp",
    "twitter": "https://twitter.com/phasmafuture"
  },
  {
    "id": "oneblock",
    "name": "One Block",
    "description": "Public profile(links, bio, inbox...) for individual/organization",
    "website": "https://oneblock.page/",
    "tags": [
      "Tools / Infrastructure"
    ],
    "usesInternetIdentity": true,
    "logo": "/img/showcase/oneblock.png",
    "screenshots": [],
    "github": "https://github.com/ICEvent/OneBlock"
  },
  {
    "id": "blocklist",
    "name": "Block List",
    "description": "Open fleet market for P2P trading by leveraging open escrow service",
    "website": "https://vfclb-tyaaa-aaaap-aawna-cai.ic0.app/",
    "tags": [
      "Tools / Infrastructure",
      "DeFi",
      "NFT"
    ],
    "usesInternetIdentity": true,
    "logo": "/img/showcase/blocklist.png",
    "github": "https://github.com/ICEvent/Escrow"
  },
  {
    "id": "airgap",
    "name": "AirGap",
    "oneLiner": "Self custody made simple and secure. Turn a spare smartphone into a cold wallet.",
    "description": "Self custody made simple and secure. Turn a spare smartphone into a cold wallet that can store a plethora of tokens including ICP and ckBTC. Using AirGap, you can stake ICP directly on the NNS and participate in governance.",
    "website": "https://airgap.it/",
    "tags": [
      "Wallet"
    ],
    "usesInternetIdentity": false,
    "logo": "/img/showcase/airgap_logo.webp"
  },
  {
    "id": "cosmicrafts",
    "name": "Cosmicrafts",
    "oneLiner": "Blast through the metaverse with Cosmicrafts, where interstellar mayhem meets epic battles for the ultimate cosmic showdown!",
    "website": "https://cosmicrafts.com/",
    "tags": [
      "Games",
      "DAO",
      "Metaverse"
    ],
    "twitter": "https://twitter.com/cosmicrafts",
    "description": "Unleash your inner commander and dominate the metaverse in the action-packed universe of Cosmicrafts. Engage in thrilling interstellar battles, strategize with allies, and conquer the cosmos. Are you ready to claim your place among the stars?",
    "usesInternetIdentity": true,
    "stats": "10,000+ users",
    "logo": "/img/showcase/cosmicrafts_logo.webp",
    "video": "/img/showcase/cosmicrafts_video.mp4",
    "videoContentType": "video/mp4",
    "screenshots": [
      "/img/showcase/cosmicrafts_screenshot1.jpg"
    ]
  },
  {
    "id": "plug",
    "name": "Plug",
    "oneLiner": "Decentralized Wallet for the Internet Computer",
    "website": "https://plugwallet.ooo/",
    "tags": [
      "Wallet",
      "NFT",
      "Tools / Infrastructure",
      "Bitcoin"
    ],
    "description": "Plug Wallet, built and open sourced by Fleek, is a browser extension that allows you to access your ICP, Cycles and other tokens - as well as log into Internet Computer dapps with one click.",
    "github": "https://github.com/Psychedelic/plug",
    "stats": "100 000 users",
    "display": "Normal",
    "logo": "/img/showcase/plug_logo.webp",
    "video": "/img/showcase/plug_video.mp4",
    "videoContentType": "video/mp4",
    "screenshots": [
      "/img/showcase/plug_screenshot_0.webp"
    ]
  },
  {
    "id": "fleek",
    "name": "Fleek",
    "oneLiner": "Blockchain Version of Netlify",
    "website": "https://fleek.co/",
    "tags": [
      "Tools / Infrastructure"
    ],
    "description": "Fleek brings decentralized web-hosting to the Internet Computer. With thousands of webpages deployed, Fleek enables anyone to deploy their content on Web3.0",
    "usesInternetIdentity": false,
    "stats": "1 000+ websites",
    "logo": "/img/showcase/fleek_logo.webp",
    "screenshots": [
      "/img/showcase/fleek_screenshot_0.webp"
    ]
  },
  {
    "id": "ember-cli-dfinity",
    "name": "ember-cli-dfinity",
    "description": "An add-on for using the Internet Computer in your EmberJS app.",
    "website": "https://vkx2r-zaaaa-aaaap-aa55a-cai.icp0.io/",
    "tags": [
      "Tools / Infrastructure"
    ],
    "usesInternetIdentity": false,
    "logo": "/img/showcase/ember-cli-dfinity.png",
    "github": "https://github.com/onehilltech/ember-cli-dfinity"
  },
  {
    "id": "beamfi",
    "name": "BeamFi",
    "oneLiner": "Real Time Micro Payments solution for creators",
    "website": "https://beamfi.app",
    "tags": [
      "DeFi"
    ],
    "description": "BeamFi is an open source DeFi protocol, bringing Autonomous Stream Payment solution to Internet Computer, allowing users to send or receive a constant stream of ICP or XTC in BeamFi DApp or BeamFi Meeting App in Zoom while a meeting is in progress",
    "usesInternetIdentity": false,
    "logo": "/img/showcase/beamfi_logo.webp",
    "github": "https://github.com/BeamFi/BeamFiProtocol",
    "youtube": "https://youtu.be/85TWP4QHHBg",
    "twitter": "https://twitter.com/BeamFiApp",
    "screenshots": [
      "/img/showcase/beamfi_screenshot_0.webp"
    ],
    "submittableId": "33086681"
  },
  {
    "id": "bink",
    "name": "Bink",
    "oneLiner": "Superior alternative to Linktree",
    "website": "https://b.ink",
    "tags": ["SocialFi"],
    "description": "Connect your audience, engage your community and analyse your interaction while owning your data and your identity.",
    "usesInternetIdentity": true,
    "logo": "/img/showcase/bink_logo.png",
    "twitter": "https://twitter.com/BinkDapp"
  },
  {
    "id": "iknows",
    "name": "iKnows",
    "oneLiner": "Explore unlimited knowledge, with Q&A interaction between you and me!",
    "website": "https://ffxwx-3yaaa-aaaah-qajua-cai.ic0.app",
    "tags": ["SocialFi"],
    "description": "iKnows is a decentralized application platform built on the Internet Computer (IC), based on the IC network, with knowledge as the core, and through a social approach.",
    "usesInternetIdentity": true,
    "logo": "/img/showcase/iknows_logo.png",
    "github": "https://github.com/iKnowsDAO/rights-dao",
    "twitter": "https://twitter.com/iKnowsDAO",
    "submittableId": "32909645"
  },
  {
    "id": "canister-store",
    "name": "Canister Store",
    "oneLiner": "Empowering Users to Easily Deploy Canisters on the Internet Computer",
    "tags": [
      "Tools / Infrastructure",
      "NFT",
      "Wallet"
    ],
    "description": "Canister Store is a groundbreaking platform that empowers developers/users in the Internet Computer ecosystem and beyond. With its innovative self-deploy feature, users can effortlessly access and deploy canisters, including pre-built images such as Tokens, NFTs, dApps, and various other tools.",
    "usesInternetIdentity": true,
    "website": "https://canister.app",
    "github": "https://github.com/canister-app",
    "youtube": "https://youtu.be/pFgVswCqzdk",
    "twitter": "https://twitter.com/canister_app",
    "display": "Large",
    "logo": "/img/showcase/canister-store_logo.png",
    "screenshots": [
      "/img/showcase/canister-store_screenshot_0.png"
    ],
    "video": "/img/showcase/canister-store_video.mp4",
    "videoContentType": "video/mp4",
    "submittableId": "35750450"
  },
  {
    "name": "Mops",
    "description": "On-chain package manager for Motoko. Mops makes it easy to discover, install and publish Motoko packages.",
    "website": "https://mops.one",
    "logo": "/img/showcase/mops_logo.webp",
    "screenshots": [],
    "video": "",
    "display": "Normal",
    "id": "mops",
    "oneLiner": "On-chain package manager for Motoko",
    "stats": "15,000+ downloads",
    "tags": [
      "Tools / Infrastructure"
    ],
    "usesInternetIdentity": false,
    "github": "https://github.com/ZenVoich/mops",
    "twitter": "https://twitter.com/mops_one",
    "youtube": "",
    "submittableId": ""
  },
  {
    "id": "orally-network",
    "name": "Orally",
    "oneLiner": "The fully on-chain oracles for secure and reliable decentralized data feeding and automation across multiple chains.",
    "tags": ["Tools / Infrastructure", "DeFi"],
    "description": "The fully on-chain oracles for secure and reliable decentralized data feeding and automation across multiple chains. Experience seamless real-world data integration across various blockchains, powering dynamic, secure and efficient dApps. Elevate your blockchain journey with us!",
    "usesInternetIdentity": false,
    "website": "https://orally.network",
    "github": "https://github.com/orally-network",
    "youtube": "https://youtu.be/1ZDEyllqUcA",
    "twitter": "https://twitter.com/orally_network",
    "display": "Large",
    "logo": "/img/showcase/orally-network_logo.png",
    "screenshots": [
      "/img/showcase/orally-network_screenshot_0.jpg"
    ],
    "submittableId": "35782696"
  },
  {
    "id": "34886232",
    "name": "Vibeverse",
    "oneLiner": "A vibrant ecosystem where users can learn about new AI tools, AI content, AI Movies, and more",
    "website": "https://h5fnl-4iaaa-aaaap-abddq-cai.icp0.io/",
    "tags": [ "NFT" ,  "AI" ],
    "description": "Our platform is a vibrant ecosystem where users can seamlessly share, discover, and collaborate on AI-generated content in the Film industry and beyond. Users can also discover AI tools to create new content and join new communities like White Mirror",
    "stats": "Top 100 projects on Buildspace S3 Dubai + San Francisco | 700 filmmakers and content creators enlisted for final demo day on 21th June 2023",
    "logo": "/img/showcase/vibeverse_logo.png",
    "usesInternetIdentity": true,
    "github?": "https://github.com/roger-rangel/vibeverse",
    "youtube?": "https://www.youtube.com/watch?v=-Gug7qZq4AM%E2%80%9D",
    "twitter?": "https://twitter.com/vibeversexyz",
    "screenshots?": ["/img/showcase/vibeverse_screenshot_0.jpg", "/img/showcase/vibeverse_screenshot_1.jpg"],
    "submittableId?": "34886232"
  },
  {
    "name": "DSign",
    "description": "Collaborative Product Design Innovation Hub",
    "website": "https://www.dsign.ooo",
    "logo": "/img/showcase/dsign_logo.webp",
    "screenshots": ["/img/showcase/dsign_screenshot.webp"],
    "video": "",
    "display": "Normal",
    "id": "dsign",
    "oneLiner": "Collaborative Product Design Innovation Hub",
    "tags": ["Tools / Infrastructure"],
    "usesInternetIdentity": true,
    "github": "https://github.com/cybrowl/dsign-components",
    "twitter": "",
    "youtube": "",
    "submittableId": "34425295"
  },
  {
    "id": "Caniplay",
    "name": "Caniplay",
    "oneLiner": "The world's First NFT Broadcast Station",
    "tags": [
      "NFT",
      "SocialFi",
      "DAO"
    ],
    "description": "Introducing CaniPlay (Can I Play), the pioneering NFT broadcast station that operates fully on-chain, eliminating the need for intermediaries who control content broadcasting within the community. Submit your audio or video content and reach a global audience without relying on any third party. As a creator, receive recognition and rewards from your listeners. As a listener, enjoy airdrops and actively participate by voting for your favourite content in the playlist, influencing its position and prominence. Join CaniPlay today and redefine the way content is shared, appreciated, and rewarded!",
    "usesInternetIdentity": false,
    "website": "https://es7e3-taaaa-aaaan-qakqq-cai.icp0.io",
    "github": "https://github.com/orgs/Canistore",
    "twitter": "https://twitter.com/canistore",
    "display": "Large",
    "logo": "/img/showcase/CaniPlay_logo.png",
    "screenshots": [
      "/img/showcase/CaniPlay_SS.png"
    ],
    "submittableId": "34838526"
  },
  {
    "id": "Arth",
    "name": "Arth",
    "oneLiner": "Arth ckBTC wallet and swap btc<>ckBtc",
    "tags": [
      "DeFi",
      "Wallet"
    ],
    "description": "Introducing Arth - the mobile payments app that combines the power of Bitcoin with the convenience of mobile payments. With ckBTC, you can easily swap ckBTC from Bitcoin, view balances, and seamlessly make payments using QR codes. more features coming soon",
    "usesInternetIdentity": true,
    "website": "https://arth.foo",
    "github": "https://github.com/s1dc0des/arth_app",
    "twitter": "https://twitter.com/arth_foo",
    "display": "Large",
    "logo": "/img/showcase/arth_logo.png",
    "screenshots": [
      "/img/showcase/arth_ss.png"
    ],
    "submittableId": "36143434"
  },
  {
    "name": "Signals",
    "description": "Signals is a location based chat app for making connections, creating communities and discovering events. ",
    "website": "https://signalsicp.com/",
    "logo": "/img/showcase/signals_logo.webp",
    "screenshots": [
      "/img/showcase/signals_screenshot.webp"
    ],
    "display": "Normal",
    "id": "signals",
    "oneLiner": "A location based app for empowering local communities",
    "stats": "5,000+",
    "tags": [
      "SocialFi"
    ],
    "usesInternetIdentity": true,
    "twitter": "https://twitter.com/signalsicp",
    "submittableId": "35639473"
  },
  {
    "id": "metaforo-icp",
    "name": "Metaforo ICP deployment",
    "oneLiner": "Deploy the frontend of a web3 forum system - metaforo.io on ICP",
    "website": "https://can1.metaforo.io/",
    "tags": [ "SocialFi" ,  "DAO" ],
    "description": "Metaforo: a Web3 forum prioritizing decentralization, community ownership, and token-gated governance. By shifting the Front-End to IC, we boost reliability, security, and scalability, enabling a seamless user experience without intermediaries.",
    "stats": "1000+ users after the development of an on-chain voting system using ICP",
    "logo": "/img/showcase/metaforo-icp_logo.png",
    "usesInternetIdentity": true,
    "github": "https://github.com/metaforo/metaforo-icp",
    "youtube": "https://www.youtube.com/watch?v=d5zHu3D0SQQ",
    "twitter": "https://twitter.com/realmetaforo",
    "screenshots": ["/img/showcase/metaforo-icp_screenshot_1.jpg", "/img/showcase/metaforo-icp_screenshot_2.jpg", "/img/showcase/metaforo-icp_screenshot_3.jpg"],
    "video": "/img/showcase/metaforo-icp_video.mp4",
    "videoContentType": "video/mp4",
    "submittableId?": "35907100"
  },
  {
    "name": "Rakeoff",
    "description": "Rakeoff is a user-friendly crypto staking rewards platform on ICP, with options to convert rewards into ckBTC or pool them for a chance to win a no-loss prize pool. Pooling staking rewards allows users to potentially amplify their ICP earnings while preserving their principal investment.",
    "website": "https://rakeoff.io/",
    "logo": "/img/showcase/rakeoff_logo.webp",
    "screenshots": [
      "/img/showcase/rakeoff_screenshot.webp"
    ],
    "display": "Normal",
    "id": "rakeoff",
    "oneLiner": "Rakeoff is a user-friendly crypto staking rewards platform on ICP.",
    "stats": "Hackathon winner",
    "tags": [
      "Bitcoin",
      "DeFi",
      "Wallet"
    ],
    "usesInternetIdentity": true,
    "github": "https://github.com/rakeoff-labs",
    "twitter": "https://twitter.com/rakeoff_app"
  },
  {
    "id": "rubaru",
    "name": "RuBaRu",
    "oneLiner": "Building On-Chain Regenerative Creator-Consumer Economy",
    "website": "https://rubaru.app/",
    "tags": ["SocialFi" ,  "DAO", "Bitcoin"],
    "description": "RuBaRu aims to create a vibrant 100% On-Chain DAO-based tokenized economy owned & governed by the community, where creators, influencers, consumers, and brands coexist harmoniously. By doing so, we unlock new opportunities, reshape digital creativity, drive economic growth, and foster a thriving ecosystem of shared prosperity.",
    "stats": "100% On-Chain Data Storage",
    "logo": "/img/showcase/rubaru_logo.png",
    "display": "Large",
    "usesInternetIdentity": true,
    "youtube": "https://youtu.be/CBumSMJRV08", 
    "twitter": "https://twitter.com/RuBaRu_app",
    "screenshots": ["/img/showcase/rubaru_dapp_screenshots.png"], 
    "video": "/img/showcase/rubaru_video.mp4", 
    "videoContentType": "video/mp4",
    "submittableId": "39223821"
  },
  {
    "id": "scoge",
    "name": "SCOGÉ Universe",
    "oneLiner": "T.A.O.S City’s finest distributor of Luxury Fashion and Consumer goods",
    "website": "https://uqjdj-siaaa-aaaag-aaoxq-cai.icp0.io",
    "tags": ["NFT" ,  "Metaverse", "Games"],
    "description": "SCOGÉ is a cutting-edge fashion-centric gamified metaverse platform that revolutionizes the way styles are born, stories are told, and interaction between users. Users embark on an enthralling journey, wielding unique powers to craft thrilling experiences while discovering T.A.O.S City and the evolving SCOGÉ Universe.",
    "logo": "/img/showcase/scoge_logo.webp",
    "display": "Large",
    "usesInternetIdentity": false,
    "twitter": "https://twitter.com/_scoge_",
    "screenshots": ["/img/showcase/scoge_screenshots.webp"], 
    "video": "/img/showcase/scoge_video.mp4", 
    "videoContentType": "video/mp4",
    "submittableId": "34276514"
  },
  {
    "id": "d-vote",
    "name": "D-VOTE",
    "description": "Experience the transformative power of blockchain voting, where each vote becomes an immutable, transparent transaction on a decentralized network. This ensures tamper-resistant results, fostering trust and confidence in the integrity of the voting process.",
    "website": "https://7y3zv-rqaaa-aaaag-abswa-cai.icp0.io",
    "logo": "/img/showcase/d-vote_logo.webp",
    "screenshots": [],
    "video": "",
    "display": "Normal",
    "oneLiner": "Transparent, tamper-proof voting on blockchain.",
    "stats": "100% On Chain Data Storage",
    "tags": [
      "Tools / Infrastructure"
    ],
    "usesInternetIdentity": true,
    "github": "https://github.com/NewbMiao/dvote",
    "twitter": "",
    "youtube": "",
    "submittableId": "41368058"
  },
  {
<<<<<<< HEAD
    "id": "obsidian-tears",
    "name": "Obsidian Tears",
    "oneLiner": "Obsidian Tears is a 2D RPG similar to old-time classics, complete with NFT and blockchain integration on the Internet Computer.",
    "website": "https://obsidiantears.xyz/",
    "tags": ["Games", "NFT", "Metaverse"],
    "description": "Obsidian Tears is a 2D adventure featuring original art, story, music and over 50 collectable NFT artifacts. Our mission is to make a great story after our favorite old time classics, and to empower others to do the same.",
    "stats": "First 2D RPG on the IC",
    "logo": "/img/showcase/obsidian-tears-logo.webp",
    "display": "Large",
    "usesInternetIdentity": false,
    "github": "https://github.com/obsidian-tears",
    "youtube": "https://youtu.be/PqlVY9Qy74M",
    "twitter": "https://twitter.com/obsidian__tears",
    "screenshots": ["/img/showcase/obsidian-tears-screenshot0.webp"],
    "video": "/img/showcase/obsidian-tears-trailer.mp4",
    "videoContentType": "video/mp4",
    "submittableId": "25983021"
=======
    "id": "icpp-pro",
    "name": "icpp-pro",
    "description": "C++ Canister Development Kit (CDK). Seamlessly develop, debug, test & deploy your C++ Canisters from Windows, Linux or Mac.",
    "website": "https://docs.icpp.world/",
    "logo": "/img/showcase/icpp-logo.dracula-cyan.112x112.png",
    "screenshots": [
      "/img/showcase/icpp-pro-screenshot.1024x576.png"
    ],
    "video": "",
    "display": "Normal",
    "oneLiner": "Seamlessly develop, debug, test & deploy your C++ Canisters from Windows, Linux or Mac.",
    "stats": "10,000 Downloads",
    "tags": [
      "Tools / Infrastructure"
    ],
    "usesInternetIdentity": false,
    "github": "",
    "twitter": "https://twitter.com/icpp_pro",
    "youtube": "",
    "submittableId": "31439157"
  },
  {
    "name": "KawaK",
    "description": "A forum for critical thinkers, builders and writers. Earn by providing human to human feedback.  ",
    "website": "https://3ysab-rqaaa-aaaan-qaewq-cai.ic0.app/",
    "logo": "/img/showcase/kawak_logo.webp",
    "screenshots": [
      "/img/showcase/kawak_screenshot.webp"
    ],
    "video": "/img/showcase/kawak_video.mp4",
    "display": "Normal",
    "id": "kawak",
    "oneLiner": "Acess real human feedback. Earn while helping others",
    "stats": "100+ Topics ",
    "tags": [
      "Tools / Infrastructure"
    ],
    "usesInternetIdentity": false,
    "github": "https://github.com/kawak-org/Kawak-2.0",
    "twitter": "https://twitter.com/KawaK_ICP",
    "youtube": "",
    "submittableId": "35943161",
    "videoContentType": "video/mp4"
>>>>>>> c3195f98
  }
  
]<|MERGE_RESOLUTION|>--- conflicted
+++ resolved
@@ -2162,7 +2162,51 @@
     "submittableId": "41368058"
   },
   {
-<<<<<<< HEAD
+    "id": "icpp-pro",
+    "name": "icpp-pro",
+    "description": "C++ Canister Development Kit (CDK). Seamlessly develop, debug, test & deploy your C++ Canisters from Windows, Linux or Mac.",
+    "website": "https://docs.icpp.world/",
+    "logo": "/img/showcase/icpp-logo.dracula-cyan.112x112.png",
+    "screenshots": [
+      "/img/showcase/icpp-pro-screenshot.1024x576.png"
+    ],
+    "video": "",
+    "display": "Normal",
+    "oneLiner": "Seamlessly develop, debug, test & deploy your C++ Canisters from Windows, Linux or Mac.",
+    "stats": "10,000 Downloads",
+    "tags": [
+      "Tools / Infrastructure"
+    ],
+    "usesInternetIdentity": false,
+    "github": "",
+    "twitter": "https://twitter.com/icpp_pro",
+    "youtube": "",
+    "submittableId": "31439157"
+  },
+  {
+    "id": "kawak",
+    "name": "KawaK",
+    "description": "A forum for critical thinkers, builders and writers. Earn by providing human to human feedback.  ",
+    "website": "https://3ysab-rqaaa-aaaan-qaewq-cai.ic0.app/",
+    "logo": "/img/showcase/kawak_logo.webp",
+    "screenshots": [
+      "/img/showcase/kawak_screenshot.webp"
+    ],
+    "video": "/img/showcase/kawak_video.mp4",
+    "videoContentType": "video/mp4",
+    "display": "Normal",
+    "oneLiner": "Acess real human feedback. Earn while helping others",
+    "stats": "100+ Topics ",
+    "tags": [
+      "Tools / Infrastructure"
+    ],
+    "usesInternetIdentity": false,
+    "github": "https://github.com/kawak-org/Kawak-2.0",
+    "twitter": "https://twitter.com/KawaK_ICP",
+    "youtube": "",
+    "submittableId": "35943161"    
+  },
+  { 
     "id": "obsidian-tears",
     "name": "Obsidian Tears",
     "oneLiner": "Obsidian Tears is a 2D RPG similar to old-time classics, complete with NFT and blockchain integration on the Internet Computer.",
@@ -2180,51 +2224,5 @@
     "video": "/img/showcase/obsidian-tears-trailer.mp4",
     "videoContentType": "video/mp4",
     "submittableId": "25983021"
-=======
-    "id": "icpp-pro",
-    "name": "icpp-pro",
-    "description": "C++ Canister Development Kit (CDK). Seamlessly develop, debug, test & deploy your C++ Canisters from Windows, Linux or Mac.",
-    "website": "https://docs.icpp.world/",
-    "logo": "/img/showcase/icpp-logo.dracula-cyan.112x112.png",
-    "screenshots": [
-      "/img/showcase/icpp-pro-screenshot.1024x576.png"
-    ],
-    "video": "",
-    "display": "Normal",
-    "oneLiner": "Seamlessly develop, debug, test & deploy your C++ Canisters from Windows, Linux or Mac.",
-    "stats": "10,000 Downloads",
-    "tags": [
-      "Tools / Infrastructure"
-    ],
-    "usesInternetIdentity": false,
-    "github": "",
-    "twitter": "https://twitter.com/icpp_pro",
-    "youtube": "",
-    "submittableId": "31439157"
-  },
-  {
-    "name": "KawaK",
-    "description": "A forum for critical thinkers, builders and writers. Earn by providing human to human feedback.  ",
-    "website": "https://3ysab-rqaaa-aaaan-qaewq-cai.ic0.app/",
-    "logo": "/img/showcase/kawak_logo.webp",
-    "screenshots": [
-      "/img/showcase/kawak_screenshot.webp"
-    ],
-    "video": "/img/showcase/kawak_video.mp4",
-    "display": "Normal",
-    "id": "kawak",
-    "oneLiner": "Acess real human feedback. Earn while helping others",
-    "stats": "100+ Topics ",
-    "tags": [
-      "Tools / Infrastructure"
-    ],
-    "usesInternetIdentity": false,
-    "github": "https://github.com/kawak-org/Kawak-2.0",
-    "twitter": "https://twitter.com/KawaK_ICP",
-    "youtube": "",
-    "submittableId": "35943161",
-    "videoContentType": "video/mp4"
->>>>>>> c3195f98
   }
-  
 ]