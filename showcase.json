[
  {
    "id": "dscvr",
    "name": "DSCVR",
    "oneLiner": "Web3 alternative to Reddit with user governed Portals",
    "website": "https://dscvr.one/",
    "tags": [
      "SocialFi"
    ],
    "twitter": "https://twitter.com/DSCVR1?s=20&t=qrUKGHeyFLGiBQjpj3iI9A",
    "description": "DSCVR is an end-to-end decentralized Web3 social media platform that allows communities to form into groups called Portals. These Portals can be NFT gated, airdrop fungible and non-fungible tokens to their members and much more. DSCVR also allows for tipping posts in a growing number of cryptos, supporting ckBTC, a Bitcoin twin living on the Internet Computer.",
    "usesInternetIdentity": true,
    "stats": "175,000+ users",
    "display": "Large",
    "logo": "/img/showcase/dscvr_logo.webp",
    "screenshots": [
      "/img/showcase/dscvr_screenshot.webp"
    ]
  },
  {
    "id": "distrikt",
    "name": "Distrikt",
    "oneLiner": "100% on-chain microblogging social media platform",
    "website": "https://az5sd-cqaaa-aaaae-aaarq-cai.ic0.app/",
    "tags": [
      "SocialFi"
    ],
    "twitter": "https://twitter.com/DistriktApp?s=20&t=FIuSJzaUxndtjKLTpwmCEw",
    "description": "Distrikt is a completely decentralized, community-owned Web3 social media platform. Users of the platform will soon be able vote on upgrades, and no user data will ever be mined or sold. Create your account, secured by Internet Identity today.",
    "usesInternetIdentity": true,
    "display": "Large",
    "stats": "110,000+ users",
    "logo": "/img/showcase/distrikt_logo.webp",
    "screenshots": [
      "/img/showcase/distrikt_screenshot.webp"
    ]
  },
  {
    "id": "kontribute",
    "name": "Kontribute",
    "oneLiner": "Web3 storytelling",
    "website": "https://kontribute.app",
    "tags": [
      "SocialFi",
      "NFT"
    ],
    "twitter": "https://twitter.com/TeamBonsai_ICP",
    "description": "Kontribute is a web3 creators platform that brings story writing and digital art collectibles together. Features include: decentralized story storage, likes, tipping, polls, NFT marketplace and NFT minting.",
    "github": "https://github.com/teambonsai/bonsai_dapp",
    "usesInternetIdentity": true,
    "stats": "1000+ users",
    "display": "Normal",
    "logo": "/img/showcase/kontribute_logo.webp",
    "screenshots": [
      "/img/showcase/kontribute_screenshot_0.webp"
    ]
  },
  {
    "id": "kinic",
    "name": "Kinic",
    "oneLiner": "The world's first web3 search engine",
    "website": "https://74iy7-xqaaa-aaaaf-qagra-cai.ic0.app/",
    "tags": [
      "Tools / Infrastructure"
    ],
    "twitter": "https://twitter.com/kinic_app?s=20&t=PVKALcCRCdZIgr0U4sDWeg",
    "description": "The world’s first Web3 search engine",
    "stats": "3,000,000+ searches",
    "display": "Large",
    "logo": "/img/showcase/kinic_logo.webp",
    "screenshots": [
      "/img/showcase/kinic_screenshot.webp"
    ]
  },
  {
    "id": "infinityswap",
    "name": "Infinity Swap",
    "website": "https://infinityswap.one/",
    "tags": [
      "DeFi",
      "Wallet"
    ],
    "twitter": "https://twitter.com/infinity_swap",
    "description": "InfinitySwap is a platform to create, stake, and swap tokens on the Internet Computer. Backed by Polychain Capital and 9YardsCapital (amongst others) - InfinitySwap offers users the ability to swap tokens cheaply with their novel technology build on the ICP blockchain. They are also planning to release their own token standard IS20 to support these initiatives. ",
    "stats": "$1.5M Invested PolyChain Capital + a16z",
    "logo": "/img/showcase/infinityswap_logo.webp",
    "screenshots": [
      "/img/showcase/infinityswap_screenshot_0.webp"
    ]
  },
  {
    "id": "openchat",
    "name": "OpenChat",
    "oneLiner": "Decentralized alternative to WhatsApp",
    "website": "https://oc.app/",
    "tags": [
      "SocialFi"
    ],
    "description": "What if you could own a piece of WhatsApp and vote on what features get added? OpenChat is a fully decentralized real-time messaging service that is indistinguishable from Web2 chat apps, while living 100% on the blockchain. This allows users to send crypto to each other - including Bitcoin - and soon to own a part of OpenChat through CHAT tokens.",
    "usesInternetIdentity": true,
    "display": "Large",
    "stats": "80,000+ users",
    "logo": "/img/showcase/openchat_logo.webp",
    "screenshots": [
      "/img/showcase/openchat-screenshot.webp"
    ]
  },
  {
    "id": "internetcomputerorgwebsite",
    "name": "ICP website",
    "oneLiner": "Educational website for the Internet Computer",
    "website": "https://internetcomputer.org",
    "github": "https://github.com/dfinity/portal",
    "tags": [
      "SocialFi"
    ],
    "description": "The website you're scrolling now, internetcomputer.org is itself a dapp hosted 100% on the Internet Computer - including images and videos.",
    "display": "Normal",
    "logo": "/img/showcase/internetcomputerorgwebsite_logo.webp",
    "screenshots": [
      "/img/showcase/internetcomputerorgwebsite_screenshot_0.webp"
    ]
  },
  {
    "id": "bitfinitywallet",
    "name": "Bitfinity Wallet",
    "oneLiner": "A wallet to store and manage NFTs, Tokens, and connect to dapps on the Internet Computer.",
    "website": "https://wallet.infinityswap.one/",
    "tags": [
      "Wallet"
    ],
    "description": "The Bitfinity Wallet is a multi-chain wallet built and open sourced by InfinitySwap. It is a browser extension that allows you to store and transfer your BTC, ICP, SNS-1, NFT and other tokens - as well as log into Internet Computer dapps with a single click. The InfinitySwap Wallet also supports Internet Identity, the powerful authentication framework provided by the Internet Computer.",
    "display": "Large",
    "logo": "/img/showcase/bitfinitywallet_logo.webp",
    "videoContentType": "video/mp4",
    "screenshots": [
      "/img/showcase/bitfinitywallet_screenshot.webp"
    ]
  },
  {
    "id": "uniswapfrontendontheic",
    "name": "Uniswap Front End on the IC",
    "website": "https://uniswap-on-ic.xyz/#/swap",
    "github": "https://github.com/domwoe/uniswap_ui_on_ic",
    "tags": [
      "DeFi"
    ],
    "description": "Uniswap's frontend hosted on the Internet Computer with canister-based wallet integration. Thanks to the Internet Computer, traditional DeFi solutions can now be completely decentralized, having their frontend hosted on ICP. There is no longer a need to include centralized cloud providers in a decentralized application.",
    "oneLiner": "Front-End On-Chain",
    "display": "Normal",
    "logo": "/img/showcase/uniswapfrontendontheic_logo.webp",
    "video": "/img/showcase/uniswapfrontendontheic_video.mp4",
    "videoContentType": "video/mp4",
    "screenshots": []
  },
  {
    "id": "ntagle",
    "name": "ntagle",
    "oneLiner": "Proof of Physical Ownership Platform",
    "tags": [
      "NFT",
      "Wallet"
    ],
    "description": "ntagle connects inexpensive physical NFC tags to canisters, giving IC dapp developers the ability to create transferrable HW wallets, Physical NFTs, etc. Any tag can use any integration, meaning dapps can make web3 phygital experiences available to all ntagle owners with a single deploy.",
    "usesInternetIdentity": false,
    "stats": "Working MVP",
    "logo": "/img/showcase/ntagle_icon.webp",
    "github": "https://github.com/InternetComputerOG/ntagle-core",
    "twitter": "https://twitter.com/ntagled",
    "website": "https://github.com/InternetComputerOG/ntagle-core",
    "screenshots": []
  },
  {
    "id": "seers",
    "name": "Seers",
    "website": "https://seers.social/",
    "tags": [
      "SocialFi"
    ],
    "description": "What if there was decentralized Twitter that included prediction markets? Seers is Web3 social media platform hosted 100% on-chain combining social media features with prediction markets.",
    "stats": "10,000 users + TVL",
    "display": "Normal",
    "logo": "/img/showcase/seers_logo.webp",
    "screenshots": []
  },
  {
    "id": "papyrs",
    "name": "Papyrs",
    "website": "https://app.papy.rs",
    "tags": [
      "SocialFi"
    ],
    "description": "An open-source, privacy-first, decentralized blogging platform that lives 100% on chain. Have an unstoppable voice and full control over your data.",
    "github": "https://github.com/papyrs/papyrs",
    "usesInternetIdentity": true,
    "display": "Normal",
    "logo": "/img/showcase/papyrs_logo.webp",
    "screenshots": [
      "/img/showcase/papyrs_screenshot_0.webp"
    ]
  },
  {
    "id": "taggr",
    "name": "Taggr",
    "website": "https://6qfxa-ryaaa-aaaai-qbhsq-cai.ic0.app/#/",
    "tags": [
      "SocialFi"
    ],
    "twitter": "https://twitter.com/TaggrNetwork",
    "description": "Fully on-chain and fully autonomous SocialFi network. A simple way to publish content on a public compute infrastructure. No Ponzinomics - TAGGR has a sustainable tokenomics model that rewards quality posts and removes incentive to spam.",
    "usesInternetIdentity": true,
    "display": "Normal",
    "logo": "/img/showcase/taggr_logo.webp",
    "screenshots": [
      "/img/showcase/taggr_screenshot_0.webp"
    ]
  },
  {
    "id": "funded",
    "name": "Funded",
    "website": "https://funded.app/",
    "tags": [
      "SocialFi",
      "DeFi"
    ],
    "twitter": "https://twitter.com/funded_app",
    "description": "Web3 crowdfunding! Thanks to ICP's low transaction fees and advanced smart contract technology, you can participate in crowdfunding with ICP, BTC and ETH without worrying about losing money on gas fees.",
    "stats": "75,000+ ICP funded",
    "display": "Normal",
    "logo": "/img/showcase/funded_logo.webp",
    "screenshots": []
  },
  {
    "id": "contentfly",
    "name": "Content Fly",
    "website": "https://contentfly.app/",
    "tags": [
      "SocialFi"
    ],
    "description": "Content Fly is a Web3 Job Management Tool & Marketplace. It allows content buyers & creators to work together with the security of an escrow payment and DAO based dispute resolution. IP is protected and transferred as an NFT.",
    "usesInternetIdentity": true,
    "display": "Normal",
    "logo": "/img/showcase/contentfly_logo.webp",
    "screenshots": [
      "/img/showcase/contentfly_screenshot_0.webp"
    ]
  },
  {
    "id": "icdex",
    "name": "ICDex",
    "website": "https://avjzx-pyaaa-aaaaj-aadmq-cai.raw.ic0.app/ICDex",
    "tags": [
      "DeFi"
    ],
    "description": "ICDex is flagship product by ICLighthouse, an orderbook based DEX that runs 100% on-chain. The world's first orderbook DEX - made possible by advanced ICP smart contracts",
    "stats": "Supports ckBTC",
    "twitter": "https://twitter.com/ICLighthouse",
    "display": "Normal",
    "logo": "/img/showcase/icdex_logo.webp",
    "screenshots": []
  },
  {
    "id": "dank",
    "name": "Dank",
    "oneLiner": "Decentralized Cycles Bank",
    "website": "https://dank.ooo/",
    "tags": [
      "DeFi",
      "Tools / Infrastructure"
    ],
    "twitter": "https://twitter.com/psychedelicDAO",
    "description": "Dank is the first Decentralized Bank built on the Internet Computer, developed by Fleek. Through a collection of Open Internet Services for users and developers, Dank makes cycles management seamless.",
    "logo": "/img/showcase/dank_logo.webp",
    "screenshots": [
      "/img/showcase/dank_screenshot_0.webp"
    ]
  },
  {
    "id": "omnic",
    "name": "Omnic",
    "oneLiner": "Crosschain Messaging Protocol & Token Bridge Between the Internet Computer and EVM Chains",
    "website": "https://omnic.network",
    "tags": [
      "Tools / Infrastructure",
      "DeFi"
    ],
    "description": "Omnic is a Crosschain messaging protocol built on the Internet Computer, Omnic Token Bridge helps bring liquidity on EVM networks to the Internet Computer",
    "usesInternetIdentity": false,
    "logo": "/img/showcase/omnic_logo.webp",
    "screenshots": [
      "/img/showcase/omnic_screenshot_0.webp"
    ],
    "videoContentType": "video/mp4",
    "video": "/img/showcase/omnic_video.mp4"
  },
  {
    "id": "unfoldvr",
    "name": "UnfoldVR",
    "oneLiner": "Decentralizing asset Creation and Discovery for the Metaverse",
    "website": "https://jmorc-qiaaa-aaaam-aaeda-cai.ic0.app/",
    "tags": [
      "Metaverse",
      "NFT",
      "Tools / Infrastructure"
    ],
    "twitter": "https://twitter.com/unfold_vr",
    "description": "UnfoldVR empowers creators to author 3D NFTs using easy-to-use tools both on the Web and in Virtual Reality.",
    "usesInternetIdentity": true,
    "display": "Normal",
    "logo": "/img/showcase/unfoldvr_logo.webp",
    "video": "/img/showcase/unfoldvr_video.mp4",
    "videoContentType": "video/mp4",
    "screenshots": []
  },
  {
    "id": "plethora",
    "name": "Plethora",
    "website": "https://plethora.game/",
    "tags": [
      "Games",
      "Metaverse",
      "NFT"
    ],
    "twitter": "https://twitter.com/PlethoraGame",
    "description": "Plethora is all about abundance and making you feel fulfilled. Plethora empowers NFT projects to launch their collections with immersive experiences customized for you. Play now to compete, have fun, and earn rewards.",
    "oneLiner": "Web3 gaming infrastructure platform",
    "display": "Large",
    "stats": "Thriving community",
    "logo": "/img/showcase/plethora_logo.webp",
    "screenshots": [
      "/img/showcase/plethora_screenshot.webp"
    ]
  },
  {
    "id": "entrepot",
    "name": "Entrepot",
    "oneLiner": "ICP's most popular NFT marketplace",
    "website": "https://entrepot.app/",
    "tags": [
      "NFT"
    ],
    "twitter": "https://twitter.com/toniqlabs",
    "description": "Entrepot is a decentralized NFT marketplace developed by ToniqLabs, the creators behind Rise of the Magni, Stoic Wallet, Cronic NFTs, and Exponent. Entrepot provides users with tools and on-chain services to design, deploy, and manage NFTs and traditional tokens. ",
    "usesInternetIdentity": true,
    "stats": "1,000,000+ ICP volume",
    "display": "Large",
    "logo": "/img/showcase/entrepot_logo.webp",
    "screenshots": [
      "/img/showcase/entrepot_screenshot.webp"
    ]
  },
  {
    "id": "origyn",
    "name": "Origyn",
    "oneLiner": "NFT-Based Authentication for Luxury Goods ",
    "website": "https://www.origyn.ch/",
    "tags": [
      "NFT"
    ],
    "twitter": "https://twitter.com/ORIGYNTech",
    "description": "The Origyn Foundation is blending luxury goods with NFTs by providing digital verifications for physical objects. Only possible on the Internet Computer. ",
    "github": "https://github.com/origyn-sa",
    "logo": "/img/showcase/origyn_logo.webp",
    "screenshots": [
      "/img/showcase/origyn_screenshot_0.webp"
    ]
  },
  {
    "id": "cubetopia",
    "name": "Cubetopia",
    "oneLiner": "Decentralized alternative to Minecraft with NFT worlds",
    "website": "https://e5owu-aaaaa-aaaah-abs5a-cai.raw.ic0.app/",
    "tags": [
      "Games"
    ],
    "twitter": "https://twitter.com/TheCubetopia",
    "description": "Cubetopia is a Minecraft-like Web3 game where players can build anything on unique voxel islands also called “worlds”. Each world is a mutable NFT stored on the Internet Computer blockchain. Anyone can visit these islands on chain, while the owner of the NFT can update it by building.",
    "stats": "27,000+ ICP volume",
    "display": "Large",
    "logo": "/img/showcase/cubetopia_logo.webp",
    "screenshots": [
      "/img/showcase/cubetopia_screenshot.webp"
    ]
  },
  {
    "id": "yumi",
    "name": "Yumi",
    "oneLiner": "Yumi is an ultra-fast, low-cost, and 100% decentralized NFT marketplace on ICP.",
    "website": "https://tppkg-ziaaa-aaaal-qatrq-cai.raw.ic0.app/",
    "tags": [
      "NFT"
    ],
    "twitter": "https://twitter.com/YumiMarketplace",
    "description": "Yumi is a high-speed, low-cost, and fully decentralized NFT marketplace built on the Internet Computer. All digital collectibles available on Yumi are hosted fully on-chain. The minting of NFTs is completely free for creators (no gas fees).",
    "usesInternetIdentity": true,
    "display": "Large",
    "logo": "/img/showcase/yumi_logo.webp",
    "screenshots": [
      "/img/showcase/yumi-screenshot.webp"
    ]
  },
  {
    "id": "sly",
    "name": "SLY",
    "oneLiner": "Seamless CLI for the Internet Computer",
    "website": "https://sly.ooo/",
    "tags": [
      "Tools / Infrastructure"
    ],
    "twitter": "https://twitter.com/psychedelicDAO",
    "description": "SLY, developed by PsychedelicDAO, is a seamless Command Line Interface (CLI) for the Internet Computer. SLY is an open-source, and collaborative CLI - providing abstractions, templates, and tools to kick-start and speed-up Internet Computer development.",
    "github": "https://github.com/psychedelic/sly",
    "display": "Normal",
    "logo": "/img/showcase/sly_logo.svg",
    "screenshots": [
      "/img/showcase/sly_screenshot_0.webp"
    ]
  },
  {
    "id": "sudograph",
    "name": "Sudograph",
    "website": "https://i67uk-hiaaa-aaaae-qaaka-cai.raw.ic0.app/",
    "tags": [
      "Tools / Infrastructure"
    ],
    "description": "Sudograph is a GraphQL database for the Internet Computer. Its goal is to become the simplest way to develop applications for the IC by providing flexibility and out-of-the-box data management.",
    "github": "https://github.com/sudograph/sudograph",
    "logo": "/img/showcase/sudograph_logo.webp",
    "screenshots": [
      "/img/showcase/sudograph_screenshot_0.webp"
    ]
  },
  {
    "id": "finterest",
    "name": "Finterest",
    "website": "https://tyhcm-sqaaa-aaaah-abjya-cai.raw.ic0.app/#/",
    "tags": [
      "DeFi"
    ],
    "twitter": "https://twitter.com/finterestICP",
    "description": "Lend and borrow against your crypto without bridging it across chains. Yes, even Bitcoin",
    "stats": "$1.5M+ Raised",
    "logo": "/img/showcase/finterest_logo.webp",
    "screenshots": [
      "/img/showcase/finterest_screenshot_0.webp"
    ]
  },
  {
    "id": "canlista",
    "name": "Canlista",
    "oneLiner": "Internet Computer Canister Registry",
    "website": "https://k7gat-daaaa-aaaae-qaahq-cai.ic0.app/",
    "tags": [
      "Tools / Infrastructure"
    ],
    "description": "The Internet Computer community canister registry. Find, publish and extend applications and services built on the Internet Computer. Log in with Internet Identity. ",
    "usesInternetIdentity": true,
    "logo": "/img/showcase/canlista_logo.webp",
    "screenshots": [
      "/img/showcase/canlista_screenshot_0.webp"
    ]
  },
  {
    "id": "sandbless",
    "name": "Sand Bless",
    "oneLiner": "Sandblasting and serigraphy artworks",
    "website": "https://qob3k-7yaaa-aaaao-aahdq-cai.ic0.app/",
    "tags": [
      "Tools / Infrastructure"
    ],
    "description": "Sandblasting and glass serigraphy. Artistic and craftsmen artworks signed with unique verifiable mark numbers and linked imprints using Internet Computer Canisters technology.",
    "github": "https://github.com/branciard/SandBlessCanisters",
    "usesInternetIdentity": true,
    "logo": "/img/showcase/sandbless_logo.webp",
    "screenshots": [
      "/img/showcase/sandbless_screenshot_0.webp"
    ]
  },
  {
    "id": "missionispossible",
    "name": "Mission Is Possible",
    "website": "https://to3ja-iyaaa-aaaai-qapsq-cai.raw.ic0.app/",
    "tags": [
      "Games"
    ],
    "description": "Mission is Possible - 3rd place winner of the DSCVR Hackathon Season 2 - is a PVP third person shooter hosted on the Internet Computer blockchain. The John Wick inspired game is built using the Unity 3D Game Engine, and hosted on the IC enabling decentralized login with Internet Identity. ",
    "usesInternetIdentity": true,
    "oneLiner": "3rd Place DSCVR Hackathon",
    "display": "Normal",
    "logo": "/img/showcase/missionispossible_logo.webp",
    "screenshots": [
      "/img/showcase/missionispossible_screenshot_0.webp"
    ]
  },
  {
    "id": "icpexplorer",
    "name": "ICP Explorer",
    "website": "https://www.icpexplorer.org/#/datacenters",
    "tags": [
      "Tools / Infrastructure"
    ],
    "description": "ICP Explorer, a project started in 2018, is an open-source, community-built dashboard and explorer for the Internet Computer, providing live information and statistics about the network, governance, and the ICP utility token, including account and transaction information.",
    "logo": "/img/showcase/icpexplorer_logo.webp",
    "video": "/img/showcase/icpexplorer_video.mp4",
    "videoContentType": "video/mp4",
    "screenshots": [
      "/img/showcase/icpexplorer_screenshot_0.webp"
    ]
  },
  {
    "id": "icme",
    "name": "ICME",
    "website": "https://sygsn-caaaa-aaaaf-qaahq-cai.raw.ic0.app/",
    "tags": [
      "Tools / Infrastructure"
    ],
    "description": "ICME is a no-code tool that makes it easy for anyone to build and deploy beautiful websites on the Internet Computer. Launch your blog or business's website on the Internet Computer today.",
    "usesInternetIdentity": true,
    "logo": "/img/showcase/icme_logo.webp",
    "screenshots": [
      "/img/showcase/icme_screenshot_0.webp",
      "/img/showcase/icme_screenshot_1.webp"
    ]
  },
  {
    "id": "sagatarot",
    "name": "Saga Tarot",
    "website": "https://5nl7c-zqaaa-aaaah-qaa7a-cai.raw.ic0.app/",
    "tags": [
      "Games"
    ],
    "description": "Have your fortune told on the Internet Computer. Saga Tarot gives you a tarot reading in one click. The user-friendly dapp is built completely on the Internet Computer, accessible from any browser. What will the future hold for you?",
    "usesInternetIdentity": true,
    "display": "Normal",
    "logo": "/img/showcase/sagatarot_logo.webp",
    "video": "/img/showcase/sagatarot_video.mp4",
    "videoContentType": "video/mp4",
    "screenshots": []
  },
  {
    "id": "icdrive",
    "name": "IC Drive",
    "website": "https://rglue-kyaaa-aaaah-qakca-cai.ic0.app/#/",
    "tags": [
      "Tools / Infrastructure"
    ],
    "description": "A decentralized private file storage dapp built on the Internet Computer. Store and securely share any type from anywhere in the world with this decentralized version of Box, or Google Drive. ",
    "usesInternetIdentity": true,
    "logo": "/img/showcase/icdrive_logo.webp",
    "screenshots": [
      "/img/showcase/icdrive_screenshot_0.webp",
      "/img/showcase/icdrive_screenshot_1.webp"
    ]
  },
  {
    "id": "crowdgovorg",
    "name": "CrowdGov.org",
    "oneLiner": "The simplified, one stop shop for IC Governance.",
    "website": "https://crowdgov.org",
    "tags": [
      "Tools / Infrastructure"
    ],
    "description": "The crowdgov.org website is dedicated to simplified governance for the internet computer. You will find information about how to participate in governance and how to maximize voting rewards. A variety of research tools are provided to help you learn more about NNS ecosystem participants and the current state of decentralization.",
    "usesInternetIdentity": true,
    "display": "Normal",
    "logo": "/img/showcase/crowdgovorg_logo.webp",
    "screenshots": [
      "/img/showcase/crowdgovorg_screenshot_0.webp"
    ]
  },
  {
    "id": "difibase",
    "name": "Difibase",
    "oneLiner": "Difibase - NoSQL database management system on the Internet Computer",
    "website": "https://7wwjw-5iaaa-aaaan-qbguq-cai.ic0.app/",
    "tags": [
      "Tools / Infrastructure"
    ],
    "description": "Difibase is a database provider (NoSQL). You can use the system's database or integrate your own!",
    "usesInternetIdentity": true,
    "display": "Normal",
    "logo": "/img/showcase/difibase_logo.webp",
    "screenshots": [
      "/img/showcase/difibase_screenshot_0.webp"
    ]
  },
  {
    "id": "internetidentity",
    "name": "Internet Identity",
    "oneLiner": "Decentralized Anonymous Blockchain Authentication",
    "website": "https://identity.ic0.app/",
    "tags": [
      "Tools / Infrastructure"
    ],
    "description": "Internet Identity is a privacy-enhancing authentication framework for applications on the Internet Computer. It provides users with a easy-to-use and secure anonymizing login to Web3 services running on ICP without being tracked across dapps.",
    "github": "https://github.com/dfinity/internet-identity",
    "usesInternetIdentity": true,
    "stats": "1 000 000+ ",
    "logo": "/img/showcase/internetidentity_logo.webp",
    "screenshots": [
      "/img/showcase/internetidentity_screenshot_0.gif"
    ]
  },
  {
    "id": "azle",
    "name": "Azle",
    "oneLiner": "TypeScript CDK for the Internet Computer",
    "website": "https://demergent-labs.github.io/azle/azle.html",
    "tags": [
      "Tools / Infrastructure"
    ],
    "description": "Azle is a TypeScript Canister Development Kit (CDK) for the Internet Computer. In other words, it's a TypeScript/JavaScript runtime for building applications on the IC.",
    "usesInternetIdentity": false,
    "logo": "/img/showcase/azle_logo.svg",
    "github": "https://github.com/demergent-labs/azle",
    "screenshots": [
      "/img/showcase/azle_screenshot_0.jpg"
    ]
  },
  {
    "id": "kybra",
    "name": "Kybra",
    "oneLiner": "Python CDK for the Internet Computer",
    "website": "https://github.com/demergent-labs/kybra",
    "tags": [
      "Tools / Infrastructure"
    ],
    "description": "Kybra is a Python Canister Development Kit (CDK) for the Internet Computer. In other words, it's a Python runtime for building applications on the IC.",
    "usesInternetIdentity": false,
    "logo": "/img/showcase/kybra_logo.svg",
    "screenshots": [
      "/img/showcase/kybra_screenshot_0.jpg"
    ]
  },
  {
    "id": "motokoplayground",
    "name": "Motoko Playground",
    "oneLiner": "Free IDE to Learn Motoko",
    "website": "https://m7sm4-2iaaa-aaaab-qabra-cai.raw.ic0.app/",
    "tags": [
      "Tools / Infrastructure"
    ],
    "description": "The Motoko Playground is an IDE for developers to learn Motoko - the native language for the Internet Computer blockchain. Deploy canister smart contracts for free, directly within a browser, without needing to download an SDK or set up a wallet.",
    "github": "https://github.com/dfinity/motoko-playground",
    "usesInternetIdentity": false,
    "display": "Large",
    "logo": "/img/showcase/motokoplayground_logo.webp",
    "video": "/img/showcase/motokoplayground_video.mp4",
    "videoContentType": "video/mp4",
    "screenshots": []
  },
  {
    "id": "windowsic",
    "name": "Windows IC",
    "website": "https://3ix2y-naaaa-aaaad-qap6a-cai.raw.ic0.app/",
    "tags": [
      "Tools / Infrastructure"
    ],
    "description": "Windows IC is a React Dapp built on the Internet Computer. Mimicking what a chromebook can do, but for a mimic of the Windows Operating System, this decentralized desktop allows anyone to access some of their favorite programs from any browser.",
    "logo": "/img/showcase/windowsic_logo.webp",
    "screenshots": [
      "/img/showcase/windowsic_screenshot_0.webp"
    ]
  },
  {
    "id": "nnsfront-enddapp",
    "name": "NNS Front-End Dapp",
    "oneLiner": "Dapp for Staking Neurons + Voting On-Chain",
    "website": "https://nns.ic0.app",
    "tags": [
      "Wallet",
      "Tools / Infrastructure"
    ],
    "description": "The NNS front-end dapp allows anyone to interact with the Internet Computer's Network Nervous System with a user-friendly UI. Served completely end-to-end through blockchain, this dapp allows you to manage ICP, stake neurons, participate in voting, and earn governance rewards.",
    "usesInternetIdentity": true,
    "logo": "/img/showcase/nnsfront-enddapp_logo.webp",
    "screenshots": [
      "/img/showcase/nnsfront-enddapp_screenshot_0.webp"
    ]
  },
  {
    "id": "tipjar",
    "name": "Tipjar",
    "website": "https://tipjar.rocks",
    "tags": [
      "Tools / Infrastructure"
    ],
    "description": "A tool to donate cycles to canisters as well as keep them monitored.",
    "github": "https://github.com/ninegua/tipjar",
    "usesInternetIdentity": true,
    "display": "Normal",
    "logo": "/img/showcase/tipjar_logo.webp",
    "screenshots": [
      "/img/showcase/tipjar_screenshot_0.webp"
    ]
  },
  {
    "id": "ics",
    "name": "ICS",
    "website": "https://internetcomputerservices.com/",
    "tags": [
      "Tools / Infrastructure"
    ],
    "description": "Build scalable DApps on internet computer with ease. Build, manage and ship dApps with just a few clicks",
    "usesInternetIdentity": false,
    "display": "Normal",
    "logo": "/img/showcase/ics_logo.webp",
    "screenshots": [
      "/img/showcase/ics_screenshot_0.webp"
    ]
  },
  {
    "id": "aedile",
    "name": "Aedile",
    "website": "https://eemeo-taaaa-aaaad-qakjq-cai.ic.fleek.co/",
    "tags": [
      "Tools / Infrastructure"
    ],
    "description": "Aedile brings your team's work together in one shared space, completely built on-chain. Manage your boards, columns & cards to transform your projects, serving web experiences directly from the Internet Computer blockchain. ",
    "logo": "/img/showcase/aedile_logo.webp",
    "screenshots": [
      "/img/showcase/aedile_screenshot_0.webp"
    ]
  },
  {
    "id": "riseofthemagni",
    "name": "Rise of the Magni",
    "website": "https://riseofthemagni.com/",
    "tags": [
      "Games"
    ],
    "description": "Rise of the Magni, built by Toniq Labs, winner of the DSCVR hackathon for games on the Internet Computer. Buy, earn, and trade collectibles, compete in tactical battles online to earn in-game tokens, and venture through story mode to experience one of the first games built on the Internet Computer.",
    "usesInternetIdentity": true,
    "logo": "/img/showcase/riseofthemagni_logo.webp",
    "screenshots": [
      "/img/showcase/riseofthemagni_screenshot_0.webp"
    ]
  },
  {
    "id": "portal",
    "name": "Portal",
    "oneLiner": "Onchain Video Streaming Infrastructure",
    "website": "https://app.portal.one",
    "tags": [
      "Tools / Infrastructure",
      "NFT"
    ],
    "description": "Portal is a web3 video infrastructure platform built entirely on the Internet Computer blockchain. Portal enables developers to easily replace their current web2 video solutions with a native web3 video service at a fraction of the cost. Portal Channels give creators ownership and control over their video environment whilst offering fans great viewing experiences and real rewards like automatically generated digital collectibles that grant access to private video content.",
    "github": "https://github.com/NFT-Portal",
    "logo": "/img/showcase/portal_logo.webp",
    "video": "/img/showcase/portal_video.mp4",
    "videoContentType": "video/mp4",
    "screenshots": []
  },
  {
    "id": "welcomeintothemetaverse",
    "name": "Welcome Into the Metaverse",
    "website": "https://lc7ip-3iaaa-aaaah-aafva-cai.ic0.app/",
    "tags": [
      "Games"
    ],
    "description": "Prize winner of the DSCVR hackathon for the Internet Computer - this game brings digital community into a unified virtual space. Find anecdotes from founding ecosystem members, and go through a series of quests.",
    "logo": "/img/showcase/welcomeintothemetaverse_logo.webp",
    "screenshots": [
      "/img/showcase/welcomeintothemetaverse_screenshot_0.webp"
    ]
  },
  {
    "id": "icmojiorigins",
    "name": "ICmoji Origins",
    "oneLiner": "NFT Based Multiplayer Game On-Chain",
    "website": "https://icmojis.com/",
    "tags": [
      "Games",
      "NFT"
    ],
    "description": "ICmoji Origins is an NFT-based multiplayer game built end-to-end on-chain on the Internet Computer. The winner of the DSCVR Hackathon Season 2 features one of the first NFTs on the Internet Computer, ICMojis.",
    "usesInternetIdentity": true,
    "display": "Normal",
    "logo": "/img/showcase/icmojiorigins_logo.webp",
    "video": "/img/showcase/icmojiorigins_video.mp4",
    "videoContentType": "video/mp4",
    "screenshots": []
  },
  {
    "id": "nuance",
    "name": "Nuance",
    "website": "https://exwqn-uaaaa-aaaaf-qaeaa-cai.ic0.app/",
    "tags": [
      "NFT"
    ],
    "description": "Nuance is a Web3.0 blogging platform that is hosted on-chain end-to-end on the Internet Computer. Developed by Aikin Dapps, the alpha of the world's first blogging platform to be hosted entirely on a blockchain has now launched. Nuance aims to bring NFTs into the world of editorial content ownership.",
    "logo": "/img/showcase/nuance_logo.webp",
    "screenshots": [
      "/img/showcase/nuance_screenshot_0.webp"
    ]
  },
  {
    "id": "thewall",
    "name": "The Wall",
    "website": "https://rivyl-6aaaa-aaaaf-qaapq-cai.raw.ic0.app/",
    "tags": [
      "SocialFi"
    ],
    "description": "The Wall is a dapp built on the Internet Computer blockchain, which blends Ethereum's MetaMask authentication with the Internet Computer's native Internet Identity blockchain authentication system. This first example of ETH x ICP allows users to leave any message on the wall for all eternity.",
    "github": "https://github.com/kristoferlund/ic-wall",
    "usesInternetIdentity": true,
    "logo": "/img/showcase/thewall_logo.webp",
    "screenshots": [
      "/img/showcase/thewall_screenshot_0.webp"
    ]
  },
  {
    "id": "modclub",
    "name": "MODCLUB",
    "website": "https://ljyte-qiaaa-aaaah-qaiva-cai.raw.ic0.app/",
    "tags": [
      "SocialFi"
    ],
    "description": "MODCLUB is a decentralized moderation tool based hosted fully on-chain. Built on the Internet Computer, MODCLUB rewards users for effectively moderating content. Currently in beta stages of their solution, users will be rewarded in tokens for moderating their favorite communities.",
    "logo": "/img/showcase/modclub_logo.webp",
    "screenshots": [
      "/img/showcase/modclub_screenshot_0.webp"
    ]
  },
  {
    "id": "nftanvil",
    "name": "NFTAnvil",
    "website": "https://nftanvil.com",
    "tags": [
      "NFT",
      "Metaverse",
      "Games"
    ],
    "description": "NFTAnvil is a wallet, mint & marketplace in the Anvil ecosystem. It's built from scratch and has an alternative & genuine approach to NFTs. It uses Anvil's auto-scaling multi-canister token architecture.",
    "github": "https://github.com/infu/nftanvil",
    "usesInternetIdentity": true,
    "display": "Normal",
    "logo": "/img/showcase/nftanvil_logo.webp",
    "screenshots": [
      "/img/showcase/nftanvil_screenshot_0.webp"
    ]
  },
  {
    "id": "astrox",
    "name": "AstroX ME",
    "oneLiner": "A powerful multichain wallet",
    "website": "https://astrox.me/#/",
    "tags": [
      "Tools / Infrastructure",
      "Wallet"
    ],
    "description": "ME wallet securing your assets without seed phrase across any devices.",
    "github": "https://github.com/AstroxNetwork",
    "twitter": "https://twitter.com/astrox_network",
    "logo": "/img/showcase/astroxme_logo.webp",
    "display": "Large",
    "screenshots": [
      "/img/showcase/astrox_me_screenshot.webp"
    ]
  },
  {
    "id": "icpipeline",
    "name": "ICPipeline",
    "website": "https://www.icpipeline.com",
    "tags": [
      "Tools / Infrastructure"
    ],
    "description": "ICPipeline is your self-contained, n-tiered development and testing platform, designed and built specifically for the Internet Computer ecosystem. On-demand dev tooling for the next generation of IC/Web3 applications.\n",
    "github": "https://github.com/icpipeline-framework",
    "usesInternetIdentity": true,
    "display": "Normal",
    "logo": "/img/showcase/icpipeline_logo.webp",
    "screenshots": [
      "/img/showcase/icpipeline_screenshot_0.webp"
    ]
  },
  {
    "id": "sonic",
    "name": "Sonic",
    "oneLiner": "Swap-built end-to-end DeFi platform",
    "website": "https://sonic.ooo/",
    "tags": [
      "DeFi",
      "Wallet"
    ],
    "description": "Sonic is a DEX built end-to-end on-chain, on the Internet Computer. Sonic, built by PsychedelicDAO, currently run by Meme Cake enables users to swap tokens, earn fees as a liquidity provider, & build on the Internet Computer's AMM. Sonic takes advantage of the ICP blockchain's low fees, high-scalability, and reverse-gas model to deliver a seamless Web3 experience. Sonic is launching a new token standard DIP20 that will serve as the backbone of their swap ecosystem.",
    "github": "https://github.com/psychedelic",
    "stats": "$360,000+ TVL",
    "display": "Normal",
    "logo": "/img/showcase/sonic_logo.webp",
    "screenshots": [
      "/img/showcase/sonic_screenshot_0.webp"
    ]
  },
  {
    "id": "lo-fiplayer",
    "name": "Lo-Fi Player",
    "website": "https://hl2zz-gyaaa-aaaad-qas3a-cai.raw.ic0.app/",
    "tags": [
      "Games"
    ],
    "description": "Lo-Fi Player is a dapp hosted on the Internet Computer that lets users listen to relaxing beats delivered by blockchain. The back-end is using machine learning to build and develop the AI produced tunes, and users can interact within the player to change the sound to their liking. ",
    "logo": "/img/showcase/lo-fiplayer_logo.webp",
    "screenshots": [
      "/img/showcase/lo-fiplayer_screenshot_0.webp"
    ]
  },
  {
    "id": "earthwallet",
    "name": "Earth Wallet",
    "website": "https://www.earthwallet.io/",
    "tags": [
      "Wallet",
      "DeFi"
    ],
    "description": "Earth Wallet is the self-proclaimed Key to Web3 The open-source wallet allows users to participate in DeFi, Governance, and Treasury (DAO) protocols with negligible fees and faster transaction settlement than legacy wallets. Now supporting the Internet Computer. ",
    "github": "https://github.com/earth-association",
    "usesInternetIdentity": false,
    "logo": "/img/showcase/earthwallet_logo.webp",
    "screenshots": [
      "/img/showcase/earthwallet_screenshot_0.webp"
    ]
  },
  {
    "id": "icpswap",
    "name": "ICPSwap",
    "website": "https://icpswap.com",
    "tags": [
      "DeFi",
      "Wallet"
    ],
    "description": "ICPSwap is DEX built completely end-to-end on-chain. By building the ability for anyone to swap tokens through ICPSwap leveraging the Internet Computer blockchain as the high-speed, scalable, low-cost infrastructure makes ICPSwap a first-to-market in the growing Internet Computer DeFi ecosystem.",
    "logo": "/img/showcase/icpswap_logo.webp",
    "screenshots": [
      "/img/showcase/icpswap_screenshot_0.webp"
    ]
  },
  {
    "id": "sushiswapfront-end",
    "name": "SushiSwap Front-End",
    "website": "https://aufz7-4qaaa-aaaaf-qae3a-cai.raw.ic0.app/swap",
    "tags": [
      "DeFi"
    ],
    "description": "Sushi Swap is a DEX that enables users to \"swap\" ERC20 Ethereum tokens. The back-end logic and token-standard are decentralized, but the front-end has traditionally been hosted using Web2 services (similar to other ETH \"dapps\") and as a result has experienced outages, censorship and more.",
    "github": "https://github.com/sushiswap/sushiswap-interface/pull/477",
    "oneLiner": "Front-End Hosted On-Chain",
    "display": "Normal",
    "logo": "/img/showcase/sushiswapfront-end_logo.webp",
    "screenshots": [
      "/img/showcase/sushiswapfront-end_screenshot_0.webp"
    ]
  },
  {
    "id": "evmonicp",
    "name": "EVM on ICP",
    "website": "https://fxa77-fiaaa-aaaae-aaana-cai.raw.ic0.app/evm/",
    "tags": [
      "Games"
    ],
    "description": "An Ethereum Virtual Machine (EVM) demo built and hosted on the Internet Computer blockchain. \"The Ethereum protocol itself exists solely for the purpose of keeping the continuous, uninterrupted, and immutable operation of this special state machine; It's the environment in which all Ethereum accounts and smart contracts live. At any given block in the chain, Ethereum has one and only one 'canonical' state, and the EVM is what defines the rules for computing a new valid state from block to block.\" - Ethereum.org P.S. there is a hidden game in the demo. ",
    "display": "Normal",
    "logo": "/img/showcase/evmonicp_logo.webp",
    "screenshots": [
      "/img/showcase/evmonicp_screenshot_0.webp"
    ]
  },
  {
    "id": "nftstudio",
    "name": "NFT Studio",
    "website": "https://7xw5z-uqaaa-aaaad-qaqcq-cai.raw.ic0.app/",
    "tags": [
      "Metaverse",
      "NFT",
      "Tools / Infrastructure"
    ],
    "description": "NFT Studio is the first to develop 3D NFTs. This means that the NFTs themselves are living 3D code, as opposed to a .GIF recording of a 3D rendered image. This is only possible thanks to the ICP blockchain as NFTs can run code, not just link to an image. NFT Studio has had features in major media for the 3D NFT minting tools that are being built for global creators.",
    "display": "Normal",
    "logo": "/img/showcase/nftstudio_logo.webp",
    "video": "/img/showcase/nftstudio_video.mp4",
    "videoContentType": "video/mp4",
    "screenshots": []
  },
  {
    "id": "kleverio",
    "name": "Klever.io",
    "website": "https://klever.io/",
    "tags": [
      "Wallet",
      "DeFi"
    ],
    "description": "Klever.io is a non-custodial mobile wallet that supports dozens of protocols and is tying them all together with the Internet Computer blockchain. Manage, store, stake, transfer and in future swap ICP right within Klever.io. Klever has integrated with the Internet Computer's Network Nervous System in order to support staking with voting rewards. ",
    "logo": "/img/showcase/kleverio_logo.webp",
    "screenshots": [
      "/img/showcase/kleverio_screenshot_0.webp"
    ]
  },
  {
    "id": "pokedstudiobots",
    "name": "PokedStudio Bots",
    "website": "https://entrepot.app/marketplace/poked",
    "tags": [
      "Metaverse",
      "NFT"
    ],
    "description": "PokedStudio Bots are a collection of 10,000 unique bots designed by acclaimed digital artist, Jonathan Ball. The Ultimate Master Bot which sold for 3,000 ICP (~$172,140), marks the largest single NFT purchase on the Internet Computer, and is one of the largest across all blockchain projects to date. The NFT Bots are all unique and possess differing rarities and attributes that will transfer into a future metaverse gaming experience in beautiful technicolor.",
    "oneLiner": "Record Highest Selling NFT",
    "display": "Large",
    "logo": "/img/showcase/pokedstudiobots_logo.webp",
    "screenshots": [
      "/img/showcase/pokedstudio-bots.webp"
    ]
  },
  {
    "id": "dstar",
    "name": "Dstar",
    "website": "https://yunqk-aqaaa-aaaai-qawva-cai.ic0.app/",
    "tags": [
      "NFT"
    ],
    "description": "Dstar is an Internet Identity (II) trading marketplace. Since each II is unique, the ICP blockchain treats them as NFTs. Users can trade, purchase, or sell their anonymous blockchain-based authentication accounts on this community-built marketplace. Integrated with Plug wallet, users can search for and purchase any coveted Internet Identity numbers which may be up for auction.",
    "oneLiner": "Internet Identity Marketplace",
    "display": "Normal",
    "logo": "/img/showcase/dstar_logo.webp",
    "screenshots": [
      "/img/showcase/dstar_screenshot_0.webp"
    ]
  },
  {
    "id": "dmail",
    "name": "Dmail",
    "oneLiner": "Web3 Decentralized Email Client",
    "website": "https://dmail.ai/",
    "tags": [
      "NFT",
      "SocialFi"
    ],
    "description": "Dmail is the Web3 replacement for e-mail. Hosted completely on-chain and built on the Internet Computer, this dapp enables users to send and receive blockchain-backed, encrypted messages. In addition, Dmail addresses are owned by users as NFT assets - there is a natively built marketplace. Dmail was the winner of the 2021 Warpspeed ICP Hackathon in China, and saw an immediate round of funding netting a $10M valuation. ",
    "github": "https://github.com/dmailofficial",
    "display": "Normal",
    "logo": "/img/showcase/dmail_logo.webp",
    "screenshots": [
      "/img/showcase/dmail_screenshot_0.webp"
    ]
  },
  {
    "id": "dsocial",
    "name": "DSocial",
    "website": "https://DSocial.app ",
    "tags": [
      "SocialFi"
    ],
    "description": "DSocial is a decentralized version of YouTube -- enabling content creators to be fairly rewarded for their work, and engagement. This Web3 media platform is hosted end-to-end on the Internet Computer interoperating with Arweave for decentralized video content.",
    "usesInternetIdentity": true,
    "display": "Normal",
    "logo": "/img/showcase/dsocial_logo.webp",
    "video": "/img/showcase/dsocial_video.mp4",
    "videoContentType": "video/mp4",
    "screenshots": []
  },
  {
    "id": "icnaming",
    "name": "ICNaming",
    "website": "https://app-testnet.icnaming.com/",
    "tags": [
      "Tools / Infrastructure"
    ],
    "description": "ICNaming is a testnet that is enabling the Internet Computer ecosystem to register domain names on the Internet Computer Name Service. Similar to the Ethereum Name Servce (ENS), ICNaming aims to offer a decentralized name service for users to pseudonomize their wallet addresses on ICP, as well as domain names, and canister smart contract IDs. ",
    "github": "https://github.com/IC-Naming",
    "usesInternetIdentity": true,
    "display": "Normal",
    "logo": "/img/showcase/icnaming_logo.webp",
    "screenshots": []
  },
  {
    "id": "javaagent",
    "name": "Java Agent ",
    "website": "https://github.com/ic4j/ic4j-agent",
    "tags": [
      "Tools / Infrastructure"
    ],
    "description": "Java Agent for the Internet Computer is an open source library. This developer tool enables Java applications to connect remotely to any Canister smart contract on the Internet Computer and execute query and update calls.",
    "github": "https://github.com/ic4j/ic4j-agent",
    "usesInternetIdentity": false,
    "logo": "/img/showcase/javaagent_logo.webp",
    "screenshots": [
      "/img/showcase/javaagent_screenshot_0.webp"
    ]
  },
  {
    "id": "pythonagent",
    "name": "Python Agent",
    "website": "https://github.com/rocklabs-io/ic-py",
    "tags": [
      "Tools / Infrastructure"
    ],
    "description": "This Python Agent built for the Internet Computer opens the door for Python developers to more easily become Web3 builders. Featuring basic modules to interact with canisters on the Internet Computer, this Agent, still under development, was a prize winner at the Warpspeed Internet Computer ecosystem hackathon in China.",
    "github": "https://github.com/rocklabs-io/ic-py",
    "stats": "Warp Speed Hackathon Award",
    "display": "Normal",
    "logo": "/img/showcase/pythonagent_logo.webp",
    "screenshots": [
      "/img/showcase/pythonagent_screenshot_0.webp"
    ]
  },
  {
    "id": "stoicwallet",
    "name": "Stoic Wallet",
    "website": "https://www.stoicwallet.com/",
    "tags": [
      "Wallet"
    ],
    "description": "Stoic Wallet by Toniq Labs allows anyone to create a digital wallet, authenticating users through a variety of methods, one of those being Internet Identity. Create accounts, keep an address book, and more. ",
    "usesInternetIdentity": true,
    "logo": "/img/showcase/stoicwallet_logo.webp",
    "screenshots": [
      "/img/showcase/stoicwallet_screenshot_0.webp"
    ]
  },
  {
    "id": "icadashboard",
    "name": "ICA Dashboard",
    "website": "https://dashboard.internetcomputer.org/",
    "tags": [
      "Tools / Infrastructure"
    ],
    "description": "The Internet Computer Association maintains a public dashboard where anyone can track the latest statistics for the Internet Computer blockchain. Tracking everything from blocks per second, to NNS proposals and their information and voting record, as well the latest state of the network, and transaction data. ",
    "oneLiner": "ICA Official Dashboard",
    "display": "Normal",
    "logo": "/img/showcase/icadashboard_logo.webp",
    "screenshots": []
  },
  {
    "id": "reversi",
    "name": "Reversi",
    "website": "https://ivg37-qiaaa-aaaab-aaaga-cai.ic0.app/#!/play",
    "tags": [
      "Games"
    ],
    "description": "Reversi is one of the first canister smart contracts deployed to the Internet Computer and is a completely decentralized multiplayer game. Play against a friend (or foe) in real-time, from any browser, anywhere in the world. ",
    "github": "https://github.com/ninegua/reversi",
    "logo": "/img/showcase/reversi_logo.webp",
    "screenshots": [
      "/img/showcase/reversi_screenshot_0.webp"
    ]
  },
  {
    "id": "departurelabs",
    "name": "Departure Labs",
    "website": "https://uhmvd-qqaaa-aaaam-aavna-cai.ic0.app/",
    "tags": [
      "NFT",
      "Tools / Infrastructure"
    ],
    "description": "Departure Labs is exploring on-chain media, web native NFTs, and developing productized open internet services for developers and consumers. Departure Labs is currently developing a non-fungible token standard that leverages the unique properties of the Internet Computer and enables builders to create entire experiences from a single contract.\n",
    "github": "https://github.com/DepartureLabsIC/non-fungible-token",
    "logo": "/img/showcase/departurelabs_logo.webp",
    "screenshots": [
      "/img/showcase/departurelabs_screenshot_0.webp"
    ]
  },
  {
    "id": "plug",
    "name": "Plug",
    "oneLiner": "Decentralized Wallet for the Internet Computer",
    "website": "https://plugwallet.ooo/",
    "tags": [
      "Wallet",
      "NFT",
      "Tools / Infrastructure"
    ],
    "description": "Plug Wallet, built and open sourced by Fleek, is a browser extension that allows you to access your ICP, Cycles and other tokens - as well as log into Internet Computer dapps with one click.",
    "github": "https://github.com/Psychedelic/plug",
    "stats": "100 000 users",
    "display": "Normal",
    "logo": "/img/showcase/plug_logo.webp",
    "video": "/img/showcase/plug_video.mp4",
    "videoContentType": "video/mp4",
    "screenshots": [
      "/img/showcase/plug_screenshot_0.webp"
    ]
  },
  {
    "id": "fleek",
    "name": "Fleek",
    "oneLiner": "Blockchain Version of Netlify",
    "website": "https://fleek.co/",
    "tags": [
      "Tools / Infrastructure"
    ],
    "description": "Fleek brings decentralized web-hosting to the Internet Computer. With thousands of webpages deployed, Fleek enables anyone to deploy their content on Web3.0",
    "usesInternetIdentity": false,
    "stats": "1 000+ websites",
    "logo": "/img/showcase/fleek_logo.webp",
    "screenshots": [
      "/img/showcase/fleek_screenshot_0.webp"
    ]
  },
  {
<<<<<<< HEAD
    "id": "azle",
    "name": "Azle",
    "oneLiner": "TypeScript CDK for the Internet Computer",
    "website": "https://demergent-labs.github.io/azle/azle.html",
    "tags": [
      "Tools / Infrastructure"
    ],
    "description": "Azle is a TypeScript Canister Development Kit (CDK) for the Internet Computer. In other words, it's a TypeScript/JavaScript runtime for building applications on the IC.",
    "usesInternetIdentity": false,
    "logo": "/img/showcase/azle_logo.svg",
    "github": "https://github.com/demergent-labs/azle",
    "screenshots": [
      "/img/showcase/azle_screenshot_0.jpg"
    ]
  },
  {
    "id": "kybra",
    "name": "Kybra",
    "oneLiner": "Python CDK for the Internet Computer",
    "website": "https://github.com/demergent-labs/kybra",
    "tags": [
      "Tools / Infrastructure"
    ],
    "description": "Kybra is a Python Canister Development Kit (CDK) for the Internet Computer. In other words, it's a Python runtime for building applications on the IC.",
    "usesInternetIdentity": false,
    "logo": "/img/showcase/kybra_logo.svg",
    "screenshots": [
      "/img/showcase/kybra_screenshot_0.jpg"
    ]
=======
    "id": "itoka",
    "name": "ITOKA",
    "oneLiner": "A Leading Infrastructure for Music3.0",
    "website": "https://www.itoka.xyz/",
    "tags": ["NFT", "SocialFi", "Tools / Infrastructure"],
    "description": "The ITOKA project seeks to disrupt the centralized music industry by offering a complete infrastructure solution for the web3 music industry. This includes creation tools, data storage, and music streaming services. The goal of ITOKA is to transform the music industry into a decentralized ecosystem, empowering creators with greater control over their content and a fairer share of revenue.",
    "usesInternetIdentity": true,
    "github": "https://github.com/Itoka-DAO",
    "twitter": "https://twitter.com/itokamusic",
    "stats": "3M+ minutes on-chain streaming",
    "logo": "/img/showcase/itoka_logo.svg",
    "video": "/img/showcase/itoka_video.mp4",
    "videoContentType": "video/mp4",
    "display": "Large",
    "screenshots": ["/img/showcase/itoka_screanshot.svg"]
  },
  {
    "id": "glue",
    "name": "glue",
    "oneLiner": "collab.land on the Internet Computer",
    "website": "https://r53d5-wyaaa-aaaae-qacxa-cai.ic0.app/",
    "tags": [
      "Tools / Infrastructure"
    ],
    "description": "For Ethereum NFT communities it is the most common thing in the world to verify the holder status of members via \"collab.land\". \"collab.land\" is an integral part of the infrastructure and enables many interesting use-cases like token gated communities or token gated raffles. On the Internet Computer, there are so far only specialized solutions that work exclusively with the respective projects and were developed specifically for this purpose. Not every project can and not every project should develop its own solution. So what has been missing so far is glue - an easy to use solution for community leaders and members to perform holder verification.",
    "usesInternetIdentity": false,
    "stats": "3,000 unique users",
    "logo": "/img/showcase/glue_logo.png",
    "github": "https://github.com/glue-org",
    "twitter": "https://twitter.com/glue_org"
  },
  {
    "id": "factland",
    "name": "Factland DAO",
    "oneLiner": "A Web3 community building decentralized trust in the age of misinformation",
    "website": "https://factland.org",
    "tags": [
      "DAO",
      "Tools / Infrastructure"
    ],
    "description": "Factland is a Web3 DAO with a mission to slow the spread of misinformation online. Factland makes it easy for anyone to flag untrustworthy claims and have them promptly adjudicated by a decentralized community of fact checkers rewarded in crypto.",
    "usesInternetIdentity": true,
    "stats": "50+ claims adjudicated",
    "logo": "/img/showcase/factland_logo.png",
    "github": "https://github.com/Factland",
    "youtube": "https://www.youtube.com/channel/UCriPbgLAQ6x5C2Hugfho37Q",
    "twitter": "https://twitter.com/factlanddao",
    "screenshots": [],
    "video": "/img/showcase/factland_video.mp4",
    "videoContentType": "video/mp4",
    "submittableId": 32780428
  },
  {
    "id": "hot-or-not",
    "name": "Hot or Not",
    "oneLiner": "Web3's answer to TikTok with speculation on short video content",
    "website": "https://hotornot.wtf/",
    "tags": ["SocialFi"],
    "description": "Hot or Not is a decentralized short-video social media (like TikTok) which integrates prediction markets for content. In addition to creating and sharing short videos on the platform, the users can also speculate on the short videos uploaded by other users on the platform. The users can vote whether a video would be 'Hot' or 'Not' and stake blockchain tokens to substantiate their vote. The results are declared every hour and the winners are rewarded with 2x tokens. With Decentralized governance and content moderation, Hot or Not would put the users at the center of the ecosystem",
    "usesInternetIdentity": true,
    "stats": "50 000+ users | 10 000+ videos",
    "logo": "/img/showcase/hot_or_not_logo.svg",
    "screenshots": ["/img/showcase/hot_or_not_screenshot_0.jpg"],
    "videoContentType": "video/mp4",
    "video": "/img/showcase/hot_or_not_video.mp4"
>>>>>>> 12336698
  }
]<|MERGE_RESOLUTION|>--- conflicted
+++ resolved
@@ -1198,37 +1198,6 @@
     ]
   },
   {
-<<<<<<< HEAD
-    "id": "azle",
-    "name": "Azle",
-    "oneLiner": "TypeScript CDK for the Internet Computer",
-    "website": "https://demergent-labs.github.io/azle/azle.html",
-    "tags": [
-      "Tools / Infrastructure"
-    ],
-    "description": "Azle is a TypeScript Canister Development Kit (CDK) for the Internet Computer. In other words, it's a TypeScript/JavaScript runtime for building applications on the IC.",
-    "usesInternetIdentity": false,
-    "logo": "/img/showcase/azle_logo.svg",
-    "github": "https://github.com/demergent-labs/azle",
-    "screenshots": [
-      "/img/showcase/azle_screenshot_0.jpg"
-    ]
-  },
-  {
-    "id": "kybra",
-    "name": "Kybra",
-    "oneLiner": "Python CDK for the Internet Computer",
-    "website": "https://github.com/demergent-labs/kybra",
-    "tags": [
-      "Tools / Infrastructure"
-    ],
-    "description": "Kybra is a Python Canister Development Kit (CDK) for the Internet Computer. In other words, it's a Python runtime for building applications on the IC.",
-    "usesInternetIdentity": false,
-    "logo": "/img/showcase/kybra_logo.svg",
-    "screenshots": [
-      "/img/showcase/kybra_screenshot_0.jpg"
-    ]
-=======
     "id": "itoka",
     "name": "ITOKA",
     "oneLiner": "A Leading Infrastructure for Music3.0",
@@ -1294,6 +1263,5 @@
     "screenshots": ["/img/showcase/hot_or_not_screenshot_0.jpg"],
     "videoContentType": "video/mp4",
     "video": "/img/showcase/hot_or_not_video.mp4"
->>>>>>> 12336698
   }
 ]