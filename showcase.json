[
  {
    "id": "dscvr",
    "name": "DSCVR",
    "oneLiner": "Social portals, community airdrops, crypto tipping on-chain",
    "website": "https://dscvr.one/",
    "tags": [
      "SocialFi",
      "Ethereum"
    ],
    "twitter": "https://twitter.com/DSCVR1?s=20&t=qrUKGHeyFLGiBQjpj3iI9A",
    "description": "DSCVR is an end-to-end decentralized Web3 social media platform that allows communities to form into groups called Portals. These Portals can be NFT gated, airdrop fungible and non-fungible tokens to their members and much more. DSCVR also allows for tipping posts in a growing number of cryptos, supporting ckBTC, a Bitcoin twin living on the Internet Computer.",
    "usesInternetIdentity": true,
    "stats": "200,000+ users",
    "display": "Large",
    "logo": "/img/showcase/dscvr_logo.webp",
    "screenshots": [
      "/img/showcase/dscvr_screenshot.webp"
    ]
  },
  {
    "id": "bioniq",
    "name": "Bioniq",
    "oneLiner": "The fastest Ordinals marketplace",
    "website": "https://bioniq.io/",
    "tags": [
      "Bitcoin"
    ],
    "description": "Bioniq is the fastest Ordinals marketplace. Buy, sell, and trade with no gas fees, near-instant finality, and decentralized secure token bridging..",
    "display": "Large",
    "logo": "/img/showcase/bioniq-logo.jpeg",
    "screenshots": [
      "/img/showcase/bioniq-screenshot-min.png"
    ]
  },
  {
    "id": "openchat",
    "name": "OpenChat",
    "oneLiner": "Decentralized alternative to WhatsApp",
    "website": "https://oc.app/",
    "tags": [
      "SocialFi",
      "Bitcoin",
      "DAO"
    ],
    "description": "OpenChat is a fully decentralized real-time messaging service that is indistinguishable from Web2 chat apps while living 100% on the blockchain. This allows users to send crypto to each other - including Bitcoin - and own a part of OpenChat through CHAT tokens.",
    "usesInternetIdentity": true,
    "display": "Large",
    "stats": "80,000+ users",
    "logo": "/img/showcase/openchat_logo.webp",
    "screenshots": [
      "/img/showcase/openchat-screenshot.webp"
    ]
  },
  {
    "id": "icpswap",
    "name": "ICPSwap",
    "website": "https://icpswap.com",
    "tags": [
      "DeFi",
      "Wallet",
      "Bitcoin",
      "Ethereum"
    ],
    "description": "ICPSwap is DEX built completely end-to-end on-chain. By building the ability for anyone to swap tokens through ICPSwap leveraging the Internet Computer blockchain as the high-speed, scalable, low-cost infrastructure makes ICPSwap a first-to-market in the growing Internet Computer DeFi ecosystem.",
    "usesInternetIdentity": true,
    "logo": "/img/showcase/icpswap_logo.webp",
    "screenshots": [
      "/img/showcase/icpswap_screenshot_0.webp"
    ]
  },
  {
    "id": "funded",
    "name": "Funded",
    "oneLiner": "Fund your favorite projects and get NFT rewards",
    "website": "https://funded.app/",
    "tags": [
      "SocialFi",
      "DeFi",
      "Bitcoin",
      "Ethereum"
    ],
    "twitter": "https://twitter.com/funded_app",
    "description": "Web3 crowdfunding! Thanks to ICP's low transaction fees and advanced smart contract technology, you can participate in crowdfunding with ICP, BTC and ETH without worrying about losing money on gas fees.",
    "usesInternetIdentity": true,
    "stats": "83,000+ ICP funded",
    "display": "Normal",
    "logo": "/img/showcase/funded_logo.webp",
    "screenshots": []
  },
  {
    "id": "nfid",
    "name": "NFID",
    "oneLiner": "Your digital identity for the modern world.",
    "website": "https://t.co/FDpvRjszU3/",
    "tags": [
      "Wallet",
      "Ethereum"
    ],
    "twitter": "https://twitter.com/IdentityMaxis",
    "description": "Embrace the new era of personal empowerment with NFID, the most advanced digital identity to keep your personal information private and digital assets secure.",
    "usesInternetIdentity": true,
    "logo": "/img/showcase/nfid_logo.webp"
  },
  {
    "id": "trax",
    "name": "Trax",
    "oneLiner": "Trax is the world's first artist and fan-owned music platform.",
    "website": "https://trax.so/",
    "tags": [
      "SocialFi",
      "DAO"
    ],
    "twitter": "https://twitter.com/onlyontrax",
    "description": "Trax is the world's first artist and fan-owned music platform.",
    "usesInternetIdentity": true,
    "logo": "/img/showcase/trax_logo.jpeg"
  },
  {
    "id": "golddao",
    "name": "Gold DAO",
    "oneLiner": "Gold DAO governs Gold Token (GLDT), a fungible token allowing fractional gold ownership; and a USD-pegged stablecoin (USDG), backed by gold (GLDT).",
    "website": "https://www.gold-dao.org/",
    "tags": [
      "DeFi",
      "DAO"
    ],
    "twitter": "https://twitter.com/gldrwa",
    "description": "Gold DAO governs Gold Token (GLDT), a fungible token allowing fractional gold ownership; and a USD-pegged stablecoin (USDG), backed by gold (GLDT).",
    "logo": "/img/showcase/golddao_logo.png"
  },
  {
    "id": "dragginz",
    "name": "dragginz",
    "oneLiner": "Dragginz is a virtual pets game from the creators of Neopets. Hatch and raise Dragginz to accompany you on your adventures.",
    "website": "https://dragginz.io/",
    "tags": [
      "SocialFi",
      "Games",
      "DAO"
    ],
    "twitter": "https://twitter.com/dragginzgame",
    "description": "Dragginz is a virtual pets game from the creators of Neopets. Hatch and raise Dragginz to accompany you on your adventures..",
    "logo": "/img/showcase/dragginz_logo.png"
  },
  {
    "id": "dmail",
    "name": "Dmail",
    "oneLiner": "Web3 Decentralized Email Client",
    "website": "https://dmail.ai/",
    "tags": [
      "NFT",
      "SocialFi"
    ],
    "description": "Dmail is the Web3 replacement for e-mail. Hosted completely on-chain and built on the Internet Computer, this dapp enables users to send and receive blockchain-backed, encrypted messages. In addition, Dmail addresses are owned by users as NFT assets - there is a natively built marketplace. Dmail was the winner of the 2021 Warpspeed ICP Hackathon in China and saw an immediate round of funding netting a $10M valuation. ",
    "usesInternetIdentity": true,
    "github": "https://github.com/dmailofficial",
    "display": "Normal",
    "logo": "/img/showcase/dmail_logo.webp",
    "screenshots": [
      "/img/showcase/dmail_screenshot_0.webp"
    ]
  },
  {
    "id": "icdex",
    "name": "ICDex",
    "website": "https://avjzx-pyaaa-aaaaj-aadmq-cai.raw.ic0.app/ICDex",
    "tags": [
      "DeFi",
      "Bitcoin"
    ],
    "description": "ICDex is the flagship product by ICLighthouse, an orderbook-based DEX that runs 100% on-chain. The world's first order book DEX - made possible by advanced ICP smart contracts",
    "usesInternetIdentity": true,
    "twitter": "https://twitter.com/ICLighthouse",
    "display": "Normal",
    "logo": "/img/showcase/icdex_logo.webp",
    "screenshots": []
  },
  {
    "id": "helix",
    "name": "Helix Markets",
    "oneLiner": "Bringing true ownership and full transparency to crypto trading",
    "website": "https://t.co/OcdISW1Xww",
    "tags": [
      "Ethereum",
      "DeFi"
    ],
    "twitter": "https://twitter.com/HelixMarkets",
    "description": "Helix Markets is a decentralized exchange that aims to bring true ownership and full transparency to crypto trading.",
    "usesInternetIdentity": true,
    "logo": "/img/showcase/helix_logo.webp"
  },
  {
    "id": "distrikt",
    "name": "distrikt",
    "oneLiner": "Censorship-resistant fully on-chain social media platform",
    "website": "https://distrikt.app",
    "tags": [
      "SocialFi"
    ],
    "twitter": "https://twitter.com/DistriktApp?s=20&t=FIuSJzaUxndtjKLTpwmCEw",
    "description": "Distrikt is a completely decentralized, community-owned Web3 social media platform. Users of the platform will soon be able to vote on upgrades, and no user data will ever be mined or sold. Create your account, secured by Internet Identity today.",
    "usesInternetIdentity": true,
    "authOrigins": [
      "https://distrikt.app",
      "https://az5sd-cqaaa-aaaae-aaarq-cai.ic0.app/"
    ],
    "display": "Large",
    "stats": "110,000+ users",
    "logo": "/img/showcase/distrikt_logo.webp",
    "screenshots": [
      "/img/showcase/distrikt_screenshot.webp"
    ]
  },
  {
    "id": "hot-or-not",
    "name": "Hot or Not",
    "oneLiner": "Token rewards for both content creators and lurkers",
    "website": "https://hotornot.wtf/",
    "tags": [
      "SocialFi",
      "DAO"
    ],
    "description": "Hot or Not is a decentralized short-form video-based social media platform, which integrates prediction markets for content. In addition to sharing their own videos, users can also speculate on videos of other users by staking tokens and voting whether a video will become 'Hot' or 'Not' to earn rewards.",
    "usesInternetIdentity": true,
    "stats": "55,000+ users",
    "logo": "/img/showcase/hot_or_not_logo.png",
    "screenshots": [
      "/img/showcase/hot_or_not_screenshot_0.jpg"
    ],
    "videoContentType": "video/mp4",
    "video": "/img/showcase/hot_or_not_video.mp4"
  },
  {
    "id": "bitfinity-evm",
    "name": "Bitfinity EVM",
    "website": "https://bitfinity.network/",
    "tags": [
      "DeFi",
      "Tools / Infrastructure",
      "Ethereum"
    ],
    "twitter": "https://twitter.com/bitfinitynet",
    "description": "Bitfinity is the EVM compatibility layer for the IC. Using Bitfinity, you can deploy your Solidity smart contracts to the Internet Computer, taking advantage of its many advantageous DeFi capabilities: HTTP Outcalls, the BTC integration, and more.",
    "usesInternetIdentity": true,
    "stats": "1,000+ TPS",
    "display": "Large",
    "logo": "/img/showcase/bitfinity_evm.png",
    "screenshots": [
      "/img/showcase/bitfinity_showcase.webp"
    ]
  },
  {
    "id": "iclighthouse",
    "name": "ICLightHouse",
    "description": "Incubating true web3 DeFi infrastructure on the Internet Computer. Defi development framework and Defi ecosystem on IC blockchain.",
    "tags": [
      "DeFi",
      "Tools / Infrastructure",
      "Bitcoin",
      "Ethereum"
    ],
    "website": "https://iclight.house/",
    "twitter": "https://twitter.com/ICLighthouse?s=20&t=hL-7QAUfiWo75L8pZzJ7fw",
    "discord": "https://discord.com/invite/FQZFGGq7zv",
    "logo": "/img/showcase/iclighthouse_logo.webp"
  },
  {
    "id": "astrox",
    "name": "AstroX ME",
    "oneLiner": "A powerful multichain wallet",
    "website": "https://astrox.me/#/",
    "tags": [
      "Tools / Infrastructure",
      "Wallet",
      "Bitcoin",
      "NFT",
      "Ethereum"
    ],
    "description": "ME wallet securing your assets without seed phrase across any devices.",
    "github": "https://github.com/AstroxNetwork",
    "twitter": "https://twitter.com/astrox_network",
    "logo": "/img/showcase/astroxme_logo.webp",
    "display": "Large",
    "screenshots": [
      "/img/showcase/astrox_me_screenshot.webp"
    ]
  },
  {
    "id": "yumi",
    "name": "Yumi",
    "oneLiner": "NFT marketplace for digital and physical assets",
    "website": "https://tppkg-ziaaa-aaaal-qatrq-cai.raw.ic0.app/",
    "tags": [
      "NFT"
    ],
    "twitter": "https://twitter.com/YumiMarketplace",
    "description": "Yumi is a high-speed, low-cost, and fully decentralized NFT marketplace built on the Internet Computer. All digital collectibles available on Yumi are hosted fully on-chain. The minting of NFTs is completely free for creators (no gas fees).",
    "usesInternetIdentity": true,
    "stats": "130,000+ ICP volume",
    "display": "Large",
    "logo": "/img/showcase/yumi_logo.webp",
    "screenshots": [
      "/img/showcase/yumi-screenshot.webp"
    ]
  },
  {
    "id": "entrepot",
    "name": "Entrepot",
    "oneLiner": "ICP's most popular NFT marketplace",
    "website": "https://entrepot.app/",
    "tags": [
      "NFT"
    ],
    "twitter": "https://twitter.com/toniqlabs",
    "description": "Entrepot is a decentralized NFT marketplace developed by ToniqLabs, the creators behind Rise of the Magni, Stoic Wallet, Cronic NFTs, and Exponent. Entrepot provides users with tools and on-chain services to design, deploy, and manage NFTs and traditional tokens.",
    "usesInternetIdentity": false,
    "stats": "1,000,000+ ICP volume",
    "display": "Large",
    "logo": "/img/showcase/entrepot_logo.webp",
    "screenshots": [
      "/img/showcase/entrepot_screenshot.webp"
    ]
  },
  {
    "id": "sonic-dex",
    "name": "Sonic DEX",
    "oneLiner": "Sonic DEX is an AMM and Perpetual trading platform",
    "website": "https://sonic.ooo/",
    "tags": [
      "Ethereum",
      "DeFi",
      "DAO"
    ],
    "description": "Sonic DEX, a multichain decentralized exchange built on the Internet Computer Protocol (ICP), offers a wide range of DeFi services. Users can easily trade tokens and perpetuals, provide liquidity, and participate in the LBP token sale. Users can engage in DAO governance, stake for rewards, and vote on platform decisions.",
    "usesInternetIdentity": true,
    "github": "https://github.com/sonicdex/sonic-v1",
    "twitter": "https://twitter.com/sonic_ooo",
    "stats": "$10M+ Trade Volume",
    "display": "Normal",
    "logo": "/img/showcase/sonic-dex_logo.webp",
    "screenshots": [
      "/img/showcase/sonic-dex_screenshot.webp"
    ]
  },
  {
    "id": "plug",
    "name": "Plug",
    "oneLiner": "Decentralized Wallet for the Internet Computer",
    "website": "https://plugwallet.ooo/",
    "tags": [
      "Wallet",
      "NFT",
      "Tools / Infrastructure",
      "Bitcoin",
      "Ethereum"
    ],
    "description": "Plug Wallet, built and open-sourced by Fleek, is a browser extension that allows you to access your ICP, Cycles and other tokens - as well as log into Internet Computer dapps with one click.",
    "github": "https://github.com/Psychedelic/plug",
    "stats": "100,000+ users",
    "display": "Normal",
    "logo": "/img/showcase/plug_logo.webp",
    "video": "/img/showcase/plug_video.mp4",
    "videoContentType": "video/mp4",
    "screenshots": [
      "/img/showcase/plug_screenshot_0.webp"
    ]
  },
  {
    "id": "infinityswap",
    "name": "InfinitySwap",
    "website": "https://infinityswap.one/",
    "tags": [
      "DeFi",
      "Wallet",
      "Ethereum"
    ],
    "twitter": "https://twitter.com/infinity_swap",
    "description": "InfinitySwap is a platform to create, stake, and swap tokens on the Internet Computer. Backed by Polychain Capital and 9YardsCapital (amongst others) - InfinitySwap offers users the ability to swap tokens cheaply with their novel technology, built on the ICP blockchain.",
    "stats": "$1.5M Invested PolyChain Capital + a16z",
    "logo": "/img/showcase/infinityswap_logo.webp",
    "screenshots": [
      "/img/showcase/infinityswap_screenshot_0.webp"
    ]
  },
  {
    "id": "bitfinitywallet",
    "name": "Bitfinity Wallet",
    "oneLiner": "A wallet to store and manage NFTs, Tokens, and connect to dapps on the Internet Computer.",
    "website": "https://wallet.infinityswap.one/",
    "tags": [
      "Wallet",
      "Bitcoin",
      "Ethereum"
    ],
    "description": "The Bitfinity Wallet is a multi-chain wallet built and open-sourced by InfinitySwap. It is a browser extension that allows you to store and transfer your BTC, ICP, SNS-1, NFT, and other tokens - as well as log into Internet Computer dapps with a single click. The InfinitySwap Wallet also supports Internet Identity, the powerful authentication framework provided by the Internet Computer.",
    "display": "Large",
    "logo": "/img/showcase/bitfinitywallet_logo.webp",
    "videoContentType": "video/mp4",
    "screenshots": [
      "/img/showcase/bitfinitywallet_screenshot.webp"
    ]
  },
  {
    "id": "stoicwallet",
    "name": "Stoic Wallet",
    "website": "https://www.stoicwallet.com/",
    "tags": [
      "Wallet",
      "Ethereum"
    ],
    "description": "Stoic Wallet by Toniq Labs allows anyone to create a digital wallet, authenticating users through a variety of methods, one of those being Internet Identity. Create accounts, keep an address book, and more. ",
    "usesInternetIdentity": true,
    "logo": "/img/showcase/stoicwallet_logo.webp",
    "screenshots": [
      "/img/showcase/stoicwallet_screenshot_0.webp"
    ]
  },
  {
    "id": "kleverio",
    "name": "Klever.io",
    "website": "https://klever.io/",
    "tags": [
      "Wallet",
      "DeFi",
      "Ethereum"
    ],
    "description": "Klever.io is a non-custodial mobile wallet that supports dozens of protocols and is tying them all together with the Internet Computer blockchain. Manage, store, stake, transfer, and in the future, swap ICP right within Klever.io. Klever has integrated with the Internet Computer's Network Nervous System in order to support staking with voting rewards. ",
    "logo": "/img/showcase/kleverio_logo.webp",
    "screenshots": [
      "/img/showcase/kleverio_screenshot_0.webp"
    ]
  },
  {
    "id": "nnsfront-enddapp",
    "name": "NNS Dapp",
    "oneLiner": "Dapp for Staking Neurons + Voting On-Chain",
    "website": "https://nns.ic0.app",
    "github": "https://github.com/dfinity/nns-dapp",
    "tags": [
      "Wallet",
      "Tools / Infrastructure",
      "Bitcoin",
      "Ethereum"
    ],
    "description": "The NNS front-end dapp allows anyone to interact with the Internet Computer's Network Nervous System with a user-friendly UI. Served completely end-to-end through blockchain, this dapp allows you to manage ICP, stake neurons, participate in voting, and earn governance rewards.",
    "usesInternetIdentity": true,
    "logo": "/img/showcase/nnsfront-enddapp_logo-dark.webp"
  },
  {
    "id": "oisy",
    "name": "Oisy Wallet",
    "oneLiner": "A novel Ethereum wallet hosted on the Internet Computer",
    "website": "https://oisy.com",
    "github": "https://github.com/dfinity/oisy-wallet",
    "tags": [
      "Ethereum",
      "DeFi",
      "Wallet"
    ],
    "description": "Crafted for the Internet Computer, Oisy is a unique Ethereum wallet that operates directly within your browser. It is entirely on-chain and secured by chain-key cryptography and Internet Identity.",
    "usesInternetIdentity": true,
    "logo": "/img/showcase/oisy_logo.svg"
  },
  {
    "id": "liquityfrontend",
    "name": "Liquity Frontend on ICP",
    "description": "Liquity is a decentralized borrowing protocol that allows users to draw interest-free loans against Ether used as collateral. Liquity now has a fully decentralized, immutable frontend hosted on the Internet Computer.",
    "website": "https://imtbl.top/#/",
    "tags": [
      "Ethereum",
      "DeFi"
    ],
    "twitter": "https://twitter.com/LiquityProtocol",
    "usesInternetIdentity": false,
    "display": "Normal",
    "logo": "/img/showcase/liquity.webp",
    "screenshots": []
  },
  {
    "id": "w3ns",
    "name": "W3NS - Multichain",
    "oneLiner": "An omnichannel notification service on the Internet Computer for any IC, EVM or off-chain application",
    "website": "https://www.argonstudios.xyz",
    "tags": [
      "Tools / Infrastructure",
      "Ethereum"
    ],
    "description": "A service to support sending of email, SMS and push notifications (both mobile and web) via Internet Computer for IC, EVM (currently supports Polygon, more to come) and off-chain applications wanting to use a distributed and open source sending mechanism. Simply integrate our Polygon contract, or our IC canister, to use it today...",
    "stats": "3 early launch partners sending notifications from Polygon",
    "logo": "/img/showcase/w3ns_logo.png",
    "usesInternetIdentity": false,
    "github": "https://github.com/miguelToscano/w3ns",
    "youtube": "https://www.youtube.com/@argonstudios",
    "twitter": "https://twitter.com/ArgonStudiosXYZ"
  },
  {
    "id": "ethereum-canister",
    "name": "Ethereum Canister",
    "website": "https://www.eiger.co/",
    "oneLiner": "A fully trustless access to the Ethereum blockchain data.",
    "tags": [
      "Ethereum",
      "Tools / Infrastructure"
    ],
    "description": "The Ethereum canister offers a secure and trustless way to access Ethereum blockchain data within the ICP ecosystem. Behind the scenes, it leverages the helios light Ethereum client which is equipped with the capability to validate the authenticity of fetched data.",
    "stats": "17M+ blocks",
    "usesInternetIdentity": false,
    "github": "https://github.com/eigerco/ethereum-canister",
    "logo": "/img/ethereum.svg",
    "screenshots": [],
    "video": "",
    "videoContentType": "video/mp4",
    "submittableId": "40732752"
  },
  {
    "id": "origyn",
    "name": "Origyn",
    "oneLiner": "NFT-Based Authentication for Luxury Goods ",
    "website": "https://www.origyn.com/",
    "tags": [
      "NFT",
      "Tools / Infrastructure"
    ],
    "twitter": "https://twitter.com/ORIGYNTech",
    "description": "The Origyn Foundation is blending luxury goods with NFTs by providing digital verifications for physical objects. Only possible on the Internet Computer. ",
    "github": "https://github.com/origyn-sa",
    "logo": "/img/showcase/origyn_logo.webp",
    "screenshots": [
      "/img/showcase/origyn_screenshot_0.webp"
    ]
  },
  {
    "id": "finterest",
    "name": "Finterest",
    "website": "https://tyhcm-sqaaa-aaaah-abjya-cai.raw.ic0.app/#/",
    "tags": [
      "DeFi",
      "Bitcoin"
    ],
    "twitter": "https://twitter.com/finterestICP",
    "description": "Lend and borrow against your crypto without bridging it across chains. Yes, even Bitcoin",
    "stats": "$1.5M+ Raised",
    "logo": "/img/showcase/finterest_logo.webp",
    "screenshots": [
      "/img/showcase/finterest_screenshot_0.webp"
    ]
  },
  {
    "id": "boom-dao",
    "name": "Boom DAO",
    "oneLiner": "Powering the next generation of fully on-chain games, and providing a collaborative hub for all things web3 gaming.",
    "website": "https://boomdao.xyz/",
    "tags": [
      "Games",
      "DAO",
      "Tools / Infrastructure",
      "NFT",
      "Metaverse"
    ],
    "description": "BOOM DAO is an all-in-one web3 game platform and protocol running 100% on-chain on the Internet Computer. We are on a mission to build the gaming vertical of the Internet Computer blockchain, power the next generation of fully on-chain games on ICP, and provide a collaborative hub for all things web3 gaming.",
    "stats": "23,000+ DAO Members",
    "logo": "/img/showcase/boom-dao-logo.webp",
    "display": "Large",
    "usesInternetIdentity": true,
    "github": "https://github.com/BoomDAO/",
    "youtube": "https://www.youtube.com/watch?v=LHVVi4pN6CI",
    "twitter": "https://twitter.com/boomdaosns",
    "screenshots": [
      "/img/showcase/boom-dao-screenshot0.webp"
    ],
    "video": "/img/showcase/boom-dao-video.mp4",
    "videoContentType": "video/mp4",
    "submittableId": ""
  },
  {
    "id": "plethora",
    "name": "Plethora",
    "website": "https://plethora.game/",
    "tags": [
      "Games",
      "Metaverse",
      "NFT"
    ],
    "twitter": "https://twitter.com/PlethoraGame",
    "description": "Plethora is a Web3 platformer with the goal of rewarding users both with fun gameplay and NFTs. Plethora empowers NFT projects to launch their collections with immersive experiences customized for you. Play now to compete, have fun, and earn rewards.",
    "oneLiner": "3D platformer meets Web3 with NFT rewards",
    "display": "Large",
    "stats": "10,000+ users",
    "logo": "/img/showcase/plethora_logo.webp",
    "screenshots": [
      "/img/showcase/plethora_screenshot.webp"
    ]
  },
  {
    "id": "orally-network",
    "name": "Orally",
    "oneLiner": "The fully on-chain oracles for secure and reliable decentralized data feeding and automation across multiple chains.",
    "tags": [
      "Tools / Infrastructure",
      "DeFi"
    ],
    "description": "The fully on-chain oracles for secure and reliable decentralized data feeding and automation across multiple chains. Experience seamless real-world data integration across various blockchains, powering dynamic, secure, and efficient dapps. Elevate your blockchain journey with us!",
    "usesInternetIdentity": false,
    "website": "https://orally.network",
    "github": "https://github.com/orally-network",
    "youtube": "https://youtu.be/1ZDEyllqUcA",
    "twitter": "https://twitter.com/orally_network",
    "display": "Large",
    "logo": "/img/showcase/orally-network_logo.png",
    "screenshots": [
      "/img/showcase/orally-network_screenshot_0.webp"
    ],
    "submittableId": "35782696"
  },
  {
    "id": "kinic",
    "name": "Kinic",
    "oneLiner": "The world's first Web3 search engine",
    "website": "https://74iy7-xqaaa-aaaaf-qagra-cai.ic0.app/",
    "tags": [
      "Tools / Infrastructure",
      "DAO"
    ],
    "twitter": "https://twitter.com/kinic_app?s=20&t=PVKALcCRCdZIgr0U4sDWeg",
    "description": "The world’s first Web3 search engine indexing all Internet Computer-based dapps.",
    "stats": "3,000,000+ searches",
    "display": "Large",
    "usesInternetIdentity": true,
    "logo": "/img/showcase/kinic_logo.webp",
    "screenshots": [
      "/img/showcase/kinic_screenshot.webp"
    ]
  },
  {
    "id": "modclub",
    "name": "Modclub",
    "oneLiner": "The world's first AI-powered Web3 crowdwork platform",
    "website": "https://modclub.ai",
    "twitter": "https://twitter.com/ModclubApp",
    "tags": [
      "SocialFi",
      "Tools / Infrastructure"
    ],
    "stats": "20,000+ tasks completed",
    "description": "Modclub is an AI-enhanced decentralized crowdwork platform that handles resource-intensive tasks such as moderation, user verification and data labeling.",
    "usesInternetIdentity": true,
    "logo": "/img/showcase/modclub_logo.webp",
    "screenshots": [
      "/img/showcase/modclub_screenshot_0.webp"
    ],
    "github": "https://github.com/modclub-app"
  },
  {
    "id": "querio",
    "name": "Querio",
    "website": "https://querio.io/",
    "tags": [
      "Tools / Infrastructure"
    ],
    "description": "Querio is the most advanced web3.0 search engine of exceptional speed and accuracy, that empowers its users to search over the Internet Computer.",
    "logo": "/img/showcase/Querio_Logo.webp",
    "screenshots": []
  },
  {
    "id": "cubetopia",
    "name": "Cubetopia",
    "oneLiner": "Build and own an NFT World on the blockchain",
    "website": "https://kqwp7-2yaaa-aaaah-abyna-cai.raw.ic0.app/",
    "tags": [
      "Games",
      "Metaverse"
    ],
    "twitter": "https://twitter.com/TheCubetopia",
    "description": "Cubetopia is a Web3 building game where players can create anything on unique blocky islands. Each island is a mutable NFT stored on the Internet Computer blockchain. Anyone can visit these islands on-chain, while the owner of the NFT ownership handles building permissions.",
    "stats": "32,500+ ICP volume",
    "display": "Large",
    "logo": "/img/showcase/cubetopia_logo.webp",
    "screenshots": [
      "/img/showcase/cubetopia_screenshot.webp"
    ]
  },
  {
    "id": "itoka",
    "name": "ITOKA",
    "oneLiner": "A Leading Infrastructure for Music3.0",
    "website": "https://www.itoka.xyz/",
    "tags": [
      "NFT",
      "SocialFi"
    ],
    "description": "The ITOKA project seeks to disrupt the centralized music industry by offering a complete infrastructure solution for the web3 music industry. This includes creation tools, data storage, and music streaming services. The goal of ITOKA is to transform the music industry into a decentralized ecosystem, empowering creators with greater control over their content and a fairer share of revenue.",
    "usesInternetIdentity": false,
    "github": "https://github.com/Itoka-DAO",
    "twitter": "https://twitter.com/itokamusic",
    "stats": "3M+ minutes on-chain streaming",
    "logo": "/img/showcase/itoka_logo.svg",
    "video": "/img/showcase/itoka_video.mp4",
    "videoContentType": "video/mp4",
    "display": "Large",
    "screenshots": [
      "/img/showcase/itoka_screanshot.svg"
    ]
  },
  {
    "id": "taggr",
    "name": "TAGGR",
    "website": "https://taggr.link",
    "tags": [
      "SocialFi",
      "Tools / Infrastructure"
    ],
    "twitter": "https://twitter.com/TaggrNetwork",
    "description": "Fully on-chain and fully autonomous SocialFi network. A simple way to publish content on a public compute infrastructure. No Ponzinomics - TAGGR has a sustainable tokenomics model that rewards quality posts and removes the incentive to spam.",
    "usesInternetIdentity": true,
    "authOrigins": [
      "https://taggr.link",
      "https://6qfxa-ryaaa-aaaai-qbhsq-cai.ic0.app"
    ],
    "display": "Normal",
    "stats": "24,000+ posts",
    "logo": "/img/showcase/taggr_logo.webp",
    "oneLiner": "Blending forums and blogs - controlled by a DAO",
    "screenshots": [
      "/img/showcase/taggr_screenshot_0.webp"
    ]
  },
  {
    "id": "airgap",
    "name": "AirGap",
    "oneLiner": "Self custody made simple and secure. Turn a spare smartphone into a cold wallet.",
    "description": "Self-custody made simple and secure. Turn a spare smartphone into a cold wallet that can store a plethora of tokens including ICP and ckBTC. Using AirGap, you can stake ICP directly on the NNS and participate in governance.",
    "website": "https://airgap.it/",
    "tags": [
      "Wallet"
    ],
    "usesInternetIdentity": false,
    "logo": "/img/showcase/airgap_logo.webp"
  },
  {
    "id": "evmonicp",
    "name": "EVM on ICP",
    "website": "https://fxa77-fiaaa-aaaae-aaana-cai.raw.ic0.app/evm/",
    "tags": [
      "Tools / Infrastructure",
      "Ethereum"
    ],
    "description": "An Ethereum Virtual Machine (EVM) demo built and hosted on the Internet Computer blockchain. P.S. There is a hidden game in the demo. ",
    "display": "Normal",
    "logo": "/img/showcase/evmonicp_logo.webp",
    "screenshots": [
      "/img/showcase/evmonicp_screenshot_0.webp"
    ]
  },
  {
    "name": "Taurus",
    "description": "A platform that offers banking-grade custody and everything needed for managing any digital asset.",
    "website": "https://www.taurushq.com/",
    "logo": "/img/showcase/taurus_logo.png",
    "screenshots": [],
    "video": "",
    "display": "Normal",
    "id": "taurus",
    "oneLiner": "Banking-grade custody for digital asset management.",
    "stats": "Powering 15+ banks",
    "tags": [
      "Wallet",
      "Tools / Infrastructure"
    ],
    "usesInternetIdentity": false,
    "github": "",
    "twitter": "",
    "youtube": "",
    "submittableId": ""
  },
  {
    "id": "omnic",
    "name": "Omnic",
    "oneLiner": "Crosschain Messaging Protocol & Token Bridge Between the Internet Computer and EVM Chains",
    "website": "https://omnic.network",
    "tags": [
      "Tools / Infrastructure",
      "DeFi"
    ],
    "description": "Omnic is a Crosschain messaging protocol built on the Internet Computer, Omnic Token Bridge helps bring liquidity on EVM networks to the Internet Computer",
    "usesInternetIdentity": false,
    "logo": "/img/showcase/omnic_logo.webp",
    "screenshots": [
      "/img/showcase/omnic_screenshot_0.webp"
    ],
    "videoContentType": "video/mp4",
    "video": "/img/showcase/omnic_video.mp4"
  },
  {
    "id": "autoroyale",
    "name": "AutoRoyale",
    "website": "https://cm6iy-sqaaa-aaaam-abmxq-cai.icp0.io/",
    "tags": [
      "Games"
    ],
    "twitter": "",
    "description": "Jump into this proof of concept battle royale 2D shooter on ICP. Grab gear, outplay the competition, and stay alive as the battleground shrinks. It's all about thinking a few steps ahead. Upgrade weapons, toss grenades, and pull off sneaky ambushes. Invite your pals for a quick match and make sure you play the tutorial to get used to the mechanics.",
    "usesInternetIdentity": true,
    "display": "Large",
    "stats": "",
    "logo": "/img/showcase/autoroyale_logo.png",
    "oneLiner": "A fast-paced 2D multiplayer shooter game",
    "screenshots": [],
    "video": "/img/showcase/autoroyale_video.mp4",
    "videoContentType": "video/mp4"
  },
  {
    "id": "azle",
    "name": "Azle",
    "oneLiner": "TypeScript CDK for the Internet Computer",
    "website": "https://demergent-labs.github.io/azle/azle.html",
    "tags": [
      "Tools / Infrastructure"
    ],
    "description": "Azle is a TypeScript Canister Development Kit (CDK) for the Internet Computer. In other words, it's a TypeScript/JavaScript runtime for building applications on the IC.",
    "usesInternetIdentity": false,
    "logo": "/img/showcase/azle_logo.svg",
    "github": "https://github.com/demergent-labs/azle",
    "screenshots": [
      "/img/showcase/azle_screenshot_0.jpg"
    ]
  },
  {
    "id": "catalyze",
    "name": "Catalyze",
    "website": "https://aqs24-xaaaa-aaaal-qbbea-cai.ic0.app/",
    "tags": [
      "SocialFi"
    ],
    "description": "Catalyze is a decentralized social and community-building platform designed to host engaged and thriving Web3 communities. With a unique and customized engagement economy, Catalyze communities and their members will be rewarded for their participation and contribution. Main features include: direct communication, event & task management, integrated Web3 wallets, NFT Gating, NFT airdrop & sales management.",
    "usesInternetIdentity": true,
    "oneLiner": "Manage your Web3 communities and events",
    "display": "Large",
    "stats": "275+ groups",
    "logo": "/img/showcase/catalyze_logo.webp",
    "screenshots": [
      "/img/showcase/catalyze_screenshot.webp"
    ]
  },
  {
    "id": "juno",
    "name": "Juno",
    "oneLiner": "Build Web3 dApps like Web2",
    "website": "https://juno.build",
    "tags": [
      "Tools / Infrastructure"
    ],
    "twitter": "https://twitter.com/junobuild",
    "github": "https://github.com/junobuild/juno",
    "description": "Juno is an open-source platform that combines the power of Web3 with the ease and simplicity of Web2 development, enabling programmers to build decentralized apps faster and easier than ever before.",
    "display": "Large",
    "usesInternetIdentity": true,
    "authOrigins": [
      "https://console.juno.build"
    ],
    "logo": "/img/showcase/juno_logo.svg",
    "screenshots": [
      "/img/showcase/juno_social_image.png"
    ]
  },
  {
    "id": "internetidentity",
    "name": "Internet Identity",
    "oneLiner": "Decentralized Anonymous Blockchain Authentication",
    "website": "https://identity.ic0.app/",
    "tags": [
      "Tools / Infrastructure"
    ],
    "description": "Internet Identity is a privacy-enhancing authentication framework for applications on the Internet Computer. It provides users with a easy-to-use and secure anonymizing login to Web3 services running on ICP without being tracked across dapps.",
    "github": "https://github.com/dfinity/internet-identity",
    "usesInternetIdentity": true,
    "stats": "1,000,000+ users",
    "logo": "/img/showcase/internetidentity_logo.webp",
    "screenshots": [
      "/img/showcase/internetidentity_screenshot_0.gif"
    ]
  },
  {
    "id": "Arth",
    "name": "Arth",
    "oneLiner": "Arth ckBTC wallet and swap btc<>ckBtc",
    "tags": [
      "DeFi",
      "Wallet",
      "Bitcoin"
    ],
    "description": "Introducing Arth - the mobile payments app that combines the power of Bitcoin with the convenience of mobile payments. With ckBTC, you can easily swap ckBTC from Bitcoin, view balances, and seamlessly make payments using QR codes. more features coming soon",
    "usesInternetIdentity": true,
    "website": "https://play.google.com/store/apps/details?id=com.foo.arth&pli=1",
    "github": "https://github.com/s1dc0des/arth_app",
    "display": "Normal",
    "logo": "/img/showcase/arth_logo.png",
    "screenshots": [
      "/img/showcase/arth_ss.webp"
    ],
    "submittableId": "36143434"
  },
  {
    "name": "Signals",
    "description": "Signals is a location based chat app for making connections, creating communities, and discovering events. ",
    "website": "https://signalsicp.com/",
    "logo": "/img/showcase/signals_logo.webp",
    "screenshots": [
      "/img/showcase/signals_screenshot.webp"
    ],
    "display": "Normal",
    "id": "signals",
    "oneLiner": "A location based app for empowering local communities",
    "stats": "5,000+ users",
    "tags": [
      "SocialFi"
    ],
    "usesInternetIdentity": true,
    "twitter": "https://twitter.com/signalsicp",
    "submittableId": "35639473"
  },
  {
    "id": "stakedicp",
    "name": "StakedICP",
    "oneLiner": "Non-custodial liquid staking for ICP",
    "tags": [
      "DeFi"
    ],
    "description": "StakedICP is the liquid-staking protocol revolutionizing staking on the Internet Computer, putting control in investors' hands. ICP is staked in the NNS DAO, and stakers receive rewards just by holding the stICP token. The stICP token is DeFi-compatible, to support protocols building on the Internet Computer, and always fully-backed by ICP staked in the NNS.",
    "usesInternetIdentity": false,
    "website": "https://stakedicp.com",
    "github": "https://github.com/AegirFinance/StakedICP",
    "twitter": "https://twitter.com/StakedICP",
    "display": "Normal",
    "logo": "/img/showcase/stakedicp_logo.webp",
    "screenshots": []
  },
  {
    "id": "canscale",
    "name": "CanScale",
    "description": "Worried about data being persisted or how your data structure will scale across canisters? CanScale can help you focus more on building out your vision, and spend less time thinking about how to scale out your multi-canister architecture on the IC.",
    "tags": [
      "Tools / Infrastructure"
    ],
    "website": "https://www.canscale.dev",
    "twitter": "https://twitter.com/can_scale",
    "logo": "/img/showcase/canscale_logo.webp",
    "submittableId": "34140445"
  },
  {
    "id": "canistergeek",
    "name": "Canistergeek",
    "oneLiner": "IC canister management tool",
    "description": "Top up your canisters, monitor cycles, memory, logs, and get your monthly reports in one place.",
    "tags": [
      "Tools / Infrastructure"
    ],
    "usesInternetIdentity": true,
    "website": "https://canistergeek.app/",
    "github": "https://github.com/usergeek/canistergeek_ic_rust",
    "twitter": "https://twitter.com/theUSERGEEK",
    "discord": "https://discord.gg/CvTpv2TeKs",
    "logo": "/img/showcase/canistergeek_logo.webp",
    "submittableId": "33310242"
  },
  {
    "name": "Mops",
    "description": "On-chain package manager for Motoko. Mops makes it easy to discover, install, and publish Motoko packages.",
    "website": "https://mops.one",
    "logo": "/img/showcase/mops_logo.webp",
    "screenshots": [],
    "video": "",
    "display": "Normal",
    "id": "mops",
    "oneLiner": "On-chain package manager for Motoko",
    "stats": "100,000+ downloads",
    "tags": [
      "Tools / Infrastructure"
    ],
    "usesInternetIdentity": false,
    "github": "https://github.com/ZenVoich/mops",
    "twitter": "https://twitter.com/mops_one",
    "youtube": "",
    "submittableId": ""
  },
  {
    "id": "beamfi",
    "name": "BeamFi",
    "oneLiner": "Real Time Micro Payments solution for creators",
    "website": "https://beamfi.app",
    "tags": [
      "DeFi"
    ],
    "description": "BeamFi is an open source DeFi protocol, bringing Autonomous Stream Payment solution to Internet Computer, allowing users to send or receive a constant stream of ICP or XTC in BeamFi DApp or BeamFi Meeting App in Zoom while a meeting is in progress",
    "usesInternetIdentity": false,
    "logo": "/img/showcase/beamfi_logo.webp",
    "github": "https://github.com/BeamFi/BeamFiProtocol",
    "youtube": "https://youtu.be/85TWP4QHHBg",
    "twitter": "https://twitter.com/BeamFiApp",
    "screenshots": [
      "/img/showcase/beamfi_screenshot_0.webp"
    ],
    "submittableId": "33086681"
  },
  {
    "id": "eimolad",
    "name": "Eimolad",
    "description": "This is an amazing world inhabited by humans, dwarves, orcs, elves, and other fantastic creatures. This is a world of magic and valor. This world is full of mysteries, dangers, and incredible adventures. ",
    "tags": [
      "Games"
    ],
    "website": "https://eimolad.com/",
    "twitter": "https://twitter.com/eimolad",
    "discord": "https://discord.gg/qD3R5nDXDZ",
    "logo": "/img/showcase/eimolad_logo.webp",
    "submittableId": "28118212"
  },
  {
    "id": "mora",
    "name": "MORA",
    "oneLiner": "A Web3 space for writers to express autonomy of thought ",
    "website": "https://mora.app",
    "tags": [
      "SocialFi"
    ],
    "description": "Mora allows users to create a unique Web3 space where they can have independent content data, subscription relationships, financial information, and even complex algorithms. From its inception, a planet will be monitored by Launch Trail to ensure compliance with the protocol and establish trust. The Launch Trail will be controlled by the Mora Dao Canister.",
    "usesInternetIdentity": true,
    "stats": "2,000+ articles",
    "logo": "/img/showcase/mora_logo.png",
    "screenshots": [
      "/img/showcase/mora_banner.jpg"
    ],
    "youtube": "https://www.youtube.com/watch?v=rQIGanE7WxA",
    "twitter": "https://twitter.com/Mora_App"
  },
  {
    "id": "dsocial",
    "name": "DSocial",
    "website": "https://DSocial.app",
    "tags": [
      "SocialFi"
    ],
    "description": "DSocial is a decentralized version of YouTube -- enabling content creators to be fairly rewarded for their work, and engagement. This Web3 media platform is hosted end-to-end on the Internet Computer interoperating with Arweave for decentralized video content.",
    "usesInternetIdentity": true,
    "display": "Normal",
    "logo": "/img/showcase/dsocial_logo.webp",
    "video": "/img/showcase/dsocial_video.mp4",
    "videoContentType": "video/mp4",
    "screenshots": []
  },
  {
    "id": "unfoldvr",
    "name": "UnfoldVR",
    "oneLiner": "Decentralizing asset Creation and Discovery for the Metaverse",
    "website": "https://jmorc-qiaaa-aaaam-aaeda-cai.ic0.app/",
    "tags": [
      "Metaverse",
      "NFT",
      "Tools / Infrastructure"
    ],
    "twitter": "https://twitter.com/unfold_vr",
    "description": "UnfoldVR empowers creators to author 3D NFTs using easy-to-use tools both on the Web and in Virtual Reality.",
    "usesInternetIdentity": true,
    "display": "Normal",
    "logo": "/img/showcase/unfoldvr_logo.webp",
    "video": "/img/showcase/unfoldvr_video.mp4",
    "videoContentType": "video/mp4",
    "screenshots": []
  },
  {
    "id": "kawak",
    "name": "KawaK",
    "description": "A forum for critical thinkers, builders and writers. Earn by providing human-to-human feedback.  ",
    "website": "https://3ysab-rqaaa-aaaan-qaewq-cai.ic0.app/",
    "logo": "/img/showcase/kawak_logo.webp",
    "screenshots": [
      "/img/showcase/kawak_screenshot.webp"
    ],
    "video": "/img/showcase/kawak_video.mp4",
    "videoContentType": "video/mp4",
    "display": "Normal",
    "oneLiner": "Acess real human feedback. Earn while helping others",
    "stats": "100+ Topics ",
    "tags": [
      "Tools / Infrastructure"
    ],
    "usesInternetIdentity": false,
    "github": "https://github.com/kawak-org/Kawak-2.0",
    "twitter": "https://twitter.com/KawaK_ICP",
    "youtube": "",
    "submittableId": "35943161"
  },
  {
    "id": "seers",
    "name": "Seers",
    "website": "https://seers.social/",
    "tags": [
      "SocialFi"
    ],
    "description": "What if there was decentralized Twitter that included prediction markets? Seers is a Web3 social media platform hosted 100% on-chain combining social media features with prediction markets.",
    "usesInternetIdentity": true,
    "stats": "10,000 users + TVL",
    "display": "Normal",
    "logo": "/img/showcase/seers_logo.webp",
    "screenshots": []
  },
  {
    "id": "pokedstudiobots",
    "name": "PokedStudio Bots",
    "website": "https://entrepot.app/marketplace/poked",
    "tags": [
      "NFT"
    ],
    "description": "PokedStudio Bots is a collection of 10,000 unique bots designed by acclaimed digital artist, Jonathan Ball. The Ultimate Master Bot which sold for 3,000 ICP (~$172,140), marks the largest single NFT purchase on the Internet Computer and is one of the largest across all blockchain projects to date. The NFT Bots are all unique and possess differing rarities and attributes that will transfer into a future metaverse gaming experience in beautiful technicolor.",
    "oneLiner": "Record Highest Selling NFT",
    "display": "Large",
    "logo": "/img/showcase/pokedstudiobots_logo.webp",
    "screenshots": [
      "/img/showcase/pokedstudio-bots.webp"
    ]
  },
  {
    "id": "Caniplay",
    "name": "Caniplay",
    "oneLiner": "The world's First NFT Broadcast Station",
    "tags": [
      "NFT",
      "SocialFi"
    ],
    "description": "Introducing CaniPlay (Can I Play), the pioneering, fully on-chain NFT broadcast station. Submit your audio or video content, reach a global audience, and receive recognition and rewards from your listeners. As a listener, enjoy airdrops for actively participating in curating content",
    "usesInternetIdentity": false,
    "website": "https://es7e3-taaaa-aaaan-qakqq-cai.icp0.io",
    "github": "https://github.com/orgs/Canistore",
    "twitter": "https://twitter.com/canistore",
    "display": "Large",
    "logo": "/img/showcase/CaniPlay_logo.png",
    "screenshots": [
      "/img/showcase/CaniPlay_SS.webp"
    ],
    "submittableId": "34838526"
  },
  {
    "id": "nuance",
    "name": "Nuance",
    "website": "https://exwqn-uaaaa-aaaaf-qaeaa-cai.ic0.app/",
    "tags": [
      "SocialFi"
    ],
    "description": "Nuance is a Web3.0 blogging platform that is hosted on-chain end-to-end on the Internet Computer. Developed by Aikin Dapps, the alpha of the world's first blogging platform to be hosted entirely on a blockchain has now launched. Nuance aims to bring NFTs into the world of editorial content ownership.",
    "usesInternetIdentity": true,
    "logo": "/img/showcase/nuance_logo.webp",
    "screenshots": [
      "/img/showcase/nuance_screenshot_0.webp"
    ]
  },
  {
    "id": "rubaru",
    "name": "RuBaRu",
    "oneLiner": "Building On-Chain Regenerative Creator-Consumer Economy",
    "website": "https://rubaru.app/",
    "tags": [
      "SocialFi"
    ],
    "description": "RuBaRu aims to create a vibrant 100% On-Chain DAO-based tokenized economy owned & governed by the community, where creators, influencers, consumers, and brands coexist harmoniously. By doing so, we unlock new opportunities, reshape digital creativity, drive economic growth, and foster a thriving ecosystem of shared prosperity.",
    "logo": "/img/showcase/rubaru_logo.png",
    "display": "Large",
    "usesInternetIdentity": true,
    "youtube": "https://youtu.be/CBumSMJRV08",
    "twitter": "https://twitter.com/RuBaRu_app",
    "screenshots": [
      "/img/showcase/rubaru_dapp_screenshots.png"
    ],
    "video": "/img/showcase/rubaru_video.mp4",
    "videoContentType": "video/mp4",
    "submittableId": "39223821"
  },
  {
    "id": "ntagle",
    "name": "ntagle",
    "oneLiner": "Proof of Physical Ownership Platform",
    "tags": [
      "Tools / Infrastructure",
      "Wallet",
      "Bitcoin"
    ],
    "description": "ntagle connects inexpensive physical NFC tags to canisters, giving IC dapp developers the ability to create transferrable HW wallets, Physical NFTs, etc. Any tag can use any integration, meaning dapps can make web3 phygital experiences available to all ntagle owners with a single deploy.",
    "usesInternetIdentity": false,
    "logo": "/img/showcase/ntagle_icon.webp",
    "github": "https://github.com/InternetComputerOG/ntagle-core",
    "twitter": "https://twitter.com/ntagled",
    "website": "https://github.com/InternetComputerOG/ntagle-core",
    "screenshots": []
  },
  {
    "id": "cosmicrafts",
    "name": "Cosmicrafts",
    "oneLiner": "Blast through the metaverse with Cosmicrafts, where interstellar mayhem meets epic battles for the ultimate cosmic showdown!",
    "website": "https://cosmicrafts.com/",
    "tags": [
      "Games",
      "Metaverse"
    ],
    "twitter": "https://twitter.com/cosmicrafts",
    "description": "Unleash your inner commander and dominate the metaverse in the action-packed universe of Cosmicrafts. Engage in thrilling interstellar battles, strategize with allies, and conquer the cosmos. Are you ready to claim your place among the stars?",
    "usesInternetIdentity": true,
    "stats": "10,000+ users",
    "logo": "/img/showcase/cosmicrafts_logo.webp",
    "video": "/img/showcase/cosmicrafts_video.mp4",
    "videoContentType": "video/mp4",
    "screenshots": [
      "/img/showcase/cosmicrafts_screenshot1.jpg"
    ]
  },
  {
    "id": "kontribute",
    "name": "Kontribute",
    "oneLiner": "Web3 storytelling",
    "website": "https://kontribute.app",
    "tags": [
      "SocialFi",
      "NFT"
    ],
    "twitter": "https://twitter.com/TeamBonsai_ICP",
    "description": "Kontribute is a web3 creators platform that brings story writing and digital art collectibles together. Features include decentralized story storage, likes, tipping, polls, NFT marketplace, and NFT minting.",
    "github": "https://github.com/teambonsai/bonsai_dapp",
    "usesInternetIdentity": true,
    "stats": "1,000+ users",
    "display": "Normal",
    "logo": "/img/showcase/kontribute_logo.webp",
    "screenshots": [
      "/img/showcase/kontribute_screenshot_0.webp"
    ]
  },
  {
    "id": "dstar",
    "name": "Dstar",
    "website": "https://yunqk-aqaaa-aaaai-qawva-cai.ic0.app/",
    "tags": [
      "NFT"
    ],
    "description": "Dstar is an Internet Identity (II) trading marketplace. Since each II is unique, the ICP blockchain treats them as NFTs. Users can trade, purchase, or sell their anonymous blockchain-based authentication accounts on this community-built marketplace. Integrated with Plug wallet, users can search for and purchase any coveted Internet Identity numbers which may be up for auction.",
    "oneLiner": "Internet Identity Marketplace",
    "display": "Normal",
    "logo": "/img/showcase/dstar_logo.webp",
    "screenshots": [
      "/img/showcase/dstar_screenshot_0.webp"
    ]
  },
  {
    "id": "sudograph",
    "name": "Sudograph",
    "website": "https://i67uk-hiaaa-aaaae-qaaka-cai.raw.ic0.app/",
    "tags": [
      "Tools / Infrastructure"
    ],
    "description": "Sudograph is a GraphQL database for the Internet Computer. Its goal is to become the simplest way to develop applications for the IC by providing flexibility and out-of-the-box data management.",
    "github": "https://github.com/sudograph/sudograph",
    "logo": "/img/showcase/sudograph_logo.webp",
    "screenshots": [
      "/img/showcase/sudograph_screenshot_0.webp"
    ]
  },
  {
    "id": "dwitter",
    "name": "Dwitter",
    "oneLiner": "AI-powered social network",
    "website": "https://dwitter.me",
    "tags": [
      "SocialFi"
    ],
    "description": "Explore Dwitter! Decentralized social network like Twitter, integrated with OpenAI bots. View a shared global feed featuring user-chatbot interactions from around the world.",
    "usesInternetIdentity": false,
    "logo": "/img/showcase/dwitter_logo.png",
    "github": "https://github.com/azhuravel/Dwitter-Dfinity",
    "twitter": "https://twitter.com/DwitterWeb3",
    "screenshots": [],
    "submittableId": 21958145
  },
  {
    "id": "icdrive",
    "name": "IC Drive",
    "website": "https://rglue-kyaaa-aaaah-qakca-cai.ic0.app/",
    "tags": [
      "Tools / Infrastructure"
    ],
    "description": "A decentralized private file storage dapp built on the Internet Computer. Store and securely share any type from anywhere in the world with this decentralized version of Box, or Google Drive. ",
    "usesInternetIdentity": true,
    "logo": "/img/showcase/icdrive_logo.webp",
    "screenshots": [
      "/img/showcase/icdrive_screenshot_0.webp",
      "/img/showcase/icdrive_screenshot_1.webp"
    ]
  },
  {
    "id": "motokoplayground",
    "name": "Motoko Playground",
    "oneLiner": "Free IDE to Learn Motoko",
    "website": "https://m7sm4-2iaaa-aaaab-qabra-cai.raw.ic0.app/",
    "tags": [
      "Tools / Infrastructure"
    ],
    "description": "The Motoko Playground is an IDE for developers to learn Motoko - the native language for the Internet Computer blockchain. Deploy canister smart contracts for free, directly within a browser, without needing to download an SDK or set up a wallet.",
    "github": "https://github.com/dfinity/motoko-playground",
    "usesInternetIdentity": false,
    "display": "Normal",
    "logo": "/img/showcase/motokoplayground_logo.webp",
    "video": "/img/showcase/motokoplayground_video.mp4",
    "videoContentType": "video/mp4",
    "screenshots": []
  },
  {
    "id": "contentfly",
    "name": "Content Fly",
    "website": "https://contentfly.app/",
    "tags": [
      "SocialFi"
    ],
    "description": "Content Fly is a Web3 Job Management Tool & Marketplace. It allows content buyers & creators to work together with the security of an escrow payment and DAO based dispute resolution. IP is protected and transferred as an NFT.",
    "usesInternetIdentity": true,
    "display": "Normal",
    "logo": "/img/showcase/contentfly_logo.webp",
    "screenshots": [
      "/img/showcase/contentfly_screenshot_0.webp"
    ]
  },
  {
    "id": "scinet",
    "name": "SCINET",
    "description": "SCINET is a decentralized life sciences (“DeSci”) research and investment platform that revolutionizes the way people do and support science. Powered by blockchain technologies, SCINET allows retail and institutional investors to invest directly in life sciences research and technology with security and authenticity.",
    "tags": [
      "SocialFi",
      "Tools / Infrastructure"
    ],
    "usesInternetIdentity": false,
    "website": "https://www.scinet.one/",
    "twitter": "https://twitter.com/scinet_inc",
    "discord": "https://discord.com/invite/5uH6vpJjeB",
    "logo": "/img/showcase/scinet_logo.webp",
    "submittableId": "33285268"
  },
  {
    "id": "crowdgovorg",
    "name": "CrowdGov.org",
    "oneLiner": "The simplified, one-stop shop for IC Governance.",
    "website": "https://crowdgov.org",
    "tags": [
      "Tools / Infrastructure"
    ],
    "description": "The crowdgov.org website is dedicated to simplified governance for the internet computer. You will find information about how to participate in governance and how to maximize voting rewards. A variety of research tools are provided to help you learn more about NNS ecosystem participants and the current state of decentralization.",
    "usesInternetIdentity": true,
    "display": "Normal",
    "logo": "/img/showcase/crowdgovorg_logo.webp",
    "screenshots": [
      "/img/showcase/crowdgovorg_screenshot_0.webp"
    ]
  },
  {
    "id": "faefolk",
    "name": "FaeFolk",
    "description": "FaeFolk is a multiplayer, slice of life, NFT role-playing game where you use your NFTs to craft tools, and equipment, and train your skills",
    "tags": [
      "Games",
      "NFT"
    ],
    "website": "https://medium.com/faefolk",
    "github": "https://github.com/ICCards/faefolk",
    "twitter": "https://twitter.com/_faefolk",
    "discord": "https://discord.gg/Fe5qYRZrGp",
    "logo": "/img/showcase/faefolk_logo.webp",
    "submittableId": "32841408"
  },
  {
    "id": "factland",
    "name": "Factland DAO",
    "oneLiner": "A Web3 community building decentralized trust in the age of misinformation",
    "website": "https://factland.org",
    "tags": [
      "Tools / Infrastructure"
    ],
    "description": "Factland is a Web3 DAO with a mission to slow the spread of misinformation online. Factland makes it easy for anyone to flag untrustworthy claims and have them promptly adjudicated by a decentralized community of fact-checkers rewarded in crypto.",
    "usesInternetIdentity": true,
    "stats": "50+ claims adjudicated",
    "logo": "/img/showcase/factland_logo.png",
    "github": "https://github.com/Factland",
    "youtube": "https://www.youtube.com/channel/UCriPbgLAQ6x5C2Hugfho37Q",
    "twitter": "https://twitter.com/factlanddao",
    "screenshots": [],
    "video": "/img/showcase/factland_video.mp4",
    "videoContentType": "video/mp4",
    "submittableId": 32780428
  },
  {
    "id": "sagatarot",
    "name": "Saga Tarot",
    "website": "https://5nl7c-zqaaa-aaaah-qaa7a-cai.raw.ic0.app/",
    "tags": [
      "Games"
    ],
    "description": "Have your fortune told on the Internet Computer. Saga Tarot gives you a tarot reading in one click. The user-friendly dapp is built completely on the Internet Computer, accessible from any browser. What will the future hold for you?",
    "usesInternetIdentity": true,
    "display": "Normal",
    "logo": "/img/showcase/sagatarot_logo.webp",
    "video": "/img/showcase/sagatarot_video.mp4",
    "videoContentType": "video/mp4",
    "screenshots": []
  },
  {
    "id": "ember-cli-dfinity",
    "name": "ember-cli-dfinity",
    "description": "An add-on for using the Internet Computer in your EmberJS app.",
    "website": "https://vkx2r-zaaaa-aaaap-aa55a-cai.icp0.io/",
    "tags": [
      "Tools / Infrastructure"
    ],
    "usesInternetIdentity": false,
    "logo": "/img/showcase/ember-cli-dfinity.png",
    "github": "https://github.com/onehilltech/ember-cli-dfinity"
  },
  {
    "id": "kybra",
    "name": "Kybra",
    "oneLiner": "Python CDK for the Internet Computer",
    "website": "https://github.com/demergent-labs/kybra",
    "tags": [
      "Tools / Infrastructure"
    ],
    "description": "Kybra is a Python Canister Development Kit (CDK) for the Internet Computer. In other words, it's a Python runtime for building applications on the IC.",
    "usesInternetIdentity": false,
    "logo": "/img/showcase/kybra_logo.svg",
    "screenshots": [
      "/img/showcase/kybra_screenshot_0.jpg"
    ]
  },
  {
    "id": "icpipeline",
    "name": "ICPipeline",
    "website": "https://www.icpipeline.com",
    "tags": [
      "Tools / Infrastructure"
    ],
    "description": "ICPipeline is your self-contained, n-tiered development and testing platform, designed and built specifically for the Internet Computer ecosystem. On-demand dev tooling for the next generation of IC/Web3 applications.\n",
    "github": "https://github.com/icpipeline-framework",
    "usesInternetIdentity": false,
    "display": "Normal",
    "logo": "/img/showcase/icpipeline_logo.webp",
    "screenshots": [
      "/img/showcase/icpipeline_screenshot_0.webp"
    ]
  },
  {
    "id": "icme",
    "name": "ICME",
    "website": "https://sygsn-caaaa-aaaaf-qaahq-cai.raw.ic0.app/",
    "tags": [
      "Tools / Infrastructure"
    ],
    "description": "ICME is a no-code tool that makes it easy for anyone to build and deploy beautiful websites on the Internet Computer. Launch your blog or business's website on the Internet Computer today.",
    "usesInternetIdentity": true,
    "logo": "/img/showcase/icme_logo.webp",
    "screenshots": [
      "/img/showcase/icme_screenshot_0.webp",
      "/img/showcase/icme_screenshot_1.webp"
    ]
  },
  {
    "id": "iknows",
    "name": "iKnows",
    "oneLiner": "Explore unlimited knowledge, with Q&A interaction between you and me!",
    "website": "https://ffxwx-3yaaa-aaaah-qajua-cai.ic0.app",
    "tags": [
      "SocialFi"
    ],
    "description": "iKnows is a decentralized application platform built on the Internet Computer (IC), based on the IC network, with knowledge as the core, and through a social approach.",
    "usesInternetIdentity": true,
    "logo": "/img/showcase/iknows_logo.png",
    "github": "https://github.com/iKnowsDAO/rights-dao",
    "twitter": "https://twitter.com/iKnowsDAO",
    "submittableId": "32909645"
  },
  {
    "id": "metamob",
    "name": "Metamob",
    "oneLiner": "Together we can change the world! One campaign at time.",
    "description": "A decentralized web3 app, running 100% on-chain on the Internet Computer, that lets any user start mobilizations by creating campaigns of four different kinds: donations, votes, signatures, and fundraising.",
    "tags": [
      "SocialFi"
    ],
    "website": "https://site.metamob.app/",
    "github": "https://github.com/av1ctor/metamob",
    "twitter": "https://twitter.com/metamob_app",
    "discord": "https://discord.com/invite/8zhj7umRpD",
    "logo": "/img/showcase/metamob_logo.webp",
    "screenshots": [
      "/img/showcase/metamob_screenshot_0.webp"
    ],
    "submittableId": 32331652
  },
  {
    "id": "sandbless",
    "name": "Sand Bless",
    "oneLiner": "Sandblasting and serigraphy artworks",
    "website": "https://qob3k-7yaaa-aaaao-aahdq-cai.ic0.app/",
    "tags": [
      "Tools / Infrastructure"
    ],
    "description": "Sandblasting and glass serigraphy. Artistic and craftsmen artworks signed with unique verifiable mark numbers and linked imprints using Internet Computer Canisters technology.",
    "github": "https://github.com/branciard/SandBlessCanisters",
    "usesInternetIdentity": false,
    "logo": "/img/showcase/sandbless_logo.webp",
    "screenshots": [
      "/img/showcase/sandbless_screenshot_0.webp"
    ]
  },
  {
    "id": "icpexplorer",
    "name": "ICP Explorer",
    "website": "https://www.icpexplorer.org/#/datacenters",
    "tags": [
      "Tools / Infrastructure"
    ],
    "description": "ICP Explorer, a project started in 2018, is an open-source, community-built dashboard and explorer for the Internet Computer, providing live information and statistics about the network, governance, and the ICP utility token, including account and transaction information.",
    "logo": "/img/showcase/icpexplorer_logo.webp",
    "video": "/img/showcase/icpexplorer_video.mp4",
    "videoContentType": "video/mp4",
    "screenshots": [
      "/img/showcase/icpexplorer_screenshot_0.webp"
    ]
  },
  {
    "id": "bitshop",
    "name": "Bitshop",
    "oneLiner": "Internet Computer blockchain as a Bitcoin e-shop",
    "website": "https://ughim-6qaaa-aaaah-qc7qa-cai.ic0.app/",
    "tags": [
      "Tools / Infrastructure",
      "Bitcoin"
    ],
    "description": "A proof of concept project that demonstrates capabilities of the Internet Computer blockchain to serve as a Bitcoin e-shop.",
    "usesInternetIdentity": false,
    "logo": "/img/showcase/bitshop_logo.webp",
    "screenshots": [
      "/img/showcase/bitshop.webp"
    ],
    "github": "https://github.com/lukasvozda/bitshop",
    "twitter": "https://twitter.com/bitshopicp"
  },
  {
    "id": "missionispossible",
    "name": "Mission Is Possible",
    "website": "https://to3ja-iyaaa-aaaai-qapsq-cai.raw.ic0.app/",
    "tags": [
      "Games"
    ],
    "description": "Mission is Possible - 3rd place winner of the DSCVR Hackathon Season 2 - is a PVP third-person shooter hosted on the Internet Computer blockchain. The John Wick-inspired game is built using the Unity 3D Game Engine and hosted on the IC enabling decentralized login with Internet Identity. ",
    "usesInternetIdentity": true,
    "oneLiner": "3rd Place DSCVR Hackathon",
    "display": "Normal",
    "logo": "/img/showcase/missionispossible_logo.webp",
    "screenshots": [
      "/img/showcase/missionispossible_screenshot_0.webp"
    ]
  },
  {
    "id": "canlista",
    "name": "Canlista",
    "oneLiner": "Internet Computer Canister Registry",
    "website": "https://k7gat-daaaa-aaaae-qaahq-cai.ic0.app/",
    "tags": [
      "Tools / Infrastructure"
    ],
    "description": "The Internet Computer community canister registry. Find, publish, and extend applications and services built on the Internet Computer. Log in with Internet Identity. ",
    "usesInternetIdentity": true,
    "logo": "/img/showcase/canlista_logo.webp",
    "screenshots": [
      "/img/showcase/canlista_screenshot_0.webp"
    ]
  },
  {
    "id": "nnscat",
    "name": "NNSCat",
    "website": "https://iz6s6-kqaaa-aaaae-qaakq-cai.ic0.app/",
    "tags": [
      "Tools / Infrastructure"
    ],
    "description": "An intuitive email-style inbox for NNS proposals",
    "logo": "/img/showcase/nnscat_logo.png",
    "screenshots": [
      "/img/showcase/nnscat_screenshot_0.jpg"
    ]
  },
  {
    "id": "aedile",
    "name": "aedile",
    "website": "https://aedile.io",
    "twitter": "https://twitter.com/aedile_ic",
    "tags": [
      "Tools / Infrastructure"
    ],
    "description": "Build and fund, 100% on chain aedile is the first open and decentralized service offering individuals, teams, and communities, an alternative to their favorite management tools.",
    "usesInternetIdentity": true,
    "logo": "/img/showcase/aedile_logo.webp",
    "screenshots": [
      "/img/showcase/aedile_screenshot_0.webp"
    ]
  },
  {
    "id": "icdevs.org",
    "name": "ICDevs.org ",
    "description": "ICDevs.org seeks to provide the general public with community organization, educational resources, funding, and scientific discovery",
    "tags": [
      "Tools / Infrastructure"
    ],
    "website": "https://icdevs.org",
    "github": "https://github.com/icdevs/Icdevs_fleeksite",
    "logo": "/img/showcase/icdevs.org_logo.webp",
    "submittableId": "33212854"
  },
  {
    "id": "uniswapfrontendontheic",
    "name": "Uniswap Frontend on ICP",
    "website": "https://yrog5-xqaaa-aaaap-qa5za-cai.ic0.app/#/swap",
    "github": "https://github.com/domwoe/uniswap_ui_on_ic",
    "tags": [
      "DeFi",
      "Ethereum"
    ],
    "description": "Uniswap's frontend hosted on the Internet Computer with canister-based wallet integration. Thanks to the Internet Computer, traditional DeFi solutions can now be completely decentralized, having their frontend hosted on ICP. There is no longer a need to include centralized cloud providers in a decentralized application.",
    "usesInternetIdentity": true,
    "oneLiner": "Front-End On-Chain",
    "display": "Normal",
    "logo": "/img/showcase/uniswapfrontendontheic_logo.webp",
    "video": "/img/showcase/uniswapfrontendontheic_video.mp4",
    "videoContentType": "video/mp4",
    "screenshots": []
  },
  {
    "id": "difibase",
    "name": "Difibase",
    "oneLiner": "Difibase - NoSQL database management system on the Internet Computer",
    "website": "https://7wwjw-5iaaa-aaaan-qbguq-cai.ic0.app/",
    "tags": [
      "Tools / Infrastructure"
    ],
    "description": "Difibase is a database provider (NoSQL). You can use the system's database or integrate your own!",
    "usesInternetIdentity": false,
    "display": "Normal",
    "logo": "/img/showcase/difibase_logo.webp",
    "screenshots": [
      "/img/showcase/difibase_screenshot_0.webp"
    ]
  },
  {
    "id": "nftanvil",
    "name": "NFTAnvil",
    "website": "https://nftanvil.com",
    "tags": [
      "NFT",
      "Games"
    ],
    "description": "NFTAnvil is a wallet, mint & marketplace in the Anvil ecosystem. It's built from scratch and has an alternative & genuine approach to NFTs. It uses Anvil's auto-scaling multi-canister token architecture.",
    "github": "https://github.com/infu/nftanvil",
    "usesInternetIdentity": true,
    "display": "Normal",
    "logo": "/img/showcase/nftanvil_logo.webp",
    "screenshots": [
      "/img/showcase/nftanvil_screenshot_0.webp"
    ]
  },
  {
    "id": "aviatelabs",
    "name": "Aviate Labs",
    "description": "Stop worrying about system failures and slow performance. Our data center standby team is here to keep your nodes running at top speed, with round-the-clock monitoring and troubleshooting. Currently managing 70 nodes in 3 datacenters.",
    "tags": [
      "Tools / Infrastructure"
    ],
    "website": "https://www.aviatelabs.co/",
    "github": "https://github.com/aviate-labs?q=&type=all&language=go&sort=stargazers",
    "logo": "/img/showcase/aviatelabs_logo.webp",
    "submittableId": "25140378"
  },
  {
    "id": "goagent",
    "name": "Go Agent ",
    "website": "https://github.com/aviate-labs/agent-go",
    "tags": [
      "Tools / Infrastructure"
    ],
    "description": "Go Agent provides the toolbox needed to interact with the Internet Computer from Go. It is a collection of packages that can be used to build applications that interact with canister smart contracts.",
    "github": "https://github.com/aviate-labs/agent-go",
    "usesInternetIdentity": false,
    "logo": "/img/showcase/goagent_logo.png",
    "screenshots": []
  },
  {
    "id": "javaagent",
    "name": "Java Agent ",
    "website": "https://github.com/ic4j/ic4j-agent",
    "tags": [
      "Tools / Infrastructure"
    ],
    "description": "Java Agent for the Internet Computer is an open source library. This developer tool enables Java applications to connect remotely to any canister smart contract on the Internet Computer and execute query and update calls.",
    "github": "https://github.com/ic4j/ic4j-agent",
    "usesInternetIdentity": false,
    "logo": "/img/showcase/javaagent_logo.webp",
    "screenshots": [
      "/img/showcase/javaagent_screenshot_0.webp"
    ]
  },
  {
    "id": "icevent",
    "name": "ICEvent",
    "description": "Decentralized Calendar Solution (ticket, appointment, itinerary, schedule)",
    "website": "https://icevent.app/",
    "tags": [
      "Tools / Infrastructure"
    ],
    "usesInternetIdentity": true,
    "stats": "3,000+",
    "logo": "/img/showcase/icevent_logo_112x112.png",
    "screenshots": [
      "/img/showcase/icevent_screenshot.PNG"
    ],
    "twitter": "https://twitter.com/vansdaynet",
    "submittableId": "22168376"
  },
  {
    "id": "motoko-academy",
    "name": "Motoko Academy",
    "description": "An app that helps you learn about the Internet Computer and Motoko. It covers everything from the basics to the most obscure, advanced topics",
    "website": "https://motoko.academy/",
    "tags": [
      "Tools / Infrastructure"
    ],
    "usesInternetIdentity": false,
    "logo": "/img/showcase/motoko-academy.webp",
    "twitter": "https://twitter.com/MotokoAcademy"
  },
  {
    "id": "bink",
    "name": "Bink",
    "oneLiner": "Superior alternative to Linktree",
    "website": "https://b.ink",
    "tags": [
      "SocialFi"
    ],
    "description": "Connect, engage and inspire your audience while owning your data and your identity.",
    "usesInternetIdentity": true,
    "logo": "/img/showcase/bink_logo.webp"
  },
  {
    "id": "pythonagent",
    "name": "Python Agent",
    "website": "https://github.com/rocklabs-io/ic-py",
    "tags": [
      "Tools / Infrastructure"
    ],
    "description": "This Python Agent built for the Internet Computer opens the door for Python developers to more easily become Web3 builders. Featuring basic modules to interact with canisters on the Internet Computer, this Agent, still under development, was a prize winner at the Warpspeed Internet Computer ecosystem hackathon in China.",
    "github": "https://github.com/rocklabs-io/ic-py",
    "display": "Normal",
    "logo": "/img/showcase/pythonagent_logo.webp",
    "screenshots": [
      "/img/showcase/pythonagent_screenshot_0.webp"
    ]
  },
  {
    "id": "icpulse",
    "name": "ICPulse",
    "oneLiner": "Visual metrics for IC's software activity data",
    "website": "https://icpulse.io/",
    "tags": [
      "Tools / Infrastructure"
    ],
    "description": " ICPulse increases the transparency on ICP’s developer ecosystem by aggregating the activity data from GitHub and displaying visual metrics in an effective dashboard.",
    "usesInternetIdentity": false,
    "logo": "/img/showcase/icpulse_logo.svg",
    "github": "https://github.com/CrossChainLabs-ICP",
    "twitter": "https://twitter.com/CrossChain_Labs/status/1626495037734285312?s=20",
    "screenshots": [
      "static/img/showcase/ICPulse_screenshot.jpg"
    ],
    "submittableId": "32418389"
  },
  {
    "id": "sly",
    "name": "SLY",
    "oneLiner": "Seamless CLI for the Internet Computer",
    "website": "https://sly.ooo/",
    "tags": [
      "Tools / Infrastructure"
    ],
    "twitter": "https://twitter.com/psychedelicDAO",
    "description": "SLY, developed by PsychedelicDAO, is a seamless Command Line Interface (CLI) for the Internet Computer. SLY is an open-source, and collaborative CLI - providing abstractions, templates, and tools to kick-start and speed up Internet Computer development.",
    "github": "https://github.com/psychedelic/sly",
    "display": "Normal",
    "logo": "/img/showcase/sly_logo.svg",
    "screenshots": [
      "/img/showcase/sly_screenshot_0.webp"
    ]
  },
  {
    "id": "obsidian-tears",
    "name": "Obsidian Tears",
    "oneLiner": "Obsidian Tears is a 2D RPG similar to old-time classics, complete with NFT and blockchain integration on the Internet Computer.",
    "website": "https://obsidiantears.xyz/",
    "tags": [
      "Games",
      "NFT",
      "Metaverse"
    ],
    "description": "Obsidian Tears is a 2D adventure featuring original art, story, music, and over 50 collectible NFT artifacts. Our mission is to make a great story after our favorite old-time classics, and to empower others to do the same.",
    "logo": "/img/showcase/obsidian-tears-logo.webp",
    "display": "Large",
    "usesInternetIdentity": false,
    "github": "https://github.com/obsidian-tears",
    "youtube": "https://youtu.be/PqlVY9Qy74M",
    "twitter": "https://twitter.com/obsidian__tears",
    "screenshots": [
      "/img/showcase/obsidian-tears-screenshot0.webp"
    ],
    "video": "/img/showcase/obsidian-tears-trailer.mp4",
    "videoContentType": "video/mp4",
    "submittableId": "25983021"
  },
  {
    "id": "polycrypt",
    "name": "PolyCrypt",
    "description": "We develop cryptographic decentralized off-chain solutions which tackle scalability challenges enabling mass adoption of blockchains.",
    "tags": [
      "Tools / Infrastructure"
    ],
    "website": "https://perun.network",
    "github": "https://github.com/perun-network/perun-icp-canister",
    "twitter": "https://twitter.com/PolyCrypt_",
    "logo": "/img/showcase/polycrypt_logo.webp",
    "submittableId": "23715256"
  },
  {
    "id": "codebase",
    "name": "CODEBASE",
    "description": "Decentralized Git hosting and software collaboration, powered by permissionless protocols.",
    "tags": [
      "Tools / Infrastructure"
    ],
    "website": "https://codebase.org/",
    "github": "https://github.com/paulyoung/icfs",
    "twitter": "https://twitter.com/CodebaseLabs",
    "logo": "/img/showcase/codebase_logo.webp"
  },
  {
    "id": "usergeek",
    "name": "Usergeek",
    "oneLiner": "Product analytics for IC dapps",
    "description": "See your product main metrics, such as DAU, WAU, MAU, new users, retention, and usage frequency.",
    "tags": [
      "Tools / Infrastructure"
    ],
    "usesInternetIdentity": true,
    "website": "https://usergeek.app/",
    "github": "https://github.com/usergeek/usergeek-ic-js",
    "twitter": "https://twitter.com/theUSERGEEK",
    "discord": "https://discord.gg/CvTpv2TeKs",
    "logo": "/img/showcase/usergeek_logo.webp"
  },
  {
    "id": "glue",
    "name": "glue",
    "oneLiner": "collab.land on the Internet Computer",
    "website": "https://r53d5-wyaaa-aaaae-qacxa-cai.ic0.app/",
    "tags": [
      "Tools / Infrastructure"
    ],
    "description": "NFT holder verification on Ethereum is commonplace, but was missing on the Internet Computer until now — glue is an easy-to-use solution for community leaders and members to perform NFT holder verification.",
    "usesInternetIdentity": false,
    "stats": "3,000+ users",
    "logo": "/img/showcase/glue_logo.png",
    "github": "https://github.com/glue-org",
    "twitter": "https://twitter.com/glue_org"
  },
  {
    "id": "configeek",
    "name": "Configeek",
    "oneLiner": "Remote configuration tool",
    "description": "Change the appearance and behaviour of your product in real-time.",
    "tags": [
      "Tools / Infrastructure"
    ],
    "usesInternetIdentity": true,
    "website": "https://configeek.app/",
    "github": "https://github.com/usergeek/configeek-ic-js",
    "twitter": "https://twitter.com/theUSERGEEK",
    "discord": "https://discord.gg/CvTpv2TeKs",
    "logo": "/img/showcase/configeek_logo.webp"
  },
  {
    "id": "ics",
    "name": "ICS",
    "website": "https://internetcomputerservices.com/",
    "tags": [
      "Tools / Infrastructure"
    ],
    "description": "Build scalable DApps on internet computer with ease. Build, manage, and ship dapps with just a few clicks",
    "usesInternetIdentity": false,
    "display": "Normal",
    "logo": "/img/showcase/ics_logo.webp",
    "screenshots": [
      "/img/showcase/ics_screenshot_0.webp"
    ]
  },
  {
    "id": "thewall",
    "name": "The Wall",
    "website": "https://rivyl-6aaaa-aaaaf-qaapq-cai.raw.ic0.app/",
    "tags": [
      "Tools / Infrastructure"
    ],
    "description": "The Wall is a dapp built on the Internet Computer blockchain, which blends Ethereum's MetaMask authentication with the Internet Computer's native Internet Identity blockchain authentication system. This first example of ETH x ICP allows users to leave any message on the wall for all eternity.",
    "github": "https://github.com/kristoferlund/ic-wall",
    "logo": "/img/showcase/thewall_logo.webp",
    "screenshots": [
      "/img/showcase/thewall_screenshot_0.webp"
    ]
  },
  {
    "id": "canister-store",
    "name": "Canister Store",
    "oneLiner": "Empowering Users to Easily Deploy Canisters on the Internet Computer",
    "tags": [
      "Tools / Infrastructure",
      "NFT",
      "Wallet"
    ],
    "description": "Canister Store is a groundbreaking platform that empowers developers/users in the Internet Computer ecosystem and beyond. With its innovative self-deploy feature, users can effortlessly access and deploy canisters, including pre-built images such as Tokens, NFTs, dapps, and various other tools.",
    "usesInternetIdentity": true,
    "website": "https://canister.app",
    "github": "https://github.com/canister-app",
    "youtube": "https://youtu.be/pFgVswCqzdk",
    "twitter": "https://twitter.com/canister_app",
    "display": "Large",
    "logo": "/img/showcase/canister-store_logo.png",
    "screenshots": [
      "/img/showcase/canister-store_screenshot_0.png"
    ],
    "video": "/img/showcase/canister-store_video.mp4",
    "videoContentType": "video/mp4",
    "submittableId": "35750450"
  },
  {
    "name": "cyql.io",
    "description": "cyql.io is a curated list of decentralized applications and projects built on the Internet Computer. The main goal of the project is to be a common place to explore projects, along with providing information about the NFT collections and upcoming events. ",
    "website": "https://cyql.io/",
    "logo": "/img/showcase/cyqlio_logo.svg",
    "screenshots": [
      "/img/showcase/cyqlio_screenshot.webp"
    ],
    "video": "",
    "display": "Normal",
    "id": "cyqlio",
    "oneLiner": "Curated Internet Computer projects gallery.",
    "stats": "5,000+ users",
    "tags": [
      "Tools / Infrastructure"
    ],
    "usesInternetIdentity": true,
    "github": "https://github.com/tomkoom/cyql.io",
    "twitter": "https://twitter.com/cyqlio",
    "youtube": "",
    "submittableId": "34615263"
  },
  {
    "id": "dank",
    "name": "Dank",
    "oneLiner": "Decentralized Cycles Bank",
    "website": "https://dank.ooo/",
    "tags": [
      "Tools / Infrastructure"
    ],
    "twitter": "https://twitter.com/psychedelicDAO",
    "description": "Dank is the first Decentralized Bank built on the Internet Computer, developed by Fleek. Through a collection of Open Internet Services for users and developers, Dank makes cycles management seamless.",
    "logo": "/img/showcase/dank_logo.webp",
    "screenshots": [
      "/img/showcase/dank_screenshot_0.webp"
    ]
  },
  {
    "id": "icmojiorigins",
    "name": "ICmoji Origins",
    "oneLiner": "NFT Based Multiplayer Game On-Chain",
    "website": "https://icmojis.com/",
    "tags": [
      "Games",
      "NFT"
    ],
    "description": "ICmoji Origins is an NFT-based multiplayer game built end-to-end on-chain on the Internet Computer. The winner of the DSCVR Hackathon Season 2 features one of the first NFTs on the Internet Computer, ICMojis.",
    "usesInternetIdentity": false,
    "display": "Normal",
    "logo": "/img/showcase/icmojiorigins_logo.webp",
    "video": "/img/showcase/icmojiorigins_video.mp4",
    "videoContentType": "video/mp4",
    "screenshots": []
  },
  {
    "id": "dbox",
    "name": "Dbox",
    "description": "The decentralized inbox built on Internet Computer",
    "tags": [
      "Tools / Infrastructure"
    ],
    "usesInternetIdentity": true,
    "website": "https://dbox.foundation/",
    "twitter": "https://twitter.com/DBOXFoundation?s=20&t=AlMLUWAfM1UU2f_mRzwqCg",
    "discord": "https://discord.gg/rEN6ygpCxK",
    "logo": "/img/showcase/dbox_logo.webp",
    "submittableId": "22737412"
  },
  {
    "id": "icnaming",
    "name": "ICNaming",
    "website": "https://app-testnet.icnaming.com/",
    "tags": [
      "Tools / Infrastructure"
    ],
    "description": "ICNaming is a testnet that is enabling the Internet Computer ecosystem to register domain names on the Internet Computer Name Service. Similar to the Ethereum Name Servce (ENS), ICNaming aims to offer a decentralized name service for users to pseudonomize their wallet addresses on ICP, as well as domain names, and canister smart contract IDs. ",
    "github": "https://github.com/IC-Naming",
    "usesInternetIdentity": true,
    "display": "Normal",
    "logo": "/img/showcase/icnaming_logo.webp",
    "screenshots": []
  },
  {
    "id": "icadashboard",
    "name": "ICA Dashboard",
    "website": "https://dashboard.internetcomputer.org/",
    "tags": [
      "Tools / Infrastructure"
    ],
    "description": "The Internet Computer Association maintains a public dashboard where anyone can track the latest statistics for the Internet Computer blockchain. Tracking everything from blocks per second, to NNS proposals and their information and voting record, as well the latest state of the network, and transaction data. ",
    "oneLiner": "ICA Official Dashboard",
    "display": "Normal",
    "logo": "/img/showcase/icadashboard_logo.webp",
    "screenshots": []
  },
  {
    "id": "icpcoins",
    "name": "ICP Coins",
    "oneLiner": "DEX stats aggregator",
    "website": "https://icpcoins.com",
    "tags": [
      "Tools / Infrastructure",
      "DeFi"
    ],
    "description": "IC coins by market cap. Aggregates stats from all Internet Computer based DEXes. Price, Volume & liquidity score charts.",
    "usesInternetIdentity": false,
    "stats": "1,000+ users",
    "logo": "/img/showcase/icpcoins_logo.png",
    "github": "https://github.com/vvv-interactive/icpcoins",
    "screenshots": [
      "/img/showcase/icpcoins_screenshot_0.jpg"
    ]
  },
  {
    "id": "internetcomputerorgwebsite",
    "name": "ICP website",
    "oneLiner": "Educational website for the Internet Computer",
    "website": "https://internetcomputer.org",
    "github": "https://github.com/dfinity/portal",
    "tags": [
      "Tools / Infrastructure"
    ],
    "description": "The website you're scrolling now, internetcomputer.org is itself a dapp hosted 100% on the Internet Computer - including images and videos.",
    "display": "Normal",
    "logo": "/img/showcase/internetcomputerorgwebsite_logo.webp",
    "screenshots": [
      "/img/showcase/internetcomputerorgwebsite_screenshot_0.webp"
    ]
  },
  {
    "id": "dgdg",
    "name": "DGDG",
    "oneLiner": "The most comprehensive browsing experience for NFTs. Sort & filter by price and rarity, expose floors, and much more.",
    "website": "https://www.dgastonia.com/nfts/collections/",
    "tags": [
      "NFT",
      "Tools / Infrastructure"
    ],
    "description": "The most comprehensive browsing experience for NFTs. Browse any NFT collection on the Internet Computer, sort & filter by price or rarity, expose floors, and much more.",
    "usesInternetIdentity": false,
    "logo": "/img/showcase/dgdg_logo.webp"
  },
  {
    "id": "jumpymotoko",
    "name": "Jumpy Motoko",
    "website": "https://65t4u-siaaa-aaaal-qbx4q-cai.ic0.app/",
    "tags": [
      "Games"
    ],
    "description": "Unity play to earn game on Internet Computer. Comes with code sample so you can deploy your own Unity play to earn game too.",
    "github": "https://github.com/therealbryanho/IC-Code-Sample-Unity-Play-to-Earn-Game",
    "display": "Normal",
    "logo": "/img/showcase/jumpymotoko_logo.webp",
    "screenshots": [
      "/img/showcase/jumpymotoko_screenshot.webp"
    ]
  },
  {
    "id": "windowsic",
    "name": "Windows IC",
    "website": "https://3ix2y-naaaa-aaaad-qap6a-cai.raw.ic0.app/",
    "tags": [
      "Tools / Infrastructure"
    ],
    "description": "Windows IC is a React Dapp built on the Internet Computer. Mimicking what a chromebook can do, but for a mimic of the Windows Operating System, this decentralized desktop allows anyone to access some of their favorite programs from any browser.",
    "logo": "/img/showcase/windowsic_logo.webp",
    "screenshots": [
      "/img/showcase/windowsic_screenshot_0.webp"
    ]
  },
  {
    "id": "tipjar",
    "name": "Tipjar",
    "website": "https://tipjar.rocks",
    "tags": [
      "Tools / Infrastructure"
    ],
    "description": "A tool to donate cycles to canisters as well as keep them monitored.",
    "github": "https://github.com/ninegua/tipjar",
    "usesInternetIdentity": true,
    "display": "Normal",
    "logo": "/img/showcase/tipjar_logo.webp",
    "screenshots": [
      "/img/showcase/tipjar_screenshot_0.webp"
    ]
  },
  {
    "id": "riseofthemagni",
    "name": "Rise of the Magni",
    "website": "https://riseofthemagni.com/",
    "tags": [
      "Games"
    ],
    "description": "Rise of the Magni, built by Toniq Labs, winner of the DSCVR hackathon for games on the Internet Computer. Buy, earn, and trade collectibles, compete in tactical battles online to earn in-game tokens, and venture through story mode to experience one of the first games built on the Internet Computer.",
    "usesInternetIdentity": true,
    "logo": "/img/showcase/riseofthemagni_logo.webp",
    "screenshots": [
      "/img/showcase/riseofthemagni_screenshot_0.webp"
    ]
  },
  {
    "id": "welcomeintothemetaverse",
    "name": "Welcome Into the Metaverse",
    "website": "https://lc7ip-3iaaa-aaaah-aafva-cai.ic0.app/",
    "tags": [
      "Games"
    ],
    "description": "Prize winner of the DSCVR hackathon for the Internet Computer - this game brings digital community into a unified virtual space. Find anecdotes from founding ecosystem members, and go through a series of quests.",
    "logo": "/img/showcase/welcomeintothemetaverse_logo.webp",
    "screenshots": [
      "/img/showcase/welcomeintothemetaverse_screenshot_0.webp"
    ]
  },
  {
    "id": "lo-fiplayer",
    "name": "Lo-Fi Player",
    "website": "https://hl2zz-gyaaa-aaaad-qas3a-cai.raw.ic0.app/",
    "tags": [
      "Games"
    ],
    "description": "Lo-Fi Player is a dapp hosted on the Internet Computer that lets users listen to relaxing beats delivered by blockchain. The back-end is using machine learning to build and develop the AI produced tunes, and users can interact within the player to change the sound to their liking. ",
    "logo": "/img/showcase/lo-fiplayer_logo.webp",
    "screenshots": [
      "/img/showcase/lo-fiplayer_screenshot_0.webp"
    ]
  },
  {
    "id": "reversi",
    "name": "Reversi",
    "website": "https://ivg37-qiaaa-aaaab-aaaga-cai.ic0.app/#!/play",
    "tags": [
      "Games"
    ],
    "description": "Reversi is one of the first canister smart contracts deployed to the Internet Computer and is a completely decentralized multiplayer game. Play against a friend (or foe) in real-time, from any browser, anywhere in the world. ",
    "github": "https://github.com/ninegua/reversi",
    "logo": "/img/showcase/reversi_logo.webp",
    "screenshots": [
      "/img/showcase/reversi_screenshot_0.webp"
    ]
  },
  {
    "id": "gooble",
    "name": "Goblin Studio",
    "description": "On-Chain Goblin Maker, Goblin Translator & Goblintown Travel Companion.",
    "website": "https://gooble.app/",
    "tags": [
      "SocialFi",
      "NFT"
    ],
    "usesInternetIdentity": false,
    "stats": "4,000+ goblins",
    "logo": "/img/showcase/gooble_logo.webp",
    "screenshots": [
      "/img/showcase/gooble_screenshot.webp"
    ],
    "twitter": "https://twitter.com/vger_ic"
  },
  {
    "id": "football-god",
    "name": "FootballGod",
    "description": "A weekly sweepstake where players predict Premier League scores.",
    "website": "https://43loz-3yaaa-aaaal-qbxrq-cai.ic0.app/",
    "tags": [
      "Games"
    ],
    "usesInternetIdentity": true,
    "logo": "/img/showcase/football-god_logo.webp",
    "screenshots": [
      "/img/showcase/football-god_screenshot.webp"
    ],
    "twitter": "https://twitter.com/beadle1989"
  },
  {
    "id": "EMC-Protocol",
    "name": "EMC Protocol",
    "description": "EMC (EdgeMatrix Computing blockchain) is a Layer-2 protocol on the Internet Computer Protocol (ICP) blockchain. It is an innovative decentralized computing network that is changing the way people use AI applications. EMC's vision is to eliminate the digital divide, eliminate centralized monopolies, and unlock the full potential of AI for everyone. The future of AI will be accessible to everyone, and everyone will be a part of it!",
    "website": "http://edgematrix.pro/",
    "tags": [
      "Tools / Infrastructure"
    ],
    "usesInternetIdentity": false,
    "logo": "/img/showcase/emc_logo.svg",
    "screenshots": [
      "/img/showcase/emc_screenshot.png"
    ],
    "github": "https://github.com/EMCprotocol/emc_java_sdk",
    "twitter": "https://twitter.com/EMCprotocol"
  },
  {
    "id": "PHASMA",
    "name": "PHASMA",
    "website": "https://toniq.io/marketplace/phasma",
    "tags": [
      "Metaverse",
      "NFT"
    ],
    "description": "curated collection of 1,500 unique NFTs on the Internet Computer.",
    "logo": "/img/showcase/phasma_logo.webp",
    "twitter": "https://twitter.com/phasmafuture"
  },
  {
    "id": "oneblock",
    "name": "One Block",
    "description": "Public profile(links, bio, inbox...) for individual/organization",
    "website": "https://oneblock.page/",
    "tags": [
      "Tools / Infrastructure"
    ],
    "usesInternetIdentity": true,
    "logo": "/img/showcase/oneblock.png",
    "screenshots": [],
    "github": "https://github.com/ICEvent/OneBlock"
  },
  {
    "id": "blocklist",
    "name": "Block List",
    "description": "Open fleet market for P2P trading by leveraging open escrow service",
    "website": "https://vfclb-tyaaa-aaaap-aawna-cai.ic0.app/",
    "tags": [
      "Tools / Infrastructure",
      "DeFi",
      "NFT"
    ],
    "usesInternetIdentity": true,
    "logo": "/img/showcase/blocklist.png",
    "github": "https://github.com/ICEvent/Escrow"
  },
  {
    "id": "vibeverse",
    "name": "Vibeverse",
    "oneLiner": "a learning mobile app that teaches ppl how to be creative with ai",
    "website": "https://vibeverse.xyz/",
    "tags": [
      "AI"
    ],
    "description": "Vibeverse is a vibrant digital playground where creators, filmmakers, and artists harness AI tools to craft, share, and celebrate unique content in a decentralized community.",
    "stats": "",
    "logo": "/img/showcase/vibeverse_logo.png",
    "usesInternetIdentity": true,
    "github": "https://github.com/vibeverse-team/vibeverse",
    "youtube": "https://youtu.be/8__wlPEDhWw",
    "twitter": "https://twitter.com/vibeverse_ai",
    "screenshots": [
      "/img/showcase/vibeverse_screenshot_0.jpg",
      "/img/showcase/vibeverse_screenshot_1.jpg"
    ],
    "submittableId": "41394313"
  },
  {
    "name": "DSign",
    "description": "Collaborative Product Design Innovation Hub",
    "website": "https://www.dsign.ooo",
    "logo": "/img/showcase/dsign_logo.webp",
    "screenshots": [
      "/img/showcase/dsign_screenshot.webp"
    ],
    "video": "",
    "display": "Normal",
    "id": "dsign",
    "oneLiner": "Collaborative Product Design Innovation Hub",
    "tags": [
      "Tools / Infrastructure"
    ],
    "usesInternetIdentity": true,
    "github": "https://github.com/cybrowl/dsign-components",
    "twitter": "",
    "youtube": "",
    "submittableId": "34425295"
  },
  {
    "id": "metaforo-icp",
    "name": "Metaforo ICP deployment",
    "oneLiner": "Deploy the frontend of a web3 forum system - metaforo.io on ICP",
    "website": "https://can1.metaforo.io/",
    "tags": [
      "SocialFi"
    ],
    "description": "Metaforo: a Web3 forum prioritizing decentralization, community ownership, and token-gated governance. By shifting the Front-End to IC, we boost reliability, security, and scalability, enabling a seamless user experience without intermediaries.",
    "stats": "1,000+ users",
    "logo": "/img/showcase/metaforo-icp_logo.png",
    "usesInternetIdentity": true,
    "github": "https://github.com/metaforo/metaforo-icp",
    "youtube": "https://www.youtube.com/watch?v=d5zHu3D0SQQ",
    "twitter": "https://twitter.com/realmetaforo",
    "screenshots": [
      "/img/showcase/metaforo-icp_screenshot_1.jpg",
      "/img/showcase/metaforo-icp_screenshot_2.jpg",
      "/img/showcase/metaforo-icp_screenshot_3.jpg"
    ],
    "video": "/img/showcase/metaforo-icp_video.mp4",
    "videoContentType": "video/mp4",
    "submittableId?": "35907100"
  },
  {
    "name": "Rakeoff",
    "description": "Rakeoff is a cryptocurrency staking rewards application built on the ICP blockchain. It offers an ICP wallet with simplified staking, real-time asset tracking, and a no-loss prize pool for staking rewards. Enhance your staking experience with achievement-based ICP bonuses, all within a compact, user-friendly application.",
    "stats": "$100k+ TVL",
    "website": "https://rakeoff.io/",
    "logo": "/img/showcase/rakeoff_logo.webp",
    "screenshots": [
      "/img/showcase/rakeoff_screenshot.webp"
    ],
    "display": "Normal",
    "id": "rakeoff",
    "oneLiner": "Rakeoff is a cryptocurrency staking rewards application built on the ICP blockchain.",
    "tags": [
      "DeFi",
      "Wallet"
    ],
    "usesInternetIdentity": true,
    "github": "https://github.com/rakeoff-labs",
    "twitter": "https://twitter.com/rakeoff_app"
  },
  {
    "id": "tswaanda",
    "name": "Tswaanda",
    "oneLiner": "Bridging farmers to profitable markets, empowering growth through trade and financing",
    "website": "https://tswaanda.com",
    "tags": [
      "DeFi"
    ],
    "description": "Tswaanda is revolutionizing African agriculture by connecting smallholder farmers to profitable markets, empowering growth through trade and financial inclusion.",
    "logo": "/img/showcase/tswaanda_logo.jpg",
    "usesInternetIdentity": true,
    "authOrigins": [
      "https://4qia7-eaaaa-aaaal-qb34a-cai.icp0.io"
    ],
    "github": "https://github.com/renegadec/marketplace",
    "youtube": "https://www.youtube.com/@tswaanda",
    "twitter": "https://twitter.com/tswaanda",
    "screenshots": [
      "/img/showcase/tswaanda_screenshot_0.png",
      "/img/showcase/tswaanda_screenshot_1.png"
    ],
    "video": "/img/showcase/tswaanda_video.mp4",
    "videoContentType": "video/mp4",
    "submittableId": "35804727"
  },
  {
    "id": "chainsight",
    "name": "Chainsight Demo",
    "oneLiner": "Interchain Data Processing Layer",
    "tags": [
      "Tools / Infrastructure"
    ],
    "description": "Chainsight is an interchain data processing layer that makes blockchain data available for decentralized applications. It allows time series analysis and forecasting based on historical data to be incorporated into on-chain application logic in a trustless manner.",
    "usesInternetIdentity": false,
    "website": "https://demo.chainsight.network",
    "github": "https://github.com/horizonx-tech",
    "twitter": "https://twitter.com/Chainsight_",
    "display": "Large",
    "logo": "/img/showcase/chainsight_logo.webp",
    "screenshots": [
      "/img/showcase/chainsight_screenshot.webp"
    ],
    "submittableId": "36057758"
  },
  {
    "id": "scoge",
    "name": "SCOGÉ Universe",
    "oneLiner": "T.A.O.S City’s finest distributor of Luxury Fashion and Consumer goods",
    "website": "https://uqjdj-siaaa-aaaag-aaoxq-cai.icp0.io",
    "tags": [
      "NFT",
      "Metaverse",
      "Games"
    ],
    "description": "SCOGÉ is a cutting-edge fashion-centric gamified metaverse platform that revolutionizes the way styles are born, stories are told, and interaction between users. Users embark on an enthralling journey, wielding unique powers to craft thrilling experiences while discovering T.A.O.S City and the evolving SCOGÉ Universe.",
    "logo": "/img/showcase/scoge_logo.webp",
    "display": "Large",
    "usesInternetIdentity": false,
    "twitter": "https://twitter.com/_scoge_",
    "screenshots": [
      "/img/showcase/scoge_screenshots.webp"
    ],
    "video": "/img/showcase/scoge_video.mp4",
    "videoContentType": "video/mp4",
    "submittableId": "34276514"
  },
  {
    "id": "d-vote",
    "name": "D-VOTE",
    "description": "Experience the transformative power of blockchain voting, where each vote becomes an immutable, transparent transaction on a decentralized network. This ensures tamper-resistant results, fostering trust and confidence in the integrity of the voting process.",
    "website": "https://7y3zv-rqaaa-aaaag-abswa-cai.icp0.io",
    "logo": "/img/showcase/d-vote_logo.webp",
    "screenshots": [],
    "video": "",
    "display": "Normal",
    "oneLiner": "Transparent, tamper-proof voting on blockchain.",
    "tags": [
      "Tools / Infrastructure"
    ],
    "usesInternetIdentity": true,
    "github": "https://github.com/NewbMiao/dvote",
    "twitter": "",
    "youtube": "",
    "submittableId": "41368058"
  },
  {
    "id": "icpp-pro",
    "name": "icpp-pro",
    "description": "C++ Canister Development Kit (CDK). Seamlessly develop, debug, test & deploy your C++ Canisters from Windows, Linux or Mac.",
    "website": "https://docs.icpp.world/",
    "logo": "/img/showcase/icpp-logo.dracula-cyan.112x112.png",
    "screenshots": [
      "/img/showcase/icpp-pro-screenshot.1024x576.png"
    ],
    "video": "",
    "display": "Normal",
    "oneLiner": "Seamlessly develop, debug, test & deploy your C++ Canisters from Windows, Linux or Mac.",
    "stats": "10,000 Downloads",
    "tags": [
      "Tools / Infrastructure"
    ],
    "usesInternetIdentity": false,
    "github": "",
    "twitter": "https://twitter.com/icpp_pro",
    "youtube": "",
    "submittableId": "31439157"
  },
  {
    "id": "nftstudio",
    "name": "NFT Studio",
    "website": "https://7xw5z-uqaaa-aaaad-qaqcq-cai.raw.ic0.app/",
    "tags": [
      "Metaverse",
      "NFT",
      "Tools / Infrastructure"
    ],
    "description": "NFT Studio is the first to develop 3D NFTs. This means that the NFTs themselves are living 3D code, as opposed to a .GIF recording of a 3D rendered image. This is only possible thanks to the ICP blockchain as NFTs can run code, not just link to an image. NFT Studio has had features in major media for the 3D NFT minting tools that are being built for global creators.",
    "display": "Normal",
    "logo": "/img/showcase/nftstudio_logo.webp",
    "video": "/img/showcase/nftstudio_video.mp4",
    "videoContentType": "video/mp4",
    "screenshots": []
  },
  {
    "id": "cycleops",
    "name": "CycleOps",
    "description": "Proactive, automated, no-code canister management for the Internet Computer.",
    "tags": [
      "Tools / Infrastructure"
    ],
    "website": "https://cycleops.dev",
    "twitter": "https://twitter.com/CycleOps",
    "logo": "/img/showcase/cycleops_logo.png",
    "submittableId": "36320431"
  },
  {
    "name": "NacDB",
    "description": "A distributed database that allows seamless scanning of items, because it is split into small databases, each fitting in a canister.",
    "website": "https://github.com/vporton/NacDB",
    "logo": "/img/showcase/nacdb-database_logo.webp",
    "screenshots": [],
    "video": "/img/showcase/nacdb-database_video.mp4",
    "display": "Normal",
    "id": "nacdb-database",
    "oneLiner": "A distributed database that allows seamless scanning",
    "tags": [
      "Tools / Infrastructure"
    ],
    "usesInternetIdentity": false,
    "github": "https://github.com/vporton/NacDB",
    "twitter": "https://twitter.com/NacDB_Database",
    "youtube": "",
    "submittableId": "37936909",
    "videoContentType": "video/mp4"
  },
  {
    "id": "fleek",
    "name": "Fleek",
    "oneLiner": "Blockchain Version of Netlify",
    "website": "https://fleek.co/",
    "tags": [
      "Tools / Infrastructure"
    ],
    "description": "Fleek brings decentralized web-hosting to the Internet Computer. With thousands of webpages deployed, Fleek enables anyone to deploy their content on Web3.0",
    "usesInternetIdentity": false,
    "stats": "1,000+ websites",
    "logo": "/img/showcase/fleek_logo.webp",
    "screenshots": [
      "/img/showcase/fleek_screenshot_0.webp"
    ]
  },
  {
    "id": "ichub",
    "name": "IC HUB",
    "oneLiner": "Your gateway to web3 apps: connect, chat and explore all in one place",
    "website": "https://md7ke-jyaaa-aaaak-qbrya-cai.ic0.app/",
    "tags": [
      "SocialFi"
    ],
    "description": "Welcome to IC Hub! Your dapp for connecting with friends, chatting, joining groups, and managing tokens & NFTs. For developers, register your projects easily without seeking permission. Empowering you to connect, transact, and build in a user-friendly ecosystem.",
    "usesInternetIdentity": true,
    "stats": "50+ Projects",
    "logo": "/img/showcase/ichub_logo.png",
    "screenshots": [
      "/img/showcase/ichub_screenshot_0.jpeg",
      "/img/showcase/ichub_screenshot_1.jpeg",
      "/img/showcase/ichub_screenshot_2.jpeg"
    ]
  },
  {
    "id": "hashkeydid",
    "name": "HashKey DID",
    "website": "http://icp.hashkey.id",
    "tags": [
      "SocialFi"
    ],
    "description": "The uniquely-designed DID is your passport in web3. Your data and assets will be connected to HashKey DID and your private information will be kept in your own hands.",
    "stats": "1,200,000 users, 3,200,000 Credentials, 30 Eco-members",
    "logo": "/img/showcase/hashkeydid_logo.svg",
    "usesInternetIdentity": false,
    "github": "https://github.com/hashkeydid/hashkeydid-icp",
    "twitter": "https://twitter.com/HashKeyDID"
  },
  {
    "id": "nnsdao",
    "name": "NnsDAO Protocol",
    "website": "https://www.nnsdao.org/",
    "tags": [
      "DAO",
      "Tools / Infrastructure",
      "Metaverse"
    ],
    "description": "The boundaryless autonomous organization.",
    "logo": "/img/showcase/nnsdao_logo.png",
    "usesInternetIdentity": false,
    "github": "https://github.com/NnsDao",
    "twitter": "https://twitter.com/nnsdaos",
    "submittableId": "27384913"
  },
  {
    "id": "ICpodcast",
    "name": "ICpodcast",
    "website": "https://looncast.com/",
    "oneLiner": "Launch a podcast and tap into web3.",
    "tags": [
      "NFT",
      "SocialFi"
    ],
    "description": "The Decentralized Podcast Protocol for Creators on the IC.",
    "stats": "10+ Podcaster",
    "usesInternetIdentity": false,
    "github": "https://github.com/NnsDao/podcast-fe",
    "twitter": "https://twitter.com/Looncasts",
    "display": "Large",
    "logo": "/img/showcase/icpodcast_logo.png",
    "screenshots": [
      "/img/showcase/icpodcast_screenshot.png"
    ],
    "video": "/img/showcase/icpodcast_demo.mp4",
    "videoContentType": "video/mp4",
    "submittableId": "33308492"
  },
  {
    "id": "motokopilot",
    "name": "MotokoPilot",
    "website": "https://d7dm6-sqaaa-aaaag-qcgma-cai.icp0.io/",
    "oneLiner": "Your AI-powered companion for simplifying and streamlining the Motoko coding experience.",
    "tags": [
      "Tools / Infrastructure"
    ],
    "description": "MotokoPilot is an AI-driven tool designed to streamline code completion, documentation, and debugging in Motoko. It simplifies the process for newcomers to Motoko development while enabling seasoned developers to write code with greater speed and efficiency.",
    "stats": "10,000+ lines of training data",
    "usesInternetIdentity": true,
    "github": "https://github.com/icpcs/motokopilot-vscode",
    "youtube": "https://www.youtube.com/@ICPCS",
    "twitter": "https://twitter.com/icpcsnft",
    "logo": "/img/showcase/motokopilot_logo.png",
    "screenshots": [
      "/img/showcase/motokopilot_screenshot.jpg"
    ],
    "submittableId": "35960849"
  },
  {
    "id": "agorapp",
    "name": "AgorApp",
    "oneLiner": "Learn how to build on ICP on an interactive platform that provides a browser-based IDE for all-things-web3-engineering.",
    "website": "https://agorapp.dev/",
    "tags": [
      "Tools / Infrastructure",
      "NFT"
    ],
    "description": "AgorApp is a Codecademy-style interactive coding environment where users can learn to develop smart contracts on ICP and, then, test their skills by participating in web3 CTFs and smart contract optimization contests.",
    "usesInternetIdentity": false,
    "stats": "600+ users",
    "logo": "/img/showcase/agorapp-logo-small.svg",
    "github": "https://github.com/agorapp-dao/",
    "twitter": "https://twitter.com/agorappDAO",
    "discord": "https://discord.gg/8ZwJZsxXhk",
    "submittableId": "35783156"
  },
  {
    "id": "zondax_unreal",
    "name": "Zondax Unreal",
    "oneLiner": "Enhancing Gaming development on IC.",
    "website": "https://zondax.ch/",
    "tags": [
      "Tools / Infrastructure",
      "Metaverse",
      "Games"
    ],
    "description": "Enabling game developer communities to integrate their C++ native projects with the IC interface on-chain, using our wrapper for seamless interaction. Easy deployment using Unreal Engine, or other C++ native projects. Our mission is to bridge the gap, enhancing IC's accessibility and inviting a broader community of creators. Using Zondax Unreal, game devs can fully unlock IC's potential. ",
    "logo": "/img/showcase/zondax-unreal_logo.webp",
    "screenshots": [
      "/img/showcase/zondax-unreal_screenshot_0.webp"
    ],
    "display": "Large",
    "usesInternetIdentity": false,
    "github": "https://github.com/Zondax/icp-client-cpp",
    "youtube": "https://www.youtube.com/watch?v=wdjql_lmooE",
    "twitter": "https://twitter.com/_zondax_",
    "submittableId": ""
  },
  {
    "id": "pluto",
    "name": "Pluto",
    "oneLiner": "HTTP router on blockchain",
    "website": "https://t5mcf-cqaaa-aaaag-qcjna-cai.raw.icp0.io/",
    "tags": [
      "Tools / Infrastructure"
    ],
    "description": "Pluton is an HTTP router implemented on the Internet Computer to facilitate working with HTTP. This router is a framework that allows you to write REST API applications on the blockchain in almost the same way as in Web 2",
    "logo": "/img/showcase/pluto_logo.webp",
    "usesInternetIdentity": false,
    "github": "https://github.com/pu0238/pluto",
    "submittableId": "36517192"
  },
  {
    "id": "motoko-book",
    "name": "The Motoko Programming Language Book",
    "oneLiner": "Writing Web3 Applications on the Internet Computer",
    "website": "https://web3.motoko-book.dev/",
    "tags": [
      "Tools / Infrastructure"
    ],
    "description": "This book guides beginners into the world of Web3 programming in Motoko on the Internet Computer. It covers a broad range of concepts from the very basics to advanced async programming.",
    "stats": "100 monthly users",
    "logo": "/img/showcase/motoko-book_logo.png",
    "usesInternetIdentity": "false",
    "github": "https://github.com/Web3NL/motoko-book",
    "submittableId": "34608505",
    "youtube": "https://www.youtube.com/watch?v=FktYj4UgBKU"
  },
  {
    "id": "infinitinote",
    "name": "InfinitiNote",
    "oneLiner": "InfinitiNote: Where the Unbounded Universe of Blockchain and AI Enhances Your Notes with Endless Insights.",
    "website": "https://jqajc-hiaaa-aaaak-qck5a-cai.icp0.io/#/",
    "tags": [
      "Tools / Infrastructure"
    ],
    "description": "InfinitiNote is an ICP-based AI-enabled Note taking application, that allows users to create Notebooks, store Notes, and collaboratively edit in real-time with the capability for file uploads and enhanced by LLAMA AI.",
    "logo": "/img/showcase/in_logo.jpg",
    "usesInternetIdentity": "true",
    "github": "https://github.com/hafezrouzati/infinitinote",
    "submittableId": "32966927",
    "youtube": "https://www.youtube.com/watch?v=XTDznhHdeOE"
  },
  {
    "name": "NOBLEBLOCKS",
    "description": "NobleBlocks, a DeSci project, aims to reshape scientific publishing using the Internet Computer's decentralized technology. We focus on fair and transparent reviewing and editing processes, guided by community-led DAOs. Our objective is to make scientific research more efficient and easily accessible to all.",
    "website": "https://www.nobleblocks.com",
    "logo": "/img/showcase/nobleblocks_logo.webp",
    "screenshots": [
      "/img/showcase/nobleblocks_screenshot.webp"
    ],
    "video": "",
    "display": "Normal",
    "id": "nobleblocks",
    "oneLiner": "A Community-Driven DeSci Project for Scientific Publishing",
    "stats": "",
    "tags": [
      "SocialFi",
      "Tools / Infrastructure"
    ],
    "usesInternetIdentity": true,
    "github": "",
    "twitter": "https://twitter.com/nobleblocks",
    "youtube": "",
    "submittableId": "36650737"
  },
  {
    "name": "Safenote",
    "description": "Safenote is an open-source service that enables secure exchange of the most sensitive communication and leaves no trace. It enables any user to encrypt their message and forward it to another, potentially insecure, platform. Safenote can be thought of as a self-destructible sticky notes system.",
    "website": "https://safenote.store",
    "logo": "/img/showcase/safenote_logo.webp",
    "screenshots": [
      "/img/showcase/safenote_screenshot.webp"
    ],
    "video": "",
    "display": "Normal",
    "id": "safenote",
    "oneLiner": "A tool for secure notes exchanging. Built with privacy in mind.",
    "tags": [
      "Tools / Infrastructure"
    ],
    "usesInternetIdentity": false,
    "github": "https://github.com/khejit/Safenote",
    "twitter": "",
    "youtube": "",
    "submittableId": "35796344"
  },
  {
    "name": "John Dao",
    "description": "John Dao is community community-controlled twitter/X account. You can post tweet proposals and vote on what the next tweet should be. If your tweet wins you get paid with ICP!",
    "website": "https://johndao.gg",
    "logo": "/img/showcase/john-dao_logo.webp",
    "screenshots": [
      "/img/showcase/john-dao_screenshot.webp"
    ],
    "video": "",
    "display": "Normal",
    "id": "john-dao",
    "oneLiner": "A Twitter/X account controlled by a DAO on the Internet Computer",
    "stats": "25.000+ views",
    "tags": [
      "SocialFi",
      "DAO"
    ],
    "usesInternetIdentity": true,
    "github": "",
    "twitter": "https://twitter.com/JohnDao_gg",
    "youtube": "",
    "submittableId": "35119262"
  },
  {
    "name": "IC based storage service",
    "description": "IC-based storage service to store and organize any kind of files that works with platform deployed on the IC.",
    "website": "https://dcm-swiss.com/",
    "logo": "/img/showcase/dcm_logo.svg",
    "screenshots": [],
    "video": "",
    "display": "Normal",
    "id": "ics2",
    "oneLiner": "store and organize your files in IC ecosystem",
    "stats": "100+ users",
    "tags": [
      "Tools / Infrastructure"
    ],
    "usesInternetIdentity": false,
    "github": "https://github.com/sergeybykov85/ic-storage-service/tree/main/ic-ss",
    "twitter": "",
    "youtube": "",
    "submittableId": "41213024"
  },
  {
    "name": "aVa",
    "description": "aVa: Action-Based Decentralized Reputation Landscape.\nEach step you take alters the collective reputation of projects, services, products, or individuals, all within a transparent and decentralized setting.\nImmerse in projects using Internet Identity, and observe your reputation escalate in tandem with your accomplishments.",
    "website": "https://ksayv-myaaa-aaaan-qedxq-cai.icp0.io",
    "logo": "/img/showcase/ava_logo.webp",
    "screenshots": [
      "/img/showcase/ava_screenshot.webp"
    ],
    "video": "",
    "display": "Normal",
    "id": "ava",
    "oneLiner": "aVa: Action-Based Decentralized Reputation Landscape.",
    "tags": [
      "Tools / Infrastructure"
    ],
    "usesInternetIdentity": true,
    "github": "https://github.com/ava-vs",
    "twitter": "https://twitter.com/ava_projects?t=-ZSMuS6rJLoUucHWynaLeg&s=09",
    "youtube": "https://www.youtube.com/@aVa_Verification",
    "submittableId": "41404317"
  },
  {
    "name": "Open Internet Metaverse",
    "description": "OIM is the 1st On-Chain 3D-Web. It allows you to create virtual spaces and host them like Websites on the Internet Computer - everything in 3D. You can include 3D objects, images, videos, and more in your spaces and thus make it your home on the 3D Web. By linking to others' spaces, you can create your personal virtual neighborhood in the \"Metaverse\" (aka Internet).",
    "website": "https://vdfyi-uaaaa-aaaai-acptq-cai.ic0.app",
    "logo": "/img/showcase/open-internet-metaverse_logo.webp",
    "screenshots": [],
    "video": "/img/showcase/open-internet-metaverse_video.mp4",
    "display": "Normal",
    "id": "open-internet-metaverse",
    "oneLiner": "Create Your Virtual Space as a 3D-Website on the Internet Computer",
    "tags": [
      "Tools / Infrastructure",
      "Metaverse"
    ],
    "usesInternetIdentity": true,
    "github": "https://github.com/Bebb-Protocol-and-Apps/PWS",
    "twitter": "",
    "youtube": "",
    "submittableId": "35648608",
    "videoContentType": "video/mp4"
  },
  {
    "id": "Faceless",
    "name": "Faceless Project",
    "oneLiner": "An infrastructure that brings Web 2.0 user experience to Web 3.0",
    "tags": [
      "Tools / Infrastructure",
      "SocialFi"
    ],
    "logo": "/img/showcase/faceless_logo.png",
    "description": "Faceless provides a cross-platform private payment system based on human-readable identifiers in the IC ecosystem. It brings regulation-compliant financial services to users while still preserving users' privacy.",
    "usesInternetIdentity": true,
    "website": "https://faceless.live/",
    "github": "https://github.com/HeisenbergLin22/faceless_delivery_May",
    "youtube": "https://youtu.be/pFgVswCqzdk",
    "twitter": "https://twitter.com/Faceless_Proj",
    "submittableId": "35639090"
  },
  {
    "id": "fishverse",
    "name": "FishVerse",
    "description": "FishVerse is a revolutionary W2E fishing game that is an open world, decentralized, and built on ICP technology. It brings together fishing and GameFi enthusiasts inside of a vibrant community where people can monetize by catching and utilizing NFT fishes, competing in tournaments, missions, providing services, and more...",
    "website": "https://thefishverse.com/",
    "logo": "/img/showcase/fishverse_logo.webp",
    "screenshots": [
      "/img/showcase/fishverse_screenshot.webp"
    ],
    "display": "Normal",
    "oneLiner": "FishVerse is a W2E fishing game that is built on ICP technology",
    "stats": "5,000 players",
    "tags": [
      "NFT",
      "Metaverse",
      "Games"
    ],
    "usesInternetIdentity": true,
    "github": "https://github.com/mgmetastudio/fishverse_dashboard",
    "twitter": "https://twitter.com/TheFishverse",
    "youtube": "https://www.youtube.com/channel/UCdMLfGmuLAsQlVPg9QROfcQ",
    "submittableId": "32119235"
  },
  {
    "name": "Sama Network",
    "description": "SAMA network, with its original designed consensus and business sharding separation, builds a highly secure and private distributed computational system. It provides data security and computational power for the World Wide Web without altering users’ habits.",
    "website": "https://sama.network/",
    "logo": "/img/showcase/sama_network_logo.png",
    "display": "Normal",
    "id": "sama_network",
    "oneLiner": "A blockchain OS with high throughput, business data full-stack encryption, and distributed computing capabilities.",
    "stats": "Private alpha testnet has been launched; the network and user interface are ready for operation.",
    "tags": [
      "Tools / Infrastructure"
    ],
    "usesInternetIdentity": false,
    "github": "https://github.com/SamaNetwork",
    "twitter": "https://twitter.com/sama_network",
    "youtube": "https://www.youtube.com/@sama_network",
    "submittableId": "40741075"
  },
  {
    "name": "221Bravo App",
    "description": "Home for ICP Data-Detectives. Token Stats, Visual Explorer, Account Searching and more.",
    "website": "https://221Bravo.app",
    "logo": "/img/showcase/bravo-app_logo.webp",
    "screenshots": [
      "/img/showcase/bravo-app_screenshot.webp"
    ],
    "video": "",
    "display": "Normal",
    "id": "bravo-app",
    "oneLiner": "Token Stats, Blockchain Visual Explorer, Account Searching and more..",
    "stats": "1,024 members",
    "tags": [
      "NFT",
      "Tools / Infrastructure",
      "DeFi"
    ],
    "usesInternetIdentity": false,
    "github": "https://github.com/SaorsaLabs/221BravoApp",
    "twitter": "https://twitter.com/221BravoApp",
    "youtube": "",
    "submittableId": "36556639"
  },
  {
    "name": "Tali AI",
    "description": "Tali is a Discord Support bot that answers common developer queries.",
    "website": "https://trytali.com",
    "logo": "/img/showcase/tali_logo.webp",
    "video": "/img/showcase/tali-ai_video.mp4",
    "display": "Normal",
    "id": "tali-ai",
    "oneLiner": "Tali is a Discord Support bot that answers common developer queries.",
    "stats": "100k+ devs",
    "tags": [
      "Tools / Infrastructure"
    ],
    "usesInternetIdentity": false,
    "twitter": "https://twitter.com/TryTaliAI",
    "submittableId": "38502751",
    "videoContentType": "video/mp4",
    "screenshots": []
  },
  {
    "name": "CARMANIA",
    "description": "Welcome to the adrenaline-fueled world of \"CARMANIA\" the ultimate automotive customization and racing experience!\nIn this immersive game, you can build-customize your dream car and compete against players from around the globe to dominate the leaderboards.",
    "website": "https://3tnyu-iiaaa-aaaal-aczcq-cai.raw.icp0.io/",
    "logo": "/img/showcase/carmania_logo.webp",
    "screenshots": [
      "/img/showcase/carmania_screenshot.webp"
    ],
    "video": "/img/showcase/carmania_video.mp4",
    "display": "Normal",
    "id": "carmania",
    "oneLiner": "The ultimate automotive customization and racing experience!",
    "stats": "10,000+ users",
    "tags": [
      "Games"
    ],
    "usesInternetIdentity": false,
    "twitter": "https://twitter.com/Carmania_Game",
    "youtube": "https://youtu.be/KM5Fc-OjTxU",
    "discord": "https://discord.gg/YTBhnN3N",
    "submittableId": "41292935",
    "videoContentType": "video/mp4"
  },
  {
    "name": "dFlow",
    "description": "BPMN workflows on ICP. Automate interactions between organizations. Build user forms, define scriptable decisions, schedule payments and more.",
    "website": "https://dcentra.io/dflow",
    "logo": "/img/showcase/dflow_logo.png",
    "screenshots": [
      "/img/showcase/dflow_screenshot.png"
    ],
    "video": "https://youtu.be/Ik9FSpgHREw?t=139",
    "display": "Normal",
    "id": "dflow",
    "oneLiner": "Automate interactions between organizations.",
    "stats": "",
    "tags": [
      "Tools / Infrastructure",
      "DeFi",
      "DAO",
      "SocialFi"
    ],
    "usesInternetIdentity": true,
    "github": "https://github.com/dCentra-io/dflow-icp",
    "twitter": "",
    "youtube": "https://youtu.be/Ik9FSpgHREw?t=139",
    "submittableId": "26384395"
  },
  {
    "name": "DooCoins",
    "description": "Reward your kids with DooCoins for their good behaviour, completing chores, and personal achievements.\n",
    "website": "https://www.doo.co",
    "logo": "/img/showcase/doocoins_logo.webp",
    "screenshots": [
      "/img/showcase/doocoins_screenshot.webp"
    ],
    "display": "Normal",
    "id": "doocoins",
    "oneLiner": "Kids rewards dapp",
    "tags": [
      "Wallet",
      "Games"
    ],
    "usesInternetIdentity": true,
    "github": "https://github.com/jakepeg/doo-coins-parent-mvp",
    "twitter": "https://twitter.com/DooCoins",
    "youtube": "https://www.youtube.com/watch?v=erIM8kGC7iU&ab_channel=DooCoins",
    "submittableId": "20511180"
  },
  {
    "name": "IC WebSocket",
    "description": "IC WebSocket enables you to establish a WebSocket connection between your canister and any client, such as the user browsers. Finally, you can send updates to your users directly from the canister!",
    "website": "https://demo.icws.io",
    "logo": "/img/showcase/ic-websocket_logo.webp",
    "screenshots": [],
    "video": "",
    "display": "Normal",
    "id": "ic-websocket",
    "oneLiner": "Send updates from canisters to your users",
    "stats": "",
    "tags": [
      "Tools / Infrastructure"
    ],
    "usesInternetIdentity": true,
    "github": "https://github.com/omnia-network/ic-websocket-gateway",
    "twitter": "https://twitter.com/ic_websocket",
    "youtube": "https://www.youtube.com/@omnianetwork2947",
    "submittableId": "43839848"
  },
  {
    "name": "Flower Power DAO",
    "description": "An NFT Trilogy and community-curated garden inspired by the French Artist, Ludo.",
    "website": "https://fpdao.app",
    "logo": "/img/showcase/fpdao_logo.png",
    "screenshots": [
      "/img/showcase/fpdao_screenshot.png"
    ],
    "display": "Normal",
    "id": "fpdao",
    "oneLiner": "The story of blockchain, told in Art.",
    "tags": [
      "NFT",
      "DAO"
    ],
    "usesInternetIdentity": true,
    "github": "https://github.com/flowerpowerdao/",
    "twitter": "https://twitter.com/btcflower"
  },
  {
    "name": "CCAMP",
    "description": "An asset management protocol that leverages data-driven strategies to effectively manage and reallocate assets among various parties. It encompasses smart contracts residing on EVM blockchains (and eventually non-EVM blockchains), a trio of interconnected canisters for state maintenance and a bespoke data protocol to behave as inter-system glue.",
    "website": "https://go.usher.so/ccamp",
    "logo": "/img/showcase/ccamp_logo.webp",
    "screenshots": [
      "/img/showcase/ccamp_screenshot.webp"
    ],
    "video": "",
    "display": "Normal",
    "id": "ccamp",
    "oneLiner": "Modular, and custom data-driven Cross-chain Asset Management Protocol",
    "tags": [
      "Bitcoin",
      "Tools / Infrastructure",
      "DeFi"
    ],
    "usesInternetIdentity": false,
    "github": "https://github.com/usherlabs/ccamp",
    "twitter": "https://twitter.com/usher_web3",
    "youtube": "https://www.youtube.com/@usher_web3",
    "submittableId": "36108625"
  },
  {
    "name": "Isotopic Game Store",
    "description": "A new, Open and Cross-Platform Game Store, where games become ownable assets that can be traded, lent, resold, or otherwise repurposed. Find unlimited games that can be browsed, downloaded, and played, on the Isotopic Game Store.",
    "website": "https://isotopic.io/game-store",
    "logo": "/img/showcase/isotopic-game-store_logo.webp",
    "screenshots": [
      "/img/showcase/isotopic-game-store_screenshot.webp"
    ],
    "video": "",
    "display": "Normal",
    "id": "isotopic-game-store",
    "oneLiner": "The first Decentralized & Cross-Platform Game Store.",
    "tags": [
      "NFT",
      "Games"
    ],
    "usesInternetIdentity": false,
    "github": "https://github.com/IsotopicIO/icp-store",
    "twitter": "https://twitter.com/isotopic12",
    "youtube": "https://www.youtube.com/channel/UCrCMtg7PhCHX1tKpw5NIU7g",
    "submittableId": "44034269"
  },
  {
    "id": "taxlint",
    "name": "TaxLint",
    "oneLiner": "Your automated tax reporting IC assistant.",
    "website": "https://vresg-vyaaa-aaaag-qcj2q-cai.icp0.io/",
    "tags": [
      "Wallet",
      "DeFi"
    ],
    "description": "Auto Tax Report, taxLint helps users of ICP to count and manage tax information more easily.",
    "usesInternetIdentity": true,
    "logo": "/img/showcase/taxlint_logo.png",
    "github": "https://github.com/TaxLintDAO/taxlint",
    "twitter": "https://twitter.com/taxlint",
    "display": "Normal",
    "screenshots": [
      "/img/showcase/taxlint_screenshot.png"
    ],
    "submittableId": "43956470"
  },
  {
    "name": "InheritX",
    "description": "InheritX is a blockchain-based application developed on Internet Computer (ICP) that allows users to create a digital will and bequeath their assets to designated beneficiaries in the event of their death.",
    "website": "https://inherit-x.vercel.app/",
    "logo": "/img/showcase/inheritx_logo.webp",
    "screenshots": [
      "/img/showcase/inheritx_screenshot.webp"
    ],
    "video": "https://www.youtube.com/watch?v=S-VYBLeOoA0",
    "display": "Normal",
    "id": "inheritx",
    "oneLiner": "Empowers seamless & confident digital asset succession for individuals",
    "tags": [
      "Bitcoin",
      "DeFi"
    ],
    "usesInternetIdentity": false,
    "github": "https://github.com/mzurs/InheritX",
    "twitter": "https://twitter.com/icpdelta",
    "youtube": "https://www.youtube.com/@inheritX_0101",
    "submittableId": "41410724"
  },
  {
    "id": "icp-explorer",
    "name": "ICP Explorer",
    "website": "https://icp.footprint.network/",
    "tags": [
      "Tools / Infrastructure"
    ],
    "stats": "1000 users",
    "usesInternetIdentity": false,
    "description": "ICP Explorer is a Block Explorer and Analytics Platform for Internet Computer, a decentralized smart contracts platform.",
    "oneLiner": "Block Explorer for Internet Computer",
    "display": "Normal",
    "logo": "/img/showcase/icp-explorer_logo.webp",
    "screenshots": []
  },
  {
    "id": "icpsig",
    "name": "ICPsig",
    "oneLiner": "Multisig for Internet Computer",
    "website": "https://icpsig.in/",
    "tags": [
      "Wallet",
      "Bitcoin",
      "DAO"
    ],
    "twitter": "https://twitter.com/premiurly",
    "description": "ICPsig is multisig dapp for internet computer. ICPsig allows multiple principals to control funds in one address.",
    "usesInternetIdentity": true,
    "display": "Normal",
    "logo": "/img/showcase/icpsig_logo.png",
    "screenshots": [
      "/img/showcase/icpsig_screenshot.png"
    ],
    "submittableId": "41506799"
  },
  {
<<<<<<< HEAD
  "name": "Loka",
  "description": "Loka is a platform that enables retail investors to acquire BTC at better than market prices through co-investing with Bitcoin miners. The arrangement is based on a trustless non-custodial escrow solution, which eliminates any exposure to centralized party risk.",
  "website": "https://lokamining.com",
  "logo": "/img/showcase/loka_icon.png",
  "screenshots": [
    "/img/showcase/loka_screen.jpg"
  ],
  "display": "Normal",
  "id": "loka",
  "oneLiner": "Trustless Non-Custodial Bitcoin Mining Platform built on IC",
  "stats": "100+ users, 10+ global miners",
  "tags": [
    "Bitcoin",
    "Tools / Infrastructure",
    "DeFi"
  ],
  "usesInternetIdentity": false,
  "github": "https://github.com/lokaverse",
  "twitter": "https://twitter.com/lokamining",
  "youtube": "https://www.youtube.com/@LokaMining",
  "submittableId": "43890593"
},
  {
  "name": "icRouter",
  "description": "icRouter is a cross-chain network of assets based on threshold signature technology, with no off-chain bridges, supporting Bitcoin, IC, and EVM networks (e.g., Ethereum).",
  "website": "https://iclight.io/account",
  "logo": "/img/showcase/icrouter_logo.webp",
  "screenshots": [
    "/img/showcase/icrouter_screenshot.webp"
  ],
  "video": "",
  "display": "Normal",
  "id": "icrouter",
  "oneLiner": "icRouter: A cross-chain network of assets",
  "stats": "",
  "tags": [
    "Bitcoin",
    "DeFi"
  ],
  "usesInternetIdentity": true,
  "github": "https://github.com/iclighthouse/icRouter",
  "twitter": "https://twitter.com/ICLighthouse",
  "youtube": "https://youtu.be/Z92o1oCH598",
  "submittableId": "41203767"
},
{
  "name": "Ping",
  "description": "Ping is a notification service that boosts ecosystem engagement by creating a direct communication channel between dapp developers and their respective users.",
  "website": "https://h7jna-pqaaa-aaaak-afgiq-cai.icp0.io/",
  "logo": "/img/showcase/ping_logo.webp",
  "display": "Normal",
  "id": "ping",
  "oneLiner": "Stay updated on ICP dapps with Ping!",
  "stats": "5 and counting!",
  "tags": [
    "Tools / Infrastructure"
  ],
  "usesInternetIdentity": true,
  "github": "https://github.com/QuezarHQ/pingICP",
  "twitter": "https://twitter.com/quezarHQ",
  "submittableId": "41431540"
}
]
=======
    "name": "Hobbi",
    "description": "With Hobbi, you can create a profile and record all the multimedia content you consume. Whether it's a movie, a book, or even a video game, register and share your profile with whomever you want.",
    "website": "https://hobbi.me",
    "logo": "/img/showcase/hobbi_logo.png",
    "screenshots": [
      "/img/showcase/hobbi_screenshot.png"
    ],
    "display": "Normal",
    "id": "hobbi",
    "oneLiner": "Hobbi, the web3 social platform",
    "stats": "100% on chain",
    "tags": [
      "SocialFi",
      "NFT"
    ],
    "usesInternetIdentity": true,
    "github": "https://github.com/Zona-Tres/Hobbi/",
    "submittableId": "36099620"
  },
  {
    "name": "Loka",
    "description": "Loka is a platform that enables retail investors to acquire BTC at better than market prices through co-investing with Bitcoin miners. The arrangement is based on a trustless non-custodial escrow solution, which eliminates any exposure to centralized party risk.",
    "website": "https://lokamining.com",
    "logo": "/img/showcase/loka_icon.png",
    "screenshots": [
      "/img/showcase/loka_screen.jpg"
    ],
    "display": "Normal",
    "id": "loka",
    "oneLiner": "Trustless Non-Custodial Bitcoin Mining Platform built on IC",
    "stats": "100+ users, 10+ global miners",
    "tags": [
      "Bitcoin",
      "Tools / Infrastructure",
      "DeFi"
    ],
    "usesInternetIdentity": false,
    "github": "https://github.com/lokaverse",
    "twitter": "https://twitter.com/lokamining",
    "youtube": "https://www.youtube.com/@LokaMining",
    "submittableId": "43890593"
  },
  {
    "name": "icRouter",
    "description": "icRouter is a cross-chain network of assets based on threshold signature technology, with no off-chain bridges, supporting Bitcoin, IC, and EVM networks (e.g., Ethereum).",
    "website": "https://iclight.io/account",
    "logo": "/img/showcase/icrouter_logo.webp",
    "screenshots": [
      "/img/showcase/icrouter_screenshot.webp"
    ],
    "video": "",
    "display": "Normal",
    "id": "icrouter",
    "oneLiner": "icRouter: A cross-chain network of assets",
    "stats": "",
    "tags": [
      "Bitcoin",
      "DeFi"
    ],
    "usesInternetIdentity": true,
    "github": "https://github.com/iclighthouse/icRouter",
    "twitter": "https://twitter.com/ICLighthouse",
    "youtube": "https://youtu.be/Z92o1oCH598",
    "submittableId": "41203767"
  },
  {
    "id": "vault-k8s",
    "name": "Vault k8s Canister",
    "website": "https://github.com/Zondax/vault-k8s-canister",
    "oneLiner": "IC-based secret sharing, ensuring flexible, secure management.",
    "tags": [
      "Tools / Infrastructure"
    ],
    "description": "POC of a decentralized secret management solution that leverages Internet Computer (IC) technology. It aims to provide a means for services to share secrets in a flexible, transparent, and secure way. It simplifies the flow of secret management between consumers in the cluster as well as rotate secrets based on config for added security.",
    "stats": "100% on chain ACL",
    "usesInternetIdentity": true,
    "github": "https://github.com/Zondax/vault-k8s-canister",
    "youtube": "https://youtu.be/99MahI1SO7c",
    "twitter": "https://twitter.com/_zondax_",
    "logo": "/img/showcase/zondax-logo.jpg",
    "screenshots": [
      "/img/showcase/vault-k8s.jpg"
    ],
    "submittableId": "40715473"
  },
  {
    "name": "The Asset App",
    "description": "The Asset App allows any user to generate their own file canister smart contract and visually manage their files on the Internet Computer without requiring any code.",
    "website": "https://h3cjw-syaaa-aaaam-qbbia-cai.ic0.app/",
    "logo": "/img/showcase/asset-app_logo.png",
    "screenshots": [
      "/img/showcase/asset-app.jpg"
    ],
    "id": "asset-app",
    "oneLiner": "Allows any user to generate their own file canister smart contract and visually manage their files on the Internet Computer without requiring any code",
    "tags": [
      "Tools / Infrastructure"
    ],
    "usesInternetIdentity": true,
    "github": "https://github.com/id-daniel-mccoy/asset-app"
  },
  {
    "name": "user controlled mind and body canister",
    "id": "ic-mind-body-canister",
    "website": "https://github.com/blueberryxtech/ic-mind-body-canister",
    "oneLiner": "tooling for uploading and accessing mind and body data from a firebase API onto ICP canister, blueberry data as a reference example",
    "logo": "/img/showcase/ic-mind-body-canister.png",
    "tags": [
        "Tools / Infrastructure"
      ],
    "description": "POC of a decentralized mind and body data management tooling that leverages Internet Computer (IC) technology. This POC provides methods and interface to submit HTTP Outcall requests to a proxy API that interfaces with a Firebase FIrestore database. It provides an example front end react application that interacts with a motoko backend.",
    "usesInternetIdentity": true,
    "github": "https://github.com/blueberryxtech/ic-mind-body-canister",
    "submittableId": "44190088"
 }
]
>>>>>>> 8821cd26
<|MERGE_RESOLUTION|>--- conflicted
+++ resolved
@@ -3165,71 +3165,6 @@
     "submittableId": "41506799"
   },
   {
-<<<<<<< HEAD
-  "name": "Loka",
-  "description": "Loka is a platform that enables retail investors to acquire BTC at better than market prices through co-investing with Bitcoin miners. The arrangement is based on a trustless non-custodial escrow solution, which eliminates any exposure to centralized party risk.",
-  "website": "https://lokamining.com",
-  "logo": "/img/showcase/loka_icon.png",
-  "screenshots": [
-    "/img/showcase/loka_screen.jpg"
-  ],
-  "display": "Normal",
-  "id": "loka",
-  "oneLiner": "Trustless Non-Custodial Bitcoin Mining Platform built on IC",
-  "stats": "100+ users, 10+ global miners",
-  "tags": [
-    "Bitcoin",
-    "Tools / Infrastructure",
-    "DeFi"
-  ],
-  "usesInternetIdentity": false,
-  "github": "https://github.com/lokaverse",
-  "twitter": "https://twitter.com/lokamining",
-  "youtube": "https://www.youtube.com/@LokaMining",
-  "submittableId": "43890593"
-},
-  {
-  "name": "icRouter",
-  "description": "icRouter is a cross-chain network of assets based on threshold signature technology, with no off-chain bridges, supporting Bitcoin, IC, and EVM networks (e.g., Ethereum).",
-  "website": "https://iclight.io/account",
-  "logo": "/img/showcase/icrouter_logo.webp",
-  "screenshots": [
-    "/img/showcase/icrouter_screenshot.webp"
-  ],
-  "video": "",
-  "display": "Normal",
-  "id": "icrouter",
-  "oneLiner": "icRouter: A cross-chain network of assets",
-  "stats": "",
-  "tags": [
-    "Bitcoin",
-    "DeFi"
-  ],
-  "usesInternetIdentity": true,
-  "github": "https://github.com/iclighthouse/icRouter",
-  "twitter": "https://twitter.com/ICLighthouse",
-  "youtube": "https://youtu.be/Z92o1oCH598",
-  "submittableId": "41203767"
-},
-{
-  "name": "Ping",
-  "description": "Ping is a notification service that boosts ecosystem engagement by creating a direct communication channel between dapp developers and their respective users.",
-  "website": "https://h7jna-pqaaa-aaaak-afgiq-cai.icp0.io/",
-  "logo": "/img/showcase/ping_logo.webp",
-  "display": "Normal",
-  "id": "ping",
-  "oneLiner": "Stay updated on ICP dapps with Ping!",
-  "stats": "5 and counting!",
-  "tags": [
-    "Tools / Infrastructure"
-  ],
-  "usesInternetIdentity": true,
-  "github": "https://github.com/QuezarHQ/pingICP",
-  "twitter": "https://twitter.com/quezarHQ",
-  "submittableId": "41431540"
-}
-]
-=======
     "name": "Hobbi",
     "description": "With Hobbi, you can create a profile and record all the multimedia content you consume. Whether it's a movie, a book, or even a video game, register and share your profile with whomever you want.",
     "website": "https://hobbi.me",
@@ -3344,6 +3279,22 @@
     "usesInternetIdentity": true,
     "github": "https://github.com/blueberryxtech/ic-mind-body-canister",
     "submittableId": "44190088"
- }
-]
->>>>>>> 8821cd26
+ },
+ {
+    "name": "Ping",
+    "description": "Ping is a notification service that boosts ecosystem engagement by creating a direct communication channel between dapp developers and their respective users.",
+    "website": "https://h7jna-pqaaa-aaaak-afgiq-cai.icp0.io/",
+    "logo": "/img/showcase/ping_logo.webp",
+    "display": "Normal",
+    "id": "ping",
+    "oneLiner": "Stay updated on ICP dapps with Ping!",
+    "stats": "5 and counting!",
+    "tags": [
+      "Tools / Infrastructure"
+    ],
+    "usesInternetIdentity": true,
+    "github": "https://github.com/QuezarHQ/pingICP",
+    "twitter": "https://twitter.com/quezarHQ",
+    "submittableId": "41431540"
+  }
+]