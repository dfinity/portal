--- conflicted
+++ resolved
@@ -2811,7 +2811,6 @@
     "youtube": "https://www.youtube.com/channel/UCdMLfGmuLAsQlVPg9QROfcQ",
     "submittableId": "32119235"
   },
-<<<<<<< HEAD
   {
     "name": "Sama Network",
     "description": "All data incurred from our daily internet usage are being hijacked, monitored and analyzed by centralized companies.Traditional blockchain systems often construct on-chain assets and contract data for privacy, yet lack of effective privacy and security protection for specific business data. Meanwhile, the emergence of AI and the explosive growth of computation power demand by small and medium AI models in research and commercialization, the trend of anti-globalization has also brought about the division of computational power. That’s when  platforms like BOINC shines as it shares the dividends brought about by the development of the rising distributed computing market. SAMA network, with its original designed consensus and business sharding separation, builds a highly secure and private distributed computational system. It provides data security and computational power for the World Wide Web without altering users’ habits.",
@@ -2831,8 +2830,7 @@
     "twitter": "https://twitter.com/sama_network",
     "youtube": "https://www.youtube.com/@sama_network",
     "submittableId": "40741075"
-  }
-=======
+  },
  {
   "name": "221Bravo App",
   "description": "Home for ICP Data-Detectives. Token Stats, Visual Explorer, Account Searching and more.",
@@ -2857,5 +2855,4 @@
   "youtube": "",
   "submittableId": "36556639"
 }
->>>>>>> ad462d56
 ]