--- conflicted
+++ resolved
@@ -1927,7 +1927,6 @@
     "submittableId": "35782696"
   },
   {
-<<<<<<< HEAD
     "id": "34886232",
     "name": "Vibeverse",
     "oneLiner": "A vibrant ecosystem where users can learn about new AI tools, AI content, AI Movies, and more",
@@ -1942,8 +1941,8 @@
     "twitter?": "https://twitter.com/vibeversexyz",
     "screenshots?": ["/img/showcase/vibeverse_screenshot_0.jpg", "/img/showcase/vibeverse_screenshot_1.jpg"],
     "submittableId?": "34886232"
-  } 
-=======
+  },
+  {
     "name": "DSign",
     "description": "Collaborative Product Design Innovation Hub",
     "website": "https://www.dsign.ooo",
@@ -1960,5 +1959,4 @@
     "youtube": "",
     "submittableId": "34425295"
   }
->>>>>>> 31f32a29
 ]