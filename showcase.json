--- conflicted
+++ resolved
@@ -4499,7 +4499,6 @@
     "logo": "/img/showcase/amplify_logo.png"
   },
   {
-<<<<<<< HEAD
     "id": "cbindex",
     "name": "CBIndex",
     "oneLiner": "An omnichain crypto asset management platform that includes multiple BTCFi products across multiple blockchains.",
@@ -4558,7 +4557,8 @@
     "twitter": "https://twitter.com/Hamsternetio",
     "display": "Normal",
     "logo": "/img/showcase/hamster_logo.png"
-=======
+  },
+  {
     "name": "MSQ - Safe ICP Wallet",
     "description": "MSQ is a MetaMask extension that enables your wallet to work with the Internet Computer (ICP) blockchain. Buy goods, tip for services, donate to charities, and gift coins to your loved ones.",
     "website": "https://icp.msq.tech",
@@ -4580,6 +4580,5 @@
     "youtube": "",
     "submittableId": "45381706",
     "videoContentType": "video/mp4"
->>>>>>> 684af789
   }
 ]