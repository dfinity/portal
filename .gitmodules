[submodule "submodules/sdk"]
	path = submodules/sdk
	url = https://github.com/dfinity/sdk.git
[submodule "submodules/motoko"]
	path = submodules/motoko
	url = https://github.com/dfinity/motoko.git
[submodule "submodules/quill"]
	path = submodules/quill
	url = https://github.com/dfinity/quill.git
[submodule "submodules/internetidentity"]
	path = submodules/internetidentity
	url = https://github.com/dfinity/internet-identity.git
<<<<<<< HEAD
	branch = nm-markdown-spec
=======
	branch = main
>>>>>>> 32e7aca6
<|MERGE_RESOLUTION|>--- conflicted
+++ resolved
@@ -10,8 +10,4 @@
 [submodule "submodules/internetidentity"]
 	path = submodules/internetidentity
 	url = https://github.com/dfinity/internet-identity.git
-<<<<<<< HEAD
-	branch = nm-markdown-spec
-=======
 	branch = main
->>>>>>> 32e7aca6
