--- conflicted
+++ resolved
@@ -264,7 +264,6 @@
             type: "doc",
             id: "developer-docs/backend/candid/index",
           },
-<<<<<<< HEAD
         ],
       },
   {
@@ -363,12 +362,6 @@
               id: "developer-docs/backend/troubleshooting",
             },
           ], 
-=======
-          items: [
-            "developer-docs/backend/candid/candid-concepts",
-            "developer-docs/backend/candid/candid-howto",
-          ],
->>>>>>> 57ff0475
         },
         {
           type: "doc",
