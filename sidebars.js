// @ts-check

/** @type {import('@docusaurus/plugin-content-docs').SidebarsConfig} */
const sidebars = {
  build: [
    {
      type: "category",
      label: "Getting started",
      items: [
        {
          type: "doc",
          label: "Overview of ICP",
          id: "developer-docs/getting-started/overview-of-icp",
        },
        {
          type: "doc",
          label: "Development workflow",
          id: "developer-docs/getting-started/development-workflow",
        },
	{
          type: "doc",
          label: "Installing tools",
          id: "developer-docs/getting-started/install/index",
        },
        {
          type: "doc",
          label: "Hello, world!",
          id: "developer-docs/getting-started/hello-world",
        },
        {
          type: "doc",
          label: "Developer accounts",
          id: "developer-docs/getting-started/accounts",
        },
        {
          type: "category",
          label: "Cycles",
          items: [
            {
              label: "Overview",
              type: "doc",
              id: "developer-docs/getting-started/cycles/overview",
            },
            "developer-docs/getting-started/cycles/cycles-faucet",
          ],
        },
        {
          type: "doc",
          label: "Default project template",
          id: "developer-docs/getting-started/default-template",
        },
        {
          type: "category",
          label: "Deploy smart contracts",
          items: [
            {
              type: "doc",
              label: "Local deployment",
              id: "developer-docs/getting-started/deploy/local",
            },
            {
              type: "doc",
              label: "Mainnet deployment",
              id: "developer-docs/getting-started/deploy/mainnet",
            },
          ],
        },
        {
          type: "category",
          label: "Quickstart guides",
          items: [
            {
              type: "doc",
              label: "Quickstart for React developers",
              id: "developer-docs/getting-started/quickstart/react-quickstart",
            },
            {
              type: "doc",
              label: "Juno quickstart",
              id: "developer-docs/getting-started/quickstart/juno-quickstart",
            },
          ],
        },
      ],
    },
    {
      type: "category",
      label: "Smart contracts",
      items: [
        {
          type: "category",
          label: "Overview",
          items: [
            "developer-docs/smart-contracts/overview/introduction",
            "developer-docs/smart-contracts/overview/inside-canisters",
            "developer-docs/smart-contracts/overview/canister-lifecycle",
          ],
        },
        {
          type: "category",
          label: "Write",
          items: [
            {
              label: "Overview",
              type: "doc",
              id: "developer-docs/smart-contracts/write/overview",
            },
            "developer-docs/smart-contracts/write/resources",
          ],
        },
        {
          type: "doc",
          label: "Create",
          id: "developer-docs/smart-contracts/create",
        },
        {
          type: "doc",
          label: "Compile",
          id: "developer-docs/smart-contracts/compile",
        },
	{
          type: "doc",
          label: "Install",
          id: "developer-docs/smart-contracts/install",
        },
        {
          type: "category",
          label: "Deploy",
          items: [
            {
              label: "Overview",
              type: "doc",
              id: "developer-docs/smart-contracts/deploy/overview",
            },
            "developer-docs/smart-contracts/deploy/larger-wasm",
            "developer-docs/smart-contracts/deploy/sharing",
          ],
        },
        {
          type: "category",
          label: "Call",
          items: [
            {
              type: "doc",
              label: "Overview",
              id: "developer-docs/smart-contracts/call/overview",
            },
            {
              type: "doc",
              label: "Passing in arguments",
              id: "developer-docs/smart-contracts/call/arguments",
            },
            {
              type: "category",
              label: "Candid",
              items: [
                "developer-docs/smart-contracts/candid/candid-concepts",
                "developer-docs/smart-contracts/candid/candid-howto",
                "developer-docs/smart-contracts/candid/candid-tools",
              ],
            },
          ],
        },
        {
          type: "category",
          label: "Maintain",
          items: [
            "developer-docs/smart-contracts/maintain/control",
            "developer-docs/smart-contracts/maintain/delete",
            "developer-docs/smart-contracts/maintain/history",
            "developer-docs/smart-contracts/maintain/import",
            "developer-docs/smart-contracts/maintain/logs",
            "developer-docs/smart-contracts/maintain/recovery",
	          "developer-docs/smart-contracts/maintain/resource-limits",
            "developer-docs/smart-contracts/maintain/state",
            "developer-docs/smart-contracts/maintain/settings",
            "developer-docs/smart-contracts/maintain/storage",
            "developer-docs/smart-contracts/maintain/trapping",
            "developer-docs/smart-contracts/maintain/upgrade",
            {
              type: "category",
              label: "Cost",
              items: [
                "developer-docs/gas-cost",
                "developer-docs/cost-estimations-and-examples",
              ],
            },
            {
              type: "category",
              label: "Topping up canisters",
              items: [
                "developer-docs/smart-contracts/topping-up/topping-up-canister",
                "developer-docs/smart-contracts/topping-up/cycles_management_services",
              ],
            },
          ],
        },
        {
          type: "category",
          label: "Test",
          items: [
            "developer-docs/smart-contracts/test/benchmarking",
            "developer-docs/smart-contracts/test/pocket-ic",
	    "developer-docs/smart-contracts/test/reproducible-builds",
            "developer-docs/smart-contracts/test/staging-environment",
            "developer-docs/smart-contracts/test/troubleshooting",
          ],
        },
        {
          type: "category",
          label: "Advanced features",
          items: [
	    {
              type: "doc",
              label: "Async code and inter-canister calls",
              id: "developer-docs/smart-contracts/advanced-features/async-code",
            },
            {
              type: "doc",
              label: "Composite queries",
              id: "developer-docs/smart-contracts/advanced-features/composite-query",
            },
            {
              type: "doc",
              label: "Handling GET/POST requests",
              id: "developer-docs/smart-contracts/advanced-features/handling-get-post-requests",
            },
            {
              type: "doc",
              label: "Serving an HTTP request",
              id: "developer-docs/smart-contracts/advanced-features/serving-http-request",
            },
            {
              type: "doc",
              label: "HTTP gateways",
              id: "developer-docs/smart-contracts/advanced-features/http-gateways",
            },
            {
              type: "category",
              label: "HTTPS outcalls",
              items: [
                {
                  label: "Overview",
                  type: "doc",
                  id:  "developer-docs/smart-contracts/advanced-features/https-outcalls/https-outcalls-overview",
                },
                "developer-docs/smart-contracts/advanced-features/https-outcalls/making-http-requests",
                "developer-docs/smart-contracts/advanced-features/https-outcalls/https-outcalls-how-to-use",
                "developer-docs/smart-contracts/advanced-features/https-outcalls/https-outcalls-get",
                "developer-docs/smart-contracts/advanced-features/https-outcalls/https-outcalls-post",
              ],
            },
            {
              type: "category",
              label: "Using HTTP certification",
              items: [
                {
                  type: "doc",
                  id: "developer-docs/web-apps/http-compatible-canisters/custom-http-canisters",
                  label: "Custom HTTP canisters",
                },
                {
                  type: "doc",
                  id: "developer-docs/web-apps/http-compatible-canisters/serving-json-over-http",
                  label: "Serving JSON over HTTP",
                },
                {
                  type: "doc",
                  id: "developer-docs/web-apps/http-compatible-canisters/serving-static-assets-over-http",
                  label: "Serving static assets over HTTP",
                },
              ],
            },
	    {
              type: "doc",
              label: "Management canister",
              id: "developer-docs/smart-contracts/advanced-features/management-canister",
            },
            {
              type: "category",
              label: "On-chain encryption: vetKeys",
              items: [
                "developer-docs/smart-contracts/encryption/vetkeys",
                "developer-docs/smart-contracts/encryption/using-vetkeys",
              ],
            },
            {
              type: "doc",
              label: "On-chain randomness",
              id: "developer-docs/smart-contracts/advanced-features/randomness",
            },
	    {
              type: "category",
              label: "On-chain signatures: Threshold ECDSA",
              items: [
                "developer-docs/smart-contracts/encryption/t-ecdsa",
                "developer-docs/smart-contracts/encryption/signing-messages",
              ],
            },
            "developer-docs/smart-contracts/advanced-features/periodic-tasks",
            "developer-docs/smart-contracts/advanced-features/simd",
            "developer-docs/smart-contracts/advanced-features/system-canisters",
          ],
        },
        {
          type: "category",
          label: "Best practices",
          items: [
            {
              type: "doc",
              label: "General",
              id: "developer-docs/smart-contracts/best-practices/general",
            },
            {
              type: "doc",
              label: "Storage",
              id: "developer-docs/smart-contracts/best-practices/storage",
            },
            {
              type: "doc",
              label: "Troubleshooting latency",
              id: "developer-docs/smart-contracts/best-practices/troubleshooting",
            },
          ],
        },
      ],
    },
    {
      type: "category",
      label: "Developer tools",
      items: [
        {
          type: "doc",
          label: "Overview",
          id: "developer-docs/developer-tools/dev-tools-overview",
        },
        {
          type: "category",
          label: "Command line",
          items: [
            {
              type: "category",
              label: "dfx",
              link: {
                type: "doc",
                id: "developer-docs/developer-tools/cli-tools/cli-reference/index",
              },
	      items: [
                "developer-docs/developer-tools/cli-tools/cli-reference/dfx-parent",
                "developer-docs/developer-tools/cli-tools/cli-reference/dfx-bootstrap",
                "developer-docs/developer-tools/cli-tools/cli-reference/dfx-build",
                "developer-docs/developer-tools/cli-tools/cli-reference/dfx-cache",
                "developer-docs/developer-tools/cli-tools/cli-reference/dfx-canister",
		            "developer-docs/developer-tools/cli-tools/cli-reference/dfx-cycles",
                "developer-docs/developer-tools/cli-tools/cli-reference/dfx-deploy",
                "developer-docs/developer-tools/cli-tools/cli-reference/dfx-deps",
                "developer-docs/developer-tools/cli-tools/cli-reference/dfx-generate",
                "developer-docs/developer-tools/cli-tools/cli-reference/dfx-help",
                "developer-docs/developer-tools/cli-tools/cli-reference/dfx-identity",
                "developer-docs/developer-tools/cli-tools/cli-reference/dfx-info",
                "developer-docs/developer-tools/cli-tools/cli-reference/dfx-ledger",
                "developer-docs/developer-tools/cli-tools/cli-reference/dfx-new",
                "developer-docs/developer-tools/cli-tools/cli-reference/dfx-nns",
                "developer-docs/developer-tools/cli-tools/cli-reference/dfx-ping",
                "developer-docs/developer-tools/cli-tools/cli-reference/dfx-quickstart",
                "developer-docs/developer-tools/cli-tools/cli-reference/dfx-replica",
                "developer-docs/developer-tools/cli-tools/cli-reference/dfx-schema",
                "developer-docs/developer-tools/cli-tools/cli-reference/dfx-sns",
                "developer-docs/developer-tools/cli-tools/cli-reference/dfx-start",
                "developer-docs/developer-tools/cli-tools/cli-reference/dfx-stop",
                "developer-docs/developer-tools/cli-tools/cli-reference/dfx-upgrade",
                "developer-docs/developer-tools/cli-tools/cli-reference/dfx-wallet",
                "developer-docs/developer-tools/cli-tools/cli-reference/dfx-envars",
                "developer-docs/developer-tools/cli-tools/dfx-json",
                "developer-docs/developer-tools/cli-tools/dfx-json-reference",
                {
                  type: "category",
                  label: "Advanced dfx workflows",
                  items: [
                    "developer-docs/developer-tools/cli-tools/advanced-dfx/dfx-migration",
                    "developer-docs/developer-tools/cli-tools/advanced-dfx/networks-json",
                    "developer-docs/developer-tools/cli-tools/advanced-dfx/specifying-replica-version",
                  ],
                },
              ],
            },
            {
              type: "category",
              label: "dfxvm",
              items: [
                "developer-docs/developer-tools/cli-tools/dfxvm/docs/cli-reference/dfx/dfx",
                "developer-docs/developer-tools/cli-tools/dfxvm/docs/cli-reference/dfxvm/dfxvm-default",
                "developer-docs/developer-tools/cli-tools/dfxvm/docs/cli-reference/dfxvm/dfxvm-install",
                "developer-docs/developer-tools/cli-tools/dfxvm/docs/cli-reference/dfxvm-init/dfxvm-init",
                "developer-docs/developer-tools/cli-tools/dfxvm/docs/cli-reference/dfxvm/dfxvm-list",
                "developer-docs/developer-tools/cli-tools/dfxvm/docs/cli-reference/dfxvm/dfxvm-self-uninstall",
                "developer-docs/developer-tools/cli-tools/dfxvm/docs/cli-reference/dfxvm/dfxvm-self-update",
                "developer-docs/developer-tools/cli-tools/dfxvm/docs/cli-reference/dfxvm/dfxvm-uninstall",
                "developer-docs/developer-tools/cli-tools/dfxvm/docs/cli-reference/dfxvm/dfxvm-update",
              ],
            },
            {
              type: "category",
              label: "quill",
              link: {
                type: "doc",
                id: "developer-docs/developer-tools/cli-tools/quill-cli-reference/index",
              },
              items: [
                "developer-docs/developer-tools/cli-tools/quill-cli-reference/quill-parent",
                "developer-docs/developer-tools/cli-tools/quill-cli-reference/quill-account-balance",
                {
                  type: "category",
                  label: "quill ckbtc",
                  link: {
                    type: "doc",
                    id: "developer-docs/developer-tools/cli-tools/quill-cli-reference/ckbtc/quill-ckbtc",
                  },
                  items: [
                    "developer-docs/developer-tools/cli-tools/quill-cli-reference/ckbtc/quill-ckbtc-balance",
                    "developer-docs/developer-tools/cli-tools/quill-cli-reference/ckbtc/quill-ckbtc-retrieve-btc",
                    "developer-docs/developer-tools/cli-tools/quill-cli-reference/ckbtc/quill-ckbtc-retrieve-btc-status",
                    "developer-docs/developer-tools/cli-tools/quill-cli-reference/ckbtc/quill-ckbtc-transfer",
                    "developer-docs/developer-tools/cli-tools/quill-cli-reference/ckbtc/quill-ckbtc-update-balance",
                    "developer-docs/developer-tools/cli-tools/quill-cli-reference/ckbtc/quill-ckbtc-withdrawal-address",
                  ],
                },
                "developer-docs/developer-tools/cli-tools/quill-cli-reference/quill-claim-neurons",
                "developer-docs/developer-tools/cli-tools/quill-cli-reference/quill-generate",
                "developer-docs/developer-tools/cli-tools/quill-cli-reference/quill-get-neuron-info",
                "developer-docs/developer-tools/cli-tools/quill-cli-reference/quill-get-proposal-info",
                "developer-docs/developer-tools/cli-tools/quill-cli-reference/quill-list-neurons",
                "developer-docs/developer-tools/cli-tools/quill-cli-reference/quill-list-proposals",
                "developer-docs/developer-tools/cli-tools/quill-cli-reference/quill-neuron-manage",
                "developer-docs/developer-tools/cli-tools/quill-cli-reference/quill-neuron-stake",
                "developer-docs/developer-tools/cli-tools/quill-cli-reference/quill-public-ids",
                "developer-docs/developer-tools/cli-tools/quill-cli-reference/quill-qr-code",
                "developer-docs/developer-tools/cli-tools/quill-cli-reference/quill-replace-node-provider-id",
                "developer-docs/developer-tools/cli-tools/quill-cli-reference/quill-scanner-qr-code",
                "developer-docs/developer-tools/cli-tools/quill-cli-reference/quill-send",
                {
                  type: "category",
                  label: "quill sns",
                  link: {
                    type: "doc",
                    id: "developer-docs/developer-tools/cli-tools/quill-cli-reference/sns/quill-sns",
                  },
                  items: [
                    "developer-docs/developer-tools/cli-tools/quill-cli-reference/sns/quill-sns-balance",
                    "developer-docs/developer-tools/cli-tools/quill-cli-reference/sns/quill-sns-configure-dissolve-delay",
                    "developer-docs/developer-tools/cli-tools/quill-cli-reference/sns/quill-sns-disburse",
                    "developer-docs/developer-tools/cli-tools/quill-cli-reference/sns/quill-sns-disburse-maturity",
                    "developer-docs/developer-tools/cli-tools/quill-cli-reference/sns/quill-sns-follow-neuron",
                    "developer-docs/developer-tools/cli-tools/quill-cli-reference/sns/quill-sns-get-sale-participation",
                    "developer-docs/developer-tools/cli-tools/quill-cli-reference/sns/quill-sns-get-swap-refund",
                    "developer-docs/developer-tools/cli-tools/quill-cli-reference/sns/quill-sns-list-deployed-snses",
                    "developer-docs/developer-tools/cli-tools/quill-cli-reference/sns/quill-sns-make-proposal",
                    "developer-docs/developer-tools/cli-tools/quill-cli-reference/sns/quill-sns-make-upgrade-canister-proposal",
                    "developer-docs/developer-tools/cli-tools/quill-cli-reference/sns/quill-sns-neuron-permission",
                    "developer-docs/developer-tools/cli-tools/quill-cli-reference/sns/quill-sns-new-sale-ticket",
                    "developer-docs/developer-tools/cli-tools/quill-cli-reference/sns/quill-sns-pay",
                    "developer-docs/developer-tools/cli-tools/quill-cli-reference/sns/quill-sns-register-vote",
                    "developer-docs/developer-tools/cli-tools/quill-cli-reference/sns/quill-sns-split-neuron",
                    "developer-docs/developer-tools/cli-tools/quill-cli-reference/sns/quill-sns-stake-maturity",
                    "developer-docs/developer-tools/cli-tools/quill-cli-reference/sns/quill-sns-stake-neuron",
                    "developer-docs/developer-tools/cli-tools/quill-cli-reference/sns/quill-sns-status",
                    "developer-docs/developer-tools/cli-tools/quill-cli-reference/sns/quill-sns-transfer",
                  ],
                },
                "developer-docs/developer-tools/cli-tools/quill-cli-reference/quill-transfer",
                "developer-docs/developer-tools/cli-tools/quill-cli-reference/quill-update-node-provider",
              ],
            },
            "developer-docs/developer-tools/cli-tools/ic-admin",
            "developer-docs/developer-tools/cli-tools/idl2json",
          ],
        },
        {
          type: "category",
          label: "Off-chain libraries",
          items: [
            {
              type: "category",
              label: "Agents",
              items: [
                {
                  label: "Overview",
                  type: "doc",
                  id: "developer-docs/developer-tools/off-chain/agents/overview",
                },
                "developer-docs/developer-tools/off-chain/agents/javascript-agent",
                "developer-docs/developer-tools/off-chain/agents/nodejs",
                "developer-docs/developer-tools/off-chain/agents/rust-agent",
              ],
            },
          ],
        },
        {
          type: "category",
          label: "On-chain libraries",
          items: [
              "developer-docs/developer-tools/on-chain/cdks",
              "developer-docs/developer-tools/on-chain/ic-js",
          ],
        },
        {
          type: "category",
          label: "IDE",
          items: [
            "developer-docs/developer-tools/ide/vs-code",
            "developer-docs/developer-tools/ide/playground",
            "developer-docs/developer-tools/ide/gitpod",
            "developer-docs/developer-tools/ide/codespaces",
            "developer-docs/developer-tools/ide/dev-containers",
          ],
        },
      ],
    },
    {
      type: "category",
      label: "Web apps",
      items: [
        {
          type: "category",
          label: "Application frontends",
          items: [
            {
              label: "Overview",
              type: "doc",
              id: "developer-docs/web-apps/application-frontends/overview",
            },
            "developer-docs/web-apps/application-frontends/custom-frontend",
            "developer-docs/web-apps/application-frontends/existing-frontend",
            "developer-docs/web-apps/application-frontends/serving-static-assets",
            "developer-docs/web-apps/application-frontends/add-stylesheet",
            "developer-docs/web-apps/application-frontends/bundlers",
            "developer-docs/web-apps/application-frontends/webpack-dev-server",
          ],
        },
        {
          type: "category",
          label: "Browser JS",
          items: [
            "developer-docs/web-apps/browser-js/js-frameworks",
            "developer-docs/web-apps/browser-js/js-request-api",
          ],
        },
        {
          type: "category",
          label: "Frameworks",
          items: ["developer-docs/web-apps/frameworks/juno"],
        },
        {
          type: "category",
          label: "Custom domains",
          items: [
            "developer-docs/web-apps/custom-domains/using-custom-domains",
            "developer-docs/web-apps/custom-domains/dns-setup",
          ],
        },
        "developer-docs/web-apps/design-dapps",
        "developer-docs/web-apps/independently-verifying-ic-signatures",
        "developer-docs/web-apps/obtain-verify-ic-pubkey",
      ],
    },
    {
      type: "category",
      label: "Security",
      items: [
        {
          type: "category",
          label: "Security best practices",
          items: [
            {
              type: "doc",
              label: "General",
              id: "developer-docs/security/general-security-best-practices",
            },
            {
              type: "doc",
              label: "Rust",
              id: "developer-docs/security/rust-canister-development-security-best-practices",
            },
            {
              type: "doc",
              label: "Web apps",
              id: "developer-docs/security/web-app-development-security-best-practices",
            },
            {
              type: "doc",
              label: "Important resources",
              id: "developer-docs/security/security-best-practices-references",
            },
          ],
        },
        {
          type: "doc",
          label: "Formal verification",
          id: "developer-docs/security/formal-verification",
        },
      ],
    },
	  {
      type: "category",
      label: "Chain Fusion",
      items: [
        {
          label: "Overview",
          type: "doc",
          id: "developer-docs/multi-chain/overview",
        },
        {
          type: "category",
          label: "Bitcoin",
          items: [
            {
              label: "Overview",
              type: "doc",
              id: "developer-docs/multi-chain/bitcoin/overview",
            },
            "developer-docs/multi-chain/bitcoin/using-btc/btc-dev-workflow",
            "developer-docs/multi-chain/bitcoin/using-btc/read-state",
            "developer-docs/multi-chain/bitcoin/using-btc/generate-addresses",
            "developer-docs/multi-chain/bitcoin/using-btc/sign-transactions",
            "developer-docs/multi-chain/bitcoin/using-btc/submit-transactions",
            "developer-docs/multi-chain/bitcoin/using-btc/local-development",
          ],
        },
        {
          type: "category",
          label: "Ethereum",
          items: [
            {
              label: "Overview",
              type: "doc",
              id: "developer-docs/multi-chain/ethereum/overview",
            },
	    "developer-docs/multi-chain/ethereum/using-eth/eth-dev-workflow",
            "developer-docs/multi-chain/ethereum/using-eth/generating-addresses",
            "developer-docs/multi-chain/ethereum/using-eth/signing-transactions",
            "developer-docs/multi-chain/ethereum/using-eth/submit-transactions",
            {
              type: "category",
              label: "EVM RPC canister",
              items: [
                {
                  label: "Overview",
                  type: "doc",
                  id: "developer-docs/multi-chain/ethereum/evm-rpc/overview",
                },
                "developer-docs/multi-chain/ethereum/evm-rpc/how-it-works",
                "developer-docs/multi-chain/ethereum/evm-rpc/evm-rpc-canister",
                "developer-docs/multi-chain/ethereum/evm-rpc/costs",
                "developer-docs/multi-chain/ethereum/evm-rpc/samples",
              ],
            },
          ],
        },
        "developer-docs/multi-chain/examples",
        {
          type: "category",
          label: "Chain key tokens",
          items: [
            {
              type: "category",
              label: "ckBTC",
              items: [
                {
                  label: "Overview",
                  type: "doc",
                  id: "developer-docs/multi-chain/chain-key-tokens/ckbtc/overview",
                },
                "developer-docs/multi-chain/chain-key-tokens/ckbtc/making-transactions",
                "developer-docs/multi-chain/chain-key-tokens/ckbtc/using-ckbtc-in-dapps",
              ],
            },
            {
              type: "category",
              label: "ckETH",
              items: [
                {
                  label: "Overview",
                  type: "doc",
                  id: "developer-docs/multi-chain/chain-key-tokens/cketh/overview",
                },
                "developer-docs/multi-chain/chain-key-tokens/cketh/making-transactions",
                "developer-docs/multi-chain/chain-key-tokens/cketh/using-cketh-in-dapps",
              ],
            },
          ],
        },
      ],
    },
	   {
	  type: "category",
	  label: "Identity",
	  items: [
	    {
	      type: "category",
	      label: "Authentication",
	      items: [
          {
            label: "Overview",
            type: "doc",
            id: "developer-docs/identity/authentication/overview",
          },

			{
		  type: "category",
		  label: "Internet Identity (II)",
		  items:
	      [
          {
            label: "Overview",
            type: "doc",
            id:  "developer-docs/identity/internet-identity/overview",
          },
	      "developer-docs/identity/internet-identity/creating-ii",
	      "developer-docs/identity/internet-identity/integrate-internet-identity",
	      "developer-docs/identity/internet-identity/alternative-origins",
	      ],
	    },
	      "developer-docs/identity/authentication/email-password",
	      "developer-docs/identity/authentication/nfid",
	      "developer-docs/identity/authentication/siwe",
	      "developer-docs/identity/authentication/siws",
	      "developer-docs/identity/authentication/msq",
	      ],
	    },
	  {
	    type: "category",
	    label: "Verifiable credentials",
	    items: [
        {
          label: "Overview",
          type: "doc",
          id: "developer-docs/identity/verifiable-credentials/overview",
        },
	      "developer-docs/identity/verifiable-credentials/how-it-works",
	      "developer-docs/identity/verifiable-credentials/issuer",
	      "developer-docs/identity/verifiable-credentials/relying-party",
	    ],
	  },
	],
	},
	   {
      type: "category",
      label: "Digital assets",
      items: [
        {
          type: "doc",
          label: "Overview",
          id: "developer-docs/defi/overview",
        },
        {
          type: "category",
          label: "Cycles",
          items: [
            "developer-docs/defi/cycles/cycles-ledger",
            "developer-docs/defi/cycles/cycles-wallet",
            "developer-docs/defi/cycles/converting_icp_tokens_into_cycles",
          ]
        },
        {
          type: "category",
          label: "Tokens",
          items: [
            {
              label: "Overview",
              type: "doc",
              id: "developer-docs/defi/icp-tokens/overview",
            },
            "developer-docs/defi/icp-tokens/ledger-local-setup",
            "developer-docs/defi/tokens/indexes",
            "developer-docs/defi/icp-tokens/using-the-ledger",
            "developer-docs/defi/icp-tokens/account-trimming",
            "developer-docs/defi/icrc-1/token-quickstart",
            "developer-docs/defi/icrc-1/icrc1-ledger-setup",
          ],
        },
        {
          type: "doc",
          label: "Exchange rate canister",
          id: "developer-docs/defi/exchange-rate-canister",
        },
        {
          type: "category",
          label: "ICP Rosetta implementation",
          link: {
            type: "doc",
            id: "developer-docs/defi/rosetta/icp_rosetta/index",
          },
          items: [
            {
              type: "category",
              label: "Data API",
              link: {
                type: "doc",
                id: "developer-docs/defi/rosetta/icp_rosetta/data_api/index",
              },
              items: [
                "developer-docs/defi/rosetta/icp_rosetta/data_api/network",
                "developer-docs/defi/rosetta/icp_rosetta/data_api/balances",
                "developer-docs/defi/rosetta/icp_rosetta/data_api/blocks",
                "developer-docs/defi/rosetta/icp_rosetta/data_api/transactions",
                "developer-docs/defi/rosetta/icp_rosetta/data_api/list_known_neurons",
                "developer-docs/defi/rosetta/icp_rosetta/data_api/get_pending_proposals",
                "developer-docs/defi/rosetta/icp_rosetta/data_api/get_proposal_info",
              ],
            },
            {
              type: "category",
              label: "Construction API",
              link: {
                type: "doc",
                id: "developer-docs/defi/rosetta/icp_rosetta/construction_api/index",
              },
              items: [
                {
                  type: "category",
                  label: "Flow of operations",
                  link: {
                    type: "doc",
                    id: "developer-docs/defi/rosetta/icp_rosetta/construction_api/operations_flow/index",
                  },
                  items: [
                    "developer-docs/defi/rosetta/icp_rosetta/construction_api/operations_flow/derive",
                    "developer-docs/defi/rosetta/icp_rosetta/construction_api/operations_flow/preprocess",
                    "developer-docs/defi/rosetta/icp_rosetta/construction_api/operations_flow/metadata",
                    "developer-docs/defi/rosetta/icp_rosetta/construction_api/operations_flow/payloads",
                    "developer-docs/defi/rosetta/icp_rosetta/construction_api/operations_flow/combine",
                    "developer-docs/defi/rosetta/icp_rosetta/construction_api/operations_flow/submit",
                  ],
                },
                {
                  type: "category",
                  label: "Staking and neuron management",
                  link: {
                    type: "doc",
                    id: "developer-docs/defi/rosetta/icp_rosetta/construction_api/staking/index",
                  },
                  items: [
                    "developer-docs/defi/rosetta/icp_rosetta/construction_api/staking/neuron_info",
                    "developer-docs/defi/rosetta/icp_rosetta/construction_api/staking/derive_neuron_id",
                    "developer-docs/defi/rosetta/icp_rosetta/construction_api/staking/stake_icp",
                    "developer-docs/defi/rosetta/icp_rosetta/construction_api/staking/lock_neuron",
                    "developer-docs/defi/rosetta/icp_rosetta/construction_api/staking/dissolve",
                    "developer-docs/defi/rosetta/icp_rosetta/construction_api/staking/stake_maturity",
                    "developer-docs/defi/rosetta/icp_rosetta/construction_api/staking/change_auto_stake_maturity",
                    "developer-docs/defi/rosetta/icp_rosetta/construction_api/staking/spawn",
                    "developer-docs/defi/rosetta/icp_rosetta/construction_api/staking/disburse",
                  ],
                },
                {
                  type: "category",
                  label: "Voting and following",
                  link: {
                    type: "doc",
                    id: "developer-docs/defi/rosetta/icp_rosetta/construction_api/voting/index",
                  },
                  items: [
                    "developer-docs/defi/rosetta/icp_rosetta/construction_api/voting/vote",
                    "developer-docs/defi/rosetta/icp_rosetta/construction_api/voting/follow",
                  ],
                },
              ],
            }
          ],
        },
        {
          type: "category",
          label: "ICRC Rosetta implementation",
          link: {
            type: "doc",
            id: "developer-docs/defi/rosetta/icrc_rosetta/index",
          },
          items: [
            {
              type: "category",
              label: "Data API",
              link: {
                type: "doc",
                id: "developer-docs/defi/rosetta/icrc_rosetta/data_api/index",
              },
              items: [
                "developer-docs/defi/rosetta/icrc_rosetta/data_api/network",
                "developer-docs/defi/rosetta/icrc_rosetta/data_api/balances",
                "developer-docs/defi/rosetta/icrc_rosetta/data_api/blocks",
                "developer-docs/defi/rosetta/icrc_rosetta/data_api/transactions",
              ],
            },
            {
              type: "category",
              label: "Construction API",
              link: {
                type: "doc",
                id: "developer-docs/defi/rosetta/icrc_rosetta/construction_api/index",
              },
              items: [
                {
                  type: "category",
                  label: "Asset transfer",
                  link: {
                    type: "doc",
                    id: "developer-docs/defi/rosetta/icrc_rosetta/construction_api/asset_transfer/index",
                  },
                  items: [
                    "developer-docs/defi/rosetta/icrc_rosetta/construction_api/asset_transfer/transfer",
                    "developer-docs/defi/rosetta/icrc_rosetta/construction_api/asset_transfer/approve",
                  ],
                },
              ],
            }
          ],
        },
        "developer-docs/defi/token_integrations/index",
        {
          type: "category",
          label: "Asset custody",
          items: [
            "developer-docs/defi/asset-custody/custody-options",
            "developer-docs/defi/asset-custody/self-custody-quickstart",
            "developer-docs/defi/asset-custody/hardware-wallet-cli",
          ],
        },
        {
          type: "category",
          label: "NFTs",
          items: ["developer-docs/defi/nfts/considerations-for-nft-devs"],
        },
      ],
    },
    {
      type: "category",
      label: "DeAI",
      items: [
<<<<<<< HEAD
        "developer-docs/multi-chain/overview",
        {
          type: "category",
          label: "Bitcoin",
          items: [
            "developer-docs/multi-chain/bitcoin/overview",
            "developer-docs/multi-chain/bitcoin/using-btc/btc-dev-workflow",
            "developer-docs/multi-chain/bitcoin/using-btc/read-state",
            "developer-docs/multi-chain/bitcoin/using-btc/generate-addresses",
            "developer-docs/multi-chain/bitcoin/using-btc/create-transactions",
            "developer-docs/multi-chain/bitcoin/using-btc/sign-transactions",
            "developer-docs/multi-chain/bitcoin/using-btc/submit-transactions",
            "developer-docs/multi-chain/bitcoin/using-btc/local-development",
          ],
        },
        {
          type: "category",
          label: "Ethereum",
          items: [
            "developer-docs/multi-chain/ethereum/overview",
	    "developer-docs/multi-chain/ethereum/using-eth/eth-dev-workflow",
            "developer-docs/multi-chain/ethereum/using-eth/generating-addresses",
            "developer-docs/multi-chain/ethereum/using-eth/signing-transactions",
            "developer-docs/multi-chain/ethereum/using-eth/submit-transactions",
            {
              type: "category",
              label: "EVM RPC canister",
              items: [
                "developer-docs/multi-chain/ethereum/evm-rpc/overview",
                "developer-docs/multi-chain/ethereum/evm-rpc/how-it-works",
                "developer-docs/multi-chain/ethereum/evm-rpc/evm-rpc-canister",
                "developer-docs/multi-chain/ethereum/evm-rpc/costs",
                "developer-docs/multi-chain/ethereum/evm-rpc/samples",
              ],
            },
          ],
        },
        "developer-docs/multi-chain/examples",
        {
          type: "category",
          label: "Chain key tokens",
          items: [
            {
              type: "category",
              label: "ckBTC",
              items: [
                "developer-docs/multi-chain/chain-key-tokens/ckbtc/overview",
                "developer-docs/multi-chain/chain-key-tokens/ckbtc/making-transactions",
                "developer-docs/multi-chain/chain-key-tokens/ckbtc/using-ckbtc-in-dapps",
              ],
            },
            {
              type: "category",
              label: "ckETH",
              items: [
                "developer-docs/multi-chain/chain-key-tokens/cketh/overview",
                "developer-docs/multi-chain/chain-key-tokens/cketh/making-transactions",
                "developer-docs/multi-chain/chain-key-tokens/cketh/using-cketh-in-dapps",
              ],
            },
          ],
        },
=======
          {
          type: "doc",
          label: "Overview",
          id: "developer-docs/ai/overview",
          },
        "developer-docs/ai/ai-on-chain",
        "developer-docs/ai/machine-learning-sample"
>>>>>>> 14eb0f10
      ],
    },
    {
      type: "category",
      label: "Governance",
      items: [
        {
          type: "category",
          label: "Network Nervous System (NNS)",
          items: [
            {
              type: "doc",
              label: "Overview",
              id: "developer-docs/daos/nns/overview",
              },
            {
              type: "category",
              label: "Using the NNS dapp",
              items: [
              "developer-docs/daos/nns/nns-app-quickstart",
              ],
            },
            {
              type: "category",
              label: "Neurons",
              items: [
              "developer-docs/daos/nns/neuron-management",
              "developer-docs/daos/nns/staking-voting-rewards",
            ],
          },
        "developer-docs/daos/nns/neurons-fund",
        {
          type: "category",
          label: "Proposals",
          items: [
	    "developer-docs/daos/nns/proposal-overview",
	    "developer-docs/daos/nns/proposal-lifecycle",
	    "developer-docs/daos/nns/proposal-voting",
	    {
              type: "category",
              label: "Advanced",
              items: [
              "developer-docs/daos/nns/proposal-advanced",
            ],
          },
          ],
        },
	],
        },
        {
          type: "category",
          label: "Service Nervous System (SNS)",
          link: {
            type: "doc",
            id: "developer-docs/daos/sns/index",
          },
          items: [
            {
              label: "Overview",
              type: "doc",
              id: "developer-docs/daos/sns/overview",
            },
            {
              type: "category",
              label: "Before an SNS launch",
              link: {
                type: "doc",
                id: "developer-docs/daos/sns/tokenomics/index",
              },
              items: [
                "developer-docs/daos/sns/tokenomics/predeployment-considerations",
                "developer-docs/daos/sns/tokenomics/tokenomics-intro",
                "developer-docs/daos/sns/tokenomics/rewards",
                "developer-docs/daos/sns/tokenomics/preparation",
                "developer-docs/daos/sns/tokenomics/sns-checklist",
              ],
            },
            {
              type: "category",
              label: "Launching an SNS",
              link: {
                type: "doc",
                id: "developer-docs/daos/sns/launching/index",
              },
              items: [
                "developer-docs/daos/sns/launching/launch-summary-1proposal",
                "developer-docs/daos/sns/launching/launch-steps-1proposal",
                "developer-docs/daos/sns/launching/integrating",
              ],
            },
            {
              type: "category",
              label: "Testing an SNS",
              link: {
                type: "doc",
                id: "developer-docs/daos/sns/testing/testing-before-launch",
              },
              items: [
                "developer-docs/daos/sns/testing/testing-locally",
                "developer-docs/daos/sns/testing/testing-on-mainnet",
              ],
            },
            {
              type: "category",
              label: "Managing an SNS",
              link: {
                type: "doc",
                id: "developer-docs/daos/sns/managing/manage-sns-intro",
              },
              items: [
                "developer-docs/daos/sns/managing/making-proposals",
                "developer-docs/daos/sns/managing/cycles-usage",
                "developer-docs/daos/sns/managing/sns-asset-canister",
                "developer-docs/daos/sns/managing/managing-nervous-system-parameters",
              ],
            },
          ],
        },
      ],
    },
    {
      type: "category",
      label: "Sample apps",
      items: [
        "samples/overview",
        {
          type: "category",
          label: "Hosting",
          items: [
            "references/samples/hosting/godot-html5-template/README",
            "references/samples/hosting/photo-storage/README",
            "references/samples/hosting/static-website/README",
            "references/samples/hosting/unity-webgl-template/README",
          ],
        },
        {
          type: "category",
          label: "Motoko",
          items: [
            "references/samples/motoko/actor_reference/README",
            "references/samples/motoko/auth_client_demo/README",
            "references/samples/motoko/basic_bitcoin/README",
            "references/samples/motoko/basic_dao/README",
            "references/samples/motoko/calc/README",
            "references/samples/motoko/cert-var/README",
            "references/samples/motoko/classes/README",
            "references/samples/motoko/composite_query/README",
            "references/samples/motoko/counter/README",
            {
              type: "doc",
              label: "CRUD example",
              id: "references/samples/motoko/superheroes/README",
            },
            "references/samples/motoko/defi/README",
            "references/samples/motoko/dip721-nft-container/README",
            "references/samples/motoko/echo/README",
            "references/samples/motoko/encrypted-notes-dapp-vetkd/README",
            "references/samples/motoko/encrypted-notes-dapp/README",
            "references/samples/motoko/factorial/README",
            "references/samples/motoko/life/README",
            "references/samples/motoko/hello_cycles/README",
            "references/samples/motoko/http_counter/README",
            "references/samples/motoko/send_http_get/README",
            "references/samples/motoko/send_http_post/README",
            "references/samples/motoko/ic-pos/README",
            "references/samples/motoko/icp_transfer/README",
            "references/samples/motoko/icrc2-swap/README",
            "references/samples/motoko/internet_identity_integration/README",
            "references/samples/motoko/ios-notifications/README",
            "references/samples/motoko/minimal-counter-dapp/README",
            "references/samples/motoko/parallel_calls/README",
            "references/samples/motoko/persistent-storage/README",
            "references/samples/motoko/phone-book/README",
            "references/samples/motoko/pub-sub/README",
            "references/samples/motoko/quicksort/README",
            "references/samples/motoko/random_maze/README",
            "references/samples/motoko/simple-to-do/README",
            "references/samples/motoko/threshold-ecdsa/README",
            "references/samples/motoko/token_transfer/README",
	    "references/samples/motoko/token_transfer_from/README",
            "references/samples/motoko/vetkd/README",
            "references/samples/motoko/whoami/README",
          ],
        },
        {
          type: "category",
          label: "Rust",
          items: [
            "references/samples/rust/basic_bitcoin/README",
            "references/samples/rust/basic_dao/README",
            "references/samples/rust/canister-info/README",
            "references/samples/rust/composite_query/README",
            "references/samples/rust/counter/README",
            "references/samples/rust/defi/src/frontend/README",
            "references/samples/rust/dip721-nft-container/README",
            "references/samples/rust/encrypted-notes-dapp-vetkd/README",
            "references/samples/rust/encrypted-notes-dapp/README",
            "references/samples/rust/icp_transfer/README",
            "references/samples/rust/nft-wallet/README",
            "references/samples/rust/parallel_calls/README",
            "references/samples/rust/performance_counters/README",
            "references/samples/rust/periodic_tasks/README",
            "references/samples/rust/pub-sub/README",
            "references/samples/rust/qrcode/README",
            "references/samples/rust/send_http_get/README",
            "references/samples/rust/send_http_post/README",
            "references/samples/rust/threshold-ecdsa/README",
            "references/samples/rust/token_transfer/README",
            "references/samples/rust/token_transfer_from/README",
            "references/samples/rust/vetkd/README",
          ],
        },
        {
          type: "category",
          label: "Native dapps",
          items: [
            "references/samples/native-apps/unity_ii_applink/README",
            "references/samples/native-apps/unity_ii_deeplink/README",
            "references/samples/native-apps/unity_ii_deeplink/ii_integration_dapp/README",
          ],
        },
        {
          type: "category",
          label: "Svelte",
          items: [
            "references/samples/svelte/svelte-motoko-starter/README",
            "references/samples/svelte/svelte-starter/README",
          ],
        },
      ],
    },
    {
      type: "category",
      label: "Core concepts",
      items: [
        "concepts/canisters-code",
        "concepts/governance",
        "concepts/nodes-subnets",
        "concepts/subnet-types",
        "concepts/tokens-cycles",
        "concepts/trust-in-canisters",
        "concepts/glossary",
      ],
    },
    {
      type: "category",
      label: "References",
      items: [
        {
          type: "category",
          label: "Internet Computer specification",
          items: [
            "references/http-gateway-protocol-spec",
            "references/ic-interface-spec",
            "references/id-encoding-spec",
          ],
        },
        {
          type: "doc",
          label: "Message execution properties",
          id: "references/message-execution-properties",
        },
        {
          type: "category",
          label: "Languages",
          items: [
            "references/candid-ref",
            {
              type: "link",
              label: "Motoko base library",
              href: "/docs/current/motoko/main/base/",
            },
            {
              type: "link",
              label: "Rust CDK references",
              href: "https://docs.rs/ic-cdk/",
            },
          ],
        },
        {
          type: "category",
          label: "Core services",
          items: [
            {
              type: "doc",
              label: "Asset canister",
              id: "references/asset-canister",
            },
            {
              type: "doc",
              label: "ICRC-1 token standard",
              id: "references/icrc1-standard",
            },
            {
              type: "doc",
              label: "Internet Identity",
              id: "references/ii-spec",
            },
            {
              type: "doc",
              label: "Ledger canister",
              id: "references/ledger",
            },
          ],
        },
        {
          type: "category",
          label: "Feature references",
          items: [
            "references/bitcoin-how-it-works",
            "references/ckbtc-reference",
            "references/https-outcalls-how-it-works",
            "references/t-ecdsa-how-it-works",
            "references/vetkeys-overview",
            "references/supported-signatures",
          ],
        },
        {
          type: "category",
          label: "FAQs",
          items: [
            "developer-docs/multi-chain/faq/user-faq",
            "developer-docs/multi-chain/faq/ckbtc-faq",
            "developer-docs/multi-chain/faq/cketh-faq",
            "developer-docs/multi-chain/faq/ckerc20-faq",
            "developer-docs/multi-chain/faq/signatures-faq",
          ],
        },
        {
          type: "doc",
          label: "Execution errors",
          id: "references/execution-errors",
        },
      ],
    },
  ],
  rust: [
    {
      type: "category",
      label: "Building with Rust",
      link: {
        type: "doc",
        id: "developer-docs/backend/rust/index",
      },
      items: [
        "developer-docs/backend/rust/infrastructure",
        "developer-docs/backend/rust/project-organization",
        "developer-docs/backend/rust/dev-env",
        "developer-docs/backend/rust/quickstart",
        "developer-docs/backend/rust/deploying",
        "developer-docs/backend/rust/intercanister",
        "developer-docs/backend/rust/upgrading",
        "developer-docs/backend/rust/optimizing",
        "developer-docs/backend/rust/counter",
        "developer-docs/backend/rust/timers",
        "developer-docs/backend/rust/stable-structures",
        "developer-docs/backend/rust/searching-records",
        "developer-docs/backend/rust/access-control",
        "developer-docs/backend/rust/candid",
        "developer-docs/backend/rust/samples",
        "developer-docs/backend/rust/generating-candid",
        "developer-docs/backend/rust/message-inspect",
      ],
    },
  ],
  motoko: [
    "motoko/tutorial",
      {
        type: "category",
        label: "Motoko language book",
        items: [
        {
        type: "link",
        label: "1. Introduction",
        href: "https://motoko-book.dev/introduction.html",
        },
        {
          type: "link",
          label: "2. Common programming concepts",
          href: "https://motoko-book.dev/common-programming-concepts.html",
        },
        {
          type: "link",
          label: "3. Internet Computer programming concepts",
          href: "https://motoko-book.dev/internet-computer-programming-concepts.html",
        },
        {
          type: "link",
          label: "4. Advanced types",
          href: "https://motoko-book.dev/advanced-types.html",
        },
        {
          type: "link",
          label: "5. The base library",
          href: "https://motoko-book.dev/base-library.html",
        },
        {
          type: "link",
          label: "6. Advanced concepts",
          href: "https://motoko-book.dev/advanced-concepts.html",
        },
      ],
    },
    {
        type: 'autogenerated',
        dirName: "motoko/main",
    },
  ],
  solidity: [
    {
      type: "doc",
      label: "Solidity",
      id: "developer-docs/backend/solidity/index",
    },
  ],
  python: [
    {
      type: "doc",
      label: "Python",
      id: "developer-docs/backend/python/index",
    },
  ],
  typescript: [
    {
      type: "doc",
      label: "TypeScript",
      id: "developer-docs/backend/typescript/index",
    },
  ],
};

/**
 * Add UI tests in development mode
 */
if (process.env.NODE_ENV === "development") {
  sidebars["__ui_tests_internal__"] = [
    {
      type: "autogenerated",
      dirName: "tests",
    },
  ];
}

module.exports = sidebars;<|MERGE_RESOLUTION|>--- conflicted
+++ resolved
@@ -621,6 +621,7 @@
             "developer-docs/multi-chain/bitcoin/using-btc/btc-dev-workflow",
             "developer-docs/multi-chain/bitcoin/using-btc/read-state",
             "developer-docs/multi-chain/bitcoin/using-btc/generate-addresses",
+            "developer-docs/multi-chain/bitcoin/using-btc/create-transactions",
             "developer-docs/multi-chain/bitcoin/using-btc/sign-transactions",
             "developer-docs/multi-chain/bitcoin/using-btc/submit-transactions",
             "developer-docs/multi-chain/bitcoin/using-btc/local-development",
@@ -934,70 +935,6 @@
       type: "category",
       label: "DeAI",
       items: [
-<<<<<<< HEAD
-        "developer-docs/multi-chain/overview",
-        {
-          type: "category",
-          label: "Bitcoin",
-          items: [
-            "developer-docs/multi-chain/bitcoin/overview",
-            "developer-docs/multi-chain/bitcoin/using-btc/btc-dev-workflow",
-            "developer-docs/multi-chain/bitcoin/using-btc/read-state",
-            "developer-docs/multi-chain/bitcoin/using-btc/generate-addresses",
-            "developer-docs/multi-chain/bitcoin/using-btc/create-transactions",
-            "developer-docs/multi-chain/bitcoin/using-btc/sign-transactions",
-            "developer-docs/multi-chain/bitcoin/using-btc/submit-transactions",
-            "developer-docs/multi-chain/bitcoin/using-btc/local-development",
-          ],
-        },
-        {
-          type: "category",
-          label: "Ethereum",
-          items: [
-            "developer-docs/multi-chain/ethereum/overview",
-	    "developer-docs/multi-chain/ethereum/using-eth/eth-dev-workflow",
-            "developer-docs/multi-chain/ethereum/using-eth/generating-addresses",
-            "developer-docs/multi-chain/ethereum/using-eth/signing-transactions",
-            "developer-docs/multi-chain/ethereum/using-eth/submit-transactions",
-            {
-              type: "category",
-              label: "EVM RPC canister",
-              items: [
-                "developer-docs/multi-chain/ethereum/evm-rpc/overview",
-                "developer-docs/multi-chain/ethereum/evm-rpc/how-it-works",
-                "developer-docs/multi-chain/ethereum/evm-rpc/evm-rpc-canister",
-                "developer-docs/multi-chain/ethereum/evm-rpc/costs",
-                "developer-docs/multi-chain/ethereum/evm-rpc/samples",
-              ],
-            },
-          ],
-        },
-        "developer-docs/multi-chain/examples",
-        {
-          type: "category",
-          label: "Chain key tokens",
-          items: [
-            {
-              type: "category",
-              label: "ckBTC",
-              items: [
-                "developer-docs/multi-chain/chain-key-tokens/ckbtc/overview",
-                "developer-docs/multi-chain/chain-key-tokens/ckbtc/making-transactions",
-                "developer-docs/multi-chain/chain-key-tokens/ckbtc/using-ckbtc-in-dapps",
-              ],
-            },
-            {
-              type: "category",
-              label: "ckETH",
-              items: [
-                "developer-docs/multi-chain/chain-key-tokens/cketh/overview",
-                "developer-docs/multi-chain/chain-key-tokens/cketh/making-transactions",
-                "developer-docs/multi-chain/chain-key-tokens/cketh/using-cketh-in-dapps",
-              ],
-            },
-          ],
-        },
-=======
           {
           type: "doc",
           label: "Overview",
@@ -1005,7 +942,6 @@
           },
         "developer-docs/ai/ai-on-chain",
         "developer-docs/ai/machine-learning-sample"
->>>>>>> 14eb0f10
       ],
     },
     {
