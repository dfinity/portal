// @ts-check

/** @type {import('@docusaurus/plugin-content-docs').SidebarsConfig} */
const sidebars = {

build: [
  {
    type: "category",
    label: "Getting started",
    items: [
        "building-apps/getting-started/quickstart",
        "building-apps/getting-started/app-architecture",
        "building-apps/getting-started/install",
        "building-apps/getting-started/identities",
        "building-apps/getting-started/tokens-and-cycles",
    ],
  },
  {
    type: "category",
    label: "ICP essentials",
    items: [
      {
        type: "doc",
        label: "Network architecture",
        id: "building-apps/essentials/network-overview",
      },
      {
        type: "doc",
        label: "Fee breakdown",
        id: "building-apps/essentials/gas-cost",
      },
      {
        type: "doc",
        label: "Canister smart contracts",
        id: "building-apps/essentials/canisters",
      },
      {
        type: "doc",
        label: "Message execution",
        id: "building-apps/essentials/message-execution",
      },
    ],
    },
    {
      type: "category",
      label: "Developer tools",
      link: {
        type: "doc",
        id: "building-apps/developer-tools/dev-tools-overview",
      },
      items: [
        {
          type: "category",
          label: "Canister development kits",
          link: {
            type: "doc",
            id: "building-apps/developer-tools/cdks/index",
          },
          items: [
            {
              type: "doc",
              label: "Motoko",
              id: "motoko/home",
            },
            {
              type: "category",
              label: "Rust",
              link: {
                type: "doc",
                id: "building-apps/developer-tools/cdks/rust/intro-to-rust",
              },
              items: [
                "building-apps/developer-tools/cdks/rust/rust-limitations",
                "building-apps/developer-tools/cdks/rust/generating-candid",
                "building-apps/developer-tools/cdks/rust/intercanister",
                "building-apps/developer-tools/cdks/rust/canister-state",
                "building-apps/developer-tools/cdks/rust/stable-structures",
                "building-apps/developer-tools/cdks/rust/upgrading",
                "building-apps/developer-tools/cdks/rust/message-inspect",
              ]
              }
            ],
          },
          {
          type: "category",
          label: "CLI",
          items: [
          {
            type: "category",
            label: "dfx",
            link: {
              type: "doc",
              id: "building-apps/developer-tools/dfx/index",
            },
            items: [
              "building-apps/developer-tools/dfx/dfx-parent",
              "building-apps/developer-tools/dfx/dfx-bootstrap",
              "building-apps/developer-tools/dfx/dfx-build",
              "building-apps/developer-tools/dfx/dfx-cache",
              "building-apps/developer-tools/dfx/dfx-canister",
              "building-apps/developer-tools/dfx/dfx-completion",
              "building-apps/developer-tools/dfx/dfx-cycles",
              "building-apps/developer-tools/dfx/dfx-deploy",
              "building-apps/developer-tools/dfx/dfx-deps",
              "building-apps/developer-tools/dfx/dfx-generate",
              "building-apps/developer-tools/dfx/dfx-help",
              "building-apps/developer-tools/dfx/dfx-identity",
              "building-apps/developer-tools/dfx/dfx-info",
              "building-apps/developer-tools/dfx/dfx-killall",
              "building-apps/developer-tools/dfx/dfx-ledger",
              "building-apps/developer-tools/dfx/dfx-new",
              "building-apps/developer-tools/dfx/dfx-nns",
              "building-apps/developer-tools/dfx/dfx-ping",
              "building-apps/developer-tools/dfx/dfx-quickstart",
              "building-apps/developer-tools/dfx/dfx-replica",
              "building-apps/developer-tools/dfx/dfx-schema",
              "building-apps/developer-tools/dfx/dfx-sns",
              "building-apps/developer-tools/dfx/dfx-start",
              "building-apps/developer-tools/dfx/dfx-stop",
              "building-apps/developer-tools/dfx/dfx-upgrade",
              "building-apps/developer-tools/dfx/dfx-wallet",
              "building-apps/developer-tools/dfx/dfx-envars",
              "building-apps/developer-tools/dfx-json",
              "building-apps/developer-tools/dfx-json-reference",
              {
                type: "category",
                label: "Advanced dfx workflows",
                items: [
                  "building-apps/developer-tools/advanced-dfx/check-chunk-store",
                  "building-apps/developer-tools/advanced-dfx/dfx-migration",
                  "building-apps/developer-tools/advanced-dfx/specifying-replica-version",
                ],
              },
            ],
          },
          {
            type: "category",
            label: "dfxvm",
            items: [
              "building-apps/developer-tools/dfxvm/dfxvm-default",
              "building-apps/developer-tools/dfxvm/dfxvm-install",
              "building-apps/developer-tools/dfxvm/dfxvm-list",
              "building-apps/developer-tools/dfxvm/dfxvm-self-uninstall",
              "building-apps/developer-tools/dfxvm/dfxvm-self-update",
              "building-apps/developer-tools/dfxvm/dfxvm-uninstall",
              "building-apps/developer-tools/dfxvm/dfxvm-update",
            ],
          },
        ],
      },
       "building-apps/developer-tools/icp-ninja",
      ],
    },
    {
      type: "category",
      label: "Developing canisters",
      items:
      [
        "building-apps/developing-canisters/write",
        "building-apps/developing-canisters/create",
        "building-apps/developing-canisters/compile",
        "building-apps/developing-canisters/install",
        {
          type: "category",
          label: "Deploy",
          link: {
            type: "doc",
            id: "building-apps/developing-canisters/deploy",
          },
          items: [
            "building-apps/developing-canisters/custom-networks",
            "building-apps/developing-canisters/deploy-specific-subnet",
          ],
        },
      ]
    },
    {
      type: "category",
      label: "Interacting with canisters",
      items: [
        {
          type: "category",
          label: "Candid",
          link: {
            type: "doc",
            id: "building-apps/interact-with-canisters/candid/candid-concepts",
          },
          items: [
            "building-apps/interact-with-canisters/candid/using-candid",
            "building-apps/interact-with-canisters/candid/candid-tools",
          ],
        },
        "building-apps/interact-with-canisters/query-calls",
        "building-apps/interact-with-canisters/update-calls",
        "building-apps/interact-with-canisters/advanced-calls",
        {
          type: "category",
          label: "Agents",
          link: {
            type: "doc",
            id: "building-apps/interact-with-canisters/agents/overview",
          },
          items: [
            "building-apps/interact-with-canisters/agents/javascript-agent",
            "building-apps/interact-with-canisters/agents/rust-agent",
          ],
        },
      ],
    },
    {
      type: "category",
      label: "Testing canisters",
      link: {
        type: "doc",
        id: "building-apps/test/overview",
      },
      items: [
        "building-apps/test/pocket-ic"
      ],
    },
    {
      type: "category",
      label: "Canister management",
      items: [
        "building-apps/canister-management/backtraces",
        "building-apps/canister-management/control",
        "building-apps/canister-management/delete",
        "building-apps/canister-management/history",
        "building-apps/canister-management/logs",
        "building-apps/canister-management/resource-limits",
        "building-apps/canister-management/snapshots",
        "building-apps/canister-management/state",
        "building-apps/canister-management/settings",
        "building-apps/canister-management/storage",
        "building-apps/canister-management/topping-up",
        "building-apps/canister-management/trapping",
        "building-apps/canister-management/upgrade",
      ],
    },
    {
      type: "category",
      label: "Building frontends",
      items: [
        "building-apps/frontends/using-an-asset-canister",
        "building-apps/frontends/uploading-serving-assets",
        "building-apps/frontends/existing-frontend",
        "building-apps/network-features/using-http/http-certification/ic-asset-certification-library",
        "building-apps/frontends/asset-security",
        {
          type: "category",
          label: "Custom domains",
          items: [
            "building-apps/frontends/custom-domains/using-custom-domains",
            "building-apps/frontends/custom-domains/dns-setup",
          ],
        },
      ],
    },
    {
      type: "category",
      label: "Advanced development",
      items:
      [
        "building-apps/advanced/using-third-party-canisters",
        "building-apps/advanced/benchmarking",
        {
          type: "category",
          label: "Canister optimization",
          items: [
            "building-apps/advanced/optimize/motoko",
            "building-apps/advanced/optimize/rust",
          ],
        },
        "building-apps/advanced/canister-access-logs",
      ],
    },
    {
      type: "category",
      label: "User authentication",
      items: [
        "building-apps/authentication/overview",
        "building-apps/authentication/integrate-internet-identity",
        "building-apps/authentication/integrate-misc-wallets",
        "building-apps/authentication/alternative-origins",
        "building-apps/authentication/independently-verifying-ic-signatures",
      ],
    },
    {
      type: "category",
      label: "Network features",
      items: [
        {
          type: "category",
          label: "Using HTTP",
          items: [
            "building-apps/network-features/using-http/gateways",
            {
              type: "category",
              label: "HTTP certification",
              items: [
                {
                  type: "doc",
                  id: "building-apps/network-features/using-http/http-certification/ic-asset-certification-library",
                  label: "The asset certification library",
                },
                {
                  type: "doc",
                  id: "building-apps/network-features/using-http/http-certification/example-canister-serving-assets",
                  label: "Example canister serving assets",
                },
                {
                  type: "doc",
                  id: "building-apps/network-features/using-http/http-certification/custom-http-canisters",
                  label: "Custom HTTP canisters",
                },
                {
                  type: "doc",
                  id: "building-apps/network-features/using-http/http-certification/serving-json-over-http",
                  label: "Serving JSON over HTTP",
                },
                {
                  type: "doc",
                  id: "building-apps/network-features/using-http/http-certification/serving-static-assets-over-http",
                  label: "Serving static assets over HTTP (custom)",
                },
                {
                  type: "doc",
                  id: "building-apps/network-features/using-http/http-certification/upgrading-http-query-calls-to-update-calls",
                  label: "Upgrading HTTP query calls to update calls",
                },
                {
                  type: "doc",
                  id: "building-apps/network-features/using-http/http-certification/skipping-certification-for-http-responses",
                  label: "Skipping certification for HTTP responses",
                },
              ],
            },
            {
              type: "category",
              label: "HTTPS outcalls",
              link:
                {
                  type: "doc",
                  id:  "building-apps/network-features/using-http/https-outcalls/overview",
                },
              items: [
                "building-apps/network-features/using-http/https-outcalls/get",
                "building-apps/network-features/using-http/https-outcalls/post"
              ],
            },
          ],
        },

        {
          type: "category",
          label: "Threshold signatures",
          items: [
            "building-apps/network-features/signatures/t-ecdsa",
            "building-apps/network-features/signatures/t-schnorr",
          ],
        },
        {
          type: "category",
          label: "vetKeys",
          items: [
            "building-apps/network-features/vetkeys/introduction",
            "building-apps/network-features/vetkeys/api",
            "building-apps/network-features/vetkeys/dkms",
            "building-apps/network-features/vetkeys/encrypted-onchain-storage",
            "building-apps/network-features/vetkeys/bls-signatures",
            "building-apps/network-features/vetkeys/identity-based-encryption",
            "building-apps/network-features/vetkeys/timelock-encryption",
          ],
        },
        "building-apps/network-features/randomness",
        "building-apps/network-features/periodic-tasks-timers",
        "building-apps/network-features/time-and-timestamps",
        "building-apps/network-features/simd",
        {
          type: "category",
          label: "Verifiable credentials",
          items: [
            "building-apps/network-features/verifiable-credentials/overview",
            "building-apps/network-features/verifiable-credentials/how-it-works",
            "building-apps/network-features/verifiable-credentials/issuer",
            "building-apps/network-features/verifiable-credentials/relying-party",
          ],
        },
      ],
    },
    {
      type: "category",
      label: "Chain Fusion",
      link: {
        type: "doc",
        id: "building-apps/chain-fusion/overview",
      },
      items: [
        "building-apps/chain-fusion/supported-chains",
        {
          type: "doc",
          label: "Bitcoin",
          id: "build-on-btc/index",
        },
        {
          type: "category",
          label: "Ethereum & EVM chains",
          link: {
            type: "doc",
            id: "building-apps/chain-fusion/ethereum/overview",
          },
          items: [
            "building-apps/chain-fusion/ethereum/using-eth/eth-comparison",
            "building-apps/chain-fusion/ethereum/using-eth/eth-dev-workflow",
            {
              type: "category",
              label: "Interacting with Ethereum",
              items: [
                "building-apps/chain-fusion/ethereum/using-eth/generating-addresses",
                "building-apps/chain-fusion/ethereum/using-eth/signing-transactions",
                "building-apps/chain-fusion/ethereum/using-eth/submit-transactions",
              ],
            },
            {
              type: "category",
              label: "EVM RPC canister",
              link: {
                type: "doc",
                id: "building-apps/chain-fusion/ethereum/evm-rpc/overview",
              },
              items: [
                "building-apps/chain-fusion/ethereum/evm-rpc/how-it-works",
                "building-apps/chain-fusion/ethereum/evm-rpc/evm-rpc-canister",
                "building-apps/chain-fusion/ethereum/evm-rpc/costs",
              ],
            },
          ],
        },
        {
          type: "doc",
          label: "Solana",
          id: "building-apps/chain-fusion/solana/overview",
        },
        "building-apps/chain-fusion/examples",
      ],
    },
    {
      type: "category",
      label: "Security",
      link:
        {
          type: "doc",
          id: "building-apps/security/overview",
        },
        items: [
        {
          type: "category",
          label: "Security best practices",
          items: [
          {
            type: "doc",
            label: "What are security best practices?",
            id: "building-apps/security/overview",
          },
          {
            type: "doc",
            label: "Inter-canister calls",
            id: "building-apps/security/inter-canister-calls",
          },
          {
            type: "doc",
            label: "Identity & access management",
            id: "building-apps/security/iam",
          },
          {
            type: "doc",
            label: "Decentralization",
            id: "building-apps/security/decentralization",
          },
          {
            type: "doc",
            label: "Data integrity & authenticity",
            id: "building-apps/security/data-integrity-and-authenticity",
          },
          {
            type: "doc",
            label: "Data storage",
            id: "building-apps/security/data-storage",
          },
          {
            type: "doc",
            label: "HTTP outcalls",
            id: "building-apps/security/https-outcalls",
          },
          {
            type: "doc",
            label: "Denial of service",
            id: "building-apps/security/dos",
          },
          {
            type: "doc",
            label: "Canister upgrades",
            id: "building-apps/security/canister-upgrades",
          },
          {
            type: "doc",
            label: "Observability & monitoring",
            id: "building-apps/security/observability-and-monitoring",
          },
          {
            type: "doc",
            label: "Miscellaneous",
            id: "building-apps/security/misc",
          },
          {
            type: "doc",
            label: "Important resources",
            id: "building-apps/security/resources",
          },
        ],
      },
      {
        type: "doc",
        label: "Formal verification",
        id: "building-apps/security/formal-verification",
      },
    ],
    },
    {
      type: "category",
      label: "Best practices",
      items: [
        {
          type: "doc",
          label: "General",
          id: "building-apps/best-practices/general",
        },
        {
          type: "doc",
          label: "Application architecture considerations",
          id: "building-apps/best-practices/application-architectures",
        },
        {
          type: "doc",
          label: "Idempotency",
          id: "building-apps/best-practices/idempotency",
        },
        {
          type: "doc",
          label: "Reproducible builds",
          id: "building-apps/best-practices/reproducible-builds",
        },
        {
          type: "doc",
          label: "Storage",
          id: "building-apps/best-practices/storage",
        },
        {
          type: "doc",
          label: "Troubleshooting",
          id: "building-apps/best-practices/troubleshooting",
        },
      {
        type: "doc",
        label: "Trust in canisters",
        id: "building-apps/best-practices/trust-in-canisters",
      },
    ],
  },
    {
      type: "category",
      label: "Governing applications",
      items: [
        {
          type: "category",
          label: "Network Nervous System (NNS)",
          items: [
            {
              type: "category",
              label: "Using the NNS dapp",
              items: [
                "building-apps/governing-apps/nns/using-the-nns-dapp/nns-app-quickstart",
                "building-apps/governing-apps/nns/using-the-nns-dapp/nns-dapp-send-and-receive-tokens",
                "building-apps/governing-apps/nns/using-the-nns-dapp/nns-dapp-importing-tokens",
                "building-apps/governing-apps/nns/using-the-nns-dapp/nns-dapp-staking-a-neuron",
                "building-apps/governing-apps/nns/using-the-nns-dapp/nns-dapp-voting-on-proposals",
                "building-apps/governing-apps/nns/using-the-nns-dapp/nns-dapp-following-other-neurons",
                "building-apps/governing-apps/nns/using-the-nns-dapp/nns-dapp-confirm-following",
                "building-apps/governing-apps/nns/using-the-nns-dapp/nns-dapp-advanced-neuron-operations",
                "building-apps/governing-apps/nns/using-the-nns-dapp/nns-dapp-making-neurons-public",
                "building-apps/governing-apps/nns/using-the-nns-dapp/nns-dapp-manage-quill-neurons",
                "building-apps/governing-apps/nns/using-the-nns-dapp/nns-dapp-sns-topic-following",
                "building-apps/governing-apps/nns/using-the-nns-dapp/nns-dapp-additional-features",
              ],
            },
            {
              type: "category",
              label: "Concepts",
              items: [
              {
                type: "category",
                label: "Neurons",
                items: [
                  "building-apps/governing-apps/nns/concepts/neurons/becoming-a-known-neuron",
                ],
              },
              {
                type: "category",
                label: "Proposals",
                items: [

                  "building-apps/governing-apps/nns/concepts/proposals/verify-proposals",
                  "building-apps/governing-apps/nns/concepts/proposals/proposal-submit",
                ],
              },
          ],
        },
        ],
        },
        {
          type: "category",
          label: "Before an SNS launch",
          link: {
            type: "doc",
            id: "building-apps/governing-apps/tokenomics/index",
          },
          items: [
            "building-apps/governing-apps/tokenomics/predeployment-considerations",
            "building-apps/governing-apps/tokenomics/preparation",
            "building-apps/governing-apps/tokenomics/sns-checklist",
          ],
        },
        {
          type: "category",
          label: "Launching an SNS",
          link: {
            type: "doc",
            id: "building-apps/governing-apps/launching/index",
          },
          items: [
            "building-apps/governing-apps/launching/launch-summary-1proposal",
            "building-apps/governing-apps/launching/launch-steps-1proposal",
            "building-apps/governing-apps/launching/integrating",
          ],
        },
        {
          type: "category",
          label: "Testing an SNS",
          link: {
            type: "doc",
            id: "building-apps/governing-apps/testing/testing-before-launch",
          },
          items: [
            "building-apps/governing-apps/testing/testing-locally",
            "building-apps/governing-apps/testing/testing-on-mainnet",
          ],
        },
        {
          type: "category",
          label: "Managing an SNS",
          link: {
            type: "doc",
            id: "building-apps/governing-apps/managing/manage-sns-intro",
          },
          items: [
            "building-apps/governing-apps/managing/making-proposals",
            "building-apps/governing-apps/managing/cycles-usage",
            "building-apps/governing-apps/managing/sns-asset-canister",
          ],
        },
      ],
    },
  ],

defi: [
      {
        type: "doc",
        label: "DeFi on ICP",
        id: "defi/overview",
      },
              {
          type: "category",
          label: "ICP Rosetta implementation",
          link: {
            type: "doc",
            id: "defi/rosetta/icp_rosetta/index",
          },
          items: [
            "defi/rosetta/icp_rosetta/running-rosetta",
            {
              type: "doc",
              label: "Data API",
              id: "defi/rosetta/icp_rosetta/data_api/index",
              },
            {
              type: "category",
              label: "Construction API",
              link: {
                type: "doc",
                id: "defi/rosetta/icp_rosetta/construction_api/index",
              },
              items: [
              "defi/rosetta/icp_rosetta/construction_api/operations-flow",
              "defi/rosetta/icp_rosetta/construction_api/staking",
              "defi/rosetta/icp_rosetta/construction_api/voting",
              ],
              },
            {
              type: "doc",
              label: "Example scripts",
              id: "defi/rosetta/icp_rosetta/examples",
              },
            ],
          },
        {
          type: "category",
          label: "ICRC Rosetta implementation",
          link: {
            type: "doc",
            id: "defi/rosetta/icrc_rosetta/index",
          },
          items: [
            "defi/rosetta/icrc_rosetta/running-rosetta",
            {
              type: "doc",
              label: "Data API",
              id: "defi/rosetta/icrc_rosetta/data_api/index",
              },
            {
              type: "doc",
              label: "Construction API",
              id: "defi/rosetta/icrc_rosetta/construction_api/index",
              },
            {
              type: "doc",
              label: "Example scripts",
              id: "defi/rosetta/icrc_rosetta/examples",
              },
          ],
        },
      "defi/token-standards/index",
      {
        type: "category",
        label: "Creating tokens",
        items: [
          {
            type: "doc",
            label: "Fungible tokens",
            id: "defi/create",
          },
          {
            type: "doc",
            label: "Non-fungible tokens",
            id: "defi/nft-collections",
          },
        ],
      },
      {
        type: "category",
        label: "Ledgers",
        items: [
          {
            type: "category",
            label: "ICP ledger",
            items: [
              "defi/token-ledgers/setup/icp_ledger_setup",
              "defi/token-ledgers/usage/icp_ledger_usage",
            ],
          },
          {
            type: "category",
            label: "ICRC ledger",
            items: [
              "defi/token-ledgers/setup/icrc1_ledger_setup",
              "defi/token-ledgers/usage/icrc1_ledger_usage",
              "defi/token-ledgers/upgrading/icrc1_ledger_upgrade"
            ],
          },
          "defi/token-ledgers/cycles-ledger",
          "defi/token-integrations/index",
        ],
        },
        "defi/token-indexes/index",
        "defi/defi-best-practices",
        {
          type: "category",
          label: "Chain-key tokens",
          link: {
            type: "doc",
            id: "defi/chain-key-tokens/overview",
          },
          items: [
            {
              type: "category",
              label: "ckBTC",
              link: {
                type: "doc",
                id: "defi/chain-key-tokens/ckbtc/overview",
              },
              items: [
                "defi/chain-key-tokens/ckbtc/using-ckbtc-in-dapps",
              ],
            },
            {
              type: "category",
              label: "ckETH",
              link: {
                type: "doc",
                id: "defi/chain-key-tokens/cketh/overview",
              },
              items: [
                "defi/chain-key-tokens/cketh/using-cketh-in-dapps",
              ],
            },
            {
              type: "category",
              label: "ckERC20",
              link: {
                type: "doc",
                id: "defi/chain-key-tokens/ckerc20/overview",
              },
              items: [
                "defi/chain-key-tokens/ckerc20/making-transactions",
                "defi/chain-key-tokens/ckerc20/using-ckerc20-in-dapps",
                "defi/chain-key-tokens/ckerc20/creating-new-ckerc20",
              ],
            },
          ],
        },
],

btc: [
  "build-on-btc/index",
  "build-on-btc/btc-dev-workflow",
  "build-on-btc/btc-dev-env",
  "build-on-btc/using-regtest",
  "build-on-btc/btc-api",
  {
    type: "category",
    label: "Bitcoin transactions",
    items: [
      "build-on-btc/btc-transactions/generate-addresses",
      "build-on-btc/btc-transactions/create-transactions",
      "build-on-btc/btc-transactions/sign-transactions",
      "build-on-btc/btc-transactions/submit-transactions",
    ],
  },
  "build-on-btc/read-state",
  "build-on-btc/ordinals",
  "build-on-btc/runes",
  "build-on-btc/brc20",
],

references: [
  {
    type: "category",
    label: "IC specifications",
    items: [
      "references/ic-interface-spec",
      "references/http-gateway-protocol-spec"
    ],
  },
  {
    type: "category",
    label: "Feature specifications",
    items: [
      "references/asset-canister",
      "references/bitcoin-how-it-works",
      "references/ckbtc-reference",
      "references/candid-ref",
      "references/https-outcalls-how-it-works",
      "references/ii-spec",
      "references/icrc1-standard",
      "references/ledger",
      "references/t-sigs-how-it-works",
      "references/vc-spec",
      "references/vetkeys-overview"
    ],
  },
  "references/cycles-cost-formulas",
  {
    type: "category",
    label: "System canisters",
    items: [
      {
        type: "doc",
        label: "List of system canisters",
        id: "references/system-canisters/index",
      },
      {
        type: "doc",
        label: "Exchange rate canister",
        id: "references/system-canisters/xrc",
      },
      {
        type: "doc",
        label: "Management canister",
        id: "references/system-canisters/management-canister",
      },
    ],
  },
      "references/async-code",
      "references/execution-errors",
      "references/message-execution-properties",
      "references/using-hsm-with-identities",
  {
    type: "doc",
    label: "Dashboard API reference",
    id: "references/dashboard-apis"
  },
  {
    type: "doc",
    label: "Glossary",
    id: "references/glossary",
  },
],

devjourney: [
    {
      type: "category",
      label: "Developer Liftoff",
      link: {
        type: "doc",
        id: "tutorials/developer-liftoff/index",
      },
      items: [
        {
          type: "category",
          label: "Level 0: Pre-flight operations",
          items: [
            "tutorials/developer-liftoff/level-0/ic-overview",
            "tutorials/developer-liftoff/level-0/ic-terms",
            "tutorials/developer-liftoff/level-0/intro-canisters",
            "tutorials/developer-liftoff/level-0/intro-languages",
            "tutorials/developer-liftoff/level-0/tooling",
            "tutorials/developer-liftoff/level-0/first-dapp",
      ],
    },
      {
        type: "category",
        label: "Level 1: Space cadet",
        items: [
          "tutorials/developer-liftoff/level-1/1.1-motoko-lvl1",
          "tutorials/developer-liftoff/level-1/1.2-dev-env",
          "tutorials/developer-liftoff/level-1/1.3-intro-dfx",
          "tutorials/developer-liftoff/level-1/1.4-using-cycles",
          "tutorials/developer-liftoff/level-1/1.5-deploying-canisters",
          "tutorials/developer-liftoff/level-1/1.6-managing-canisters",
      ],
    },
    {
      type: "category",
      label: "Level 2: Space explorer",
      items: [
        "tutorials/developer-liftoff/level-2/2.1-storage-persistence",
        "tutorials/developer-liftoff/level-2/2.2-advanced-canister-calls",
        "tutorials/developer-liftoff/level-2/2.3-third-party-canisters",
        "tutorials/developer-liftoff/level-2/2.4-intro-candid",
        "tutorials/developer-liftoff/level-2/2.5-unit-testing",
        "tutorials/developer-liftoff/level-2/2.6-motoko-lvl2",
      ],
    },
    {
      type: "category",
      label: "Level 3: Space engineer",
      items: [
        "tutorials/developer-liftoff/level-3/3.1-package-managers",
        "tutorials/developer-liftoff/level-3/3.2-https-outcalls",
        "tutorials/developer-liftoff/level-3/3.3-certified-data",
        "tutorials/developer-liftoff/level-3/3.4-intro-to-agents",
        "tutorials/developer-liftoff/level-3/3.5-identities-and-auth",
        "tutorials/developer-liftoff/level-3/3.6-motoko-lvl3",
    ],
    },
    {
      type: "category",
      label: "Level 4: Space pilot",
      items: [
        "tutorials/developer-liftoff/level-4/4.1-icp-ledger",
        "tutorials/developer-liftoff/level-4/4.2-icrc-tokens",
        "tutorials/developer-liftoff/level-4/4.3-ckbtc-and-bitcoin",
        "tutorials/developer-liftoff/level-4/4.4-nns-governance",
        "tutorials/developer-liftoff/level-4/4.5-using-quill",
        "tutorials/developer-liftoff/level-4/4.6-motoko-lvl4",
    ],
    },
    {
      type: "category",
      label: "Level 5: Internet Computer astronaut",
      items: [
        "tutorials/developer-liftoff/level-5/5.1-vetKeys-tutorial",
        "tutorials/developer-liftoff/level-5/5.2-ICP-ETH-tutorial",
        "tutorials/developer-liftoff/level-5/5.3-token-swap-tutorial",
        "tutorials/developer-liftoff/level-5/5.4-NFT-tutorial",
        "tutorials/developer-liftoff/level-5/5.5-auction-tutorial",
        "tutorials/developer-liftoff/level-5/5.6-next-steps",
    ],
    },
  ],
  },
],

devjourneyRust: [
  {
    type: "category",
    label: "Developer Liftoff: Rust",
    link: {
      type: "doc",
      id: "tutorials/developer-liftoff-rust/index",
    },
    items: [
      {
        type: "category",
        label: "Level 0: Pre-flight operations",
        items: [
          "tutorials/developer-liftoff-rust/level-0/ic-overview",
          "tutorials/developer-liftoff-rust/level-0/ic-terms",
          "tutorials/developer-liftoff-rust/level-0/intro-canisters",
          "tutorials/developer-liftoff-rust/level-0/intro-languages",
          "tutorials/developer-liftoff-rust/level-0/tooling",
          "tutorials/developer-liftoff-rust/level-0/first-dapp",
    ],
  },
<<<<<<< HEAD
=======
        {
        type: "category",
        label: "Level 1: Space cadet",
        items: [
          "tutorials/developer-liftoff-rust/level-1/1.1-rust-lvl1",
          "tutorials/developer-liftoff-rust/level-1/1.2-rust-dev-env",
          "tutorials/developer-liftoff-rust/level-1/1.3-intro-dfx",
          "tutorials/developer-liftoff-rust/level-1/1.4-using-cycles",
          "tutorials/developer-liftoff-rust/level-1/1.5-deploying-canisters",
          "tutorials/developer-liftoff-rust/level-1/1.6-managing-canisters",
      ],
    },
    {
      type: "category",
      label: "Level 2: Space explorer",
      items: [
        "tutorials/developer-liftoff-rust/level-2/2.1-canister-calls",
        "tutorials/developer-liftoff-rust/level-2/2.2-storage-memory",
        "tutorials/developer-liftoff-rust/level-2/2.3-canister-state",
        "tutorials/developer-liftoff-rust/level-2/2.4-stable-memory",
        "tutorials/developer-liftoff-rust/level-2/2.5-upgrading-rust",
        "tutorials/developer-liftoff-rust/level-2/2.6-rust-lvl2",
      ],
    },
>>>>>>> d24a9246
],
},
],

hackathon: [
  {
    type: "category",
    label: "Hackathon prep course",
    link: {
      type: "doc",
      id: "tutorials/hackathon-prep-course/index",
    },
    items: [
      "tutorials/hackathon-prep-course/hello-world",
      "tutorials/hackathon-prep-course/static-website",
      "tutorials/hackathon-prep-course/first-fullstack-dapp",
      "tutorials/hackathon-prep-course/evm-block-explorer",
      "tutorials/hackathon-prep-course/create-deploy-token",
      "tutorials/hackathon-prep-course/authentication",
      "tutorials/hackathon-prep-course/setup-dev-env",
      "tutorials/hackathon-prep-course/managing-canisters",
      "tutorials/hackathon-prep-course/advanced-features",
      "tutorials/hackathon-prep-course/resources",
    ],
  },
],

  motoko: [
    {
      type: "autogenerated",
      dirName: "motoko",
    },
  ],
}

/**
 * Add UI tests in development mode
 */
if (process.env.NODE_ENV === "development") {
  sidebars["__ui_tests_internal__"] = [
    {
      type: "autogenerated",
      dirName: "tests",
    },
  ];
}

module.exports = sidebars;<|MERGE_RESOLUTION|>--- conflicted
+++ resolved
@@ -1021,8 +1021,6 @@
           "tutorials/developer-liftoff-rust/level-0/first-dapp",
     ],
   },
-<<<<<<< HEAD
-=======
         {
         type: "category",
         label: "Level 1: Space cadet",
@@ -1047,7 +1045,6 @@
         "tutorials/developer-liftoff-rust/level-2/2.6-rust-lvl2",
       ],
     },
->>>>>>> d24a9246
 ],
 },
 ],
