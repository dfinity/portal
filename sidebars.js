// @ts-check

/** @type {import('@docusaurus/plugin-content-docs').SidebarsConfig} */
const sidebars = {
  build: [
    {
      type: "category",
      label: "Getting started",
      items: [
        {
          type: "doc",
          label: "Overview of ICP",
          id: "developer-docs/getting-started/overview-of-icp",
        },
        {
          type: "doc",
          label: "Development workflow",
          id: "developer-docs/getting-started/development-workflow",
        },
        {
          type: "doc",
          label: "Installing tools",
          id: "developer-docs/getting-started/install/index",
        },
        {
          type: "doc",
          label: "Hello, world!",
          id: "developer-docs/getting-started/hello-world",
        },
        {
          type: "doc",
          label: "Developer accounts",
          id: "developer-docs/getting-started/accounts",
        },
        {
          type: "category",
          label: "Cycles",
          items: [
            {
              label: "Overview",
              type: "doc",
              id: "developer-docs/getting-started/cycles/overview",
            },
            "developer-docs/getting-started/cycles/cycles-faucet",
          ],
        },
        {
          type: "doc",
          label: "Default project template",
          id: "developer-docs/getting-started/default-template",
        },
        {
          type: "category",
          label: "Deploy smart contracts",
          items: [
            {
              type: "doc",
              label: "Local deployment",
              id: "developer-docs/getting-started/deploy/local",
            },
            {
              type: "doc",
              label: "Mainnet deployment",
              id: "developer-docs/getting-started/deploy/mainnet",
            },
          ],
        },
        {
          type: "category",
          label: "Quickstart guides",
          items: [
            {
              type: "doc",
              label: "Quickstart for React developers",
              id: "developer-docs/getting-started/quickstart/react-quickstart",
            },
            {
              type: "doc",
              label: "Juno quickstart",
              id: "developer-docs/getting-started/quickstart/juno-quickstart",
            },
          ],
        },
      ],
    },
    {
      type: "category",
      label: "Smart contracts",
      items: [
        {
          type: "category",
          label: "Overview",
          items: [
            "developer-docs/smart-contracts/overview/introduction",
            "developer-docs/smart-contracts/overview/inside-canisters",
            "developer-docs/smart-contracts/overview/canister-lifecycle",
          ],
        },
        {
          type: "category",
          label: "Write",
          items: [
            {
              label: "Overview",
              type: "doc",
              id: "developer-docs/smart-contracts/write/overview",
            },
            "developer-docs/smart-contracts/write/resources",
          ],
        },
        {
          type: "doc",
          label: "Create",
          id: "developer-docs/smart-contracts/create",
        },
        {
          type: "doc",
          label: "Compile",
          id: "developer-docs/smart-contracts/compile",
        },
        {
          type: "doc",
          label: "Install",
          id: "developer-docs/smart-contracts/install",
        },
        {
          type: "category",
          label: "Deploy",
          items: [
            {
              label: "Overview",
              type: "doc",
              id: "developer-docs/smart-contracts/deploy/overview",
            },
            "developer-docs/smart-contracts/deploy/larger-wasm",
            "developer-docs/smart-contracts/deploy/sharing",
          ],
        },
        {
          type: "category",
          label: "Call",
          items: [
            {
              type: "doc",
              label: "Overview",
              id: "developer-docs/smart-contracts/call/overview",
            },
            {
              type: "doc",
              label: "Passing in arguments",
              id: "developer-docs/smart-contracts/call/arguments",
            },
            {
              type: "category",
              label: "Candid",
              items: [
                "developer-docs/smart-contracts/candid/candid-concepts",
                "developer-docs/smart-contracts/candid/candid-howto",
                "developer-docs/smart-contracts/candid/candid-tools",
              ],
            },
          ],
        },
        {
          type: "category",
          label: "Maintain",
          items: [
            "developer-docs/smart-contracts/maintain/control",
            "developer-docs/smart-contracts/maintain/delete",
            "developer-docs/smart-contracts/maintain/history",
            "developer-docs/smart-contracts/maintain/import",
            "developer-docs/smart-contracts/maintain/logs",
            "developer-docs/smart-contracts/maintain/recovery",
            "developer-docs/smart-contracts/maintain/resource-limits",
            "developer-docs/smart-contracts/maintain/state",
            "developer-docs/smart-contracts/maintain/settings",
            "developer-docs/smart-contracts/maintain/storage",
            "developer-docs/smart-contracts/maintain/trapping",
            "developer-docs/smart-contracts/maintain/upgrade",
            {
              type: "category",
              label: "Cost",
              items: [
                "developer-docs/gas-cost",
                "developer-docs/cost-estimations-and-examples",
              ],
            },
            {
              type: "category",
              label: "Topping up canisters",
              items: [
                "developer-docs/smart-contracts/topping-up/topping-up-canister",
                "developer-docs/smart-contracts/topping-up/cycles_management_services",
              ],
            },
          ],
        },
        {
          type: "category",
          label: "Test",
          items: [
            "developer-docs/smart-contracts/test/benchmarking",
            "developer-docs/smart-contracts/test/pocket-ic",
            "developer-docs/smart-contracts/test/reproducible-builds",
            "developer-docs/smart-contracts/test/staging-environment",
            "developer-docs/smart-contracts/test/troubleshooting",
          ],
        },
        {
          type: "category",
          label: "Advanced features",
          items: [
            {
              type: "doc",
              label: "Async code and inter-canister calls",
              id: "developer-docs/smart-contracts/advanced-features/async-code",
            },
            {
              type: "doc",
              label: "Composite queries",
              id: "developer-docs/smart-contracts/advanced-features/composite-query",
            },
            {
              type: "doc",
              label: "Handling GET/POST requests",
              id: "developer-docs/smart-contracts/advanced-features/handling-get-post-requests",
            },
            {
              type: "doc",
              label: "Serving an HTTP request",
              id: "developer-docs/smart-contracts/advanced-features/serving-http-request",
            },
            {
              type: "doc",
              label: "HTTP gateways",
              id: "developer-docs/smart-contracts/advanced-features/http-gateways",
            },
            {
              type: "category",
              label: "HTTPS outcalls",
              items: [
                {
                  label: "Overview",
                  type: "doc",
                  id: "developer-docs/smart-contracts/advanced-features/https-outcalls/https-outcalls-overview",
                },
                "developer-docs/smart-contracts/advanced-features/https-outcalls/https-outcalls-how-to-use",
                "developer-docs/smart-contracts/advanced-features/https-outcalls/https-outcalls-get",
                "developer-docs/smart-contracts/advanced-features/https-outcalls/https-outcalls-post",
              ],
            },
            {
              type: "category",
              label: "Using HTTP certification",
              items: [
                {
                  type: "doc",
                  id: "developer-docs/web-apps/http-compatible-canisters/custom-http-canisters",
                  label: "Custom HTTP canisters",
                },
                {
                  type: "doc",
                  id: "developer-docs/web-apps/http-compatible-canisters/serving-json-over-http",
                  label: "Serving JSON over HTTP",
                },
                {
                  type: "doc",
                  id: "developer-docs/web-apps/http-compatible-canisters/serving-static-assets-over-http",
                  label: "Serving static assets over HTTP",
                },
              ],
            },
            {
              type: "doc",
              label: "Management canister",
              id: "developer-docs/smart-contracts/advanced-features/management-canister",
            },
            {
              type: "category",
              label: "On-chain encryption: vetKeys",
              items: [
                "developer-docs/smart-contracts/encryption/vetkeys",
                "developer-docs/smart-contracts/encryption/using-vetkeys",
              ],
            },
            {
              type: "doc",
              label: "On-chain randomness",
              id: "developer-docs/smart-contracts/advanced-features/randomness",
            },
            {
              type: "category",
              label: "On-chain signatures: Threshold ECDSA",
              items: [
                "developer-docs/smart-contracts/encryption/t-ecdsa",
                "developer-docs/smart-contracts/encryption/signing-messages",
              ],
            },
            "developer-docs/smart-contracts/advanced-features/periodic-tasks",
            "developer-docs/smart-contracts/advanced-features/query-stats",
            "developer-docs/smart-contracts/advanced-features/simd",
            "developer-docs/smart-contracts/advanced-features/system-canisters",
          ],
        },
        {
          type: "category",
          label: "Best practices",
          items: [
            {
              type: "doc",
              label: "General",
              id: "developer-docs/smart-contracts/best-practices/general",
            },
            {
              type: "doc",
              label: "Storage",
              id: "developer-docs/smart-contracts/best-practices/storage",
            },
            {
              type: "doc",
              label: "Troubleshooting latency",
              id: "developer-docs/smart-contracts/best-practices/troubleshooting",
            },
          ],
        },
      ],
    },
    {
      type: "category",
      label: "Developer tools",
      items: [
        {
          type: "doc",
          label: "Overview",
          id: "developer-docs/developer-tools/dev-tools-overview",
        },
        {
          type: "category",
          label: "Command line",
          items: [
            {
              type: "category",
              label: "dfx",
              link: {
                type: "doc",
                id: "developer-docs/developer-tools/cli-tools/cli-reference/index",
              },
              items: [
                "developer-docs/developer-tools/cli-tools/cli-reference/dfx-parent",
                "developer-docs/developer-tools/cli-tools/cli-reference/dfx-bootstrap",
                "developer-docs/developer-tools/cli-tools/cli-reference/dfx-build",
                "developer-docs/developer-tools/cli-tools/cli-reference/dfx-cache",
                "developer-docs/developer-tools/cli-tools/cli-reference/dfx-canister",
                "developer-docs/developer-tools/cli-tools/cli-reference/dfx-cycles",
                "developer-docs/developer-tools/cli-tools/cli-reference/dfx-deploy",
                "developer-docs/developer-tools/cli-tools/cli-reference/dfx-deps",
                "developer-docs/developer-tools/cli-tools/cli-reference/dfx-generate",
                "developer-docs/developer-tools/cli-tools/cli-reference/dfx-help",
                "developer-docs/developer-tools/cli-tools/cli-reference/dfx-identity",
                "developer-docs/developer-tools/cli-tools/cli-reference/dfx-info",
                "developer-docs/developer-tools/cli-tools/cli-reference/dfx-ledger",
                "developer-docs/developer-tools/cli-tools/cli-reference/dfx-new",
                "developer-docs/developer-tools/cli-tools/cli-reference/dfx-nns",
                "developer-docs/developer-tools/cli-tools/cli-reference/dfx-ping",
                "developer-docs/developer-tools/cli-tools/cli-reference/dfx-quickstart",
                "developer-docs/developer-tools/cli-tools/cli-reference/dfx-replica",
                "developer-docs/developer-tools/cli-tools/cli-reference/dfx-schema",
                "developer-docs/developer-tools/cli-tools/cli-reference/dfx-sns",
                "developer-docs/developer-tools/cli-tools/cli-reference/dfx-start",
                "developer-docs/developer-tools/cli-tools/cli-reference/dfx-stop",
                "developer-docs/developer-tools/cli-tools/cli-reference/dfx-upgrade",
                "developer-docs/developer-tools/cli-tools/cli-reference/dfx-wallet",
                "developer-docs/developer-tools/cli-tools/cli-reference/dfx-envars",
                "developer-docs/developer-tools/cli-tools/dfx-json",
                "developer-docs/developer-tools/cli-tools/dfx-json-reference",
                {
                  type: "category",
                  label: "Advanced dfx workflows",
                  items: [
                    "developer-docs/developer-tools/cli-tools/advanced-dfx/dfx-migration",
                    "developer-docs/developer-tools/cli-tools/advanced-dfx/networks-json",
                    "developer-docs/developer-tools/cli-tools/advanced-dfx/specifying-replica-version",
                  ],
                },
              ],
            },
            {
              type: "category",
              label: "dfxvm",
              items: [
                "developer-docs/developer-tools/cli-tools/dfxvm/docs/cli-reference/dfx/dfx",
                "developer-docs/developer-tools/cli-tools/dfxvm/docs/cli-reference/dfxvm/dfxvm-default",
                "developer-docs/developer-tools/cli-tools/dfxvm/docs/cli-reference/dfxvm/dfxvm-install",
                "developer-docs/developer-tools/cli-tools/dfxvm/docs/cli-reference/dfxvm-init/dfxvm-init",
                "developer-docs/developer-tools/cli-tools/dfxvm/docs/cli-reference/dfxvm/dfxvm-list",
                "developer-docs/developer-tools/cli-tools/dfxvm/docs/cli-reference/dfxvm/dfxvm-self-uninstall",
                "developer-docs/developer-tools/cli-tools/dfxvm/docs/cli-reference/dfxvm/dfxvm-self-update",
                "developer-docs/developer-tools/cli-tools/dfxvm/docs/cli-reference/dfxvm/dfxvm-uninstall",
                "developer-docs/developer-tools/cli-tools/dfxvm/docs/cli-reference/dfxvm/dfxvm-update",
              ],
            },
            {
              type: "category",
              label: "quill",
              link: {
                type: "doc",
                id: "developer-docs/developer-tools/cli-tools/quill-cli-reference/index",
              },
              items: [
                "developer-docs/developer-tools/cli-tools/quill-cli-reference/quill-parent",
                "developer-docs/developer-tools/cli-tools/quill-cli-reference/quill-account-balance",
                {
                  type: "category",
                  label: "quill ckbtc",
                  link: {
                    type: "doc",
                    id: "developer-docs/developer-tools/cli-tools/quill-cli-reference/ckbtc/quill-ckbtc",
                  },
                  items: [
                    "developer-docs/developer-tools/cli-tools/quill-cli-reference/ckbtc/quill-ckbtc-balance",
                    "developer-docs/developer-tools/cli-tools/quill-cli-reference/ckbtc/quill-ckbtc-retrieve-btc",
                    "developer-docs/developer-tools/cli-tools/quill-cli-reference/ckbtc/quill-ckbtc-retrieve-btc-status",
                    "developer-docs/developer-tools/cli-tools/quill-cli-reference/ckbtc/quill-ckbtc-transfer",
                    "developer-docs/developer-tools/cli-tools/quill-cli-reference/ckbtc/quill-ckbtc-update-balance",
                    "developer-docs/developer-tools/cli-tools/quill-cli-reference/ckbtc/quill-ckbtc-withdrawal-address",
                  ],
                },
                "developer-docs/developer-tools/cli-tools/quill-cli-reference/quill-claim-neurons",
                "developer-docs/developer-tools/cli-tools/quill-cli-reference/quill-generate",
                "developer-docs/developer-tools/cli-tools/quill-cli-reference/quill-get-neuron-info",
                "developer-docs/developer-tools/cli-tools/quill-cli-reference/quill-get-proposal-info",
                "developer-docs/developer-tools/cli-tools/quill-cli-reference/quill-list-neurons",
                "developer-docs/developer-tools/cli-tools/quill-cli-reference/quill-list-proposals",
                "developer-docs/developer-tools/cli-tools/quill-cli-reference/quill-neuron-manage",
                "developer-docs/developer-tools/cli-tools/quill-cli-reference/quill-neuron-stake",
                "developer-docs/developer-tools/cli-tools/quill-cli-reference/quill-public-ids",
                "developer-docs/developer-tools/cli-tools/quill-cli-reference/quill-qr-code",
                "developer-docs/developer-tools/cli-tools/quill-cli-reference/quill-replace-node-provider-id",
                "developer-docs/developer-tools/cli-tools/quill-cli-reference/quill-scanner-qr-code",
                "developer-docs/developer-tools/cli-tools/quill-cli-reference/quill-send",
                {
                  type: "category",
                  label: "quill sns",
                  link: {
                    type: "doc",
                    id: "developer-docs/developer-tools/cli-tools/quill-cli-reference/sns/quill-sns",
                  },
                  items: [
                    "developer-docs/developer-tools/cli-tools/quill-cli-reference/sns/quill-sns-balance",
                    "developer-docs/developer-tools/cli-tools/quill-cli-reference/sns/quill-sns-configure-dissolve-delay",
                    "developer-docs/developer-tools/cli-tools/quill-cli-reference/sns/quill-sns-disburse",
                    "developer-docs/developer-tools/cli-tools/quill-cli-reference/sns/quill-sns-disburse-maturity",
                    "developer-docs/developer-tools/cli-tools/quill-cli-reference/sns/quill-sns-follow-neuron",
                    "developer-docs/developer-tools/cli-tools/quill-cli-reference/sns/quill-sns-get-sale-participation",
                    "developer-docs/developer-tools/cli-tools/quill-cli-reference/sns/quill-sns-get-swap-refund",
                    "developer-docs/developer-tools/cli-tools/quill-cli-reference/sns/quill-sns-list-deployed-snses",
                    "developer-docs/developer-tools/cli-tools/quill-cli-reference/sns/quill-sns-make-proposal",
                    "developer-docs/developer-tools/cli-tools/quill-cli-reference/sns/quill-sns-make-upgrade-canister-proposal",
                    "developer-docs/developer-tools/cli-tools/quill-cli-reference/sns/quill-sns-neuron-permission",
                    "developer-docs/developer-tools/cli-tools/quill-cli-reference/sns/quill-sns-new-sale-ticket",
                    "developer-docs/developer-tools/cli-tools/quill-cli-reference/sns/quill-sns-pay",
                    "developer-docs/developer-tools/cli-tools/quill-cli-reference/sns/quill-sns-register-vote",
                    "developer-docs/developer-tools/cli-tools/quill-cli-reference/sns/quill-sns-split-neuron",
                    "developer-docs/developer-tools/cli-tools/quill-cli-reference/sns/quill-sns-stake-maturity",
                    "developer-docs/developer-tools/cli-tools/quill-cli-reference/sns/quill-sns-stake-neuron",
                    "developer-docs/developer-tools/cli-tools/quill-cli-reference/sns/quill-sns-status",
                    "developer-docs/developer-tools/cli-tools/quill-cli-reference/sns/quill-sns-transfer",
                  ],
                },
                "developer-docs/developer-tools/cli-tools/quill-cli-reference/quill-transfer",
                "developer-docs/developer-tools/cli-tools/quill-cli-reference/quill-update-node-provider",
              ],
            },
            "developer-docs/developer-tools/cli-tools/ic-admin",
            "developer-docs/developer-tools/cli-tools/idl2json",
          ],
        },
        {
          type: "category",
          label: "Off-chain libraries",
          items: [
            {
              type: "category",
              label: "Agents",
              items: [
                {
                  label: "Overview",
                  type: "doc",
                  id: "developer-docs/developer-tools/off-chain/agents/overview",
                },
                "developer-docs/developer-tools/off-chain/agents/javascript-agent",
                "developer-docs/developer-tools/off-chain/agents/nodejs",
                "developer-docs/developer-tools/off-chain/agents/rust-agent",
              ],
            },
          ],
        },
        {
          type: "category",
          label: "On-chain libraries",
          items: [
            "developer-docs/developer-tools/on-chain/cdks",
            "developer-docs/developer-tools/on-chain/ic-js",
          ],
        },
        {
          type: "category",
          label: "IDE",
          items: [
            "developer-docs/developer-tools/ide/vs-code",
            "developer-docs/developer-tools/ide/playground",
            "developer-docs/developer-tools/ide/gitpod",
            "developer-docs/developer-tools/ide/codespaces",
            "developer-docs/developer-tools/ide/dev-containers",
          ],
        },
      ],
    },
    {
      type: "category",
      label: "Web apps",
      items: [
        {
          type: "category",
          label: "Application frontends",
          items: [
            {
              label: "Overview",
              type: "doc",
              id: "developer-docs/web-apps/application-frontends/overview",
            },
            "developer-docs/web-apps/application-frontends/custom-frontend",
            "developer-docs/web-apps/application-frontends/existing-frontend",
            "developer-docs/web-apps/application-frontends/serving-static-assets",
            "developer-docs/web-apps/application-frontends/add-stylesheet",
            "developer-docs/web-apps/application-frontends/bundlers",
            "developer-docs/web-apps/application-frontends/webpack-dev-server",
          ],
        },
        {
          type: "category",
          label: "Browser JS",
          items: [
            "developer-docs/web-apps/browser-js/js-frameworks",
            "developer-docs/web-apps/browser-js/js-request-api",
          ],
        },
        {
          type: "category",
          label: "Frameworks",
          items: ["developer-docs/web-apps/frameworks/juno"],
        },
        {
          type: "category",
          label: "Custom domains",
          items: [
            "developer-docs/web-apps/custom-domains/using-custom-domains",
            "developer-docs/web-apps/custom-domains/dns-setup",
          ],
        },
        "developer-docs/web-apps/design-dapps",
        "developer-docs/web-apps/independently-verifying-ic-signatures",
        "developer-docs/web-apps/obtain-verify-ic-pubkey",
      ],
    },
    {
      type: "category",
      label: "Security",
      items: [
        {
          type: "category",
          label: "Security best practices",
          items: [
            {
              type: "doc",
              label: "Overview",
              id: "developer-docs/security/security-best-practices/overview",
            },
            {
              type: "doc",
              label: "Inter-canister calls",
              id: "developer-docs/security/security-best-practices/inter-canister-calls",
            },
            {
              type: "doc",
              label: "Identity and access management",
              id: "developer-docs/security/security-best-practices/iam",
            },
            {
              type: "doc",
              label: "Decentralization",
              id: "developer-docs/security/security-best-practices/decentralization",
            },
            {
              type: "doc",
              label: "Data integrity and authenticity",
              id: "developer-docs/security/security-best-practices/data-integrity-and-authenticity",
            },
            {
              type: "doc",
              label: "Data storage",
              id: "developer-docs/security/security-best-practices/data-storage",
            },
            {
              type: "doc",
              label: "HTTP outcalls",
              id: "developer-docs/security/security-best-practices/https-outcalls",
            },
            {
              type: "doc",
              label: "Denial of service",
              id: "developer-docs/security/security-best-practices/dos",
            },
            {
              type: "doc",
              label: "Canister upgrades",
              id: "developer-docs/security/security-best-practices/canister-upgrades",
            },
            {
              type: "doc",
              label: "Observability and monitoring",
              id: "developer-docs/security/security-best-practices/observability-and-monitoring",
            },
            {
              type: "doc",
              label: "Miscellaneous",
              id: "developer-docs/security/security-best-practices/misc",
            },
            {
              type: "doc",
              label: "Important resources",
              id: "developer-docs/security/security-best-practices/resources",
            },
          ],
        },
        {
          type: "doc",
          label: "Formal verification",
          id: "developer-docs/security/formal-verification",
        },
      ],
    },
    {
      type: "category",
      label: "Chain Fusion",
      items: [
        {
          label: "Overview",
          type: "doc",
          id: "developer-docs/multi-chain/overview",
        },
        {
          type: "category",
          label: "Bitcoin",
          items: [
            {
              label: "Overview",
              type: "doc",
              id: "developer-docs/multi-chain/bitcoin/overview",
            },
            "developer-docs/multi-chain/bitcoin/using-btc/btc-dev-workflow",
            "developer-docs/multi-chain/bitcoin/using-btc/btc-comparison",
            "developer-docs/multi-chain/bitcoin/using-btc/generate-addresses",
            "developer-docs/multi-chain/bitcoin/using-btc/create-transactions",
            "developer-docs/multi-chain/bitcoin/using-btc/sign-transactions",
            "developer-docs/multi-chain/bitcoin/using-btc/submit-transactions",
            "developer-docs/multi-chain/bitcoin/using-btc/read-state",
            "developer-docs/multi-chain/bitcoin/using-btc/local-development",
          ],
        },
        {
          type: "category",
          label: "Ethereum",
          items: [
            {
              label: "Overview",
              type: "doc",
              id: "developer-docs/multi-chain/ethereum/overview",
            },
            "developer-docs/multi-chain/ethereum/using-eth/eth-dev-workflow",
            "developer-docs/multi-chain/ethereum/using-eth/eth-comparison",
            "developer-docs/multi-chain/ethereum/using-eth/generating-addresses",
            "developer-docs/multi-chain/ethereum/using-eth/signing-transactions",
            "developer-docs/multi-chain/ethereum/using-eth/submit-transactions",
            {
              type: "category",
              label: "EVM RPC canister",
              items: [
                {
                  label: "Overview",
                  type: "doc",
                  id: "developer-docs/multi-chain/ethereum/evm-rpc/overview",
                },
                "developer-docs/multi-chain/ethereum/evm-rpc/how-it-works",
                "developer-docs/multi-chain/ethereum/evm-rpc/evm-rpc-canister",
                "developer-docs/multi-chain/ethereum/evm-rpc/costs",
                "developer-docs/multi-chain/ethereum/evm-rpc/samples",
              ],
            },
          ],
        },
        "developer-docs/multi-chain/examples",
        {
          type: "category",
          label: "Chain-key tokens",
          items: [
            "developer-docs/multi-chain/chain-key-tokens/overview",
            {
              type: "category",
              label: "ckBTC",
              items: [
                {
                  label: "Overview",
                  type: "doc",
                  id: "developer-docs/multi-chain/chain-key-tokens/ckbtc/overview",
                },
                "developer-docs/multi-chain/chain-key-tokens/ckbtc/making-transactions",
                "developer-docs/multi-chain/chain-key-tokens/ckbtc/using-ckbtc-in-dapps",
              ],
            },
            {
              type: "category",
              label: "ckETH",
              items: [
                {
                  label: "Overview",
                  type: "doc",
                  id: "developer-docs/multi-chain/chain-key-tokens/cketh/overview",
                },
                "developer-docs/multi-chain/chain-key-tokens/cketh/making-transactions",
                "developer-docs/multi-chain/chain-key-tokens/cketh/using-cketh-in-dapps",
              ],
            },
            {
              type: "category",
              label: "ckERC20",
              items: [
                {
                  label: "Overview",
                  type: "doc",
                  id: "developer-docs/multi-chain/chain-key-tokens/ckerc20/overview",
                },
                "developer-docs/multi-chain/chain-key-tokens/ckerc20/making-transactions",
                "developer-docs/multi-chain/chain-key-tokens/ckerc20/using-ckerc20-in-dapps",
              ],
            },
          ],
        },
        "developer-docs/multi-chain/supported-chains",
      ],
    },
    {
      type: "category",
      label: "Identity",
      items: [
        {
          type: "category",
          label: "Authentication",
          items: [
            {
              label: "Overview",
              type: "doc",
              id: "developer-docs/identity/authentication/overview",
            },

            {
              type: "category",
              label: "Internet Identity (II)",
              items: [
                {
                  label: "Overview",
                  type: "doc",
                  id: "developer-docs/identity/internet-identity/overview",
                },
                "developer-docs/identity/internet-identity/creating-ii",
                "developer-docs/identity/internet-identity/integrate-internet-identity",
                "developer-docs/identity/internet-identity/alternative-origins",
              ],
            },
            "developer-docs/identity/authentication/email-password",
            "developer-docs/identity/authentication/nfid",
            "developer-docs/identity/authentication/siwe",
            "developer-docs/identity/authentication/siws",
            "developer-docs/identity/authentication/msq",
          ],
        },
        {
          type: "category",
          label: "Verifiable credentials",
          items: [
            {
              label: "Overview",
              type: "doc",
              id: "developer-docs/identity/verifiable-credentials/overview",
            },
            "developer-docs/identity/verifiable-credentials/how-it-works",
            "developer-docs/identity/verifiable-credentials/issuer",
            "developer-docs/identity/verifiable-credentials/relying-party",
          ],
        },
      ],
    },
    {
      type: "category",
      label: "Digital assets",
      items: [
        {
          type: "doc",
          label: "Overview",
          id: "developer-docs/defi/overview",
        },
        {
          type: "category",
          label: "Tokens",
          items: [
	          "developer-docs/defi/tokens/token-standards",
<<<<<<< HEAD
            {
              type: "category",
              label: "ledgers",
              link: {
                type: "doc",
                id: "developer-docs/defi/tokens/ledger/overview",
              },
              items: [
                {
                  type: "category",
                  label: "Setup",
                  link: {
                    type: "doc",
                    id: "developer-docs/defi/tokens/ledger/setup/overview",
                  },
                  items: [
                    "developer-docs/defi/tokens/ledger/setup/icp_ledger_setup",
                    "developer-docs/defi/tokens/ledger/setup/icrc1_ledger_setup"
                  ],
                },
                {
                  type: "category",
                  label: "Usage",
                  link: {
                    type: "doc",
                    id: "developer-docs/defi/tokens/ledger/usage/overview",
                  },
                  items: [
                    "developer-docs/defi/tokens/ledger/usage/icp_ledger_setup",
                    "developer-docs/defi/tokens/ledger/usage/icrc1_ledger_usage"
                  ],
                },
              ],
            },
=======
            "developer-docs/defi/token_integrations/index",
>>>>>>> 0ba3f44e
            "developer-docs/defi/icp-tokens/ledger-local-setup",
            "developer-docs/defi/icrc-1/icrc1-ledger-setup",
            "developer-docs/defi/tokens/indexes",
            "developer-docs/defi/icp-tokens/using-the-ledger",
            "developer-docs/defi/icrc-1/using-icrc1-ledger",
            "developer-docs/defi/icp-tokens/account-trimming",
            "developer-docs/defi/tokens/create",
            {
              type: "category",
              label: "Cycles",
              items: [
                "developer-docs/defi/cycles/cycles-ledger",
                "developer-docs/defi/cycles/cycles-wallet",
                "developer-docs/defi/cycles/converting_icp_tokens_into_cycles",
              ]
            },
            {
              type: "category",
              label: "Advanced",
              items: [
                {
                  type: "category",
                  label: "ICP Rosetta implementation",
                  link: {
                    type: "doc",
                    id: "developer-docs/defi/rosetta/icp_rosetta/index",
                  },
                  items: [
                    {
                      type: "category",
                      label: "Data API",
                      link: {
                        type: "doc",
                        id: "developer-docs/defi/rosetta/icp_rosetta/data_api/index",
                      },
                      items: [
                        "developer-docs/defi/rosetta/icp_rosetta/data_api/network",
                        "developer-docs/defi/rosetta/icp_rosetta/data_api/balances",
                        "developer-docs/defi/rosetta/icp_rosetta/data_api/blocks",
                        "developer-docs/defi/rosetta/icp_rosetta/data_api/transactions",
                        "developer-docs/defi/rosetta/icp_rosetta/data_api/list_known_neurons",
                        "developer-docs/defi/rosetta/icp_rosetta/data_api/get_pending_proposals",
                        "developer-docs/defi/rosetta/icp_rosetta/data_api/get_proposal_info",
                      ],
                    },
                    {
                      type: "category",
                      label: "Construction API",
                      link: {
                        type: "doc",
                        id: "developer-docs/defi/rosetta/icp_rosetta/construction_api/index",
                      },
                      items: [
                        {
                          type: "category",
                          label: "Flow of operations",
                          link: {
                            type: "doc",
                            id: "developer-docs/defi/rosetta/icp_rosetta/construction_api/operations_flow/index",
                          },
                          items: [
                            "developer-docs/defi/rosetta/icp_rosetta/construction_api/operations_flow/derive",
                            "developer-docs/defi/rosetta/icp_rosetta/construction_api/operations_flow/preprocess",
                            "developer-docs/defi/rosetta/icp_rosetta/construction_api/operations_flow/metadata",
                            "developer-docs/defi/rosetta/icp_rosetta/construction_api/operations_flow/payloads",
                            "developer-docs/defi/rosetta/icp_rosetta/construction_api/operations_flow/combine",
                            "developer-docs/defi/rosetta/icp_rosetta/construction_api/operations_flow/submit",
                          ],
                        },
                        {
                          type: "category",
                          label: "Staking and neuron management",
                          link: {
                            type: "doc",
                            id: "developer-docs/defi/rosetta/icp_rosetta/construction_api/staking/index",
                          },
                          items: [
                            "developer-docs/defi/rosetta/icp_rosetta/construction_api/staking/neuron_info",
                            "developer-docs/defi/rosetta/icp_rosetta/construction_api/staking/derive_neuron_id",
                            "developer-docs/defi/rosetta/icp_rosetta/construction_api/staking/stake_icp",
                            "developer-docs/defi/rosetta/icp_rosetta/construction_api/staking/lock_neuron",
                            "developer-docs/defi/rosetta/icp_rosetta/construction_api/staking/dissolve",
                            "developer-docs/defi/rosetta/icp_rosetta/construction_api/staking/stake_maturity",
                            "developer-docs/defi/rosetta/icp_rosetta/construction_api/staking/change_auto_stake_maturity",
                            "developer-docs/defi/rosetta/icp_rosetta/construction_api/staking/spawn",
                            "developer-docs/defi/rosetta/icp_rosetta/construction_api/staking/disburse",
                          ],
                        },
                        {
                          type: "category",
                          label: "Voting and following",
                          link: {
                            type: "doc",
                            id: "developer-docs/defi/rosetta/icp_rosetta/construction_api/voting/index",
                          },
                          items: [
                            "developer-docs/defi/rosetta/icp_rosetta/construction_api/voting/vote",
                            "developer-docs/defi/rosetta/icp_rosetta/construction_api/voting/follow",
                          ],
                        },
                      ],
                    },
                  ],
                },
                {
                  type: "category",
                  label: "ICRC Rosetta implementation",
                  link: {
                    type: "doc",
                    id: "developer-docs/defi/rosetta/icrc_rosetta/index",
                  },
                  items: [
                    {
                      type: "category",
                      label: "Data API",
                      link: {
                        type: "doc",
                        id: "developer-docs/defi/rosetta/icrc_rosetta/data_api/index",
                      },
                      items: [
                        "developer-docs/defi/rosetta/icrc_rosetta/data_api/network",
                        "developer-docs/defi/rosetta/icrc_rosetta/data_api/balances",
                        "developer-docs/defi/rosetta/icrc_rosetta/data_api/blocks",
                        "developer-docs/defi/rosetta/icrc_rosetta/data_api/transactions",
                      ],
                    },
                    {
                      type: "category",
                      label: "Construction API",
                      link: {
                        type: "doc",
                        id: "developer-docs/defi/rosetta/icrc_rosetta/construction_api/index",
                      },
                      items: [
                        {
                          type: "category",
                          label: "Asset transfer",
                          link: {
                            type: "doc",
                            id: "developer-docs/defi/rosetta/icrc_rosetta/construction_api/asset_transfer/index",
                          },
                          items: [
                            "developer-docs/defi/rosetta/icrc_rosetta/construction_api/asset_transfer/transfer",
                            "developer-docs/defi/rosetta/icrc_rosetta/construction_api/asset_transfer/approve",
                          ],
                        },
                      ],
                    },
                  ],
                },

                {
                  type: "doc",
                  label: "Exchange rate canister",
                  id: "developer-docs/defi/exchange-rate-canister",
                },
              ]
            }
          ],
        },
        {
          type: "category",
          label: "NFTs",
          items: [
            {
            type: "doc",
            label: "Overview",
            id: "developer-docs/defi/nfts/overview",
          },
          "developer-docs/defi/nfts/nft-collections",
          "developer-docs/defi/nfts/marketplaces"
        ],
        },
        {
          type: "category",
          label: "Decentralized exchanges",
          items: [
            {
            type: "doc",
            label: "Overview",
            id: "developer-docs/defi/dex/overview",
          },
        ],
        },
        {
          type: "category",
          label: "Wallets",
          items: [
            "developer-docs/defi/wallets/overview",
            {
              type: "category",
              label: "Self-custody",
              items: [
                "developer-docs/defi/wallets/self-custody/self-custody-quickstart",
                "developer-docs/defi/wallets/self-custody/hardware-wallet-cli",
              ],
            },
          ],
        },
    ],
    },
    {
      type: "category",
      label: "Decentralized AI",
      items: [
        {
          type: "doc",
          label: "Overview",
          id: "developer-docs/ai/overview",
        },
        "developer-docs/ai/ai-on-chain",
        "developer-docs/ai/machine-learning-sample",
      ],
    },
    {
      type: "category",
      label: "Governance",
      items: [
        {
          type: "category",
          label: "Network Nervous System (NNS)",
          items: [
            {
              type: "doc",
              label: "Overview",
              id: "developer-docs/daos/nns/overview",
            },
            {
              type: "category",
              label: "Using the NNS dapp",
              items: ["developer-docs/daos/nns/nns-app-quickstart"],
            },
            {
              type: "category",
              label: "Neurons",
              items: [
                "developer-docs/daos/nns/neuron-management",
                "developer-docs/daos/nns/staking-voting-rewards",
              ],
            },
            "developer-docs/daos/nns/neurons-fund",
            {
              type: "category",
              label: "Proposals",
              items: [
                "developer-docs/daos/nns/proposal-overview",
                "developer-docs/daos/nns/proposal-lifecycle",
                "developer-docs/daos/nns/proposal-voting",
                {
                  type: "category",
                  label: "Advanced",
                  items: ["developer-docs/daos/nns/proposal-advanced"],
                },
              ],
            },
          ],
        },
        {
          type: "category",
          label: "Service Nervous System (SNS)",
          link: {
            type: "doc",
            id: "developer-docs/daos/sns/index",
          },
          items: [
            {
              label: "Overview",
              type: "doc",
              id: "developer-docs/daos/sns/overview",
            },
            {
              type: "category",
              label: "Before an SNS launch",
              link: {
                type: "doc",
                id: "developer-docs/daos/sns/tokenomics/index",
              },
              items: [
                "developer-docs/daos/sns/tokenomics/predeployment-considerations",
                "developer-docs/daos/sns/tokenomics/tokenomics-intro",
                "developer-docs/daos/sns/tokenomics/rewards",
                "developer-docs/daos/sns/tokenomics/preparation",
                "developer-docs/daos/sns/tokenomics/sns-checklist",
              ],
            },
            {
              type: "category",
              label: "Launching an SNS",
              link: {
                type: "doc",
                id: "developer-docs/daos/sns/launching/index",
              },
              items: [
                "developer-docs/daos/sns/launching/launch-summary-1proposal",
                "developer-docs/daos/sns/launching/launch-steps-1proposal",
                "developer-docs/daos/sns/launching/integrating",
              ],
            },
            {
              type: "category",
              label: "Testing an SNS",
              link: {
                type: "doc",
                id: "developer-docs/daos/sns/testing/testing-before-launch",
              },
              items: [
                "developer-docs/daos/sns/testing/testing-locally",
                "developer-docs/daos/sns/testing/testing-on-mainnet",
              ],
            },
            {
              type: "category",
              label: "Managing an SNS",
              link: {
                type: "doc",
                id: "developer-docs/daos/sns/managing/manage-sns-intro",
              },
              items: [
                "developer-docs/daos/sns/managing/making-proposals",
                "developer-docs/daos/sns/managing/cycles-usage",
                "developer-docs/daos/sns/managing/sns-asset-canister",
                "developer-docs/daos/sns/managing/managing-nervous-system-parameters",
              ],
            },
          ],
        },
      ],
    },
    {
      type: "category",
      label: "Sample apps",
      items: [
        "samples/overview",
        {
          type: "category",
          label: "Hosting",
          items: [
            "references/samples/hosting/godot-html5-template/README",
            "references/samples/hosting/photo-storage/README",
            "references/samples/hosting/static-website/README",
            "references/samples/hosting/unity-webgl-template/README",
          ],
        },
        {
          type: "category",
          label: "Motoko",
          items: [
            "references/samples/motoko/actor_reference/README",
            "references/samples/motoko/auth_client_demo/README",
            "references/samples/motoko/basic_bitcoin/README",
            "references/samples/motoko/basic_dao/README",
            "references/samples/motoko/calc/README",
            "references/samples/motoko/cert-var/README",
            "references/samples/motoko/classes/README",
            "references/samples/motoko/composite_query/README",
            "references/samples/motoko/counter/README",
            {
              type: "doc",
              label: "CRUD example",
              id: "references/samples/motoko/superheroes/README",
            },
            "references/samples/motoko/defi/README",
            "references/samples/motoko/dip721-nft-container/README",
            "references/samples/motoko/echo/README",
            "references/samples/motoko/encrypted-notes-dapp-vetkd/README",
            "references/samples/motoko/encrypted-notes-dapp/README",
            "references/samples/motoko/factorial/README",
            "references/samples/motoko/life/README",
            "references/samples/motoko/hello_cycles/README",
            "references/samples/motoko/http_counter/README",
            "references/samples/motoko/send_http_get/README",
            "references/samples/motoko/send_http_post/README",
            "references/samples/motoko/ic-pos/README",
            "references/samples/motoko/icp_transfer/README",
            "references/samples/motoko/icrc2-swap/README",
            "references/samples/motoko/internet_identity_integration/README",
            "references/samples/motoko/ios-notifications/README",
            "references/samples/motoko/minimal-counter-dapp/README",
            "references/samples/motoko/parallel_calls/README",
            "references/samples/motoko/persistent-storage/README",
            "references/samples/motoko/phone-book/README",
            "references/samples/motoko/pub-sub/README",
            "references/samples/motoko/quicksort/README",
            "references/samples/motoko/random_maze/README",
            "references/samples/motoko/simple-to-do/README",
            "references/samples/motoko/threshold-ecdsa/README",
            "references/samples/motoko/token_transfer/README",
            "references/samples/motoko/token_transfer_from/README",
            "references/samples/motoko/vetkd/README",
            "references/samples/motoko/whoami/README",
          ],
        },
        {
          type: "category",
          label: "Rust",
          items: [
            "references/samples/rust/basic_bitcoin/README",
            "references/samples/rust/basic_dao/README",
            "references/samples/rust/canister-info/README",
            "references/samples/rust/composite_query/README",
            "references/samples/rust/counter/README",
            "references/samples/rust/defi/src/frontend/README",
            "references/samples/rust/dip721-nft-container/README",
            "references/samples/rust/encrypted-notes-dapp-vetkd/README",
            "references/samples/rust/encrypted-notes-dapp/README",
            "references/samples/rust/icp_transfer/README",
            "references/samples/rust/nft-wallet/README",
            "references/samples/rust/parallel_calls/README",
            "references/samples/rust/performance_counters/README",
            "references/samples/rust/periodic_tasks/README",
            "references/samples/rust/pub-sub/README",
            "references/samples/rust/qrcode/README",
            "references/samples/rust/send_http_get/README",
            "references/samples/rust/send_http_post/README",
            "references/samples/rust/threshold-ecdsa/README",
            "references/samples/rust/token_transfer/README",
            "references/samples/rust/token_transfer_from/README",
            "references/samples/rust/vetkd/README",
          ],
        },
        {
          type: "category",
          label: "Native dapps",
          items: [
            "references/samples/native-apps/unity_ii_applink/README",
            "references/samples/native-apps/unity_ii_deeplink/README",
            "references/samples/native-apps/unity_ii_deeplink/ii_integration_dapp/README",
          ],
        },
        {
          type: "category",
          label: "Svelte",
          items: [
            "references/samples/svelte/svelte-motoko-starter/README",
            "references/samples/svelte/svelte-starter/README",
          ],
        },
      ],
    },
    {
      type: "category",
      label: "Core concepts",
      items: [
        "concepts/canisters-code",
        "concepts/governance",
        "concepts/nodes-subnets",
        "concepts/subnet-types",
        "concepts/tokens-cycles",
        "concepts/trust-in-canisters",
        "concepts/glossary",
      ],
    },
    {
      type: "category",
      label: "References",
      items: [
        {
          type: "category",
          label: "Internet Computer specification",
          items: [
            "references/http-gateway-protocol-spec",
            "references/ic-interface-spec",
            "references/id-encoding-spec",
          ],
        },
        {
          type: "doc",
          label: "Message execution properties",
          id: "references/message-execution-properties",
        },
        {
          type: "category",
          label: "Languages",
          items: [
            "references/candid-ref",
            {
              type: "link",
              label: "Motoko base library",
              href: "/docs/current/motoko/main/base/",
            },
            {
              type: "link",
              label: "Rust CDK references",
              href: "https://docs.rs/ic-cdk/",
            },
          ],
        },
        {
          type: "category",
          label: "Core services",
          items: [
            {
              type: "doc",
              label: "Asset canister",
              id: "references/asset-canister",
            },
            {
              type: "doc",
              label: "ICRC-1 token standard",
              id: "references/icrc1-standard",
            },
            {
              type: "doc",
              label: "Internet Identity",
              id: "references/ii-spec",
            },
            {
              type: "doc",
              label: "Ledger canister",
              id: "references/ledger",
            },
          ],
        },
        {
          type: "category",
          label: "Feature references",
          items: [
            "references/bitcoin-how-it-works",
            "references/ckbtc-reference",
            "references/https-outcalls-how-it-works",
            "references/t-ecdsa-how-it-works",
            "references/vetkeys-overview",
            "references/supported-signatures",
          ],
        },
        {
          type: "category",
          label: "FAQs",
          items: [
            "developer-docs/multi-chain/faq/user-faq",
            "developer-docs/multi-chain/faq/ckbtc-faq",
            "developer-docs/multi-chain/faq/cketh-faq",
            "developer-docs/multi-chain/faq/ckerc20-faq",
            "developer-docs/multi-chain/faq/signatures-faq",
          ],
        },
        {
          type: "doc",
          label: "Execution errors",
          id: "references/execution-errors",
        },
      ],
    },
  ],
  rust: [
    {
      type: "category",
      label: "Building with Rust",
      link: {
        type: "doc",
        id: "developer-docs/backend/rust/index",
      },
      items: [
        "developer-docs/backend/rust/infrastructure",
        "developer-docs/backend/rust/project-organization",
        "developer-docs/backend/rust/dev-env",
        "developer-docs/backend/rust/quickstart",
        "developer-docs/backend/rust/deploying",
        "developer-docs/backend/rust/intercanister",
        "developer-docs/backend/rust/upgrading",
        "developer-docs/backend/rust/optimizing",
        "developer-docs/backend/rust/counter",
        "developer-docs/backend/rust/timers",
        "developer-docs/backend/rust/stable-structures",
        "developer-docs/backend/rust/searching-records",
        "developer-docs/backend/rust/access-control",
        "developer-docs/backend/rust/candid",
        "developer-docs/backend/rust/samples",
        "developer-docs/backend/rust/generating-candid",
        "developer-docs/backend/rust/message-inspect",
      ],
    },
  ],
  motoko: [
    "motoko/tutorial",
    {
      type: "category",
      label: "Motoko language book",
      items: [
        {
          type: "link",
          label: "1. Introduction",
          href: "https://motoko-book.dev/introduction.html",
        },
        {
          type: "link",
          label: "2. Common programming concepts",
          href: "https://motoko-book.dev/common-programming-concepts.html",
        },
        {
          type: "link",
          label: "3. Internet Computer programming concepts",
          href: "https://motoko-book.dev/internet-computer-programming-concepts.html",
        },
        {
          type: "link",
          label: "4. Advanced types",
          href: "https://motoko-book.dev/advanced-types.html",
        },
        {
          type: "link",
          label: "5. The base library",
          href: "https://motoko-book.dev/base-library.html",
        },
        {
          type: "link",
          label: "6. Advanced concepts",
          href: "https://motoko-book.dev/advanced-concepts.html",
        },
      ],
    },
    {
      type: "autogenerated",
      dirName: "motoko/main",
    },
  ],
  solidity: [
    {
      type: "doc",
      label: "Solidity",
      id: "developer-docs/backend/solidity/index",
    },
  ],
  python: [
    {
      type: "doc",
      label: "Python",
      id: "developer-docs/backend/python/index",
    },
  ],
  typescript: [
    {
      type: "doc",
      label: "TypeScript",
      id: "developer-docs/backend/typescript/index",
    },
  ],
};

/**
 * Add UI tests in development mode
 */
if (process.env.NODE_ENV === "development") {
  sidebars["__ui_tests_internal__"] = [
    {
      type: "autogenerated",
      dirName: "tests",
    },
  ];
}

module.exports = sidebars;<|MERGE_RESOLUTION|>--- conflicted
+++ resolved
@@ -814,7 +814,6 @@
           label: "Tokens",
           items: [
 	          "developer-docs/defi/tokens/token-standards",
-<<<<<<< HEAD
             {
               type: "category",
               label: "ledgers",
@@ -849,9 +848,7 @@
                 },
               ],
             },
-=======
             "developer-docs/defi/token_integrations/index",
->>>>>>> 0ba3f44e
             "developer-docs/defi/icp-tokens/ledger-local-setup",
             "developer-docs/defi/icrc-1/icrc1-ledger-setup",
             "developer-docs/defi/tokens/indexes",
