--- conflicted
+++ resolved
@@ -553,18 +553,8 @@
                   "developer-docs/identity/internet-identity/alternative-origins",
                 ],
             },
-<<<<<<< HEAD
-            "developer-docs/identity/authentication/siwe",
-            "developer-docs/identity/authentication/nfid",
-            "developer-docs/identity/authentication/email-password",
-          ],
-        },
-      ],
-    },
-=======
         ],
       },
->>>>>>> a1e0487d
     {
       type: "category",
       label: "Security",
