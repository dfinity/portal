--- conflicted
+++ resolved
@@ -668,199 +668,7 @@
     },
   ],
 
-<<<<<<< HEAD
-  defi: [
-    {
-      type: "doc",
-      label: "DeFi on ICP",
-      id: "defi/overview",
-    },
-    "defi/concepts",
-    {
-      type: "category",
-      label: "Token standards",
-      link: {
-        type: "doc",
-        id: "defi/token-standards/index",
-      },
-      items: [
-        {
-          type: "doc",
-          label: "ICRC-1",
-          id: "defi/token-standards/icrc-1",
-        },
-        {
-          type: "doc",
-          label: "ICRC-2",
-          id: "defi/token-standards/icrc-2",
-        },
-        {
-          type: "doc",
-          label: "ICRC-7",
-          id: "defi/token-standards/icrc-7",
-        },
-        {
-          type: "doc",
-          label: "ICRC-37",
-          id: "defi/token-standards/icrc-37",
-        }
-      ],
-    },
-    {
-      type: "category",
-      label: "Tutorials",
-      items: [
-        "defi/receiving-icp",
-        {
-          type: "doc",
-          label: "Launch a token",
-          id: "defi/create",
-        },
-        {
-          type: "doc",
-          label: "Launch an NFT collection",
-          id: "defi/nft-collections",
-        },
-      ],
-    },
-    {
-      type: "category",
-      label: "Ledgers",
-      items: [
-        {
-          type: "category",
-          label: "ICP ledger",
-          items: [
-            "defi/token-ledgers/setup/icp_ledger_setup",
-            "defi/token-ledgers/usage/icp_ledger_usage",
-          ],
-        },
-        {
-          type: "category",
-          label: "ICRC ledger",
-          items: [
-            "defi/token-ledgers/setup/icrc1_ledger_setup",
-            "defi/token-ledgers/usage/icrc1_ledger_usage",
-            "defi/token-ledgers/upgrading/icrc1_ledger_upgrade",
-          ],
-        },
-        "defi/token-ledgers/cycles-ledger",
-        "defi/token-integrations/index",
-      ],
-    },
-    "defi/token-indexes/index",
-    "defi/defi-best-practices",
-    {
-      type: "category",
-      label: "Chain-key tokens",
-      link: {
-        type: "doc",
-        id: "defi/chain-key-tokens/overview",
-      },
-      items: [
-        {
-          type: "category",
-          label: "ckBTC",
-          link: {
-            type: "doc",
-            id: "defi/chain-key-tokens/ckbtc/overview",
-          },
-          items: ["defi/chain-key-tokens/ckbtc/using-ckbtc-in-dapps"],
-        },
-        {
-          type: "category",
-          label: "ckETH",
-          link: {
-            type: "doc",
-            id: "defi/chain-key-tokens/cketh/overview",
-          },
-          items: ["defi/chain-key-tokens/cketh/using-cketh-in-dapps"],
-        },
-        {
-          type: "category",
-          label: "ckERC20",
-          link: {
-            type: "doc",
-            id: "defi/chain-key-tokens/ckerc20/overview",
-          },
-          items: [
-            "defi/chain-key-tokens/ckerc20/making-transactions",
-            "defi/chain-key-tokens/ckerc20/using-ckerc20-in-dapps",
-            "defi/chain-key-tokens/ckerc20/creating-new-ckerc20",
-          ],
-        },
-      ],
-    },
-    {
-      type: "category",
-      label: "Rosetta",
-      items: [
-        {
-          type: "category",
-          label: "ICP Rosetta",
-          link: {
-            type: "doc",
-            id: "defi/rosetta/icp_rosetta/index",
-          },
-          items: [
-            "defi/rosetta/icp_rosetta/running-rosetta",
-            {
-              type: "doc",
-              label: "Data API",
-              id: "defi/rosetta/icp_rosetta/data_api/index",
-            },
-            {
-              type: "category",
-              label: "Construction API",
-              link: {
-                type: "doc",
-                id: "defi/rosetta/icp_rosetta/construction_api/index",
-              },
-              items: [
-                "defi/rosetta/icp_rosetta/construction_api/operations-flow",
-                "defi/rosetta/icp_rosetta/construction_api/staking",
-                "defi/rosetta/icp_rosetta/construction_api/voting",
-              ],
-            },
-            {
-              type: "doc",
-              label: "Example scripts",
-              id: "defi/rosetta/icp_rosetta/examples",
-            },
-          ],
-        },
-        {
-          type: "category",
-          label: "ICRC Rosetta",
-          link: {
-            type: "doc",
-            id: "defi/rosetta/icrc_rosetta/index",
-          },
-          items: [
-            "defi/rosetta/icrc_rosetta/running-rosetta",
-            {
-              type: "doc",
-              label: "Data API",
-              id: "defi/rosetta/icrc_rosetta/data_api/index",
-            },
-            {
-              type: "doc",
-              label: "Construction API",
-              id: "defi/rosetta/icrc_rosetta/construction_api/index",
-            },
-            {
-              type: "doc",
-              label: "Example scripts",
-              id: "defi/rosetta/icrc_rosetta/examples",
-            },
-          ],
-        },
-      ],
-    },
-  ],
-=======
   defi: defiSidebar,
->>>>>>> b6730860
 
   btc: [
     "build-on-btc/index",
