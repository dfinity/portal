--- conflicted
+++ resolved
@@ -507,42 +507,10 @@
           ],
         },
         "developer-docs/web-apps/design-dapps",
-	{
-          type: "category",
-<<<<<<< HEAD
-          label: "User sign-up and login",
-          items: [
-	  {
-              type: "category",
-              label: "Internet Identity (II)",
-              items: [
-                "developer-docs/web-apps/user-login/internet-identity/overview",
-                "developer-docs/web-apps/user-login/internet-identity/creating-ii",
-                "developer-docs/web-apps/user-login/internet-identity/integrate-internet-identity",
-                "developer-docs/web-apps/user-login/internet-identity/alternative-origins",
-              ],
-            },
-          {
-            "developer-docs/web-apps/user-login/nfid",
-            "developer-docs/web-apps/user-login/email-password",
-          ],
-        },
-       {
-	  type: "category",
-	  label: "Verifiable credentials",
-	  items: [
-	    "developer-docs/web-apps/verifiable-credentials/overview",
-	    "developer-docs/web-apps/verifiable-credentials/how-it-works",
-	    "developer-docs/web-apps/verifiable-credentials/issuer",
-	    "developer-docs/web-apps/verifiable-credentials/relying-party",
-	  ],
-	},
-	"developer-docs/web-apps/independently-verifying-ic-signatures",
+        "developer-docs/web-apps/independently-verifying-ic-signatures",
         "developer-docs/web-apps/obtain-verify-ic-pubkey",
         {
           type: "category",
-=======
->>>>>>> 4312d062
           label: "Using HTTP certification",
           items: [
             {
@@ -583,6 +551,16 @@
               "developer-docs/identity/internet-identity/alternative-origins",
               ],
             },
+            {
+              type: "category",
+              label: "Verifiable credentials",
+              items: [
+                "developer-docs/web-apps/verifiable-credentials/overview",
+                "developer-docs/web-apps/verifiable-credentials/how-it-works",
+                "developer-docs/web-apps/verifiable-credentials/issuer",
+                "developer-docs/web-apps/verifiable-credentials/relying-party",
+              ],
+            },
               "developer-docs/identity/authentication/siwe",
               "developer-docs/identity/authentication/nfid",
               "developer-docs/identity/authentication/email-password",
@@ -681,29 +659,6 @@
           items: [
             {
               type: "category",
-<<<<<<< HEAD
-              label: "ICP Rosetta Implementation",
-              link: {
-                type: "doc",
-                id: "developer-docs/defi/rosetta/icp_rosetta/index",
-              },
-              items: [
-                {
-                  type: "category",
-                  label: "Data-API",
-                  link: {
-                    type: "doc",
-                    id: "developer-docs/defi/rosetta/icp_rosetta/data_api/index",
-                  },
-                  items: [
-                    "developer-docs/defi/rosetta/icp_rosetta/data_api/network",
-                    "developer-docs/defi/rosetta/icp_rosetta/data_api/balances",
-                    "developer-docs/defi/rosetta/icp_rosetta/data_api/blocks",
-                    "developer-docs/defi/rosetta/icp_rosetta/data_api/transactions",
-                    "developer-docs/defi/rosetta/icp_rosetta/data_api/list_known_neurons",
-                    "developer-docs/defi/rosetta/icp_rosetta/data_api/get_pending_proposals",
-                    "developer-docs/defi/rosetta/icp_rosetta/data_api/get_proposal_info",
-=======
               label: "Data API",
               link: {
                 type: "doc",
@@ -760,68 +715,10 @@
                     "developer-docs/defi/rosetta/icp_rosetta/construction_api/staking/change_auto_stake_maturity",
                     "developer-docs/defi/rosetta/icp_rosetta/construction_api/staking/spawn",
                     "developer-docs/defi/rosetta/icp_rosetta/construction_api/staking/disburse",
->>>>>>> 4312d062
                   ],
                 },
                 {
                   type: "category",
-<<<<<<< HEAD
-                  label: "Construction-API",
-                  link: {
-                    type: "doc",
-                    id: "developer-docs/defi/rosetta/icp_rosetta/construction_api/index",
-                  },
-                  items: [
-                    {
-                      type: "category",
-                      label: "Flow of operations",
-                      link: {
-                        type: "doc",
-                        id: "developer-docs/defi/rosetta/icp_rosetta/construction_api/operations_flow/index",
-                      },
-                      items: [
-                        "developer-docs/defi/rosetta/icp_rosetta/construction_api/operations_flow/derive",
-                        "developer-docs/defi/rosetta/icp_rosetta/construction_api/operations_flow/preprocess",
-                        "developer-docs/defi/rosetta/icp_rosetta/construction_api/operations_flow/metadata",
-                        "developer-docs/defi/rosetta/icp_rosetta/construction_api/operations_flow/payloads",
-                        "developer-docs/defi/rosetta/icp_rosetta/construction_api/operations_flow/combine",
-                        "developer-docs/defi/rosetta/icp_rosetta/construction_api/operations_flow/submit",
-                      ],
-                    },
-                    {
-                      type: "category",
-                      label: "Staking & Neuron Management",
-                      link: {
-                        type: "doc",
-                        id: "developer-docs/defi/rosetta/icp_rosetta/construction_api/staking/index",
-                      },
-                      items: [
-                        "developer-docs/defi/rosetta/icp_rosetta/construction_api/staking/neuron_info",
-                        "developer-docs/defi/rosetta/icp_rosetta/construction_api/staking/derive_neuron_id",
-                        "developer-docs/defi/rosetta/icp_rosetta/construction_api/staking/stake_icp",
-                        "developer-docs/defi/rosetta/icp_rosetta/construction_api/staking/lock_neuron",
-                        "developer-docs/defi/rosetta/icp_rosetta/construction_api/staking/dissolve",
-                        "developer-docs/defi/rosetta/icp_rosetta/construction_api/staking/stake_maturity",
-                        "developer-docs/defi/rosetta/icp_rosetta/construction_api/staking/change_auto_stake_maturity",
-                        "developer-docs/defi/rosetta/icp_rosetta/construction_api/staking/spawn",
-                        "developer-docs/defi/rosetta/icp_rosetta/construction_api/staking/disburse",
-                      ],
-                    },
-                    {
-                      type: "category",
-                      label: "Voting & Following",
-                      link: {
-                        type: "doc",
-                        id: "developer-docs/defi/rosetta/icp_rosetta/construction_api/voting/index",
-                      },
-                      items: [
-                        "developer-docs/defi/rosetta/icp_rosetta/construction_api/voting/vote",
-                        "developer-docs/defi/rosetta/icp_rosetta/construction_api/voting/follow",
-                      ],
-                    },
-                  ],
-                }
-=======
                   label: "Voting and following",
                   link: {
                     type: "doc",
@@ -856,64 +753,18 @@
                 "developer-docs/defi/rosetta/icrc_rosetta/data_api/balances",
                 "developer-docs/defi/rosetta/icrc_rosetta/data_api/blocks",
                 "developer-docs/defi/rosetta/icrc_rosetta/data_api/transactions",
->>>>>>> 4312d062
-              ],
-            },
-            {
-              type: "category",
-<<<<<<< HEAD
-              label: "ICRC Rosetta Implementation",
-              link: {
-                type: "doc",
-                id: "developer-docs/defi/rosetta/icrc_rosetta/index",
-=======
+              ],
+            },
+            {
+              type: "category",
               label: "Construction API",
               link: {
                 type: "doc",
                 id: "developer-docs/defi/rosetta/icrc_rosetta/construction_api/index",
->>>>>>> 4312d062
               },
               items: [
                 {
                   type: "category",
-<<<<<<< HEAD
-                  label: "Data-API",
-                  link: {
-                    type: "doc",
-                    id: "developer-docs/defi/rosetta/icrc_rosetta/data_api/index",
-                  },
-                  items: [
-                    "developer-docs/defi/rosetta/icrc_rosetta/data_api/network",
-                    "developer-docs/defi/rosetta/icrc_rosetta/data_api/balances",
-                    "developer-docs/defi/rosetta/icrc_rosetta/data_api/blocks",
-                    "developer-docs/defi/rosetta/icrc_rosetta/data_api/transactions",
-                  ],
-                },
-                {
-                  type: "category",
-                  label: "Construction-API",
-                  link: {
-                    type: "doc",
-                    id: "developer-docs/defi/rosetta/icrc_rosetta/construction_api/index",
-                  },
-                  items: [
-                    {
-                      type: "category",
-                      label: "Asset transfer",
-                      link: {
-                        type: "doc",
-                        id: "developer-docs/defi/rosetta/icrc_rosetta/construction_api/asset_transfer/index",
-                      },
-                      items: [
-                        "developer-docs/defi/rosetta/icrc_rosetta/construction_api/asset_transfer/transfer",
-                        "developer-docs/defi/rosetta/icrc_rosetta/construction_api/asset_transfer/approve",
-                      ],
-                    },
-                  ],
-                }
-              ],
-            },
-=======
                   label: "Asset transfer",
                   link: {
                     type: "doc",
@@ -926,7 +777,6 @@
                 },
               ],
             }
->>>>>>> 4312d062
           ],
         },
         "developer-docs/defi/token_integrations/index",
