--- conflicted
+++ resolved
@@ -159,11 +159,7 @@
             "developer-docs/smart-contracts/maintain/import",
             "developer-docs/smart-contracts/maintain/logs",
             "developer-docs/smart-contracts/maintain/recovery",
-<<<<<<< HEAD
             "developer-docs/smart-contracts/maintain/resource-limits",
-=======
-	          "developer-docs/smart-contracts/maintain/resource-limits",
->>>>>>> 49661f23
             "developer-docs/smart-contracts/maintain/state",
             "developer-docs/smart-contracts/maintain/settings",
             "developer-docs/smart-contracts/maintain/storage",
