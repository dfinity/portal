// @ts-check

/** @type {import('@docusaurus/plugin-content-docs').SidebarsConfig} */
const sidebars = {

  tutorials: [
        {
          type: "doc",
          label: "Tutorials introduction",
          id: "tutorials/index",
        },
        {
          type: "doc",
          label: "Deploy your first dapp in 5 minutes",
          id: "tutorials/deploy_sample_app",
        },
        {
          type: "category",
          label: "Create your first dapp in 10 minutes",
          link: {
            type: "doc",
            id: "tutorials/create_your_first_app/index",
          },
          items: [
            "tutorials/create_your_first_app/backend-overview",
            "tutorials/create_your_first_app/creating-project",
            "tutorials/create_your_first_app/adding-variables-and-methods",
            "tutorials/create_your_first_app/deploying-locally-using-candid-ui",
            "tutorials/create_your_first_app/storing-data",
            "tutorials/create_your_first_app/add-frontend",
            "tutorials/create_your_first_app/wrapup",
          ],
          },
          {
            type: "category",
            label: "Sample projects",
            link: {
              type: "doc",
              id: "samples/overview",
            },
            items: [
              "samples/hello",
              "samples/actor-classes",
              "samples/actor-reference",
              "samples/calculator",
              "samples/cert-var",
              "samples/counter",
              "samples/dao",
              "samples/dex",
              "samples/deploying-your-first-bitcoin-dapp",
              "samples/echo",
              "samples/encrypted-notes",
              "samples/factorial",
              "samples/game-of-life",
              "samples/hackathon-projects",
              "samples/http-counter",
              "samples/host-a-website",
              "samples/host-a-webgame",
              "samples/token-transfer",
              "samples/internet-identity-sample",
              "samples/invoice-canister",
              "samples/ios-integration",
              "samples/minimal-counter-dapp",
              "samples/nft",
              "samples/nft-wallet",
              "samples/periodic-tasks",
              "samples/persistent-storage",
              "samples/phonebook",
              "samples/pub-sub",
              "samples/quicksort",
              "samples/random-maze",
              "samples/sending-and-receiving-cycles",
              "samples/simple-to-do",
              "samples/superheros",
              "samples/t-ecdsa-sample",
              "samples/http-requests-exchange-rates",
              "samples/whoami",
            ],
            },

  ],


  guides: [
    {
      type: "category",
      label: "Introduction",
      link: {
        type: "doc",
        id: "developer-docs/index",
      },
      items: [
        {
          type: "category",
          label: "How the IC works",
          link: {
            type: "doc",
            id: "concepts/index",
        },
          items: [
            "concepts/what-is-IC",
            "concepts/canisters-code",
            "concepts/data-centers",
            "developer-docs/gas-cost",
            "concepts/governance",
            "concepts/nodes-subnets",
            "concepts/tokens-cycles",
            "concepts/trust-in-canisters",
            "references/glossary"
          ],
        },
      ],
    },
    {
      type: "category",
      label: "Getting started",
      link: {
        type: "doc",
        id: "developer-docs/setup/index",
    },
      items: [
        {
          type: "doc",
          label: "Installing the IC SDK",
          id: "developer-docs/setup/install/index",
        },
        {
            type: "category",
            label: "Acquiring and managing cycles",
            link: {
              type: "doc",
              id: "developer-docs/setup/cycles/index",
          },
              items: [
                "developer-docs/setup/cycles/cycles-wallet",
                "developer-docs/setup/cycles/converting_icp_tokens_into_cycles",
                "developer-docs/setup/cycles/cycles-faucet",
            ],
          },
          {
            type: "doc",
            label: "Local deployment",
            id: "developer-docs/setup/deploy-locally",
          },
          {
            type: "doc",
            label: "Mainnet deployment",
            id: "developer-docs/setup/deploy-mainnet",
          },
          {
            type: "doc",
            label: "Managing canisters",
            id: "developer-docs/setup/manage-canisters",
          },
          {
            type: "doc",
            label: "Managing projects",
            id: "developer-docs/setup/manage-projects",
          },
          {
            type: "doc",
            label: "Using Visual Studio Code",
            id: "developer-docs/setup/vs-code",
          },
        ],
      },
  {
    type: "category",
    label: "Designing a dapp",
        items: [
          "developer-docs/backend/choosing-language",
          "developer-docs/backend/design-dapps",
          "developer-docs/backend/resource-limits",
        ]
  },
  {
    type: "category",
    label: "Building backend canisters",
        items: [
          {
            type: "category",
            label: "Building canisters with Motoko",
            link: {
              type: "doc",
              id: "developer-docs/backend/motoko/index",
          },
              items: [
                "developer-docs/backend/motoko/at-a-glance",
                "developer-docs/backend/motoko/explore-templates",
                "developer-docs/backend/motoko/phonebook",
                "developer-docs/backend/motoko/calculator",
                "developer-docs/backend/motoko/counter-tutorial",
                "developer-docs/backend/motoko/hello-location",
                "developer-docs/backend/motoko/simple-cycles",
                "developer-docs/backend/motoko/define-an-actor",
                "developer-docs/backend/motoko/multiple-actors",
                "developer-docs/backend/motoko/access-control",
                "developer-docs/backend/motoko/candid-ui",
                "developer-docs/backend/motoko/intercanister-calls",
                "developer-docs/backend/motoko/scalability-cancan",
                "developer-docs/backend/motoko/sample-apps",

              ],
            },
            {
              type: "category",
              label: "Building canisters with Rust",
              link: {
                type: "doc",
                id: "developer-docs/backend/rust/index",
              },
                items: [
                  "developer-docs/backend/rust/rust-quickstart",
                  "developer-docs/backend/rust/multiply-dependency",
                  "developer-docs/backend/rust/rust-counter",
                  "developer-docs/backend/rust/rust-profile",
                  "developer-docs/backend/rust/timers",
                  "developer-docs/backend/rust/rust-optimize",
              ],
            },
            {
              type: "category",
              label: "Candid UI",
              link: {
                type: "doc",
                id: "developer-docs/backend/candid/index",
              },
                items: [
                  "developer-docs/backend/candid/candid-concepts",
                  "developer-docs/backend/candid/candid-howto",
              ],
            },
            {
              type: "doc",
              label: "Periodic tasks",
              id: "developer-docs/backend/periodic-tasks",
            },
            {
              type: "doc",
              label: "Reproducible canister builds",
              id: "developer-docs/backend/reproducible-builds",
            },
            {
              type: "doc",
              label: "Troubleshooting resources",
              id: "developer-docs/backend/troubleshooting",
            },
          ], 
        },
    {
      type: "category",
      label: "Building frontend canisters",
      link: {
          type: "doc",
          id: "developer-docs/frontend/index",
          },
          items: [
            "developer-docs/frontend/custom-frontend",
            "developer-docs/frontend/add-stylesheet",
          ],
        },
    {
      type: "category",
      label: "Using external agents",
      link: {
          type: "doc",
          id: "developer-docs/agents/index",
          },
          items: [
            "developer-docs/agents/javascript-intro",
            "developer-docs/agents/nodejs",
            "developer-docs/agents/ic-agent-dfinity",
          ],
    },
    {
      type: "category",
      label: "Advanced features and integrations",
      link: {
          type: "doc",
          id: "developer-docs/integrations/index",
      },
          items: [
            {
              type: "category",
              label: "Bitcoin integration",
              link: {
                type: "doc",
                id: "developer-docs/integrations/bitcoin/index",
            },
              items: [
                "developer-docs/integrations/bitcoin/bitcoin-how-it-works",
                "developer-docs/integrations/bitcoin/ckbtc",
                "developer-docs/integrations/bitcoin/local-development",
              ],
            },
            {
              type: "category",
              label: "HTTPS outcalls",
              link: {
                type: "doc",
                id: "developer-docs/integrations/https-outcalls/index",
            },
                items: [
                  "developer-docs/integrations/https-outcalls/https-outcalls-how-it-works",
                  "developer-docs/integrations/https-outcalls/https-outcalls-how-to-use",
                  "developer-docs/integrations/https-outcalls/https-outcalls-get",
                  "developer-docs/integrations/https-outcalls/https-outcalls-post",
              ],
            },
            {
              type: "category",
              label: "ICP ledger",
              link: {
                type: "doc",
                id: "developer-docs/integrations/ledger/index",
            },
                items: [
                  "developer-docs/integrations/ledger/collecting-dust",
                  "developer-docs/integrations/ledger/deploy-new-token",
                  "developer-docs/integrations/ledger/interact-with-ledger",
                  "developer-docs/integrations/ledger/ledger-local-setup",
              ],
            },
            {
              type: "category",
              label: "ICRC-1 token standard",
              link: {
                type: "doc",
                id: "developer-docs/integrations/icrc-1/index",
            },
                items: [
                  "developer-docs/integrations/icrc-1/deploy-new-token",
              ],
            },
            {
              type: "category",
              label: "Internet Identity (II)",
              link: {
                type: "doc",
                id: "references/ii-spec",
              },
              items: [
                  "developer-docs/integrations/internet-identity/alternative-origins",
                  "developer-docs/integrations/internet-identity/integrate-identity",
              ],
            },
            {
              type: "category",
              label: "Network Nervous System (NNS)",
              link: {
                type: "doc",
                id: "tokenomics/nns/nns-intro",
              },
              items: [
                  "tokenomics/token-holders/nns-app-quickstart",
                  "tokenomics/nns/community-fund",
                  "tokenomics/nns/neurons-fund",
                  "tokenomics/nns/nns-staking-voting-rewards",
              ],
            },
            {
              type: "category",
              label: "Rosetta API",
              link: {
                type: "doc",
                id: "developer-docs/integrations/rosetta/index",
            },
                items: [
                  "developer-docs/integrations/rosetta/hotkeys",
                  "developer-docs/integrations/rosetta/neuron-lifecycle",
                  "developer-docs/integrations/rosetta/staking-support",
                  "developer-docs/integrations/rosetta/staking-tutorial",
                  "developer-docs/integrations/rosetta/transfers",
              ],
            },
            {
              type: "category",
              label: "Self-custody for digital assets",
              link: {
                type: "doc",
                id: "tokenomics/token-holders/custody-options-intro",
              },
              items: [
                  "tokenomics/token-holders/self-custody-quickstart",
              ],
            },
            {
              type: "category",
              label: "System Nervous System (SNS)",
              link: {
                  type: "doc",
                  id: "developer-docs/integrations/sns/index",
              },
                  items: [
                    {
                      type: "category",
                      label: "Introduction to the SNS",
                      items: [
                        "developer-docs/integrations/sns/introduction/sns-intro-high-level",
                        "developer-docs/integrations/sns/introduction/sns-architecture",
                        "developer-docs/integrations/sns/introduction/dao-alternatives",
                      ],
                    },
                    {
                      type: "category",
                      label: "Preparing an SNS launch",
                      link: {
                        type: "doc",
                        id: "developer-docs/integrations/sns/tokenomics/index",
                    },
                      items: [
                        "developer-docs/integrations/sns/tokenomics/sns-checklist",
                        "developer-docs/integrations/sns/tokenomics/predeployment-considerations",
                        "developer-docs/integrations/sns/tokenomics/tokenomics-intro",
                        "developer-docs/integrations/sns/tokenomics/rewards",
                        "developer-docs/integrations/sns/tokenomics/preparation",
                      ],
                    },
                    {
                      type: "category",
                      label: "Integrating with an SNS",
                      link: {
                        type: "doc",
                        id: "developer-docs/integrations/sns/integrating/index",
                    },
                      items: [
                        "developer-docs/integrations/sns/integrating/index-integration",
                        "developer-docs/integrations/sns/integrating/ledger-integration",
                      ],
                    },
                    {
                      type: "category",
                      label: "Testing an SNS",
                      link: {
                        type: "doc",
                        id: "developer-docs/integrations/sns/testing/testing-before-launch",
                      },
                      items: [
                        "developer-docs/integrations/sns/testing/local-testing",
                        "developer-docs/integrations/sns/testing/testflight",
                      ],
                    },
                    {
                      type: "category",
                      label: "Launching an SNS",
                      link: {
                        type: "doc",
                        id: "developer-docs/integrations/sns/launching/launch-summary",
                      },
                      items: [
                        "developer-docs/integrations/sns/launching/launch-summary",
                        "developer-docs/integrations/sns/launching/launch-steps",
                      ],
                    },
                    {
                      type: "category",
                      label: "Managing an SNS",
                      link: {
                        type: "doc",
                        id: "developer-docs/integrations/sns/managing/manage-sns-intro",
                    },
                      items: [
<<<<<<< HEAD
                        "developer-docs/integrations/sns/managing/sns-governance",
                        "developer-docs/integrations/sns/managing/cycles-usage",
=======
                        "developer-docs/integrations/sns/managing-sns/sns-governance",
                        "developer-docs/integrations/sns/managing-sns/cycles-usage",
                        "developer-docs/integrations/sns/managing-sns/sns-asset-canister",
>>>>>>> d85fbed0
                      ],
                    },
                  ],
            },
            {
              type: "category",
              label: "Threshold ECDSA",
              link: {
                type: "doc",
                id: "developer-docs/integrations/t-ecdsa/index",
            },
                items: [
                  "developer-docs/integrations/t-ecdsa/t-ecdsa-how-it-works",
              ],
            },
          ],
    },
    {
      type: "category",
      label: "Running in production",
      link: {
          type: "doc",
          id: "developer-docs/production/index",
      },
          items: [
            {
              type: "category",
              label: "Custom domains",
              link: {
                type: "doc",
                id: "developer-docs/production/custom-domain/custom-domain",
            },
              items: [
                "developer-docs/production/custom-domain/dns-setup",
              ],
            },
            {
              type: "doc",
              label: "Deploying and upgrading canisters",
              id: "developer-docs/production/deploying-and-upgrading",
            },
            {
              type: "doc",
              label: "Instruction limits",
              id: "developer-docs/production/instruction-limits",
            },
            {
              type: "doc",
              label: "Large web assembly modules",
              id: "developer-docs/production/larger-wasm",
            },
              ],
      },
      {
        type: "category",
        label: "Use cases",
        link: {
            type: "doc",
            id: "developer-docs/use-cases/index",
        },
            items: [
              {
                type: "doc",
                label: "NFT development",
                id: "developer-docs/use-cases/considerations-for-nft-devs",
              },
      ],
    },
    {
      type: "category",
      label: "Security best practices",
      link: {
          type: "doc",
          id: "developer-docs/security/index",
  },
          items: [
            {
              type: "doc",
              label: "General",
              id: "developer-docs/security/general-security-best-practices",
            },
            {
              type: "doc",
              label: "General",
              id: "developer-docs/security/rust-canister-development-security-best-practices",
            },
            {
              type: "doc",
              label: "General",
              id: "developer-docs/security/web-app-development-security-best-practices",
            },
    ],
  },
  ],

  references: [
    "references/index",
    {
      type: "category",
      label: "Internet Computer specification",
      items: [
        "references/http-gateway-protocol-spec",
        "references/ic-interface-spec",
        "references/id-encoding-spec",
      ]
    },
    {
      type: "category",
      label: "Internet Computer SDK",
      items: [
        {
          type: "category",
          label: "dfx command line tool",
          link: {
            type: "doc",
            id: "references/cli-reference/index",
          },
          items: [
            "references/cli-reference/dfx-parent",
            "references/cli-reference/dfx-bootstrap",
            "references/cli-reference/dfx-build",
            "references/cli-reference/dfx-cache",
            "references/cli-reference/dfx-canister",
            "references/cli-reference/dfx-deploy",
            "references/cli-reference/dfx-generate",
            "references/cli-reference/dfx-help",
            "references/cli-reference/dfx-identity",
            "references/cli-reference/dfx-info",
            "references/cli-reference/dfx-ledger",
            "references/cli-reference/dfx-new",
            "references/cli-reference/dfx-nns",
            "references/cli-reference/dfx-ping",
            "references/cli-reference/dfx-quickstart",
            "references/cli-reference/dfx-replica",
            "references/cli-reference/dfx-schema",
            "references/cli-reference/dfx-sns",
            "references/cli-reference/dfx-start",
            "references/cli-reference/dfx-stop",
            "references/cli-reference/dfx-upgrade",
            "references/cli-reference/dfx-wallet",
            "references/cli-reference/dfx-envars",
          ],
        },
        {
          type: "category",
          label: "quill command line tool",
          link: {
            type: "doc",
            id: "references/quill-cli-reference/index",
          },
          items: [
            "references/quill-cli-reference/quill-parent",
            "references/quill-cli-reference/quill-account-balance",
            {
              type: "category",
              label: "quill ckbtc",
              link: {
                type: "doc",
                id: "references/quill-cli-reference/ckbtc/quill-ckbtc",
              },
              items: [
                "references/quill-cli-reference/ckbtc/quill-ckbtc-balance",
                "references/quill-cli-reference/ckbtc/quill-ckbtc-retrieve-btc",
                "references/quill-cli-reference/ckbtc/quill-ckbtc-retrieve-btc-status",
                "references/quill-cli-reference/ckbtc/quill-ckbtc-transfer",
                "references/quill-cli-reference/ckbtc/quill-ckbtc-update-balance",
                "references/quill-cli-reference/ckbtc/quill-ckbtc-withdrawal-address",
              ]
            },
            "references/quill-cli-reference/quill-claim-neurons",
            "references/quill-cli-reference/quill-generate",
            "references/quill-cli-reference/quill-get-neuron-info",
            "references/quill-cli-reference/quill-get-proposal-info",
            "references/quill-cli-reference/quill-list-neurons",
            "references/quill-cli-reference/quill-list-proposals",
            "references/quill-cli-reference/quill-neuron-manage",
            "references/quill-cli-reference/quill-neuron-stake",
            "references/quill-cli-reference/quill-public-ids",
            "references/quill-cli-reference/quill-qr-code",
            "references/quill-cli-reference/quill-replace-node-provider-id",
            "references/quill-cli-reference/quill-scanner-qr-code",
            "references/quill-cli-reference/quill-send",
            {
              type: "category",
              label: "quill sns",
              link: {
                type: "doc",
                id: "references/quill-cli-reference/sns/quill-sns",
              },
              items: [
                "references/quill-cli-reference/sns/quill-sns-balance",
                "references/quill-cli-reference/sns/quill-sns-configure-dissolve-delay",
                "references/quill-cli-reference/sns/quill-sns-disburse",
                "references/quill-cli-reference/sns/quill-sns-disburse-maturity",
                "references/quill-cli-reference/sns/quill-sns-follow-neuron",
                "references/quill-cli-reference/sns/quill-sns-get-sale-participation",
                "references/quill-cli-reference/sns/quill-sns-get-swap-refund",
                "references/quill-cli-reference/sns/quill-sns-list-deployed-snses",
                "references/quill-cli-reference/sns/quill-sns-make-proposal",
                "references/quill-cli-reference/sns/quill-sns-make-upgrade-canister-proposal",
                "references/quill-cli-reference/sns/quill-sns-neuron-permission",
                "references/quill-cli-reference/sns/quill-sns-new-sale-ticket",
                "references/quill-cli-reference/sns/quill-sns-pay",
                "references/quill-cli-reference/sns/quill-sns-register-vote",
                "references/quill-cli-reference/sns/quill-sns-split-neuron",
                "references/quill-cli-reference/sns/quill-sns-stake-maturity",
                "references/quill-cli-reference/sns/quill-sns-stake-neuron",
                "references/quill-cli-reference/sns/quill-sns-status",
                "references/quill-cli-reference/sns/quill-sns-transfer",
              ]
            },
            "references/quill-cli-reference/quill-transfer",
            "references/quill-cli-reference/quill-update-node-provider",
          ],
        },
        {
          type: "doc",
          label: "dfx.json schema",
          id: "references/dfx-json-reference",
        },
      ]
    },
    {
      type: "category",
      label: "Languages",
      items: [
        "references/candid-ref",
        {
          type: "link",
          label: "Motoko base library",
          href: "/docs/current/motoko/main/base/",
        },
        {
          type: "link",
          label: "Rust CDK references",
          href: "https://docs.rs/ic-cdk/",
        },
      ]
    },
    {
      type: "category",
      label: "Core services",
      items: [
        {
          type: "doc",
          label: "Asset canister",
          id: "references/asset-canister",
        },
        {
          type: "doc",
          label: "Internet Identity",
          id: "references/ii-spec",
        },
        {
          type: "doc",
          label: "Ledger canister",
          id: "references/ledger",
        },
      ]
    },

    "references/glossary",

  ],
  motoko: [
    {
      type: "category",
      label: "Motoko Language Tour",
      link: {
        type: "doc",
        id: "motoko/main/motoko",
      },
      items: [
        {
          type: 'autogenerated',
          dirName: 'motoko/intro', // Generate sidebar slice from docs/tutorials/easy
        }]
    },
    {
      type: "category",
      label: "Motoko Developer Guide",
      link: {
        type: "doc",
        id: "motoko/main/about-this-guide",
      },
      items: [
        "motoko/version",
        "motoko/main/basic-concepts",
        "motoko/main/base-intro",
        "motoko/main/language-manual",
        "motoko/main/overview",
        "motoko/main/style",
        "motoko/main/mutable-state",
        "motoko/main/local-objects-classes",
        "motoko/main/actors-async",
        "motoko/main/errors",
        "motoko/main/pattern-matching",
        "motoko/main/sharing",
        "motoko/main/message-inspection",
        "motoko/main/modules-and-imports",
        "motoko/main/control-flow",
        "motoko/main/structural-equality",
        "motoko/main/actor-classes",
        "motoko/main/caller-id",
        "motoko/main/cycles",
        "motoko/main/upgrades",
        "motoko/main/compatibility",
        "motoko/main/stablememory",
        "motoko/main/timers",
        "motoko/main/heartbeats",
        "motoko/main/compiler-ref",
        "motoko/main/motoko-grammar",
      ]
    },
    {
      type: "category",
      label: "Motoko Base Library Reference",
      link: {
        type: "doc",
        id: "motoko/main/base/index",
      },
      items: [
        "motoko/main/base/Array",
        "motoko/main/base/AssocList",
        "motoko/main/base/Blob",
        "motoko/main/base/Bool",
        "motoko/main/base/Buffer",
        "motoko/main/base/CertifiedData",
        "motoko/main/base/Char",
        "motoko/main/base/Debug",
        "motoko/main/base/Deque",
        "motoko/main/base/Error",
        "motoko/main/base/ExperimentalCycles",
        "motoko/main/base/ExperimentalInternetComputer",
        "motoko/main/base/ExperimentalStableMemory",
        "motoko/main/base/Float",
        "motoko/main/base/Func",
        "motoko/main/base/Hash",
        "motoko/main/base/HashMap",
        "motoko/main/base/Heap",
        "motoko/main/base/Int",
        "motoko/main/base/Int8",
        "motoko/main/base/Int16",
        "motoko/main/base/Int32",
        "motoko/main/base/Int64",
        "motoko/main/base/Iter",
        "motoko/main/base/IterType",
        "motoko/main/base/List",
        "motoko/main/base/Nat",
        "motoko/main/base/Nat8",
        "motoko/main/base/Nat16",
        "motoko/main/base/Nat32",
        "motoko/main/base/Nat64",
        "motoko/main/base/Option",
        "motoko/main/base/Order",
        "motoko/main/base/Prelude",
        "motoko/main/base/Principal",
        "motoko/main/base/Random",
        "motoko/main/base/RBTree",
        "motoko/main/base/Result",
        "motoko/main/base/Stack",
        "motoko/main/base/Text",
        "motoko/main/base/Time",
        "motoko/main/base/Timer",
        "motoko/main/base/Trie",
        "motoko/main/base/TrieMap",
        "motoko/main/base/TrieSet",
      ],
    },
  ],
  
};

module.exports = sidebars;<|MERGE_RESOLUTION|>--- conflicted
+++ resolved
@@ -460,14 +460,9 @@
                         id: "developer-docs/integrations/sns/managing/manage-sns-intro",
                     },
                       items: [
-<<<<<<< HEAD
-                        "developer-docs/integrations/sns/managing/sns-governance",
-                        "developer-docs/integrations/sns/managing/cycles-usage",
-=======
                         "developer-docs/integrations/sns/managing-sns/sns-governance",
                         "developer-docs/integrations/sns/managing-sns/cycles-usage",
                         "developer-docs/integrations/sns/managing-sns/sns-asset-canister",
->>>>>>> d85fbed0
                       ],
                     },
                   ],
