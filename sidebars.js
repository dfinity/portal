--- conflicted
+++ resolved
@@ -695,24 +695,15 @@
               type: "category",
               label: "Using the integration",
               items: [
-<<<<<<< HEAD
-                "developer-docs/multi-chain/ethereum/evm-rpc",
-                "developer-docs/multi-chain/ethereum/siwe",
-=======
                 "developer-docs/multi-chain/ethereum/using-eth/evm-rpc",
                 "developer-docs/multi-chain/ethereum/using-eth/siwe",
->>>>>>> 6c45c389
               ],
             },
             {
               type: "category",
               label: "ckETH",
               items: [
-<<<<<<< HEAD
-                "developer-docs/multi-chain/ethereum/cketh",
-=======
                 "developer-docs/multi-chain/ethereum/cketh/overview",
->>>>>>> 6c45c389
               ],
             },
           ],
