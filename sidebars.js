// @ts-check

/** @type {import('@docusaurus/plugin-content-docs').SidebarsConfig} */
const sidebars = {
    

  build: [
      "developer-docs/index",
    {
      type: "category",
      label: "Getting started",
      items: [
        {
          type: "doc",
          label: "What is the Internet Computer?",
          id: "concepts/what-is-ic",
        },
        {
          type: "doc",
          label: "Hello, world!",
          id: "developer-docs/setup/hello-world",
        },
        {
          type: "doc",
          label: "Installing the IC SDK",
          id: "developer-docs/setup/install/index",
        },
        {
          type: "doc",
          label: "Creating a developer account",
          id: "developer-docs/setup/accounts",
        },
        {
          type: "category",
          label: "Acquiring and managing cycles",
          items: [
            "developer-docs/setup/cycles/cycles-faucet",
            "developer-docs/setup/cycles/cycles-wallet",
            "developer-docs/setup/cycles/converting_icp_tokens_into_cycles",
          ],
        }, 
        {
          type: "doc",
          label: "Creating your first canister",
          id: "developer-docs/setup/first-canister",
        },
        {
          type: "doc",
          label: "Local deployment",
          id: "developer-docs/setup/deploy-locally",
        },
        {
          type: "doc",
          label: "Mainnet deployment",
          id: "developer-docs/setup/deploy-mainnet",
        },
        {
          type: "doc",
          label: "Sharing links to canisters",
          id: "developer-docs/production/social-sharing",
        },
      ], 
    },
    {
      type: "category",
      label: "Quickstart guides",
      items: [
        {
          type: "doc",
          label: "Quickstart for React developers",
          id: "developer-docs/setup/react-quickstart",
        },
      ],
    },
    {
      type: "category",
<<<<<<< HEAD
      label: "Core concepts",
      items: [
        "concepts/canisters-code",
        "developer-docs/gas-cost",
        "developer-docs/cost-estimations-and-examples",
        "concepts/governance",
        "concepts/nodes-subnets",
        "developer-docs/backend/subnet-types",
        "concepts/tokens-cycles",
        "concepts/trust-in-canisters",
        "developer-docs/production/resource-limits",
        "developer-docs/production/best-practices",
        "references/glossary",
      ],
    },
    {
      type: "category",
      label: "Using canisters",
      items: [
        {
          type: "category",
          label: "Calling canisters",
          items: [
            {
              type: "category",
              label: "Agents",
              items: [
                "developer-docs/agents/index",
                "developer-docs/agents/javascript-intro",
                "developer-docs/agents/nodejs",
                "developer-docs/agents/ic-agent-dfinity",
              ],
            },
            {
              type: "category",
              label: "Candid",
              items: [
                "developer-docs/backend/candid/candid-concepts",
                "developer-docs/backend/candid/candid-howto",
                "developer-docs/backend/candid/generating-candid",
              ],
            },
          ],
        },
        {
          type: "doc",
          label: "Canister history",
          id: "developer-docs/production/canister-history",
        },
        {
        type: "doc",
        label: "Canister recovery",
        id: "developer-docs/production/canister-recovery",
        },
        {
          type: "doc",
          label: "Canister storage",
          id: "developer-docs/production/storage",
        },
        {
          type: "doc",
          label: "Deploying and upgrading canisters",
          id: "developer-docs/production/deploying-and-upgrading",
        },
        {
          type: "doc",
          label: "Managing canisters",
          id: "developer-docs/setup/manage-canisters",
        },
        {
          type: "doc",
          label: "Pulling canister dependencies",
          id: "developer-docs/setup/pulling-canister-dependencies",
        },
        {
          type: "category",
          label: "Topping up canisters",
          link: {
            type: "doc",
            id: "developer-docs/production/topping-up-canister",
          },
          items: [
            "developer-docs/setup/cycles/cycles_management_services",
          ],
        },
      ],
    },
    {
      type: "category",
=======
>>>>>>> 2b469807
      label: "Developer tools",
      items: [
        {
          type: "category",
          label: "Command line",
          items: [
            {
              type: "category",
              label: "dfx",
              link: {
                type: "doc",
                id: "references/cli-reference/index",
              },
              items: [
                "references/cli-reference/dfx-parent",
                "references/cli-reference/dfx-bootstrap",
                "references/cli-reference/dfx-build",
                "references/cli-reference/dfx-cache",
                "references/cli-reference/dfx-canister",
                "references/cli-reference/dfx-deploy",
                "references/cli-reference/dfx-deps",
                "references/cli-reference/dfx-generate",
                "references/cli-reference/dfx-help",
                "references/cli-reference/dfx-identity",
                "references/cli-reference/dfx-info",
                "references/cli-reference/dfx-ledger",
                "references/cli-reference/dfx-new",
                "references/cli-reference/dfx-nns",
                "references/cli-reference/dfx-ping",
                "references/cli-reference/dfx-quickstart",
                "references/cli-reference/dfx-replica",
                "references/cli-reference/dfx-schema",
                "references/cli-reference/dfx-sns",
                "references/cli-reference/dfx-start",
                "references/cli-reference/dfx-stop",
                "references/cli-reference/dfx-upgrade",
                "references/cli-reference/dfx-wallet",
                "references/cli-reference/dfx-envars",
                "references/dfx-json-reference",
              ],
            },
            {
              type: "category",
              label: "quill",
              link: {
                type: "doc",
                id: "references/quill-cli-reference/index",
              },
              items: [
                "references/quill-cli-reference/quill-parent",
                "references/quill-cli-reference/quill-account-balance",
                {
                  type: "category",
                  label: "quill ckbtc",
                  link: {
                    type: "doc",
                    id: "references/quill-cli-reference/ckbtc/quill-ckbtc",
                  },
                  items: [
                    "references/quill-cli-reference/ckbtc/quill-ckbtc-balance",
                    "references/quill-cli-reference/ckbtc/quill-ckbtc-retrieve-btc",
                    "references/quill-cli-reference/ckbtc/quill-ckbtc-retrieve-btc-status",
                    "references/quill-cli-reference/ckbtc/quill-ckbtc-transfer",
                    "references/quill-cli-reference/ckbtc/quill-ckbtc-update-balance",
                    "references/quill-cli-reference/ckbtc/quill-ckbtc-withdrawal-address",
                  ],
                },
                "references/quill-cli-reference/quill-claim-neurons",
                "references/quill-cli-reference/quill-generate",
                "references/quill-cli-reference/quill-get-neuron-info",
                "references/quill-cli-reference/quill-get-proposal-info",
                "references/quill-cli-reference/quill-list-neurons",
                "references/quill-cli-reference/quill-list-proposals",
                "references/quill-cli-reference/quill-neuron-manage",
                "references/quill-cli-reference/quill-neuron-stake",
                "references/quill-cli-reference/quill-public-ids",
                "references/quill-cli-reference/quill-qr-code",
                "references/quill-cli-reference/quill-replace-node-provider-id",
                "references/quill-cli-reference/quill-scanner-qr-code",
                "references/quill-cli-reference/quill-send",
                {
                  type: "category",
                  label: "quill sns",
                  link: {
                    type: "doc",
                    id: "references/quill-cli-reference/sns/quill-sns",
                  },
                  items: [
                    "references/quill-cli-reference/sns/quill-sns-balance",
                    "references/quill-cli-reference/sns/quill-sns-configure-dissolve-delay",
                    "references/quill-cli-reference/sns/quill-sns-disburse",
                    "references/quill-cli-reference/sns/quill-sns-disburse-maturity",
                    "references/quill-cli-reference/sns/quill-sns-follow-neuron",
                    "references/quill-cli-reference/sns/quill-sns-get-sale-participation",
                    "references/quill-cli-reference/sns/quill-sns-get-swap-refund",
                    "references/quill-cli-reference/sns/quill-sns-list-deployed-snses",
                    "references/quill-cli-reference/sns/quill-sns-make-proposal",
                    "references/quill-cli-reference/sns/quill-sns-make-upgrade-canister-proposal",
                    "references/quill-cli-reference/sns/quill-sns-neuron-permission",
                    "references/quill-cli-reference/sns/quill-sns-new-sale-ticket",
                    "references/quill-cli-reference/sns/quill-sns-pay",
                    "references/quill-cli-reference/sns/quill-sns-register-vote",
                    "references/quill-cli-reference/sns/quill-sns-split-neuron",
                    "references/quill-cli-reference/sns/quill-sns-stake-maturity",
                    "references/quill-cli-reference/sns/quill-sns-stake-neuron",
                    "references/quill-cli-reference/sns/quill-sns-status",
                    "references/quill-cli-reference/sns/quill-sns-transfer",
                  ],
                },
                "references/quill-cli-reference/quill-transfer",
                "references/quill-cli-reference/quill-update-node-provider",
              ],
            },
          ],
        },
        {
          type: "category",
          label: "Off-chain libraries",
          items: [
            {
              type: "category",
              label: "Agents",
              items: [
                "developer-docs/agents/index",
                "developer-docs/agents/javascript-intro",
                "developer-docs/agents/nodejs",
                "developer-docs/agents/ic-agent-dfinity",
              ],
            },
          ],
        },
        {
          type: "category",
          label: "IDE",
          items: [
            "developer-docs/setup/playground",
            "developer-docs/setup/vs-code",
          ]
        }
      ],
    },
    {
      type: "category",
      label: "Smart contracts",
      items: [
        {
          type: "doc",
          label: "Build",
          id: "developer-docs/setup/build",
        },
        {
          type: "category",
          label: "Call",
          items: [
            {
              type: "category",
              label: "Candid",
              items: [
                "developer-docs/backend/candid/candid-concepts",
                "developer-docs/backend/candid/candid-howto",
                "developer-docs/backend/candid/generating-candid",
              ],
            },
          ],
        },
        {
          type: "doc",
          label: "Deploy",
          id: "developer-docs/setup/deploy",
        },
        {
          type: "category",
          label: "Maintain",
          items:[
            "developer-docs/setup/delete",
             "developer-docs/production/canister-history",
             "developer-docs/setup/pulling-canister-dependencies",
             "developer-docs/production/canister-recovery",
             "developer-docs/setup/state",
             "developer-docs/setup/manage-canisters",
             "developer-docs/production/storage",
             "developer-docs/setup/upgrade",
             {
              type: "category",
              label: "Cost",
              items: [
             "developer-docs/gas-cost",
             "developer-docs/cost-estimations-and-examples",
              ],
            },
            {
              type: "category",
              label: "Topping up canisters",
              items: [
                "developer-docs/production/topping-up-canister",
                "developer-docs/setup/cycles/cycles_management_services",
              ],
            },
          ]
        },
        {
          type: "category",
          label: "Test",
          items: [
            "developer-docs/setup/pocket-ic",
            "developer-docs/production/staging-environment",
            "developer-docs/backend/reproducible-builds",
            "developer-docs/backend/troubleshooting",
          ],
        },
        {
          type: "category",
          label: "Advanced features",
          items: [
            {
              type: "doc",
              label: "Composite queries",
              id: "developer-docs/integrations/composite-query/composite-query",
            },
            {
              type: "category",
              label: "Encryption and signatures",
              items: [
                {
                  type: "doc",
                  label: "Verifying signatures",
                  id: "developer-docs/integrations/independently-verifying-ic-signatures",
                },
                {
                  type: "category",
                  label: "Threshold ECDSA",
                  link: {
                    type: "doc",
                    id: "developer-docs/integrations/t-ecdsa/index",
                  },
                  items: [],
                },
                {
                  type: "category",
                  label: "vetKeys",
                  items: [
                    "developer-docs/integrations/vetkeys/index",
                    "developer-docs/integrations/vetkeys/using-vetkeys",
                  ],
                },
              ],
            },
            "developer-docs/backend/periodic-tasks",
            "developer-docs/production/larger-wasm",
          ],
        },
        {
          type: "category",
          label: "Best practices",
          items: [
            {
              type: "doc",
              label: "General",
              id: "developer-docs/security/general-security-best-practices",
            },
            {
              type: "doc",
              label: "Rust",
              id: "developer-docs/security/rust-canister-development-security-best-practices",
            },
            {
              type: "doc",
              label: "Web apps",
              id: "developer-docs/security/web-app-development-security-best-practices",
            },
          ],
        },
      ],
    },

    {
      type: "category",
      label: "Web apps",
      items: [
        {
          type: "category",
          label: "Application frontends",
          items: [
            "developer-docs/frontend/index",
            "developer-docs/frontend/custom-frontend",
            "developer-docs/frontend/add-stylesheet",
            "developer-docs/frontend/boilerplate-frontend",
            "developer-docs/frontend/existing-frontend",
          ],
        },
        "developer-docs/backend/choosing-language",
        {
          type: "category",
          label: "Custom domains",
          items: [
            "developer-docs/production/custom-domain/custom-domain",
            "developer-docs/production/custom-domain/dns-setup"],
        },
        "developer-docs/backend/design-dapps",
        {
          type: "category",
          label: "HTTPS outcalls",
          items: [
            "developer-docs/integrations/https-outcalls/https-outcalls-how-to-use",
            "developer-docs/integrations/https-outcalls/https-outcalls-get",
            "developer-docs/integrations/https-outcalls/https-outcalls-post",
          ],
        },
        {
          type: "category",
          label: "User sign-up and login",
          items: [
            {
              type: "category",
              label: "Internet Identity (II)",
              items: [
                "developer-docs/integrations/internet-identity/overview",
                "developer-docs/integrations/internet-identity/alternative-origins",
                "developer-docs/integrations/internet-identity/integrate-identity",
              ],
            },
          ],
        },
        {
          type: "category",
          label: "Sample apps",
          items: [
            "samples/overview",
            "samples/host-a-website",
            "samples/host-a-webgame"
          ]
        }
      ],
    },
    {
      type: "category",
      label: "DeFi",
      items: [
        {
          type: "doc",
            label: "Overview",
            id: "developer-docs/integrations/ledger/introduction_and_overview",
          },
        {
          type: "category",
          label: "ICP tokens",
          items: [
            "developer-docs/integrations/ledger/index",
            "developer-docs/integrations/ledger/collecting-dust",
            "developer-docs/integrations/ledger/ledger-local-setup",
            "developer-docs/integrations/ledger/interact-with-ledger",
            "developer-docs/integrations/ledger/icp-index-local-setup",
          ],
        },
        {
          type: "category",
          label: "ICRC-1 tokens",
          items: [
            "developer-docs/integrations/icrc-1/index",
            "developer-docs/integrations/icrc-1/icrc1-ledger-setup",
            "developer-docs/integrations/icrc-1/interact-with-ICRC-1-ledger",
          "developer-docs/integrations/icrc-1/icrc1-index-setup"
        ],
        },
        {
          type: "doc",
          label: "Exchange rate canister",
          id: "developer-docs/integrations/exchange-rate/exchange-rate-canister",
        },
        {
          type: "category",
          label: "Rosetta API",
          link: {
            type: "doc",
            id: "developer-docs/integrations/rosetta/index",
          },
          items: [
            "developer-docs/integrations/rosetta/hotkeys",
            "developer-docs/integrations/rosetta/neuron-lifecycle",
            "developer-docs/integrations/rosetta/staking-support",
            "developer-docs/integrations/rosetta/staking-tutorial",
            "developer-docs/integrations/rosetta/transfers",
          ],
        },
        {
          type: "category",
          label: "Asset custody",
          items: [
            "tokenomics/token-holders/custody-options-intro",
            "tokenomics/token-holders/self-custody-quickstart"],
        },
      ],
    },
    {
      type: "category",
      label: "Bitcoin",
      items: [
        "developer-docs/integrations/bitcoin/index",
        "developer-docs/integrations/bitcoin/ckbtc",
        {
          type: "category",
          label: "Advanced",
          items: [
            "developer-docs/integrations/bitcoin/read-state",
            "developer-docs/integrations/bitcoin/submit-transactions",
            "developer-docs/integrations/bitcoin/local-development",
          ]
        }
      ],
    },
    {
      type: "category",
      label: "Bootcamps",
      items: [
    {
      type: "category",
      label: "Developer journey",
      link: {
        type: "doc",
        id: "tutorials/developer-journey/index",
      },
      items: [
        {
          type: "category",
          label: "Level 0: Pre-flight operations",
          link: {
            type: "doc",
            id: "tutorials/developer-journey/level-0/index",
          },
          items: [
            "tutorials/developer-journey/level-0/ic-overview",
            "tutorials/developer-journey/level-0/ic-terms",
            "tutorials/developer-journey/level-0/dev-env",
            "tutorials/developer-journey/level-0/intro-canisters",
            "tutorials/developer-journey/level-0/intro-languages",
            "tutorials/developer-journey/level-0/intro-dfx",
          ],
        },
        {
          type: "category",
          label: "Level 1: Space cadet",
          link: {
            type: "doc",
            id: "tutorials/developer-journey/level-1/index",
          },
          items: [
                "tutorials/developer-journey/level-1/1.1-live-demo",
                "tutorials/developer-journey/level-1/1.2-motoko-lvl1",
                "tutorials/developer-journey/level-1/1.3-first-dapp",
                "tutorials/developer-journey/level-1/1.4-using-cycles",
                "tutorials/developer-journey/level-1/1.5-deploying-canisters",
                "tutorials/developer-journey/level-1/1.6-managing-canisters",
              ],
            },
        {
          type: "category",
          label: "Level 2: Space explorer",
          link: {
            type: "doc",
            id: "tutorials/developer-journey/level-2/index",
        },
          items: [
            "tutorials/developer-journey/level-2/2.1-storage-persistence",
            "tutorials/developer-journey/level-2/2.2-advanced-canister-calls",
            "tutorials/developer-journey/level-2/2.3-third-party-canisters",
            "tutorials/developer-journey/level-2/2.4-intro-candid",
            "tutorials/developer-journey/level-2/2.5-unit-testing",
            "tutorials/developer-journey/level-2/2.6-motoko-lvl2",
          ],
        },
        {
          type: "category",
          label: "Level 3: Space engineer",
          link: {
            type: "doc",
            id: "tutorials/developer-journey/level-3/index",
        },
          items: [
            "tutorials/developer-journey/level-3/3.1-package-managers",
            "tutorials/developer-journey/level-3/3.2-https-outcalls",
            "tutorials/developer-journey/level-3/3.3-certified-data",
            "tutorials/developer-journey/level-3/3.4-intro-to-agents",
            "tutorials/developer-journey/level-3/3.5-identities-and-auth",
            "tutorials/developer-journey/level-3/3.6-motoko-lvl3",
          ],
        },
        {
          type: "category",
          label: "Level 4: Space pilot",
          link: {
            type: "doc",
            id: "tutorials/developer-journey/level-4/index",
        },
          items: [
            "tutorials/developer-journey/level-4/4.1-icp-ledger",
            "tutorials/developer-journey/level-4/4.2-icrc-tokens",
            "tutorials/developer-journey/level-4/4.3-ckbtc-and-bitcoin",
            "tutorials/developer-journey/level-4/4.4-nns-governance",
            "tutorials/developer-journey/level-4/4.5-using-quill",
            "tutorials/developer-journey/level-4/4.6-motoko-lvl4",
          ],
        },
        {
          type: "category",
          label: "Level 5: Internet Computer astronaut",
          link: {
            type: "doc",
            id: "tutorials/developer-journey/level-5/index",
        },
          items: [
            "tutorials/developer-journey/level-5/5.1-vetKeys-tutorial",
            "tutorials/developer-journey/level-5/5.2-ICP-ETH-tutorial",
            "tutorials/developer-journey/level-5/5.3-token-swap-tutorial",
            "tutorials/developer-journey/level-5/5.4-NFT-tutorial",
            "tutorials/developer-journey/level-5/5.5-auction-tutorial",
            "tutorials/developer-journey/level-5/5.6-next-steps",
          ],
        },
      ],
    },
    {
      type: "category",
      label: "Hackathon prep course",
      link: {
        type: "doc",
        id: "tutorials/hackathon-prep-course/index",
      },
      items: [
        "tutorials/hackathon-prep-course/what-is-icp",
        "tutorials/hackathon-prep-course/deploying-first-fullstack-dapp",
        "tutorials/hackathon-prep-course/exploring-the-backend",
        "tutorials/hackathon-prep-course/exploring-the-frontend",
        "tutorials/hackathon-prep-course/integrating-with-tokens",
        "tutorials/hackathon-prep-course/authentication",
        "tutorials/hackathon-prep-course/obtaining-cycles",
        "tutorials/hackathon-prep-course/managing-canisters",
        "tutorials/hackathon-prep-course/sample-starter-projects",
        "tutorials/hackathon-prep-course/resources",
      ],
    },
    ],
    },
    {
      type: "category",
      label: "DAOs",
      link: {
        type: "doc",
        id: "developer-docs/integrations/sns/index",
      },
      items: [
        {
          type: "category",
          label: "Network Nervous System (NNS)",
          items: [
            "tokenomics/nns/nns-intro",
            "tokenomics/token-holders/nns-app-quickstart",
            "tokenomics/nns/neurons-fund",
            "tokenomics/nns/nns-staking-voting-rewards",
          ],
        },
        {
          type: "category",
          label: "Introduction to the SNS",
          items: [
            "developer-docs/integrations/sns/introduction/sns-intro-high-level",
            "developer-docs/integrations/sns/introduction/sns-architecture",
            "developer-docs/integrations/sns/introduction/sns-launch",
            "developer-docs/integrations/sns/introduction/dao-alternatives",
          ],
        },
        {
          type: "category",
          label: "Preparing an SNS launch",
          link: {
            type: "doc",
            id: "developer-docs/integrations/sns/tokenomics/index",
          },
          items: [
            "developer-docs/integrations/sns/tokenomics/sns-checklist",
            "developer-docs/integrations/sns/tokenomics/predeployment-considerations",
            "developer-docs/integrations/sns/tokenomics/tokenomics-intro",
            "developer-docs/integrations/sns/tokenomics/rewards",
            "developer-docs/integrations/sns/tokenomics/preparation",
          ],
        },
        {
          type: "category",
          label: "Integrating with an SNS",
          link: {
            type: "doc",
            id: "developer-docs/integrations/sns/integrating/index",
          },
          items: [
            "developer-docs/integrations/sns/integrating/ledger-integration",
            "developer-docs/integrations/sns/integrating/index-integration",
            "developer-docs/integrations/sns/integrating/frontend-integration",
          ],
        },
        {
          type: "category",
          label: "Testing an SNS",
          link: {
            type: "doc",
            id: "developer-docs/integrations/sns/testing/testing-before-launch",
          },
          items: [
            "developer-docs/integrations/sns/testing/testing-locally",
            "developer-docs/integrations/sns/testing/testing-on-mainnet",
          ],
        },
        {
          type: "category",
          label: "Launching an SNS",
          link: {
            type: "doc",
            id: "developer-docs/integrations/sns/launching/index",
          },
          items: [
            "developer-docs/integrations/sns/launching/launch-summary-1proposal",
            "developer-docs/integrations/sns/launching/launch-steps-1proposal",
          ],
        },
        {
          type: "category",
          label: "Managing an SNS",
          link: {
            type: "doc",
            id: "developer-docs/integrations/sns/managing/manage-sns-intro",
          },
          items: [
            "developer-docs/integrations/sns/managing/making-proposals",
            "developer-docs/integrations/sns/managing/cycles-usage",
            "developer-docs/integrations/sns/managing/sns-asset-canister",
            "developer-docs/integrations/sns/managing/managing-nervous-system-parameters",
          ],
        },
      ],
    },
    {
      type: "category",
      label: "Core concepts",
      items: [
        "concepts/canisters-code",
        "concepts/governance",
        "concepts/nodes-subnets",
        "developer-docs/backend/subnet-types",
        "concepts/tokens-cycles",
        "concepts/trust-in-canisters",
        "developer-docs/production/resource-limits",
        "references/glossary",
      ],
    },
    {
      type: "category",
      label: "References",
      items: [
        {
          type: "category",
          label: "Internet Computer specification",
          items: [
            "references/http-gateway-protocol-spec",
            "references/ic-interface-spec",
            "references/id-encoding-spec",
          ],
        },
        {
          type: "category",
          label: "Languages",
          items: [
            "references/candid-ref",
            {
              type: "link",
              label: "Motoko base library",
              href: "/docs/current/motoko/main/base/",
            },
            {
              type: "link",
              label: "Rust CDK references",
              href: "https://docs.rs/ic-cdk/",
            },
          ],
        },
        {
          type: "category",
          label: "Core services",
          items: [
            {
              type: "doc",
              label: "Asset canister",
              id: "references/asset-canister",
            },
            {
              type: "doc",
              label: "Internet Identity",
              id: "references/ii-spec",
            },
            {
              type: "doc",
              label: "Ledger canister",
              id: "references/ledger",
            },
          ],
        },
        {
          type: "category",
          label: "Feature references",
          items: [
            "developer-docs/integrations/bitcoin/bitcoin-how-it-works",
            "developer-docs/integrations/bitcoin/ckbtc-reference",
            "developer-docs/integrations/https-outcalls/https-outcalls-how-it-works",
            "developer-docs/integrations/t-ecdsa/t-ecdsa-how-it-works",
            "developer-docs/integrations/vetkeys/technology-overview",
          ],
        },
      ],
    }
  ],
  rust: [
    {
      type: "category",
      label: "Building with Rust",
      link: {
        type: "doc",
        id: "developer-docs/backend/rust/index",
      },
      items: [
        "developer-docs/backend/rust/infrastructure",
        "developer-docs/backend/rust/project-organization",
        "developer-docs/backend/rust/dev-env",
        "developer-docs/backend/rust/quickstart",
        "developer-docs/backend/rust/deploying",
        "developer-docs/backend/rust/intercanister",
        "developer-docs/backend/rust/upgrading",
        "developer-docs/backend/rust/optimizing",
        "developer-docs/backend/rust/counter",
        "developer-docs/backend/rust/timers",
        "developer-docs/backend/rust/stable-structures",
        "developer-docs/backend/rust/searching-records",
        "developer-docs/backend/rust/access-control",
        "developer-docs/backend/rust/candid",
        "developer-docs/backend/rust/samples",
      ],
    },
  ],
  motoko: [
    "motoko/main/motoko",
    "motoko/tutorial",
    {
      type: "category",
      label: "Building with Motoko",
      link: {
        type: "doc",
        id: "developer-docs/backend/motoko/index",
      },
      items: [
        "developer-docs/backend/motoko/infrastructure",
        "developer-docs/backend/motoko/explore-templates",
        "developer-docs/backend/motoko/dev-env",
        "developer-docs/backend/motoko/at-a-glance",
        "developer-docs/backend/motoko/deploying",
        "developer-docs/backend/motoko/upgrading",
        "developer-docs/backend/motoko/intercanister-calls",
        "developer-docs/backend/motoko/optimizing",
        "developer-docs/backend/motoko/phonebook",
        "developer-docs/backend/motoko/calculator",
        "developer-docs/backend/motoko/counter-tutorial",
        "developer-docs/backend/motoko/hello-location",
        "developer-docs/backend/motoko/simple-cycles",
        "developer-docs/backend/motoko/define-an-actor",
        "developer-docs/backend/motoko/multiple-actors",
        "developer-docs/backend/motoko/access-control",
        "developer-docs/backend/motoko/candid-ui",
        "developer-docs/backend/motoko/scalability-cancan",
        "developer-docs/backend/motoko/sample-apps",
        "developer-docs/backend/motoko/mo-doc",
      ],
    },
    {
      type: "category",
      label: "Motoko developer guide",
      link: {
        type: "doc",
        id: "motoko/main/about-this-guide",
      },
      items: [
        "motoko/version",
        "motoko/main/overview",
        "motoko/main/basic-concepts",
        "motoko/main/base-intro",
        "motoko/main/language-manual",
        "motoko/main/style",
        "motoko/main/motoko-grammar",
        "motoko/main/actors-async",
        "motoko/main/actor-classes",
        "motoko/main/caller-id",
        "motoko/main/compatibility",
        "motoko/main/compiler-ref",
        "motoko/main/control-flow",
        "motoko/main/cycles",
        "motoko/main/errors",
        "motoko/main/heartbeats",
        "motoko/main/local-objects-classes",
        "motoko/main/message-inspection",
        "motoko/main/modules-and-imports",
        "motoko/main/mutable-state",
        "motoko/main/pattern-matching",
        "motoko/main/sharing",
        "motoko/main/stablememory",
        "motoko/main/stable-regions",
        "motoko/main/structural-equality",
        "motoko/main/timers",
        "motoko/main/upgrades",
      ],
    },
    {
      type: "category",
      label: "Motoko base library reference",
      link: {
        type: "doc",
        id: "motoko/main/base/index",
      },
      items: [
        "motoko/main/base/Array",
        "motoko/main/base/AssocList",
        "motoko/main/base/Blob",
        "motoko/main/base/Bool",
        "motoko/main/base/Buffer",
        "motoko/main/base/CertifiedData",
        "motoko/main/base/Char",
        "motoko/main/base/Debug",
        "motoko/main/base/Deque",
        "motoko/main/base/Error",
        "motoko/main/base/ExperimentalCycles",
        "motoko/main/base/ExperimentalInternetComputer",
        "motoko/main/base/ExperimentalStableMemory",
        "motoko/main/base/Float",
        "motoko/main/base/Func",
        "motoko/main/base/Hash",
        "motoko/main/base/HashMap",
        "motoko/main/base/Heap",
        "motoko/main/base/Int",
        "motoko/main/base/Int8",
        "motoko/main/base/Int16",
        "motoko/main/base/Int32",
        "motoko/main/base/Int64",
        "motoko/main/base/Iter",
        "motoko/main/base/IterType",
        "motoko/main/base/List",
        "motoko/main/base/Nat",
        "motoko/main/base/Nat8",
        "motoko/main/base/Nat16",
        "motoko/main/base/Nat32",
        "motoko/main/base/Nat64",
        "motoko/main/base/Option",
        "motoko/main/base/Order",
        "motoko/main/base/Prelude",
        "motoko/main/base/Principal",
        "motoko/main/base/Random",
        "motoko/main/base/RBTree",
        "motoko/main/base/Region",
        "motoko/main/base/Result",
        "motoko/main/base/Stack",
        "motoko/main/base/Text",
        "motoko/main/base/Time",
        "motoko/main/base/Timer",
        "motoko/main/base/Trie",
        "motoko/main/base/TrieMap",
        "motoko/main/base/TrieSet",
      ],
    },
  ],
solidity: [
    {
      type: "doc",
      label: "Solidity",
      id: "developer-docs/backend/solidity/index",
    },
],
};

module.exports = sidebars;<|MERGE_RESOLUTION|>--- conflicted
+++ resolved
@@ -74,98 +74,6 @@
     },
     {
       type: "category",
-<<<<<<< HEAD
-      label: "Core concepts",
-      items: [
-        "concepts/canisters-code",
-        "developer-docs/gas-cost",
-        "developer-docs/cost-estimations-and-examples",
-        "concepts/governance",
-        "concepts/nodes-subnets",
-        "developer-docs/backend/subnet-types",
-        "concepts/tokens-cycles",
-        "concepts/trust-in-canisters",
-        "developer-docs/production/resource-limits",
-        "developer-docs/production/best-practices",
-        "references/glossary",
-      ],
-    },
-    {
-      type: "category",
-      label: "Using canisters",
-      items: [
-        {
-          type: "category",
-          label: "Calling canisters",
-          items: [
-            {
-              type: "category",
-              label: "Agents",
-              items: [
-                "developer-docs/agents/index",
-                "developer-docs/agents/javascript-intro",
-                "developer-docs/agents/nodejs",
-                "developer-docs/agents/ic-agent-dfinity",
-              ],
-            },
-            {
-              type: "category",
-              label: "Candid",
-              items: [
-                "developer-docs/backend/candid/candid-concepts",
-                "developer-docs/backend/candid/candid-howto",
-                "developer-docs/backend/candid/generating-candid",
-              ],
-            },
-          ],
-        },
-        {
-          type: "doc",
-          label: "Canister history",
-          id: "developer-docs/production/canister-history",
-        },
-        {
-        type: "doc",
-        label: "Canister recovery",
-        id: "developer-docs/production/canister-recovery",
-        },
-        {
-          type: "doc",
-          label: "Canister storage",
-          id: "developer-docs/production/storage",
-        },
-        {
-          type: "doc",
-          label: "Deploying and upgrading canisters",
-          id: "developer-docs/production/deploying-and-upgrading",
-        },
-        {
-          type: "doc",
-          label: "Managing canisters",
-          id: "developer-docs/setup/manage-canisters",
-        },
-        {
-          type: "doc",
-          label: "Pulling canister dependencies",
-          id: "developer-docs/setup/pulling-canister-dependencies",
-        },
-        {
-          type: "category",
-          label: "Topping up canisters",
-          link: {
-            type: "doc",
-            id: "developer-docs/production/topping-up-canister",
-          },
-          items: [
-            "developer-docs/setup/cycles/cycles_management_services",
-          ],
-        },
-      ],
-    },
-    {
-      type: "category",
-=======
->>>>>>> 2b469807
       label: "Developer tools",
       items: [
         {
@@ -424,6 +332,11 @@
             {
               type: "doc",
               label: "General",
+              id: "developer-docs/production/best-practices",
+            },
+            {
+              type: "doc",
+              label: "General",
               id: "developer-docs/security/general-security-best-practices",
             },
             {
