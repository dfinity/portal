--- conflicted
+++ resolved
@@ -582,12 +582,8 @@
       label: "DeAI",
       items: [
         "developer-docs/ai/overview",
-<<<<<<< HEAD
-        "developer-docs/ai/machine-learning-sample",
-=======
         "developer-docs/ai/ai-on-chain",
         "developer-docs/ai/machine-learning-sample"
->>>>>>> 837bc888
       ],
     },
     {
@@ -705,15 +701,11 @@
             {
               type: "category",
               label: "ckETH",
-<<<<<<< HEAD
-              items: ["developer-docs/multi-chain/ethereum/cketh/overview"],
-=======
               items: [
                 "developer-docs/multi-chain/ethereum/cketh/overview",
                 "developer-docs/multi-chain/ethereum/cketh/making-transactions",
                 "developer-docs/multi-chain/ethereum/cketh/using-cketh-in-dapps",
               ],
->>>>>>> 837bc888
             },
           ],
         },
