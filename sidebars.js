--- conflicted
+++ resolved
@@ -997,7 +997,6 @@
   },
 ],
 
-<<<<<<< HEAD
 devjourneyRust: [
   {
     type: "category",
@@ -1022,8 +1021,6 @@
 ],
 },
 ],
-=======
->>>>>>> 47bb49f5
 
 hackathon: [
   {
