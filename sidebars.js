// @ts-check

/** @type {import('@docusaurus/plugin-content-docs').SidebarsConfig} */
const sidebars = {

build: [
  {
    type: "category",
    label: "Getting started",
    items: [
      {
        type: "doc",
        label: "Quick start",
        id: "building-apps/getting-started/quickstart",
      },
      {
        type: "doc",
<<<<<<< HEAD
        label: "Application architecture",
        id: "building-apps/getting-started/app-architecture",
      },
      {
        type: "doc",
        label: "ICP primer",
        id: "building-apps/getting-started/icp-primer",
=======
        label: "Development workflow",
        id: "building-apps/getting-started/app-architecture",
>>>>>>> 41f6a419
      },
      {
        type: "doc",
        label: "ICP primer",
        id: "building-apps/getting-started/icp-primer",
      },
      {
        type: "doc",
        label: "Installing the CLI",
        id: "building-apps/getting-started/install",
      },
      {
        type: "doc",
        label: "Create a developer identity",
        id: "building-apps/getting-started/identities",
      },
      {
        type: "doc",
        label: "Tokens & cycles",
        id: "building-apps/getting-started/tokens-and-cycles",
      },
    ],
  },
  {
    type: "category",
    label: "Essentials",
    items: [
      {
        type: "doc",
        label: "Network overview",
        id: "building-apps/essentials/network-overview",
      },
      {
        type: "category",
        label: "Fees",
        items:[
          "building-apps/essentials/gas-cost",
          "building-apps/essentials/cost-estimations-and-examples"
        ]
      },
      {
        type: "doc",
        label: "Canister smart contracts",
        id: "building-apps/essentials/canisters",
      },
      {
        type: "doc",
        label: "Message execution",
        id: "building-apps/essentials/message-execution",
      },
    ],
    },
    {
      type: "category",
      label: "Developer tools",
      link: {
        type: "doc",
        id: "building-apps/developer-tools/dev-tools-overview",
      },
      items: [
        {
          type: "category",
          label: "Canister development kits",
          link: {
            type: "doc",
            id: "building-apps/developer-tools/cdks/index",
          },
          items: [
            {
              type: "doc",
              label: "Motoko",
              id: "motoko/main/getting-started/motoko-introduction",
            },
            {
              type: "doc",
              label: "Rust",
              id: "building-apps/developer-tools/cdks/rust/intro-to-rust",
            },
            ],
          },
          {
          type: "category",
          label: "CLI",
          items: [
          {
            type: "category",
            label: "dfx",
            link: {
              type: "doc",
              id: "building-apps/developer-tools/dfx/index",
            },
            items: [
              "building-apps/developer-tools/dfx/dfx-parent",
              "building-apps/developer-tools/dfx/dfx-bootstrap",
              "building-apps/developer-tools/dfx/dfx-build",
              "building-apps/developer-tools/dfx/dfx-cache",
              "building-apps/developer-tools/dfx/dfx-canister",
              "building-apps/developer-tools/dfx/dfx-completion",
              "building-apps/developer-tools/dfx/dfx-cycles",
              "building-apps/developer-tools/dfx/dfx-deploy",
              "building-apps/developer-tools/dfx/dfx-deps",
              "building-apps/developer-tools/dfx/dfx-generate",
              "building-apps/developer-tools/dfx/dfx-help",
              "building-apps/developer-tools/dfx/dfx-identity",
              "building-apps/developer-tools/dfx/dfx-info",
              "building-apps/developer-tools/dfx/dfx-killall",
              "building-apps/developer-tools/dfx/dfx-ledger",
              "building-apps/developer-tools/dfx/dfx-new",
              "building-apps/developer-tools/dfx/dfx-nns",
              "building-apps/developer-tools/dfx/dfx-ping",
              "building-apps/developer-tools/dfx/dfx-quickstart",
              "building-apps/developer-tools/dfx/dfx-replica",
              "building-apps/developer-tools/dfx/dfx-schema",
              "building-apps/developer-tools/dfx/dfx-sns",
              "building-apps/developer-tools/dfx/dfx-start",
              "building-apps/developer-tools/dfx/dfx-stop",
              "building-apps/developer-tools/dfx/dfx-upgrade",
              "building-apps/developer-tools/dfx/dfx-wallet",
              "building-apps/developer-tools/dfx/dfx-envars",
              "building-apps/developer-tools/dfx-json",
              "building-apps/developer-tools/dfx-json-reference",
              {
                type: "category",
                label: "Advanced dfx workflows",
                items: [
                  "building-apps/developer-tools/advanced-dfx/check-chunk-store",
                  "building-apps/developer-tools/advanced-dfx/dfx-migration",
                  "building-apps/developer-tools/advanced-dfx/init-args",
                  "building-apps/developer-tools/advanced-dfx/networks-json",
                  "building-apps/developer-tools/advanced-dfx/specifying-replica-version",
                ],
              },
            ],
          },
          {
            type: "category",
            label: "dfxvm",
            items: [
              "building-apps/developer-tools/dfxvm/dfxvm-default",
              "building-apps/developer-tools/dfxvm/dfxvm-install",
              "building-apps/developer-tools/dfxvm/dfxvm-list",
              "building-apps/developer-tools/dfxvm/dfxvm-self-uninstall",
              "building-apps/developer-tools/dfxvm/dfxvm-self-update",
              "building-apps/developer-tools/dfxvm/dfxvm-uninstall",
              "building-apps/developer-tools/dfxvm/dfxvm-update",
            ],
          },
        ],
      },
       "building-apps/developer-tools/ide/icp-ninja",
      ],
    },
    {
      type: "category",
      label: "Developing canisters",
      items:
      [
        "building-apps/developing-canisters/what-is-a-canister",
        "building-apps/developing-canisters/write",
        "building-apps/developing-canisters/create",
        "building-apps/developing-canisters/compile",
        "building-apps/developing-canisters/install",
        "building-apps/developing-canisters/deploy",
      ]
    },
    {
      type: "category",
      label: "Interact with canisters",
      items: [
        {
          type: "category",
          label: "Candid",
          items: [
            "building-apps/interact-with-canisters/candid/candid-concepts",
            "building-apps/interact-with-canisters/candid/using-candid",
            "building-apps/interact-with-canisters/candid/candid-tools",
          ],
        },
        "building-apps/interact-with-canisters/query-calls",
        "building-apps/interact-with-canisters/update-calls",
        "building-apps/interact-with-canisters/advanced-calls",
        {
          type: "category",
          label: "Agents",
          link: {
            type: "doc",
            id: "building-apps/interact-with-canisters/agents/overview",
          },
          items: [
            "building-apps/interact-with-canisters/agents/javascript-agent",
            "building-apps/interact-with-canisters/agents/rust-agent",
          ],
        },
      ],
    },
    {
      type: "category",
      label: "Canister management",
      items: [
        "building-apps/canister-management/control",
        "building-apps/canister-management/delete",
        "building-apps/canister-management/history",
        "building-apps/canister-management/logs",
        "building-apps/canister-management/recovery",
        "building-apps/canister-management/resource-limits",
        "building-apps/canister-management/snapshots",
        "building-apps/canister-management/state",
        "building-apps/canister-management/settings",
        "building-apps/canister-management/storage",
        "building-apps/canister-management/topping-up",
        "building-apps/canister-management/trapping",
        "building-apps/canister-management/upgrade",
      ],
    },
    {
      type: "category",
      label: "Building frontends",
      items: [
        "building-apps/frontends/using-an-asset-canister",
        "building-apps/frontends/uploading-serving-assets",
        "building-apps/frontends/existing-frontend",
        "building-apps/network-features/using-http/http-certification/ic-asset-certification-library",
        "building-apps/frontends/asset-security",
        {
          type: "category",
          label: "Custom domains",
          items: [
            "building-apps/frontends/custom-domains/using-custom-domains",
            "building-apps/frontends/custom-domains/dns-setup",
          ],
        },
      ],
    },
    {
      type: "category",
      label: "Advanced development",
      items:
      [
         {
          type: "category",
          label: "Testing canisters",
          link: {
            type: "doc",
            id: "building-apps/advanced/test/overview",
          },
          items: [
            "building-apps/advanced/test/pocket-ic"
          ],
        },
        "building-apps/advanced/using-third-party-canisters",
        "building-apps/advanced/benchmarking",
        {
          type: "category",
          label: "Canister optimization",
          items: [
            "building-apps/advanced/optimize/motoko",
            "building-apps/advanced/optimize/rust",
          ],
        },
      ],
    },
    {
      type: "category",
      label: "User authentication",
      items: [
        "building-apps/authentication/overview",
        "building-apps/authentication/integrate-internet-identity",
        "building-apps/authentication/alternative-origins",
      ],
    },
    {
      type: "category",
      label: "Network features",
      items: [
        {
          type: "category",
          label: "Using HTTP",
          items: [
            "building-apps/network-features/using-http/http-certification/gateways",
            {
              type: "category",
              label: "HTTP certification",
              items: [
                {
                  type: "doc",
                  id: "building-apps/network-features/using-http/http-certification/ic-asset-certification-library",
                  label: "The asset certification library",
                },
                {
                  type: "doc",
                  id: "building-apps/network-features/using-http/http-certification/example-canister-serving-assets",
                  label: "Example canister serving assets",
                },
                {
                  type: "doc",
                  id: "building-apps/network-features/using-http/http-certification/custom-http-canisters",
                  label: "Custom HTTP canisters",
                },
                {
                  type: "doc",
                  id: "building-apps/network-features/using-http/http-certification/serving-json-over-http",
                  label: "Serving JSON over HTTP",
                },
                {
                  type: "doc",
                  id: "building-apps/network-features/using-http/http-certification/serving-static-assets-over-http",
                  label: "Serving static assets over HTTP (custom)",
                },
              ],
            },
            {
              type: "category",
              label: "HTTPS outcalls",
              items: [
                "building-apps/network-features/using-http/https-outcalls/overview",
                "building-apps/network-features/using-http/https-outcalls/get",
                "building-apps/network-features/using-http/https-outcalls/post"
              ],
            },
          ],
        },

        {
          type: "category",
          label: "Threshold signatures",
          items: [
            "building-apps/network-features/signatures/t-ecdsa",
            "building-apps/network-features/signatures/t-schnorr",
            "building-apps/network-features/signatures/independently-verifying-ic-signatures",
          ],
        },
        {
          type: "category",
          label: "Verifiable encryption",
          items: [
            "building-apps/network-features/encryption/vetkeys",
            "building-apps/network-features/encryption/using-vetkeys",
          ],
        },
        "building-apps/network-features/randomness",
        "building-apps/network-features/periodic-tasks-timers",
        "building-apps/network-features/time-and-timestamps",
        "building-apps/network-features/simd",
        {
          type: "category",
          label: "Verifiable credentials",
          items: [
            "building-apps/network-features/verifiable-credentials/overview",
            "building-apps/network-features/verifiable-credentials/how-it-works",
            "building-apps/network-features/verifiable-credentials/issuer",
            "building-apps/network-features/verifiable-credentials/relying-party",
          ],
        },
      ],
    },
    {
      type: "category",
      label: "Chain Fusion",
      link: {
        type: "doc",
        id: "building-apps/chain-fusion/overview",
      },
      items: [
        "building-apps/chain-fusion/supported-chains",
        {
          type: "category",
          label: "Bitcoin",
          link: {
            type: "doc",
            id: "building-apps/chain-fusion/bitcoin/overview",
          },
          items: [
            "building-apps/chain-fusion/bitcoin/using-btc/btc-comparison",
            "building-apps/chain-fusion/bitcoin/using-btc/btc-dev-workflow",
            {
              type: "category",
              label: "Interacting with Bitcoin",
              items: [
                "building-apps/chain-fusion/bitcoin/using-btc/generate-addresses",
                "building-apps/chain-fusion/bitcoin/using-btc/create-transactions",
                "building-apps/chain-fusion/bitcoin/using-btc/sign-transactions",
                "building-apps/chain-fusion/bitcoin/using-btc/submit-transactions",
                "building-apps/chain-fusion/bitcoin/using-btc/read-state",
                "building-apps/chain-fusion/bitcoin/using-btc/ordinals",
                "building-apps/chain-fusion/bitcoin/using-btc/runes",
                "building-apps/chain-fusion/bitcoin/using-btc/local-development",
              ],
            },
          ],
        },
        {
          type: "category",
          label: "Ethereum & EVM chains",
          link: {
            type: "doc",
            id: "building-apps/chain-fusion/ethereum/overview",
          },
          items: [
            "building-apps/chain-fusion/ethereum/using-eth/eth-comparison",
            "building-apps/chain-fusion/ethereum/using-eth/eth-dev-workflow",
            {
              type: "category",
              label: "Interacting with Ethereum",
              items: [
                "building-apps/chain-fusion/ethereum/using-eth/generating-addresses",
                "building-apps/chain-fusion/ethereum/using-eth/signing-transactions",
                "building-apps/chain-fusion/ethereum/using-eth/submit-transactions",
              ],
            },
            {
              type: "category",
              label: "EVM RPC canister",
              link: {
                type: "doc",
                id: "building-apps/chain-fusion/ethereum/evm-rpc/overview",
              },
              items: [
                "building-apps/chain-fusion/ethereum/evm-rpc/how-it-works",
                "building-apps/chain-fusion/ethereum/evm-rpc/evm-rpc-canister",
                "building-apps/chain-fusion/ethereum/evm-rpc/costs",
                "building-apps/chain-fusion/ethereum/evm-rpc/samples",
              ],
            },
          ],
        },
        "building-apps/chain-fusion/examples",
      ],
    },
    {
      type: "category",
      label: "Best practices",
      items: [
        {
          type: "doc",
          label: "General",
          id: "building-apps/best-practices/general",
        },
        {
          type: "doc",
          label: "Application architecture considerations",
          id: "building-apps/best-practices/application-architectures",
        },
        {
          type: "doc",
          label: "Idempotency",
          id: "building-apps/best-practices/idempotency",
        },
        {
          type: "doc",
          label: "Reproducible builds",
          id: "building-apps/best-practices/reproducible-builds",
        },
        {
          type: "doc",
          label: "Storage",
          id: "building-apps/best-practices/storage",
        },
        {
          type: "doc",
          label: "Troubleshooting",
          id: "building-apps/best-practices/troubleshooting",
        },
      {
        type: "category",
        label: "Security",
        items: [
          {
            type: "doc",
            label: "What are security best practices?",
            id: "building-apps/best-practices/security/overview",
          },
          {
            type: "doc",
            label: "Inter-canister calls",
            id: "building-apps/best-practices/security/inter-canister-calls",
          },
          {
            type: "doc",
            label: "Identity & access management",
            id: "building-apps/best-practices/security/iam",
          },
          {
            type: "doc",
            label: "Decentralization",
            id: "building-apps/best-practices/security/decentralization",
          },
          {
            type: "doc",
            label: "Data integrity & authenticity",
            id: "building-apps/best-practices/security/data-integrity-and-authenticity",
          },
          {
            type: "doc",
            label: "Data storage",
            id: "building-apps/best-practices/security/data-storage",
          },
          {
            type: "doc",
            label: "HTTP outcalls",
            id: "building-apps/best-practices/security/https-outcalls",
          },
          {
            type: "doc",
            label: "Denial of service",
            id: "building-apps/best-practices/security/dos",
          },
          {
            type: "doc",
            label: "Canister upgrades",
            id: "building-apps/best-practices/security/canister-upgrades",
          },
          {
            type: "doc",
            label: "Observability & monitoring",
            id: "building-apps/best-practices/security/observability-and-monitoring",
          },
          {
            type: "doc",
            label: "Miscellaneous",
            id: "building-apps/best-practices/security/misc",
          },
          {
            type: "doc",
            label: "Important resources",
            id: "building-apps/best-practices/security/resources",
          },
        ],
      },
      {
        type: "doc",
        label: "Formal verification",
        id: "building-apps/best-practices/security/formal-verification",
      },
      {
        type: "doc",
        label: "Trust in canisters",
        id: "building-apps/best-practices/trust-in-canisters",
      },
    ],
  },
    {
      type: "category",
      label: "Governing applications",
      items: [
        {
          label: "What is an SNS?",
          type: "doc",
          id: "building-apps/governing-apps/overview",
        },
        {
          type: "category",
          label: "Before an SNS launch",
          link: {
            type: "doc",
            id: "building-apps/governing-apps/tokenomics/index",
          },
          items: [
            "building-apps/governing-apps/tokenomics/predeployment-considerations",
            "building-apps/governing-apps/tokenomics/tokenomics-intro",
            "building-apps/governing-apps/tokenomics/rewards",
            "building-apps/governing-apps/tokenomics/preparation",
            "building-apps/governing-apps/tokenomics/sns-checklist",
          ],
        },
        {
          type: "category",
          label: "Launching an SNS",
          link: {
            type: "doc",
            id: "building-apps/governing-apps/launching/index",
          },
          items: [
            "building-apps/governing-apps/launching/launch-summary-1proposal",
            "building-apps/governing-apps/launching/launch-steps-1proposal",
            "building-apps/governing-apps/launching/integrating",
          ],
        },
        {
          type: "category",
          label: "Testing an SNS",
          link: {
            type: "doc",
            id: "building-apps/governing-apps/testing/testing-before-launch",
          },
          items: [
            "building-apps/governing-apps/testing/testing-locally",
            "building-apps/governing-apps/testing/testing-on-mainnet",
          ],
        },
        {
          type: "category",
          label: "Managing an SNS",
          link: {
            type: "doc",
            id: "building-apps/governing-apps/managing/manage-sns-intro",
          },
          items: [
            "building-apps/governing-apps/managing/making-proposals",
            "building-apps/governing-apps/managing/cycles-usage",
            "building-apps/governing-apps/managing/sns-asset-canister",
            "building-apps/governing-apps/managing/managing-nervous-system-parameters",
          ],
        },
      ],
    },
  ],

defi: [
      {
        type: "doc",
        label: "Developing DeFi applications",
        id: "defi/overview",
      },
      {
        type: "category",
        label: "ICP Rosetta implementation",
        link: {
          type: "doc",
          id: "defi/rosetta/icp_rosetta/index",
        },
        items: [
          {
            type: "doc",
            label: "Data API",
            id: "defi/rosetta/icp_rosetta/data_api/index",
            },
          {
            type: "category",
            label: "Construction API",
            link: {
              type: "doc",
              id: "defi/rosetta/icp_rosetta/construction_api/index",
            },
            items: [
            "defi/rosetta/icp_rosetta/construction_api/operations-flow",
            "defi/rosetta/icp_rosetta/construction_api/staking",
            "defi/rosetta/icp_rosetta/construction_api/voting",
            ],
            },
          ],
        },
        {
          type: "category",
          label: "ICRC Rosetta implementation",
          link: {
            type: "doc",
            id: "defi/rosetta/icrc_rosetta/index",
          },
          items: [
            {
              type: "doc",
              label: "Data API",
              id: "defi/rosetta/icrc_rosetta/data_api/index",
              },
            {
              type: "doc",
              label: "Construction API",
              id: "defi/rosetta/icrc_rosetta/construction_api/index",
              },
          ],
        },
      "defi/token-standards/index",
      {
        type: "category",
        label: "Creating tokens",
        items: [
          {
            type: "doc",
            label: "Fungible tokens",
            id: "defi/create",
          },
          {
            type: "doc",
            label: "Non-fungible tokens",
            id: "defi/nft-collections",
          },
        ],
      },
      {
        type: "category",
        label: "Ledgers",
        items: [
          {
            type: "category",
            label: "ICP ledger",
            items: [
              "defi/token-ledgers/setup/icp_ledger_setup",
              "defi/token-ledgers/usage/icp_ledger_usage",
            ],
          },
          {
            type: "category",
            label: "ICRC ledger",
            items: [
              "defi/token-ledgers/setup/icrc1_ledger_setup",
              "defi/token-ledgers/usage/icrc1_ledger_usage"
            ],
          },
          "defi/token-ledgers/cycles-ledger",
          "defi/token-integrations/index",
          "defi/account-trimming",
        ],
        },
        "defi/token-indexes/index",
        {
          type: "category",
          label: "Chain-key tokens",
          link: {
            type: "doc",
            id: "defi/chain-key-tokens/overview",
          },
          items: [
            {
              type: "category",
              label: "ckBTC",
              link: {
                type: "doc",
                id: "defi/chain-key-tokens/ckbtc/overview",
              },
              items: [
                "defi/chain-key-tokens/ckbtc/using-ckbtc-in-dapps",
              ],
            },
            {
              type: "category",
              label: "ckETH",
              link: {
                type: "doc",
                id: "defi/chain-key-tokens/cketh/overview",
              },
              items: [
                "defi/chain-key-tokens/cketh/using-cketh-in-dapps",
              ],
            },
            {
              type: "category",
              label: "ckERC20",
              link: {
                type: "doc",
                id: "defi/chain-key-tokens/ckerc20/overview",
              },
              items: [
                "defi/chain-key-tokens/ckerc20/making-transactions",
                "defi/chain-key-tokens/ckerc20/using-ckerc20-in-dapps",
                "defi/chain-key-tokens/ckerc20/creating-new-ckerc20",
              ],
            },
          ],
        },
        ],


references: [
  {
    type: "category",
    label: "IC specifications",
    items: [
      "references/ic-interface-spec",
      "references/http-gateway-protocol-spec"
    ],
  },
  {
    type: "category",
    label: "Feature specifications",
    items: [
      "references/asset-canister",
      "references/bitcoin-how-it-works",
      "references/ckbtc-reference",
      "references/candid-ref",
      "references/https-outcalls-how-it-works",
      "references/ii-spec",
      "references/icrc1-standard",
      "references/ledger",
      "references/supported-signatures",
      "references/t-sigs-how-it-works",
      "references/vc-spec",
      "references/vetkeys-overview"
    ],
  },
  {
    type: "doc",
    label: "Dashboard API reference",
    id: "references/dashboard-apis"
  },
  {
    type: "category",
    label: "System canisters",
    items: [
      {
        type: "doc",
        label: "List of system canisters",
        id: "references/system-canisters/index",
      },
      {
        type: "doc",
        label: "Management canister",
        id: "references/system-canisters/management-canister",
      },
    ],
  },
  {
    type: "doc",
    label: "Glossary",
    id: "references/glossary/index",
  },
],

devjourney: [
    {
      type: "category",
      label: "Developer Ladder",
      link: {
        type: "doc",
        id: "tutorials/developer-journey/index",
      },
      items: [
        {
          type: "category",
          label: "Level 0: Pre-flight operations",
          items: [
            "tutorials/developer-journey/level-0/ic-overview",
            "tutorials/developer-journey/level-0/ic-terms",
            "tutorials/developer-journey/level-0/dev-env",
            "tutorials/developer-journey/level-0/intro-canisters",
            "tutorials/developer-journey/level-0/intro-languages",
            "tutorials/developer-journey/level-0/intro-dfx",
      ],
    },
      {
        type: "category",
        label: "Level 1: Space cadet",
        items: [
          "tutorials/developer-journey/level-1/1.1-live-demo",
          "tutorials/developer-journey/level-1/1.2-motoko-lvl1",
          "tutorials/developer-journey/level-1/1.3-first-dapp",
          "tutorials/developer-journey/level-1/1.4-using-cycles",
          "tutorials/developer-journey/level-1/1.5-deploying-canisters",
          "tutorials/developer-journey/level-1/1.6-managing-canisters",
      ],
    },
    {
      type: "category",
      label: "Level 2: Space explorer",
      items: [
        "tutorials/developer-journey/level-2/2.1-storage-persistence",
        "tutorials/developer-journey/level-2/2.2-advanced-canister-calls",
        "tutorials/developer-journey/level-2/2.3-third-party-canisters",
        "tutorials/developer-journey/level-2/2.4-intro-candid",
        "tutorials/developer-journey/level-2/2.5-unit-testing",
        "tutorials/developer-journey/level-2/2.6-motoko-lvl2",
      ],
    },
    {
      type: "category",
      label: "Level 3: Space engineer",
      items: [
        "tutorials/developer-journey/level-3/3.1-package-managers",
        "tutorials/developer-journey/level-3/3.2-https-outcalls",
        "tutorials/developer-journey/level-3/3.3-certified-data",
        "tutorials/developer-journey/level-3/3.4-intro-to-agents",
        "tutorials/developer-journey/level-3/3.5-identities-and-auth",
        "tutorials/developer-journey/level-3/3.6-motoko-lvl3",
    ],
    },
    {
      type: "category",
      label: "Level 4: Space pilot",
      items: [
        "tutorials/developer-journey/level-4/4.1-icp-ledger",
        "tutorials/developer-journey/level-4/4.2-icrc-tokens",
        "tutorials/developer-journey/level-4/4.3-ckbtc-and-bitcoin",
        "tutorials/developer-journey/level-4/4.4-nns-governance",
        "tutorials/developer-journey/level-4/4.5-using-quill",
        "tutorials/developer-journey/level-4/4.6-motoko-lvl4",
    ],
    },
    {
      type: "category",
      label: "Level 5: Internet Computer astronaut",
      items: [
        "tutorials/developer-journey/level-5/5.1-vetKeys-tutorial",
        "tutorials/developer-journey/level-5/5.2-ICP-ETH-tutorial",
        "tutorials/developer-journey/level-5/5.3-token-swap-tutorial",
        "tutorials/developer-journey/level-5/5.4-NFT-tutorial",
        "tutorials/developer-journey/level-5/5.5-auction-tutorial",
        "tutorials/developer-journey/level-5/5.6-next-steps",
    ],
    },
  ],
  },
],

hackathon: [
  {
    type: "category",
    label: "Hackathon prep course",
    link: {
      type: "doc",
      id: "tutorials/hackathon-prep-course/index",
    },
    items: [
      "tutorials/hackathon-prep-course/what-is-icp",
      "tutorials/hackathon-prep-course/deploying-first-fullstack-dapp",
      "tutorials/hackathon-prep-course/exploring-the-backend",
      "tutorials/hackathon-prep-course/exploring-the-frontend",
      "tutorials/hackathon-prep-course/integrating-with-tokens",
      "tutorials/hackathon-prep-course/authentication",
      "tutorials/hackathon-prep-course/obtaining-cycles",
      "tutorials/hackathon-prep-course/managing-canisters",
      "tutorials/hackathon-prep-course/sample-starter-projects",
      "tutorials/hackathon-prep-course/resources",
    ],
  },
],

  motoko: [
    "motoko/tutorial",
    {
      type: "category",
      label: "Motoko language book",
      items: [
        {
          type: "link",
          label: "1. Introduction",
          href: "https://motoko-book.dev/introduction.html",
        },
        {
          type: "link",
          label: "2. Common programming concepts",
          href: "https://motoko-book.dev/common-programming-concepts.html",
        },
        {
          type: "link",
          label: "3. Internet Computer programming concepts",
          href: "https://motoko-book.dev/internet-computer-programming-concepts.html",
        },
        {
          type: "link",
          label: "4. Advanced types",
          href: "https://motoko-book.dev/advanced-types.html",
        },
        {
          type: "link",
          label: "5. The base library",
          href: "https://motoko-book.dev/base-library.html",
        },
        {
          type: "link",
          label: "6. Advanced concepts",
          href: "https://motoko-book.dev/advanced-concepts.html",
        },
      ],
    },
    {
      type: "autogenerated",
      dirName: "motoko/main",
    },
  ],
}

/**
 * Add UI tests in development mode
 */
if (process.env.NODE_ENV === "development") {
  sidebars["__ui_tests_internal__"] = [
    {
      type: "autogenerated",
      dirName: "tests",
    },
  ];
}

module.exports = sidebars;<|MERGE_RESOLUTION|>--- conflicted
+++ resolved
@@ -15,7 +15,6 @@
       },
       {
         type: "doc",
-<<<<<<< HEAD
         label: "Application architecture",
         id: "building-apps/getting-started/app-architecture",
       },
@@ -23,10 +22,6 @@
         type: "doc",
         label: "ICP primer",
         id: "building-apps/getting-started/icp-primer",
-=======
-        label: "Development workflow",
-        id: "building-apps/getting-started/app-architecture",
->>>>>>> 41f6a419
       },
       {
         type: "doc",
