// @ts-check

/** @type {import('@docusaurus/plugin-content-docs').SidebarsConfig} */
const sidebars = {
  build: [
    {
      type: "category",
      label: "Getting started",
      items: [
        {
          type: "doc",
          label: "Overview of ICP",
          id: "developer-docs/getting-started/overview-of-icp",
        },
        {
          type: "doc",
          label: "Development workflow",
          id: "developer-docs/getting-started/development-workflow",
        },
        {
          type: "doc",
          label: "Installing tools",
          id: "developer-docs/getting-started/install/index",
        },
        {
          type: "doc",
          label: "Hello, world!",
          id: "developer-docs/getting-started/hello-world",
        },
        {
          type: "doc",
          label: "Developer accounts",
          id: "developer-docs/getting-started/accounts",
        },
        {
          type: "category",
          label: "Cycles",
          items: [
            {
              label: "Overview",
              type: "doc",
              id: "developer-docs/getting-started/cycles/overview",
            },
            "developer-docs/getting-started/cycles/cycles-faucet",
          ],
        },
        {
          type: "doc",
          label: "Default project template",
          id: "developer-docs/getting-started/default-template",
        },
        {
          type: "category",
          label: "Deploy smart contracts",
          items: [
            {
              type: "doc",
              label: "Local deployment",
              id: "developer-docs/getting-started/deploy/local",
            },
            {
              type: "doc",
              label: "Mainnet deployment",
              id: "developer-docs/getting-started/deploy/mainnet",
            },
          ],
        },
        {
          type: "category",
          label: "Quickstart guides",
          items: [
            {
              type: "doc",
              label: "Quickstart for React developers",
              id: "developer-docs/getting-started/quickstart/react-quickstart",
            },
            {
              type: "doc",
              label: "Juno quickstart",
              id: "developer-docs/getting-started/quickstart/juno-quickstart",
            },
          ],
        },
      ],
    },
    {
      type: "category",
      label: "Smart contracts",
      items: [
        {
          type: "category",
          label: "Overview",
          items: [
            "developer-docs/smart-contracts/overview/introduction",
            "developer-docs/smart-contracts/overview/inside-canisters",
            "developer-docs/smart-contracts/overview/canister-lifecycle",
          ],
        },
        {
          type: "category",
          label: "Write",
          items: [
            {
              label: "Overview",
              type: "doc",
              id: "developer-docs/smart-contracts/write/overview",
            },
            "developer-docs/smart-contracts/write/resources",
          ],
        },
        {
          type: "doc",
          label: "Create",
          id: "developer-docs/smart-contracts/create",
        },
        {
          type: "doc",
          label: "Compile",
          id: "developer-docs/smart-contracts/compile",
        },
        {
          type: "doc",
          label: "Install",
          id: "developer-docs/smart-contracts/install",
        },
        {
          type: "category",
          label: "Deploy",
          items: [
            {
              label: "Overview",
              type: "doc",
              id: "developer-docs/smart-contracts/deploy/overview",
            },
            "developer-docs/smart-contracts/deploy/larger-wasm",
            "developer-docs/smart-contracts/deploy/sharing",
          ],
        },
        {
          type: "category",
          label: "Call",
          items: [
            {
              type: "doc",
              label: "Overview",
              id: "developer-docs/smart-contracts/call/overview",
            },
            {
              type: "doc",
              label: "Passing in arguments",
              id: "developer-docs/smart-contracts/call/arguments",
            },
            {
              type: "category",
              label: "Candid",
              items: [
                "developer-docs/smart-contracts/candid/candid-concepts",
                "developer-docs/smart-contracts/candid/candid-howto",
                "developer-docs/smart-contracts/candid/candid-tools",
              ],
            },
          ],
        },
        {
          type: "category",
          label: "Maintain",
          items: [
            "developer-docs/smart-contracts/maintain/control",
            "developer-docs/smart-contracts/maintain/delete",
            "developer-docs/smart-contracts/maintain/history",
            "developer-docs/smart-contracts/maintain/import",
            "developer-docs/smart-contracts/maintain/logs",
            "developer-docs/smart-contracts/maintain/recovery",
            "developer-docs/smart-contracts/maintain/resource-limits",
            "developer-docs/smart-contracts/maintain/state",
            "developer-docs/smart-contracts/maintain/settings",
            "developer-docs/smart-contracts/maintain/storage",
            "developer-docs/smart-contracts/maintain/trapping",
            "developer-docs/smart-contracts/maintain/upgrade",
            {
              type: "category",
              label: "Cost",
              items: [
                "developer-docs/gas-cost",
                "developer-docs/cost-estimations-and-examples",
              ],
            },
            {
              type: "category",
              label: "Topping up canisters",
              items: [
                "developer-docs/smart-contracts/topping-up/topping-up-canister",
                "developer-docs/smart-contracts/topping-up/cycles_management_services",
              ],
            },
          ],
        },
        {
          type: "category",
          label: "Test",
          items: [
            "developer-docs/smart-contracts/test/benchmarking",
            "developer-docs/smart-contracts/test/pocket-ic",
            "developer-docs/smart-contracts/test/reproducible-builds",
            "developer-docs/smart-contracts/test/staging-environment",
            "developer-docs/smart-contracts/test/troubleshooting",
          ],
        },
        {
          type: "category",
          label: "Advanced features",
          items: [
            {
              type: "doc",
              label: "Async code and inter-canister calls",
              id: "developer-docs/smart-contracts/advanced-features/async-code",
            },
            {
              type: "doc",
              label: "Composite queries",
              id: "developer-docs/smart-contracts/advanced-features/composite-query",
            },
            {
              type: "doc",
              label: "Handling GET/POST requests",
              id: "developer-docs/smart-contracts/advanced-features/handling-get-post-requests",
            },
            {
              type: "doc",
              label: "Serving an HTTP request",
              id: "developer-docs/smart-contracts/advanced-features/serving-http-request",
            },
            {
              type: "doc",
              label: "HTTP gateways",
              id: "developer-docs/smart-contracts/advanced-features/http-gateways",
            },
            {
              type: "category",
              label: "HTTPS outcalls",
              items: [
                {
                  label: "Overview",
                  type: "doc",
                  id: "developer-docs/smart-contracts/advanced-features/https-outcalls/https-outcalls-overview",
                },
                "developer-docs/smart-contracts/advanced-features/https-outcalls/making-http-requests",
                "developer-docs/smart-contracts/advanced-features/https-outcalls/https-outcalls-how-to-use",
                "developer-docs/smart-contracts/advanced-features/https-outcalls/https-outcalls-get",
                "developer-docs/smart-contracts/advanced-features/https-outcalls/https-outcalls-post",
              ],
            },
            {
              type: "category",
              label: "Using HTTP certification",
              items: [
                {
                  type: "doc",
                  id: "developer-docs/web-apps/http-compatible-canisters/custom-http-canisters",
                  label: "Custom HTTP canisters",
                },
                {
                  type: "doc",
                  id: "developer-docs/web-apps/http-compatible-canisters/serving-json-over-http",
                  label: "Serving JSON over HTTP",
                },
                {
                  type: "doc",
                  id: "developer-docs/web-apps/http-compatible-canisters/serving-static-assets-over-http",
                  label: "Serving static assets over HTTP",
                },
              ],
            },
            {
              type: "doc",
              label: "Management canister",
              id: "developer-docs/smart-contracts/advanced-features/management-canister",
            },
            {
              type: "category",
              label: "On-chain encryption: vetKeys",
              items: [
                "developer-docs/smart-contracts/encryption/vetkeys",
                "developer-docs/smart-contracts/encryption/using-vetkeys",
              ],
            },
            {
              type: "doc",
              label: "On-chain randomness",
              id: "developer-docs/smart-contracts/advanced-features/randomness",
            },
            {
              type: "category",
              label: "On-chain signatures: Threshold ECDSA",
              items: [
                "developer-docs/smart-contracts/encryption/t-ecdsa",
                "developer-docs/smart-contracts/encryption/signing-messages",
              ],
            },
            "developer-docs/smart-contracts/advanced-features/periodic-tasks",
            "developer-docs/smart-contracts/advanced-features/query-stats",
            "developer-docs/smart-contracts/advanced-features/simd",
            "developer-docs/smart-contracts/advanced-features/system-canisters",
          ],
        },
        {
          type: "category",
          label: "Best practices",
          items: [
            {
              type: "doc",
              label: "General",
              id: "developer-docs/smart-contracts/best-practices/general",
            },
            {
              type: "doc",
              label: "Storage",
              id: "developer-docs/smart-contracts/best-practices/storage",
            },
            {
              type: "doc",
              label: "Troubleshooting latency",
              id: "developer-docs/smart-contracts/best-practices/troubleshooting",
            },
          ],
        },
      ],
    },
    {
      type: "category",
      label: "Developer tools",
      items: [
        {
          type: "doc",
          label: "Overview",
          id: "developer-docs/developer-tools/dev-tools-overview",
        },
        {
          type: "category",
          label: "Command line",
          items: [
            {
              type: "category",
              label: "dfx",
              link: {
                type: "doc",
                id: "developer-docs/developer-tools/cli-tools/cli-reference/index",
              },
              items: [
                "developer-docs/developer-tools/cli-tools/cli-reference/dfx-parent",
                "developer-docs/developer-tools/cli-tools/cli-reference/dfx-bootstrap",
                "developer-docs/developer-tools/cli-tools/cli-reference/dfx-build",
                "developer-docs/developer-tools/cli-tools/cli-reference/dfx-cache",
                "developer-docs/developer-tools/cli-tools/cli-reference/dfx-canister",
                "developer-docs/developer-tools/cli-tools/cli-reference/dfx-cycles",
                "developer-docs/developer-tools/cli-tools/cli-reference/dfx-deploy",
                "developer-docs/developer-tools/cli-tools/cli-reference/dfx-deps",
                "developer-docs/developer-tools/cli-tools/cli-reference/dfx-generate",
                "developer-docs/developer-tools/cli-tools/cli-reference/dfx-help",
                "developer-docs/developer-tools/cli-tools/cli-reference/dfx-identity",
                "developer-docs/developer-tools/cli-tools/cli-reference/dfx-info",
                "developer-docs/developer-tools/cli-tools/cli-reference/dfx-ledger",
                "developer-docs/developer-tools/cli-tools/cli-reference/dfx-new",
                "developer-docs/developer-tools/cli-tools/cli-reference/dfx-nns",
                "developer-docs/developer-tools/cli-tools/cli-reference/dfx-ping",
                "developer-docs/developer-tools/cli-tools/cli-reference/dfx-quickstart",
                "developer-docs/developer-tools/cli-tools/cli-reference/dfx-replica",
                "developer-docs/developer-tools/cli-tools/cli-reference/dfx-schema",
                "developer-docs/developer-tools/cli-tools/cli-reference/dfx-sns",
                "developer-docs/developer-tools/cli-tools/cli-reference/dfx-start",
                "developer-docs/developer-tools/cli-tools/cli-reference/dfx-stop",
                "developer-docs/developer-tools/cli-tools/cli-reference/dfx-upgrade",
                "developer-docs/developer-tools/cli-tools/cli-reference/dfx-wallet",
                "developer-docs/developer-tools/cli-tools/cli-reference/dfx-envars",
                "developer-docs/developer-tools/cli-tools/dfx-json",
                "developer-docs/developer-tools/cli-tools/dfx-json-reference",
                {
                  type: "category",
                  label: "Advanced dfx workflows",
                  items: [
                    "developer-docs/developer-tools/cli-tools/advanced-dfx/dfx-migration",
                    "developer-docs/developer-tools/cli-tools/advanced-dfx/networks-json",
                    "developer-docs/developer-tools/cli-tools/advanced-dfx/specifying-replica-version",
                  ],
                },
              ],
            },
            {
              type: "category",
              label: "dfxvm",
              items: [
                "developer-docs/developer-tools/cli-tools/dfxvm/docs/cli-reference/dfx/dfx",
                "developer-docs/developer-tools/cli-tools/dfxvm/docs/cli-reference/dfxvm/dfxvm-default",
                "developer-docs/developer-tools/cli-tools/dfxvm/docs/cli-reference/dfxvm/dfxvm-install",
                "developer-docs/developer-tools/cli-tools/dfxvm/docs/cli-reference/dfxvm-init/dfxvm-init",
                "developer-docs/developer-tools/cli-tools/dfxvm/docs/cli-reference/dfxvm/dfxvm-list",
                "developer-docs/developer-tools/cli-tools/dfxvm/docs/cli-reference/dfxvm/dfxvm-self-uninstall",
                "developer-docs/developer-tools/cli-tools/dfxvm/docs/cli-reference/dfxvm/dfxvm-self-update",
                "developer-docs/developer-tools/cli-tools/dfxvm/docs/cli-reference/dfxvm/dfxvm-uninstall",
                "developer-docs/developer-tools/cli-tools/dfxvm/docs/cli-reference/dfxvm/dfxvm-update",
              ],
            },
            {
              type: "category",
              label: "quill",
              link: {
                type: "doc",
                id: "developer-docs/developer-tools/cli-tools/quill-cli-reference/index",
              },
              items: [
                "developer-docs/developer-tools/cli-tools/quill-cli-reference/quill-parent",
                "developer-docs/developer-tools/cli-tools/quill-cli-reference/quill-account-balance",
                {
                  type: "category",
                  label: "quill ckbtc",
                  link: {
                    type: "doc",
                    id: "developer-docs/developer-tools/cli-tools/quill-cli-reference/ckbtc/quill-ckbtc",
                  },
                  items: [
                    "developer-docs/developer-tools/cli-tools/quill-cli-reference/ckbtc/quill-ckbtc-balance",
                    "developer-docs/developer-tools/cli-tools/quill-cli-reference/ckbtc/quill-ckbtc-retrieve-btc",
                    "developer-docs/developer-tools/cli-tools/quill-cli-reference/ckbtc/quill-ckbtc-retrieve-btc-status",
                    "developer-docs/developer-tools/cli-tools/quill-cli-reference/ckbtc/quill-ckbtc-transfer",
                    "developer-docs/developer-tools/cli-tools/quill-cli-reference/ckbtc/quill-ckbtc-update-balance",
                    "developer-docs/developer-tools/cli-tools/quill-cli-reference/ckbtc/quill-ckbtc-withdrawal-address",
                  ],
                },
                "developer-docs/developer-tools/cli-tools/quill-cli-reference/quill-claim-neurons",
                "developer-docs/developer-tools/cli-tools/quill-cli-reference/quill-generate",
                "developer-docs/developer-tools/cli-tools/quill-cli-reference/quill-get-neuron-info",
                "developer-docs/developer-tools/cli-tools/quill-cli-reference/quill-get-proposal-info",
                "developer-docs/developer-tools/cli-tools/quill-cli-reference/quill-list-neurons",
                "developer-docs/developer-tools/cli-tools/quill-cli-reference/quill-list-proposals",
                "developer-docs/developer-tools/cli-tools/quill-cli-reference/quill-neuron-manage",
                "developer-docs/developer-tools/cli-tools/quill-cli-reference/quill-neuron-stake",
                "developer-docs/developer-tools/cli-tools/quill-cli-reference/quill-public-ids",
                "developer-docs/developer-tools/cli-tools/quill-cli-reference/quill-qr-code",
                "developer-docs/developer-tools/cli-tools/quill-cli-reference/quill-replace-node-provider-id",
                "developer-docs/developer-tools/cli-tools/quill-cli-reference/quill-scanner-qr-code",
                "developer-docs/developer-tools/cli-tools/quill-cli-reference/quill-send",
                {
                  type: "category",
                  label: "quill sns",
                  link: {
                    type: "doc",
                    id: "developer-docs/developer-tools/cli-tools/quill-cli-reference/sns/quill-sns",
                  },
                  items: [
                    "developer-docs/developer-tools/cli-tools/quill-cli-reference/sns/quill-sns-balance",
                    "developer-docs/developer-tools/cli-tools/quill-cli-reference/sns/quill-sns-configure-dissolve-delay",
                    "developer-docs/developer-tools/cli-tools/quill-cli-reference/sns/quill-sns-disburse",
                    "developer-docs/developer-tools/cli-tools/quill-cli-reference/sns/quill-sns-disburse-maturity",
                    "developer-docs/developer-tools/cli-tools/quill-cli-reference/sns/quill-sns-follow-neuron",
                    "developer-docs/developer-tools/cli-tools/quill-cli-reference/sns/quill-sns-get-sale-participation",
                    "developer-docs/developer-tools/cli-tools/quill-cli-reference/sns/quill-sns-get-swap-refund",
                    "developer-docs/developer-tools/cli-tools/quill-cli-reference/sns/quill-sns-list-deployed-snses",
                    "developer-docs/developer-tools/cli-tools/quill-cli-reference/sns/quill-sns-make-proposal",
                    "developer-docs/developer-tools/cli-tools/quill-cli-reference/sns/quill-sns-make-upgrade-canister-proposal",
                    "developer-docs/developer-tools/cli-tools/quill-cli-reference/sns/quill-sns-neuron-permission",
                    "developer-docs/developer-tools/cli-tools/quill-cli-reference/sns/quill-sns-new-sale-ticket",
                    "developer-docs/developer-tools/cli-tools/quill-cli-reference/sns/quill-sns-pay",
                    "developer-docs/developer-tools/cli-tools/quill-cli-reference/sns/quill-sns-register-vote",
                    "developer-docs/developer-tools/cli-tools/quill-cli-reference/sns/quill-sns-split-neuron",
                    "developer-docs/developer-tools/cli-tools/quill-cli-reference/sns/quill-sns-stake-maturity",
                    "developer-docs/developer-tools/cli-tools/quill-cli-reference/sns/quill-sns-stake-neuron",
                    "developer-docs/developer-tools/cli-tools/quill-cli-reference/sns/quill-sns-status",
                    "developer-docs/developer-tools/cli-tools/quill-cli-reference/sns/quill-sns-transfer",
                  ],
                },
                "developer-docs/developer-tools/cli-tools/quill-cli-reference/quill-transfer",
                "developer-docs/developer-tools/cli-tools/quill-cli-reference/quill-update-node-provider",
              ],
            },
            "developer-docs/developer-tools/cli-tools/ic-admin",
            "developer-docs/developer-tools/cli-tools/idl2json",
          ],
        },
        {
          type: "category",
          label: "Off-chain libraries",
          items: [
            {
              type: "category",
              label: "Agents",
              items: [
                {
                  label: "Overview",
                  type: "doc",
                  id: "developer-docs/developer-tools/off-chain/agents/overview",
                },
                "developer-docs/developer-tools/off-chain/agents/javascript-agent",
                "developer-docs/developer-tools/off-chain/agents/nodejs",
                "developer-docs/developer-tools/off-chain/agents/rust-agent",
              ],
            },
          ],
        },
        {
          type: "category",
          label: "On-chain libraries",
          items: [
            "developer-docs/developer-tools/on-chain/cdks",
            "developer-docs/developer-tools/on-chain/ic-js",
          ],
        },
        {
          type: "category",
          label: "IDE",
          items: [
            "developer-docs/developer-tools/ide/vs-code",
            "developer-docs/developer-tools/ide/playground",
            "developer-docs/developer-tools/ide/gitpod",
            "developer-docs/developer-tools/ide/codespaces",
            "developer-docs/developer-tools/ide/dev-containers",
          ],
        },
      ],
    },
    {
      type: "category",
      label: "Web apps",
      items: [
        {
          type: "category",
          label: "Application frontends",
          items: [
            {
              label: "Overview",
              type: "doc",
              id: "developer-docs/web-apps/application-frontends/overview",
            },
            "developer-docs/web-apps/application-frontends/custom-frontend",
            "developer-docs/web-apps/application-frontends/existing-frontend",
            "developer-docs/web-apps/application-frontends/serving-static-assets",
            "developer-docs/web-apps/application-frontends/add-stylesheet",
            "developer-docs/web-apps/application-frontends/bundlers",
            "developer-docs/web-apps/application-frontends/webpack-dev-server",
          ],
        },
        {
          type: "category",
          label: "Browser JS",
          items: [
            "developer-docs/web-apps/browser-js/js-frameworks",
            "developer-docs/web-apps/browser-js/js-request-api",
          ],
        },
        {
          type: "category",
          label: "Frameworks",
          items: ["developer-docs/web-apps/frameworks/juno"],
        },
        {
          type: "category",
          label: "Custom domains",
          items: [
            "developer-docs/web-apps/custom-domains/using-custom-domains",
            "developer-docs/web-apps/custom-domains/dns-setup",
          ],
        },
        "developer-docs/web-apps/design-dapps",
        "developer-docs/web-apps/independently-verifying-ic-signatures",
        "developer-docs/web-apps/obtain-verify-ic-pubkey",
      ],
    },
    {
      type: "category",
      label: "Security",
      items: [
        {
          type: "category",
          label: "Security best practices",
          items: [
            {
              type: "doc",
              label: "Overview",
              id: "developer-docs/security/security-best-practices/overview",
            },
            {
              type: "doc",
              label: "Inter-canister calls",
              id: "developer-docs/security/security-best-practices/inter-canister-calls",
            },
            {
              type: "doc",
              label: "Identity and access management",
              id: "developer-docs/security/security-best-practices/iam",
            },
            {
              type: "doc",
              label: "Decentralization",
              id: "developer-docs/security/security-best-practices/decentralization",
            },
            {
              type: "doc",
              label: "Data integrity and authenticity",
              id: "developer-docs/security/security-best-practices/data-integrity-and-authenticity",
            },
            {
              type: "doc",
              label: "Data storage",
              id: "developer-docs/security/security-best-practices/data-storage",
            },
            {
              type: "doc",
              label: "HTTP outcalls",
              id: "developer-docs/security/security-best-practices/https-outcalls",
            },
            {
              type: "doc",
              label: "Denial of service",
              id: "developer-docs/security/security-best-practices/dos",
            },
            {
              type: "doc",
              label: "Canister upgrades",
              id: "developer-docs/security/security-best-practices/canister-upgrades",
            },
            {
              type: "doc",
              label: "Observability and monitoring",
              id: "developer-docs/security/security-best-practices/observability-and-monitoring",
            },
            {
              type: "doc",
              label: "Miscellaneous",
              id: "developer-docs/security/security-best-practices/misc",
            },
            {
              type: "doc",
              label: "Important resources",
              id: "developer-docs/security/security-best-practices/resources",
            },
          ],
        },
        {
          type: "doc",
          label: "Formal verification",
          id: "developer-docs/security/formal-verification",
        },
      ],
    },
    {
      type: "category",
      label: "Chain Fusion",
      items: [
        {
          label: "Overview",
          type: "doc",
          id: "developer-docs/multi-chain/overview",
        },
        {
          type: "category",
          label: "Bitcoin",
          items: [
            {
              label: "Overview",
              type: "doc",
              id: "developer-docs/multi-chain/bitcoin/overview",
            },
            "developer-docs/multi-chain/bitcoin/using-btc/btc-dev-workflow",
            "developer-docs/multi-chain/bitcoin/using-btc/read-state",
            "developer-docs/multi-chain/bitcoin/using-btc/generate-addresses",
            "developer-docs/multi-chain/bitcoin/using-btc/sign-transactions",
            "developer-docs/multi-chain/bitcoin/using-btc/submit-transactions",
            "developer-docs/multi-chain/bitcoin/using-btc/local-development",
          ],
        },
        {
          type: "category",
          label: "Ethereum",
          items: [
            {
              label: "Overview",
              type: "doc",
              id: "developer-docs/multi-chain/ethereum/overview",
            },
            "developer-docs/multi-chain/ethereum/using-eth/eth-dev-workflow",
            "developer-docs/multi-chain/ethereum/using-eth/generating-addresses",
            "developer-docs/multi-chain/ethereum/using-eth/signing-transactions",
            "developer-docs/multi-chain/ethereum/using-eth/submit-transactions",
            {
              type: "category",
              label: "EVM RPC canister",
              items: [
                {
                  label: "Overview",
                  type: "doc",
                  id: "developer-docs/multi-chain/ethereum/evm-rpc/overview",
                },
                "developer-docs/multi-chain/ethereum/evm-rpc/how-it-works",
                "developer-docs/multi-chain/ethereum/evm-rpc/evm-rpc-canister",
                "developer-docs/multi-chain/ethereum/evm-rpc/costs",
                "developer-docs/multi-chain/ethereum/evm-rpc/samples",
              ],
            },
          ],
        },
        "developer-docs/multi-chain/examples",
        {
          type: "category",
          label: "Chain-key tokens",
          items: [
            "developer-docs/multi-chain/chain-key-tokens/overview",
            {
              type: "category",
              label: "ckBTC",
              items: [
                {
                  label: "Overview",
                  type: "doc",
                  id: "developer-docs/multi-chain/chain-key-tokens/ckbtc/overview",
                },
                "developer-docs/multi-chain/chain-key-tokens/ckbtc/making-transactions",
                "developer-docs/multi-chain/chain-key-tokens/ckbtc/using-ckbtc-in-dapps",
              ],
            },
            {
              type: "category",
              label: "ckETH",
              items: [
                {
                  label: "Overview",
                  type: "doc",
                  id: "developer-docs/multi-chain/chain-key-tokens/cketh/overview",
                },
                "developer-docs/multi-chain/chain-key-tokens/cketh/making-transactions",
                "developer-docs/multi-chain/chain-key-tokens/cketh/using-cketh-in-dapps",
              ],
            },
          ],
        },
      ],
    },
    {
      type: "category",
      label: "Identity",
      items: [
        {
          type: "category",
          label: "Authentication",
          items: [
            {
              label: "Overview",
              type: "doc",
              id: "developer-docs/identity/authentication/overview",
            },

            {
              type: "category",
              label: "Internet Identity (II)",
              items:
                [
                  {
                    label: "Overview",
                    type: "doc",
                    id: "developer-docs/identity/internet-identity/overview",
                  },
                  "developer-docs/identity/internet-identity/creating-ii",
                  "developer-docs/identity/internet-identity/integrate-internet-identity",
                  "developer-docs/identity/internet-identity/alternative-origins",
                ],
            },
            "developer-docs/identity/authentication/email-password",
            "developer-docs/identity/authentication/nfid",
            "developer-docs/identity/authentication/siwe",
            "developer-docs/identity/authentication/siws",
            "developer-docs/identity/authentication/msq",
          ],
        },
        {
          type: "category",
          label: "Verifiable credentials",
          items: [
            {
              label: "Overview",
              type: "doc",
              id: "developer-docs/identity/verifiable-credentials/overview",
            },
            "developer-docs/identity/verifiable-credentials/how-it-works",
            "developer-docs/identity/verifiable-credentials/issuer",
            "developer-docs/identity/verifiable-credentials/relying-party",
          ],
        },
      ],
    },
    {
      type: "category",
      label: "Digital assets",
      items: [
        {
          type: "doc",
          label: "Overview",
          id: "developer-docs/defi/overview",
        },
        {
          type: "category",
          label: "Tokens",
          items: [
	    "developer-docs/defi/tokens/token-standards",
            "developer-docs/defi/icp-tokens/ledger-local-setup",
            "developer-docs/defi/icp-tokens/using-the-ledger",
            "developer-docs/defi/icrc-1/icrc1-ledger-setup",
<<<<<<< HEAD
            "developer-docs/defi/icrc-1/create",
            "developer-docs/defi/icrc-1/using-the-icrc1-ledger",
            "developer-docs/defi/tokens/indexes",
            "developer-docs/defi/icp-tokens/account-trimming",
=======
            {
              type: "category",
              label: "Cycles",
              items: [
                "developer-docs/defi/cycles/cycles-ledger",
                "developer-docs/defi/cycles/cycles-wallet",
                "developer-docs/defi/cycles/converting_icp_tokens_into_cycles",
              ]
            },
          ],
        },
        {
          type: "category",
          label: "Wallets",
          items: [
            "developer-docs/defi/wallets/overview",
            {
              type: "category",
              label: "Self-custody",
              items: [
                "developer-docs/defi/wallets/self-custody/self-custody-quickstart",
                "developer-docs/defi/wallets/self-custody/hardware-wallet-cli",
              ],
            },
>>>>>>> abc8dc91
          ],
        },
        {
          type: "doc",
          label: "Exchange rate canister",
          id: "developer-docs/defi/exchange-rate-canister",
        },
        {
          type: "category",
          label: "ICP Rosetta implementation",
          link: {
            type: "doc",
            id: "developer-docs/defi/rosetta/icp_rosetta/index",
          },
          items: [
            {
              type: "category",
              label: "Data API",
              link: {
                type: "doc",
                id: "developer-docs/defi/rosetta/icp_rosetta/data_api/index",
              },
              items: [
                "developer-docs/defi/rosetta/icp_rosetta/data_api/network",
                "developer-docs/defi/rosetta/icp_rosetta/data_api/balances",
                "developer-docs/defi/rosetta/icp_rosetta/data_api/blocks",
                "developer-docs/defi/rosetta/icp_rosetta/data_api/transactions",
                "developer-docs/defi/rosetta/icp_rosetta/data_api/list_known_neurons",
                "developer-docs/defi/rosetta/icp_rosetta/data_api/get_pending_proposals",
                "developer-docs/defi/rosetta/icp_rosetta/data_api/get_proposal_info",
              ],
            },
            {
              type: "category",
              label: "Construction API",
              link: {
                type: "doc",
                id: "developer-docs/defi/rosetta/icp_rosetta/construction_api/index",
              },
              items: [
                {
                  type: "category",
                  label: "Flow of operations",
                  link: {
                    type: "doc",
                    id: "developer-docs/defi/rosetta/icp_rosetta/construction_api/operations_flow/index",
                  },
                  items: [
                    "developer-docs/defi/rosetta/icp_rosetta/construction_api/operations_flow/derive",
                    "developer-docs/defi/rosetta/icp_rosetta/construction_api/operations_flow/preprocess",
                    "developer-docs/defi/rosetta/icp_rosetta/construction_api/operations_flow/metadata",
                    "developer-docs/defi/rosetta/icp_rosetta/construction_api/operations_flow/payloads",
                    "developer-docs/defi/rosetta/icp_rosetta/construction_api/operations_flow/combine",
                    "developer-docs/defi/rosetta/icp_rosetta/construction_api/operations_flow/submit",
                  ],
                },
                {
                  type: "category",
                  label: "Staking and neuron management",
                  link: {
                    type: "doc",
                    id: "developer-docs/defi/rosetta/icp_rosetta/construction_api/staking/index",
                  },
                  items: [
                    "developer-docs/defi/rosetta/icp_rosetta/construction_api/staking/neuron_info",
                    "developer-docs/defi/rosetta/icp_rosetta/construction_api/staking/derive_neuron_id",
                    "developer-docs/defi/rosetta/icp_rosetta/construction_api/staking/stake_icp",
                    "developer-docs/defi/rosetta/icp_rosetta/construction_api/staking/lock_neuron",
                    "developer-docs/defi/rosetta/icp_rosetta/construction_api/staking/dissolve",
                    "developer-docs/defi/rosetta/icp_rosetta/construction_api/staking/stake_maturity",
                    "developer-docs/defi/rosetta/icp_rosetta/construction_api/staking/change_auto_stake_maturity",
                    "developer-docs/defi/rosetta/icp_rosetta/construction_api/staking/spawn",
                    "developer-docs/defi/rosetta/icp_rosetta/construction_api/staking/disburse",
                  ],
                },
                {
                  type: "category",
                  label: "Voting and following",
                  link: {
                    type: "doc",
                    id: "developer-docs/defi/rosetta/icp_rosetta/construction_api/voting/index",
                  },
                  items: [
                    "developer-docs/defi/rosetta/icp_rosetta/construction_api/voting/vote",
                    "developer-docs/defi/rosetta/icp_rosetta/construction_api/voting/follow",
                  ],
                },
              ],
            }
          ],
        },
        {
          type: "category",
          label: "ICRC Rosetta implementation",
          link: {
            type: "doc",
            id: "developer-docs/defi/rosetta/icrc_rosetta/index",
          },
          items: [
            {
              type: "category",
              label: "Data API",
              link: {
                type: "doc",
                id: "developer-docs/defi/rosetta/icrc_rosetta/data_api/index",
              },
              items: [
                "developer-docs/defi/rosetta/icrc_rosetta/data_api/network",
                "developer-docs/defi/rosetta/icrc_rosetta/data_api/balances",
                "developer-docs/defi/rosetta/icrc_rosetta/data_api/blocks",
                "developer-docs/defi/rosetta/icrc_rosetta/data_api/transactions",
              ],
            },
            {
              type: "category",
              label: "Construction API",
              link: {
                type: "doc",
                id: "developer-docs/defi/rosetta/icrc_rosetta/construction_api/index",
              },
              items: [
                {
                  type: "category",
                  label: "Asset transfer",
                  link: {
                    type: "doc",
                    id: "developer-docs/defi/rosetta/icrc_rosetta/construction_api/asset_transfer/index",
                  },
                  items: [
                    "developer-docs/defi/rosetta/icrc_rosetta/construction_api/asset_transfer/transfer",
                    "developer-docs/defi/rosetta/icrc_rosetta/construction_api/asset_transfer/approve",
                  ],
                },
              ],
            }
          ],
        },
        "developer-docs/defi/token_integrations/index",
        {
          type: "category",
          label: "NFTs",
          items: ["developer-docs/defi/nfts/considerations-for-nft-devs"],
        },
      ],
    },
    {
      type: "category",
      label: "Decentralized AI",
      items: [
        {
          type: "doc",
          label: "Overview",
          id: "developer-docs/ai/overview",
        },
        "developer-docs/ai/ai-on-chain",
        "developer-docs/ai/machine-learning-sample"
      ],
    },
    {
      type: "category",
      label: "Governance",
      items: [
        {
          type: "category",
          label: "Network Nervous System (NNS)",
          items: [
            {
              type: "doc",
              label: "Overview",
              id: "developer-docs/daos/nns/overview",
            },
            {
              type: "category",
              label: "Using the NNS dapp",
              items: [
                "developer-docs/daos/nns/nns-app-quickstart",
              ],
            },
            {
              type: "category",
              label: "Neurons",
              items: [
                "developer-docs/daos/nns/neuron-management",
                "developer-docs/daos/nns/staking-voting-rewards",
              ],
            },
            "developer-docs/daos/nns/neurons-fund",
            {
              type: "category",
              label: "Proposals",
              items: [
                "developer-docs/daos/nns/proposal-overview",
                "developer-docs/daos/nns/proposal-lifecycle",
                "developer-docs/daos/nns/proposal-voting",
                {
                  type: "category",
                  label: "Advanced",
                  items: [
                    "developer-docs/daos/nns/proposal-advanced",
                  ],
                },
              ],
            },
          ],
        },
        {
          type: "category",
          label: "Service Nervous System (SNS)",
          link: {
            type: "doc",
            id: "developer-docs/daos/sns/index",
          },
          items: [
            {
              label: "Overview",
              type: "doc",
              id: "developer-docs/daos/sns/overview",
            },
            {
              type: "category",
              label: "Before an SNS launch",
              link: {
                type: "doc",
                id: "developer-docs/daos/sns/tokenomics/index",
              },
              items: [
                "developer-docs/daos/sns/tokenomics/predeployment-considerations",
                "developer-docs/daos/sns/tokenomics/tokenomics-intro",
                "developer-docs/daos/sns/tokenomics/rewards",
                "developer-docs/daos/sns/tokenomics/preparation",
                "developer-docs/daos/sns/tokenomics/sns-checklist",
              ],
            },
            {
              type: "category",
              label: "Launching an SNS",
              link: {
                type: "doc",
                id: "developer-docs/daos/sns/launching/index",
              },
              items: [
                "developer-docs/daos/sns/launching/launch-summary-1proposal",
                "developer-docs/daos/sns/launching/launch-steps-1proposal",
                "developer-docs/daos/sns/launching/integrating",
              ],
            },
            {
              type: "category",
              label: "Testing an SNS",
              link: {
                type: "doc",
                id: "developer-docs/daos/sns/testing/testing-before-launch",
              },
              items: [
                "developer-docs/daos/sns/testing/testing-locally",
                "developer-docs/daos/sns/testing/testing-on-mainnet",
              ],
            },
            {
              type: "category",
              label: "Managing an SNS",
              link: {
                type: "doc",
                id: "developer-docs/daos/sns/managing/manage-sns-intro",
              },
              items: [
                "developer-docs/daos/sns/managing/making-proposals",
                "developer-docs/daos/sns/managing/cycles-usage",
                "developer-docs/daos/sns/managing/sns-asset-canister",
                "developer-docs/daos/sns/managing/managing-nervous-system-parameters",
              ],
            },
          ],
        },
      ],
    },
    {
      type: "category",
      label: "Sample apps",
      items: [
        "samples/overview",
        {
          type: "category",
          label: "Hosting",
          items: [
            "references/samples/hosting/godot-html5-template/README",
            "references/samples/hosting/photo-storage/README",
            "references/samples/hosting/static-website/README",
            "references/samples/hosting/unity-webgl-template/README",
          ],
        },
        {
          type: "category",
          label: "Motoko",
          items: [
            "references/samples/motoko/actor_reference/README",
            "references/samples/motoko/auth_client_demo/README",
            "references/samples/motoko/basic_bitcoin/README",
            "references/samples/motoko/basic_dao/README",
            "references/samples/motoko/calc/README",
            "references/samples/motoko/cert-var/README",
            "references/samples/motoko/classes/README",
            "references/samples/motoko/composite_query/README",
            "references/samples/motoko/counter/README",
            {
              type: "doc",
              label: "CRUD example",
              id: "references/samples/motoko/superheroes/README",
            },
            "references/samples/motoko/defi/README",
            "references/samples/motoko/dip721-nft-container/README",
            "references/samples/motoko/echo/README",
            "references/samples/motoko/encrypted-notes-dapp-vetkd/README",
            "references/samples/motoko/encrypted-notes-dapp/README",
            "references/samples/motoko/factorial/README",
            "references/samples/motoko/life/README",
            "references/samples/motoko/hello_cycles/README",
            "references/samples/motoko/http_counter/README",
            "references/samples/motoko/send_http_get/README",
            "references/samples/motoko/send_http_post/README",
            "references/samples/motoko/ic-pos/README",
            "references/samples/motoko/icp_transfer/README",
            "references/samples/motoko/icrc2-swap/README",
            "references/samples/motoko/internet_identity_integration/README",
            "references/samples/motoko/ios-notifications/README",
            "references/samples/motoko/minimal-counter-dapp/README",
            "references/samples/motoko/parallel_calls/README",
            "references/samples/motoko/persistent-storage/README",
            "references/samples/motoko/phone-book/README",
            "references/samples/motoko/pub-sub/README",
            "references/samples/motoko/quicksort/README",
            "references/samples/motoko/random_maze/README",
            "references/samples/motoko/simple-to-do/README",
            "references/samples/motoko/threshold-ecdsa/README",
            "references/samples/motoko/token_transfer/README",
            "references/samples/motoko/token_transfer_from/README",
            "references/samples/motoko/vetkd/README",
            "references/samples/motoko/whoami/README",
          ],
        },
        {
          type: "category",
          label: "Rust",
          items: [
            "references/samples/rust/basic_bitcoin/README",
            "references/samples/rust/basic_dao/README",
            "references/samples/rust/canister-info/README",
            "references/samples/rust/composite_query/README",
            "references/samples/rust/counter/README",
            "references/samples/rust/defi/src/frontend/README",
            "references/samples/rust/dip721-nft-container/README",
            "references/samples/rust/encrypted-notes-dapp-vetkd/README",
            "references/samples/rust/encrypted-notes-dapp/README",
            "references/samples/rust/icp_transfer/README",
            "references/samples/rust/nft-wallet/README",
            "references/samples/rust/parallel_calls/README",
            "references/samples/rust/performance_counters/README",
            "references/samples/rust/periodic_tasks/README",
            "references/samples/rust/pub-sub/README",
            "references/samples/rust/qrcode/README",
            "references/samples/rust/send_http_get/README",
            "references/samples/rust/send_http_post/README",
            "references/samples/rust/threshold-ecdsa/README",
            "references/samples/rust/token_transfer/README",
            "references/samples/rust/token_transfer_from/README",
            "references/samples/rust/vetkd/README",
          ],
        },
        {
          type: "category",
          label: "Native dapps",
          items: [
            "references/samples/native-apps/unity_ii_applink/README",
            "references/samples/native-apps/unity_ii_deeplink/README",
            "references/samples/native-apps/unity_ii_deeplink/ii_integration_dapp/README",
          ],
        },
        {
          type: "category",
          label: "Svelte",
          items: [
            "references/samples/svelte/svelte-motoko-starter/README",
            "references/samples/svelte/svelte-starter/README",
          ],
        },
      ],
    },
    {
      type: "category",
      label: "Core concepts",
      items: [
        "concepts/canisters-code",
        "concepts/governance",
        "concepts/nodes-subnets",
        "concepts/subnet-types",
        "concepts/tokens-cycles",
        "concepts/trust-in-canisters",
        "concepts/glossary",
      ],
    },
    {
      type: "category",
      label: "References",
      items: [
        {
          type: "category",
          label: "Internet Computer specification",
          items: [
            "references/http-gateway-protocol-spec",
            "references/ic-interface-spec",
            "references/id-encoding-spec",
          ],
        },
        {
          type: "doc",
          label: "Message execution properties",
          id: "references/message-execution-properties",
        },
        {
          type: "category",
          label: "Languages",
          items: [
            "references/candid-ref",
            {
              type: "link",
              label: "Motoko base library",
              href: "/docs/current/motoko/main/base/",
            },
            {
              type: "link",
              label: "Rust CDK references",
              href: "https://docs.rs/ic-cdk/",
            },
          ],
        },
        {
          type: "category",
          label: "Core services",
          items: [
            {
              type: "doc",
              label: "Asset canister",
              id: "references/asset-canister",
            },
            {
              type: "doc",
              label: "ICRC-1 token standard",
              id: "references/icrc1-standard",
            },
            {
              type: "doc",
              label: "Internet Identity",
              id: "references/ii-spec",
            },
            {
              type: "doc",
              label: "Ledger canister",
              id: "references/ledger",
            },
          ],
        },
        {
          type: "category",
          label: "Feature references",
          items: [
            "references/bitcoin-how-it-works",
            "references/ckbtc-reference",
            "references/https-outcalls-how-it-works",
            "references/t-ecdsa-how-it-works",
            "references/vetkeys-overview",
            "references/supported-signatures",
          ],
        },
        {
          type: "category",
          label: "FAQs",
          items: [
            "developer-docs/multi-chain/faq/user-faq",
            "developer-docs/multi-chain/faq/ckbtc-faq",
            "developer-docs/multi-chain/faq/cketh-faq",
            "developer-docs/multi-chain/faq/ckerc20-faq",
            "developer-docs/multi-chain/faq/signatures-faq",
          ],
        },
        {
          type: "doc",
          label: "Execution errors",
          id: "references/execution-errors",
        },
      ],
    },
  ],
  rust: [
    {
      type: "category",
      label: "Building with Rust",
      link: {
        type: "doc",
        id: "developer-docs/backend/rust/index",
      },
      items: [
        "developer-docs/backend/rust/infrastructure",
        "developer-docs/backend/rust/project-organization",
        "developer-docs/backend/rust/dev-env",
        "developer-docs/backend/rust/quickstart",
        "developer-docs/backend/rust/deploying",
        "developer-docs/backend/rust/intercanister",
        "developer-docs/backend/rust/upgrading",
        "developer-docs/backend/rust/optimizing",
        "developer-docs/backend/rust/counter",
        "developer-docs/backend/rust/timers",
        "developer-docs/backend/rust/stable-structures",
        "developer-docs/backend/rust/searching-records",
        "developer-docs/backend/rust/access-control",
        "developer-docs/backend/rust/candid",
        "developer-docs/backend/rust/samples",
        "developer-docs/backend/rust/generating-candid",
        "developer-docs/backend/rust/message-inspect",
      ],
    },
  ],
  motoko: [
    "motoko/tutorial",
    {
      type: "category",
      label: "Motoko language book",
      items: [
        {
          type: "link",
          label: "1. Introduction",
          href: "https://motoko-book.dev/introduction.html",
        },
        {
          type: "link",
          label: "2. Common programming concepts",
          href: "https://motoko-book.dev/common-programming-concepts.html",
        },
        {
          type: "link",
          label: "3. Internet Computer programming concepts",
          href: "https://motoko-book.dev/internet-computer-programming-concepts.html",
        },
        {
          type: "link",
          label: "4. Advanced types",
          href: "https://motoko-book.dev/advanced-types.html",
        },
        {
          type: "link",
          label: "5. The base library",
          href: "https://motoko-book.dev/base-library.html",
        },
        {
          type: "link",
          label: "6. Advanced concepts",
          href: "https://motoko-book.dev/advanced-concepts.html",
        },
      ],
    },
    {
      type: 'autogenerated',
      dirName: "motoko/main",
    },
  ],
  solidity: [
    {
      type: "doc",
      label: "Solidity",
      id: "developer-docs/backend/solidity/index",
    },
  ],
  python: [
    {
      type: "doc",
      label: "Python",
      id: "developer-docs/backend/python/index",
    },
  ],
  typescript: [
    {
      type: "doc",
      label: "TypeScript",
      id: "developer-docs/backend/typescript/index",
    },
  ],
};

/**
 * Add UI tests in development mode
 */
if (process.env.NODE_ENV === "development") {
  sidebars["__ui_tests_internal__"] = [
    {
      type: "autogenerated",
      dirName: "tests",
    },
  ];
}

module.exports = sidebars;<|MERGE_RESOLUTION|>--- conflicted
+++ resolved
@@ -796,43 +796,33 @@
         },
         {
           type: "category",
-          label: "Tokens",
-          items: [
-	    "developer-docs/defi/tokens/token-standards",
+          label: "Cycles",
+          items: [
+            "developer-docs/defi/cycles/cycles-ledger",
+            "developer-docs/defi/cycles/cycles-wallet",
+            "developer-docs/defi/cycles/converting_icp_tokens_into_cycles",
+          ]
+        },
+        {
+          type: "category",
+          label: "Wallets",
+          items: [
+            "developer-docs/defi/wallets/overview",
+            {
+              type: "category",
+              label: "Self-custody",
+              items: [
+                "developer-docs/defi/wallets/self-custody/self-custody-quickstart",
+                "developer-docs/defi/wallets/self-custody/hardware-wallet-cli",
+              ],
+            },
             "developer-docs/defi/icp-tokens/ledger-local-setup",
             "developer-docs/defi/icp-tokens/using-the-ledger",
             "developer-docs/defi/icrc-1/icrc1-ledger-setup",
-<<<<<<< HEAD
             "developer-docs/defi/icrc-1/create",
             "developer-docs/defi/icrc-1/using-the-icrc1-ledger",
             "developer-docs/defi/tokens/indexes",
             "developer-docs/defi/icp-tokens/account-trimming",
-=======
-            {
-              type: "category",
-              label: "Cycles",
-              items: [
-                "developer-docs/defi/cycles/cycles-ledger",
-                "developer-docs/defi/cycles/cycles-wallet",
-                "developer-docs/defi/cycles/converting_icp_tokens_into_cycles",
-              ]
-            },
-          ],
-        },
-        {
-          type: "category",
-          label: "Wallets",
-          items: [
-            "developer-docs/defi/wallets/overview",
-            {
-              type: "category",
-              label: "Self-custody",
-              items: [
-                "developer-docs/defi/wallets/self-custody/self-custody-quickstart",
-                "developer-docs/defi/wallets/self-custody/hardware-wallet-cli",
-              ],
-            },
->>>>>>> abc8dc91
           ],
         },
         {
