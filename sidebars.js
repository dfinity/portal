--- conflicted
+++ resolved
@@ -558,7 +558,6 @@
               "developer-docs/identity/authentication/email-password",
               ],
             },
-<<<<<<< HEAD
           {
             type: "category",
             label: "Verifiable credentials",
@@ -569,8 +568,6 @@
               "developer-docs/identity/verifiable-credentials/relying-party",
             ],
           },
-=======
->>>>>>> 1a972605
         ],
       },
     {
