--- conflicted
+++ resolved
@@ -75,15 +75,11 @@
           items: [
             "developer-docs/smart-contracts/overview/introduction",
             "developer-docs/smart-contracts/overview/inside-canisters",
+            "developer-docs/smart-contracts/development-workflow",
             "developer-docs/smart-contracts/overview/trust-in-canisters",
           ],
         },
         "developer-docs/smart-contracts/overview/canister-lifecycle",
-        {
-          type: "doc",
-          label: "Development workflow",
-          id: "developer-docs/smart-contracts/development-workflow",
-        },
         {
           type: "category",
           label: "Create & install",
@@ -95,7 +91,6 @@
             },
             {
               type: "doc",
-<<<<<<< HEAD
               label: "Create",
               id: "developer-docs/smart-contracts/create",
             },
@@ -109,12 +104,6 @@
               label: "Install",
               id: "developer-docs/smart-contracts/install",
             },
-=======
-              label: "Default project template",
-              id: "developer-docs/smart-contracts/write/default-template",
-            },
-            "developer-docs/smart-contracts/write/resources",
->>>>>>> 098e52b6
           ],
         },
         {
